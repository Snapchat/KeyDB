name: CI

on: [push, pull_request]

jobs:
  test-ubuntu-latest:
    runs-on: ubuntu-latest
    steps:
    - uses: actions/checkout@v1
      with:
        submodules: true
    - name: make
      run: |
<<<<<<< HEAD
          git submodule init
          git submodule update
          sudo apt remove libzstd
          sudo apt-get install uuid-dev libcurl4-openssl-dev libbz2-dev zlib1g-dev libsnappy-dev liblz4-dev libzstd-dev libgflags-dev
=======
          sudo apt-get -y install uuid-dev libcurl4-openssl-dev
>>>>>>> 5bdcb8fe
          make -j2
    - name: test
      run: |
        sudo apt-get -y install tcl8.5
        ./runtest --clients 2 --verbose
    - name: cluster-test
      run: |
        ./runtest-cluster
    - name: sentinel test
      run: |
          ./runtest-sentinel
    - name: module tests
      run: |
          ./runtest-moduleapi

        
  test-ubuntu-arm:
    runs-on: [self-hosted, linux, arm]
    steps:
    - uses: actions/checkout@v1
    - name: make
      run: |
          sudo apt-get -y install uuid-dev libcurl4-openssl-dev
          make -j4
    - name: test
      run: |
        sudo apt-get -y install tcl8.5
        ./runtest --clients 2 --verbose
    - name: module tests
      run: |
          ./runtest-moduleapi

  build-ubuntu-old:
    runs-on: ubuntu-16.04
    steps:
    - uses: actions/checkout@v1
<<<<<<< HEAD
      with:
        submodules: true
    - name: make
      run: | 
        git submodule init
        git submodule update
        sudo apt remove libzstd
        sudo apt-get install uuid-dev libcurl4-openssl-dev libbz2-dev zlib1g-dev libsnappy-dev liblz4-dev libzstd-dev libgflags-dev
        make -j2
=======
    - name: make -j2
      run: | 
        sudo apt-get -y install uuid-dev libcurl4-openssl-dev
        make

  build-macos-latest:
    runs-on: macos-latest
    steps:
    - uses: actions/checkout@v1
    - name: make
      run: make -j2
>>>>>>> 5bdcb8fe
<|MERGE_RESOLUTION|>--- conflicted
+++ resolved
@@ -11,14 +11,11 @@
         submodules: true
     - name: make
       run: |
-<<<<<<< HEAD
           git submodule init
           git submodule update
           sudo apt remove libzstd
-          sudo apt-get install uuid-dev libcurl4-openssl-dev libbz2-dev zlib1g-dev libsnappy-dev liblz4-dev libzstd-dev libgflags-dev
-=======
+          sudo apt-get -y install uuid-dev libcurl4-openssl-dev libbz2-dev zlib1g-dev libsnappy-dev liblz4-dev libzstd-dev libgflags-dev
           sudo apt-get -y install uuid-dev libcurl4-openssl-dev
->>>>>>> 5bdcb8fe
           make -j2
     - name: test
       run: |
@@ -34,47 +31,4 @@
       run: |
           ./runtest-moduleapi
 
-        
-  test-ubuntu-arm:
-    runs-on: [self-hosted, linux, arm]
-    steps:
-    - uses: actions/checkout@v1
-    - name: make
-      run: |
-          sudo apt-get -y install uuid-dev libcurl4-openssl-dev
-          make -j4
-    - name: test
-      run: |
-        sudo apt-get -y install tcl8.5
-        ./runtest --clients 2 --verbose
-    - name: module tests
-      run: |
-          ./runtest-moduleapi
-
-  build-ubuntu-old:
-    runs-on: ubuntu-16.04
-    steps:
-    - uses: actions/checkout@v1
-<<<<<<< HEAD
-      with:
-        submodules: true
-    - name: make
-      run: | 
-        git submodule init
-        git submodule update
-        sudo apt remove libzstd
-        sudo apt-get install uuid-dev libcurl4-openssl-dev libbz2-dev zlib1g-dev libsnappy-dev liblz4-dev libzstd-dev libgflags-dev
-        make -j2
-=======
-    - name: make -j2
-      run: | 
-        sudo apt-get -y install uuid-dev libcurl4-openssl-dev
-        make
-
-  build-macos-latest:
-    runs-on: macos-latest
-    steps:
-    - uses: actions/checkout@v1
-    - name: make
-      run: make -j2
->>>>>>> 5bdcb8fe
+        