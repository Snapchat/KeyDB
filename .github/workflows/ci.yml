--- conflicted
+++ resolved
@@ -32,38 +32,19 @@
   build-ubuntu-old:
     runs-on: ubuntu-16.04
     steps:
-<<<<<<< HEAD
     - uses: actions/checkout@v1
     - name: make -j2
       run: | 
         sudo apt-get update
         sudo apt-get -y install uuid-dev libcurl4-openssl-dev
         make -j2
-=======
-    - uses: actions/checkout@v2
-    - name: make
-      run: make
->>>>>>> 03b59cd5
 
   build-macos-latest:
     runs-on: macos-latest
     steps:
     - uses: actions/checkout@v2
     - name: make
-<<<<<<< HEAD
       run: make -j2
-=======
-      run: make
-
-  build-32bit:
-    runs-on: ubuntu-latest
-    steps:
-    - uses: actions/checkout@v2
-    - name: make
-      run: |
-        sudo apt-get update && sudo apt-get install libc6-dev-i386
-        make 32bit
->>>>>>> 03b59cd5
 
   build-libc-malloc:
     runs-on: ubuntu-latest
