name: CI

on: [push, pull_request]

jobs:
  test-ubuntu-latest:
    runs-on: ubuntu-latest
    steps:
    - uses: actions/checkout@v1
      with:
        submodules: true
    - name: make
      run: |
          sudo apt-get install uuid-dev libcurl4-openssl-dev
          make
    - name: test
      run: |
        sudo apt-get install tcl8.5
        ./runtest --clients 2 --verbose

  build-ubuntu-old:
    runs-on: ubuntu-16.04
    steps:
    - uses: actions/checkout@v1
      with:
        submodules: true
    - name: make
      run: | 
        sudo apt-get install uuid-dev libcurl4-openssl-dev
        make
<<<<<<< HEAD
=======

  build-macos-latest:
    runs-on: macos-latest
    steps:
    - uses: actions/checkout@v1
      with:
        submodules: true
    - name: make
      run: make
>>>>>>> c6185865
<|MERGE_RESOLUTION|>--- conflicted
+++ resolved
@@ -28,15 +28,3 @@
       run: | 
         sudo apt-get install uuid-dev libcurl4-openssl-dev
         make
-<<<<<<< HEAD
-=======
-
-  build-macos-latest:
-    runs-on: macos-latest
-    steps:
-    - uses: actions/checkout@v1
-      with:
-        submodules: true
-    - name: make
-      run: make
->>>>>>> c6185865
