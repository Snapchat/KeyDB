Copyright (c) 2006-2020, Salvatore Sanfilippo
<<<<<<< HEAD
Copyright (C) 2019-2020, John Sully
=======
>>>>>>> 4d789b3d
All rights reserved.

Redistribution and use in source and binary forms, with or without modification, are permitted provided that the following conditions are met:

    * Redistributions of source code must retain the above copyright notice, this list of conditions and the following disclaimer.
    * Redistributions in binary form must reproduce the above copyright notice, this list of conditions and the following disclaimer in the documentation and/or other materials provided with the distribution.
    * Neither the name of Redis nor the names of its contributors may be used to endorse or promote products derived from this software without specific prior written permission.

THIS SOFTWARE IS PROVIDED BY THE COPYRIGHT HOLDERS AND CONTRIBUTORS "AS IS" AND ANY EXPRESS OR IMPLIED WARRANTIES, INCLUDING, BUT NOT LIMITED TO, THE IMPLIED WARRANTIES OF MERCHANTABILITY AND FITNESS FOR A PARTICULAR PURPOSE ARE DISCLAIMED. IN NO EVENT SHALL THE COPYRIGHT OWNER OR CONTRIBUTORS BE LIABLE FOR ANY DIRECT, INDIRECT, INCIDENTAL, SPECIAL, EXEMPLARY, OR CONSEQUENTIAL DAMAGES (INCLUDING, BUT NOT LIMITED TO, PROCUREMENT OF SUBSTITUTE GOODS OR SERVICES; LOSS OF USE, DATA, OR PROFITS; OR BUSINESS INTERRUPTION) HOWEVER CAUSED AND ON ANY THEORY OF LIABILITY, WHETHER IN CONTRACT, STRICT LIABILITY, OR TORT (INCLUDING NEGLIGENCE OR OTHERWISE) ARISING IN ANY WAY OUT OF THE USE OF THIS SOFTWARE, EVEN IF ADVISED OF THE POSSIBILITY OF SUCH DAMAGE.<|MERGE_RESOLUTION|>--- conflicted
+++ resolved
@@ -1,8 +1,6 @@
 Copyright (c) 2006-2020, Salvatore Sanfilippo
-<<<<<<< HEAD
-Copyright (C) 2019-2020, John Sully
-=======
->>>>>>> 4d789b3d
+Copyright (C) 2019-2021, John Sully
+Copyright (C) 2020-2021, EQ Alpha Technology Ltd.
 All rights reserved.
 
 Redistribution and use in source and binary forms, with or without modification, are permitted provided that the following conditions are met:
