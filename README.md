--- conflicted
+++ resolved
@@ -95,18 +95,11 @@
 
     % make BUILD_TLS=yes
 
-<<<<<<< HEAD
-You can enable flash support with:
-=======
 To build with systemd support, you'll need systemd development libraries (such 
 as libsystemd-dev on Debian/Ubuntu or systemd-devel on CentOS) and run:
 
     % make USE_SYSTEMD=yes
 
-You can run a 32 bit Redis binary using:
->>>>>>> 40f2c892
-
-    % make MALLOC=memkind
 
 ***Note that the following dependencies may be needed: 
     % sudo apt-get install autoconf autotools-dev libnuma-dev libtool
@@ -261,213 +254,7 @@
 Multithreading Architecture
 ---------------------------
 
-<<<<<<< HEAD
 KeyDB works by running the normal Redis event loop on multiple threads.  Network IO, and query parsing are done concurrently.  Each connection is assigned a thread on accept().  Access to the core hash table is guarded by spinlock.  Because the hashtable access is extremely fast this lock has low contention.  Transactions hold the lock for the duration of the EXEC command.  Modules work in concert with the GIL which is only acquired when all server threads are paused.  This maintains the atomicity guarantees modules expect.
-=======
-Note: by contributing code to the Redis project in any form, including sending
-a pull request via Github, a code fragment or patch via private email or
-public discussion groups, you agree to release your code under the terms
-of the BSD license that you can find in the [COPYING][1] file included in the Redis
-source distribution.
-
-Please see the [CONTRIBUTING][2] file in this source distribution for more
-information.
-
-[1]: https://github.com/redis/redis/blob/unstable/COPYING
-[2]: https://github.com/redis/redis/blob/unstable/CONTRIBUTING
-
-Redis internals
-===
-
-If you are reading this README you are likely in front of a Github page
-or you just untarred the Redis distribution tar ball. In both the cases
-you are basically one step away from the source code, so here we explain
-the Redis source code layout, what is in each file as a general idea, the
-most important functions and structures inside the Redis server and so forth.
-We keep all the discussion at a high level without digging into the details
-since this document would be huge otherwise and our code base changes
-continuously, but a general idea should be a good starting point to
-understand more. Moreover most of the code is heavily commented and easy
-to follow.
-
-Source code layout
----
-
-The Redis root directory just contains this README, the Makefile which
-calls the real Makefile inside the `src` directory and an example
-configuration for Redis and Sentinel. You can find a few shell
-scripts that are used in order to execute the Redis, Redis Cluster and
-Redis Sentinel unit tests, which are implemented inside the `tests`
-directory.
-
-Inside the root are the following important directories:
-
-* `src`: contains the Redis implementation, written in C.
-* `tests`: contains the unit tests, implemented in Tcl.
-* `deps`: contains libraries Redis uses. Everything needed to compile Redis is inside this directory; your system just needs to provide `libc`, a POSIX compatible interface and a C compiler. Notably `deps` contains a copy of `jemalloc`, which is the default allocator of Redis under Linux. Note that under `deps` there are also things which started with the Redis project, but for which the main repository is not `redis/redis`.
-
-There are a few more directories but they are not very important for our goals
-here. We'll focus mostly on `src`, where the Redis implementation is contained,
-exploring what there is inside each file. The order in which files are
-exposed is the logical one to follow in order to disclose different layers
-of complexity incrementally.
-
-Note: lately Redis was refactored quite a bit. Function names and file
-names have been changed, so you may find that this documentation reflects the
-`unstable` branch more closely. For instance in Redis 3.0 the `server.c`
-and `server.h` files were named `redis.c` and `redis.h`. However the overall
-structure is the same. Keep in mind that all the new developments and pull
-requests should be performed against the `unstable` branch.
-
-server.h
----
-
-The simplest way to understand how a program works is to understand the
-data structures it uses. So we'll start from the main header file of
-Redis, which is `server.h`.
-
-All the server configuration and in general all the shared state is
-defined in a global structure called `server`, of type `struct redisServer`.
-A few important fields in this structure are:
-
-* `server.db` is an array of Redis databases, where data is stored.
-* `server.commands` is the command table.
-* `server.clients` is a linked list of clients connected to the server.
-* `server.master` is a special client, the master, if the instance is a replica.
-
-There are tons of other fields. Most fields are commented directly inside
-the structure definition.
-
-Another important Redis data structure is the one defining a client.
-In the past it was called `redisClient`, now just `client`. The structure
-has many fields, here we'll just show the main ones:
-
-    struct client {
-        int fd;
-        sds querybuf;
-        int argc;
-        robj **argv;
-        redisDb *db;
-        int flags;
-        list *reply;
-        char buf[PROTO_REPLY_CHUNK_BYTES];
-        ... many other fields ...
-    }
-
-The client structure defines a *connected client*:
-
-* The `fd` field is the client socket file descriptor.
-* `argc` and `argv` are populated with the command the client is executing, so that functions implementing a given Redis command can read the arguments.
-* `querybuf` accumulates the requests from the client, which are parsed by the Redis server according to the Redis protocol and executed by calling the implementations of the commands the client is executing.
-* `reply` and `buf` are dynamic and static buffers that accumulate the replies the server sends to the client. These buffers are incrementally written to the socket as soon as the file descriptor is writable.
-
-As you can see in the client structure above, arguments in a command
-are described as `robj` structures. The following is the full `robj`
-structure, which defines a *Redis object*:
-
-    typedef struct redisObject {
-        unsigned type:4;
-        unsigned encoding:4;
-        unsigned lru:LRU_BITS; /* lru time (relative to server.lruclock) */
-        int refcount;
-        void *ptr;
-    } robj;
-
-Basically this structure can represent all the basic Redis data types like
-strings, lists, sets, sorted sets and so forth. The interesting thing is that
-it has a `type` field, so that it is possible to know what type a given
-object has, and a `refcount`, so that the same object can be referenced
-in multiple places without allocating it multiple times. Finally the `ptr`
-field points to the actual representation of the object, which might vary
-even for the same type, depending on the `encoding` used.
-
-Redis objects are used extensively in the Redis internals, however in order
-to avoid the overhead of indirect accesses, recently in many places
-we just use plain dynamic strings not wrapped inside a Redis object.
-
-server.c
----
-
-This is the entry point of the Redis server, where the `main()` function
-is defined. The following are the most important steps in order to startup
-the Redis server.
-
-* `initServerConfig()` setups the default values of the `server` structure.
-* `initServer()` allocates the data structures needed to operate, setup the listening socket, and so forth.
-* `aeMain()` starts the event loop which listens for new connections.
-
-There are two special functions called periodically by the event loop:
-
-1. `serverCron()` is called periodically (according to `server.hz` frequency), and performs tasks that must be performed from time to time, like checking for timedout clients.
-2. `beforeSleep()` is called every time the event loop fired, Redis served a few requests, and is returning back into the event loop.
-
-Inside server.c you can find code that handles other vital things of the Redis server:
-
-* `call()` is used in order to call a given command in the context of a given client.
-* `activeExpireCycle()` handles eviciton of keys with a time to live set via the `EXPIRE` command.
-* `freeMemoryIfNeeded()` is called when a new write command should be performed but Redis is out of memory according to the `maxmemory` directive.
-* The global variable `redisCommandTable` defines all the Redis commands, specifying the name of the command, the function implementing the command, the number of arguments required, and other properties of each command.
-
-networking.c
----
-
-This file defines all the I/O functions with clients, masters and replicas
-(which in Redis are just special clients):
-
-* `createClient()` allocates and initializes a new client.
-* the `addReply*()` family of functions are used by commands implementations in order to append data to the client structure, that will be transmitted to the client as a reply for a given command executed.
-* `writeToClient()` transmits the data pending in the output buffers to the client and is called by the *writable event handler* `sendReplyToClient()`.
-* `readQueryFromClient()` is the *readable event handler* and accumulates data from read from the client into the query buffer.
-* `processInputBuffer()` is the entry point in order to parse the client query buffer according to the Redis protocol. Once commands are ready to be processed, it calls `processCommand()` which is defined inside `server.c` in order to actually execute the command.
-* `freeClient()` deallocates, disconnects and removes a client.
-
-aof.c and rdb.c
----
-
-As you can guess from the names these files implement the RDB and AOF
-persistence for Redis. Redis uses a persistence model based on the `fork()`
-system call in order to create a thread with the same (shared) memory
-content of the main Redis thread. This secondary thread dumps the content
-of the memory on disk. This is used by `rdb.c` to create the snapshots
-on disk and by `aof.c` in order to perform the AOF rewrite when the
-append only file gets too big.
-
-The implementation inside `aof.c` has additional functions in order to
-implement an API that allows commands to append new commands into the AOF
-file as clients execute them.
-
-The `call()` function defined inside `server.c` is responsible to call
-the functions that in turn will write the commands into the AOF.
-
-db.c
----
-
-Certain Redis commands operate on specific data types, others are general.
-Examples of generic commands are `DEL` and `EXPIRE`. They operate on keys
-and not on their values specifically. All those generic commands are
-defined inside `db.c`.
-
-Moreover `db.c` implements an API in order to perform certain operations
-on the Redis dataset without directly accessing the internal data structures.
-
-The most important functions inside `db.c` which are used in many commands
-implementations are the following:
-
-* `lookupKeyRead()` and `lookupKeyWrite()` are used in order to get a pointer to the value associated to a given key, or `NULL` if the key does not exist.
-* `dbAdd()` and its higher level counterpart `setKey()` create a new key in a Redis database.
-* `dbDelete()` removes a key and its associated value.
-* `emptyDb()` removes an entire single database or all the databases defined.
-
-The rest of the file implements the generic commands exposed to the client.
-
-object.c
----
-
-The `robj` structure defining Redis objects was already described. Inside
-`object.c` there are all the functions that operate with Redis objects at
-a basic level, like functions to allocate new objects, handle the reference
-counting and so forth. Notable functions inside this file:
->>>>>>> 40f2c892
 
 Unlike most databases the core data structure is the fastest part of the system.  Most of the query time comes from parsing the REPL protocol and copying data to/from the network.
 
