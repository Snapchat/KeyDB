--- conflicted
+++ resolved
@@ -11,7 +11,6 @@
 What is KeyDB?
 --------------
 
-<<<<<<< HEAD
 KeyDB is a high performance fork of Redis with a focus on multithreading, memory efficiency, and high throughput.  In addition to multithreading, KeyDB also has features only available in Redis Enterprise such as [Active Replication](https://github.com/JohnSully/KeyDB/wiki/Active-Replication), [FLASH storage](https://github.com/JohnSully/KeyDB/wiki/FLASH-Storage) support, and some not available at all such as direct backup to AWS S3. 
 
 KeyDB maintains full compatibility with the Redis protocol, modules, and scripts.  This includes the atomicity guarantees for scripts and transactions.  Because KeyDB keeps in sync with Redis development KeyDB is a superset of Redis functionality, making KeyDB a drop in replacement for existing Redis deployments.
@@ -48,9 +47,6 @@
 
 Management GUI: We recommend [FastoNoSQL](https://fastonosql.com/) which has official KeyDB support.
 
-=======
-Redis is often referred to as a *data structures* server. What this means is that Redis provides access to mutable data structures via a set of commands, which are sent using a *server-client* model with TCP sockets and a simple protocol. So different processes can query and modify the same data structures in a shared way.
->>>>>>> 4d789b3d
 
 Benchmarking KeyDB
 ------------------
@@ -64,31 +60,16 @@
 
 With new features comes new options:
 
-<<<<<<< HEAD
     server-threads N
     server-thread-affinity [true/false]
 
 The number of threads used to serve requests.  This should be related to the number of queues available in your network hardware, *not* the number of cores on your machine.  Because KeyDB uses spinlocks to reduce latency; making this too high will reduce performance.  We recommend using 4 here.  By default this is set to one.
-=======
-* Redis cares to store them on disk, even if they are always served and modified into the server memory. This means that Redis is fast, but that it is also non-volatile.
-* The implementation of data structures emphasizes memory efficiency, so data structures inside Redis will likely use less memory compared to the same data structure modelled using a high-level programming language.
-* Redis offers a number of features that are natural to find in a database, like replication, tunable levels of durability, clustering, and high availability.
-
-Another good example is to think of Redis as a more complex version of memcached, where the operations are not just SETs and GETs, but operations that work with complex data types like Lists, Sets, ordered data structures, and so forth.
->>>>>>> 4d789b3d
 
     scratch-file-path /path
 
-<<<<<<< HEAD
 If you would like to use the [FLASH backed](https://github.com/JohnSully/KeyDB/wiki/FLASH-Storage) storage this option configures the directory for KeyDB's temporary files.  This feature relies on snapshotting to work so must be used on a BTRFS filesystem.  ZFS may also work but is untested.  With this feature KeyDB will use RAM as a cache and page to disk as necessary.  NOTE: This requires special compilation options, see Building KeyDB below.
     
     db-s3-object /path/to/bucket
-=======
-* Introduction to Redis data types. http://redis.io/topics/data-types-intro
-* Try Redis directly inside your browser. http://try.redis.io
-* The full list of Redis commands. http://redis.io/commands
-* There is much more inside the official Redis documentation. http://redis.io/documentation
->>>>>>> 4d789b3d
 
 If you would like KeyDB to dump and load directly to AWS S3 this option specifies the bucket.  Using this option with the traditional RDB options will result in KeyDB backing up twice to both locations.  If both are specified KeyDB will first attempt to load from the local dump file and if that fails load from S3.  This requires the AWS CLI tools to be installed and configured which are used under the hood to transfer the data.
 
@@ -105,13 +86,7 @@
 
 More on CentOS/Archlinux/Alpine/Debian/Ubuntu dependencies and builds can be found here: https://docs.keydb.dev/docs/build/
 
-<<<<<<< HEAD
 Install dependencies:
-=======
-It may compile on Solaris derived systems (for instance SmartOS) but our
-support for this platform is *best effort* and Redis is not guaranteed to
-work as well as in Linux, OSX, and \*BSD.
->>>>>>> 4d789b3d
 
     % sudo apt install build-essential nasm autotools-dev autoconf libjemalloc-dev tcl tcl-dev uuid-dev libcurl4-openssl-dev
 
@@ -129,15 +104,7 @@
 
     % make USE_SYSTEMD=yes
 
-<<<<<<< HEAD
 To append a suffix to KeyDB program names, use:
-=======
-To append a suffix to Redis program names, use:
-
-    % make PROG_SUFFIX="-alt"
-
-You can run a 32 bit Redis binary using:
->>>>>>> 4d789b3d
 
     % make PROG_SUFFIX="-alt"
 
@@ -161,11 +128,7 @@
 Fixing build problems with dependencies or cached build options
 ---------
 
-<<<<<<< HEAD
 KeyDB has some dependencies which are included in the `deps` directory.
-=======
-Redis has some dependencies which are included in the `deps` directory.
->>>>>>> 4d789b3d
 `make` does not automatically rebuild dependencies even if something in
 the source code of dependencies changes.
 
@@ -228,11 +191,7 @@
 Verbose build
 -------------
 
-<<<<<<< HEAD
 KeyDB will build with a user friendly colorized output by default.
-=======
-Redis will build with a user-friendly colorized output by default.
->>>>>>> 4d789b3d
 If you want to see a more verbose output, use the following:
 
     % make V=1
@@ -240,11 +199,7 @@
 Running KeyDB
 -------------
 
-<<<<<<< HEAD
 To run KeyDB with the default configuration, just type:
-=======
-To run Redis with the default configuration, just type:
->>>>>>> 4d789b3d
 
     % cd src
     % ./keydb-server
@@ -264,18 +219,8 @@
 All the options in keydb.conf are also supported as options using the command
 line, with exactly the same name.
 
-<<<<<<< HEAD
 
 Running Redis with TLS:
-=======
-Running Redis with TLS:
-------------------
-
-Please consult the [TLS.md](TLS.md) file for more information on
-how to use Redis with TLS.
-
-Playing with Redis
->>>>>>> 4d789b3d
 ------------------
 
 Please consult the [TLS.md](TLS.md) file for more information on
@@ -307,11 +252,7 @@
 Installing KeyDB
 -----------------
 
-<<<<<<< HEAD
 In order to install KeyDB binaries into /usr/local/bin, just use:
-=======
-In order to install Redis binaries into /usr/local/bin, just use:
->>>>>>> 4d789b3d
 
     % make install
 
@@ -320,11 +261,7 @@
 
 Make install will just install binaries in your system, but will not configure
 init scripts and configuration files in the appropriate place. This is not
-<<<<<<< HEAD
 needed if you just want to play a bit with KeyDB, but if you are installing
-=======
-needed if you just want to play a bit with Redis, but if you are installing
->>>>>>> 4d789b3d
 it the proper way for a production system, we have a script that does this
 for Ubuntu and Debian systems:
 
@@ -337,205 +274,8 @@
 to run KeyDB properly as a background daemon that will start again on
 system reboots.
 
-<<<<<<< HEAD
 You'll be able to stop and start KeyDB using the script named
 `/etc/init.d/keydb_<portnumber>`, for instance `/etc/init.d/keydb_6379`.
-=======
-You'll be able to stop and start Redis using the script named
-`/etc/init.d/redis_<portnumber>`, for instance `/etc/init.d/redis_6379`.
-
-Code contributions
------------------
-
-Note: By contributing code to the Redis project in any form, including sending
-a pull request via Github, a code fragment or patch via private email or
-public discussion groups, you agree to release your code under the terms
-of the BSD license that you can find in the [COPYING][1] file included in the Redis
-source distribution.
-
-Please see the [CONTRIBUTING][2] file in this source distribution for more
-information, including details on our process for security bugs/vulnerabilities.
-
-[1]: https://github.com/redis/redis/blob/unstable/COPYING
-[2]: https://github.com/redis/redis/blob/unstable/CONTRIBUTING
-
-Redis internals
-===
-
-If you are reading this README you are likely in front of a Github page
-or you just untarred the Redis distribution tar ball. In both the cases
-you are basically one step away from the source code, so here we explain
-the Redis source code layout, what is in each file as a general idea, the
-most important functions and structures inside the Redis server and so forth.
-We keep all the discussion at a high level without digging into the details
-since this document would be huge otherwise and our code base changes
-continuously, but a general idea should be a good starting point to
-understand more. Moreover most of the code is heavily commented and easy
-to follow.
-
-Source code layout
----
-
-The Redis root directory just contains this README, the Makefile which
-calls the real Makefile inside the `src` directory and an example
-configuration for Redis and Sentinel. You can find a few shell
-scripts that are used in order to execute the Redis, Redis Cluster and
-Redis Sentinel unit tests, which are implemented inside the `tests`
-directory.
-
-Inside the root are the following important directories:
-
-* `src`: contains the Redis implementation, written in C.
-* `tests`: contains the unit tests, implemented in Tcl.
-* `deps`: contains libraries Redis uses. Everything needed to compile Redis is inside this directory; your system just needs to provide `libc`, a POSIX compatible interface and a C compiler. Notably `deps` contains a copy of `jemalloc`, which is the default allocator of Redis under Linux. Note that under `deps` there are also things which started with the Redis project, but for which the main repository is not `redis/redis`.
-
-There are a few more directories but they are not very important for our goals
-here. We'll focus mostly on `src`, where the Redis implementation is contained,
-exploring what there is inside each file. The order in which files are
-exposed is the logical one to follow in order to disclose different layers
-of complexity incrementally.
-
-Note: lately Redis was refactored quite a bit. Function names and file
-names have been changed, so you may find that this documentation reflects the
-`unstable` branch more closely. For instance, in Redis 3.0 the `server.c`
-and `server.h` files were named `redis.c` and `redis.h`. However the overall
-structure is the same. Keep in mind that all the new developments and pull
-requests should be performed against the `unstable` branch.
-
-server.h
----
-
-The simplest way to understand how a program works is to understand the
-data structures it uses. So we'll start from the main header file of
-Redis, which is `server.h`.
-
-All the server configuration and in general all the shared state is
-defined in a global structure called `server`, of type `struct redisServer`.
-A few important fields in this structure are:
-
-* `server.db` is an array of Redis databases, where data is stored.
-* `server.commands` is the command table.
-* `server.clients` is a linked list of clients connected to the server.
-* `server.master` is a special client, the master, if the instance is a replica.
-
-There are tons of other fields. Most fields are commented directly inside
-the structure definition.
-
-Another important Redis data structure is the one defining a client.
-In the past it was called `redisClient`, now just `client`. The structure
-has many fields, here we'll just show the main ones:
-
-    struct client {
-        int fd;
-        sds querybuf;
-        int argc;
-        robj **argv;
-        redisDb *db;
-        int flags;
-        list *reply;
-        char buf[PROTO_REPLY_CHUNK_BYTES];
-        ... many other fields ...
-    }
-
-The client structure defines a *connected client*:
-
-* The `fd` field is the client socket file descriptor.
-* `argc` and `argv` are populated with the command the client is executing, so that functions implementing a given Redis command can read the arguments.
-* `querybuf` accumulates the requests from the client, which are parsed by the Redis server according to the Redis protocol and executed by calling the implementations of the commands the client is executing.
-* `reply` and `buf` are dynamic and static buffers that accumulate the replies the server sends to the client. These buffers are incrementally written to the socket as soon as the file descriptor is writeable.
-
-As you can see in the client structure above, arguments in a command
-are described as `robj` structures. The following is the full `robj`
-structure, which defines a *Redis object*:
-
-    typedef struct redisObject {
-        unsigned type:4;
-        unsigned encoding:4;
-        unsigned lru:LRU_BITS; /* lru time (relative to server.lruclock) */
-        int refcount;
-        void *ptr;
-    } robj;
-
-Basically this structure can represent all the basic Redis data types like
-strings, lists, sets, sorted sets and so forth. The interesting thing is that
-it has a `type` field, so that it is possible to know what type a given
-object has, and a `refcount`, so that the same object can be referenced
-in multiple places without allocating it multiple times. Finally the `ptr`
-field points to the actual representation of the object, which might vary
-even for the same type, depending on the `encoding` used.
-
-Redis objects are used extensively in the Redis internals, however in order
-to avoid the overhead of indirect accesses, recently in many places
-we just use plain dynamic strings not wrapped inside a Redis object.
-
-server.c
----
-
-This is the entry point of the Redis server, where the `main()` function
-is defined. The following are the most important steps in order to startup
-the Redis server.
-
-* `initServerConfig()` sets up the default values of the `server` structure.
-* `initServer()` allocates the data structures needed to operate, setup the listening socket, and so forth.
-* `aeMain()` starts the event loop which listens for new connections.
-
-There are two special functions called periodically by the event loop:
-
-1. `serverCron()` is called periodically (according to `server.hz` frequency), and performs tasks that must be performed from time to time, like checking for timed out clients.
-2. `beforeSleep()` is called every time the event loop fired, Redis served a few requests, and is returning back into the event loop.
-
-Inside server.c you can find code that handles other vital things of the Redis server:
-
-* `call()` is used in order to call a given command in the context of a given client.
-* `activeExpireCycle()` handles eviction of keys with a time to live set via the `EXPIRE` command.
-* `performEvictions()` is called when a new write command should be performed but Redis is out of memory according to the `maxmemory` directive.
-* The global variable `redisCommandTable` defines all the Redis commands, specifying the name of the command, the function implementing the command, the number of arguments required, and other properties of each command.
-
-networking.c
----
-
-This file defines all the I/O functions with clients, masters and replicas
-(which in Redis are just special clients):
-
-* `createClient()` allocates and initializes a new client.
-* the `addReply*()` family of functions are used by command implementations in order to append data to the client structure, that will be transmitted to the client as a reply for a given command executed.
-* `writeToClient()` transmits the data pending in the output buffers to the client and is called by the *writable event handler* `sendReplyToClient()`.
-* `readQueryFromClient()` is the *readable event handler* and accumulates data read from the client into the query buffer.
-* `processInputBuffer()` is the entry point in order to parse the client query buffer according to the Redis protocol. Once commands are ready to be processed, it calls `processCommand()` which is defined inside `server.c` in order to actually execute the command.
-* `freeClient()` deallocates, disconnects and removes a client.
-
-aof.c and rdb.c
----
-
-As you can guess from the names, these files implement the RDB and AOF
-persistence for Redis. Redis uses a persistence model based on the `fork()`
-system call in order to create a thread with the same (shared) memory
-content of the main Redis thread. This secondary thread dumps the content
-of the memory on disk. This is used by `rdb.c` to create the snapshots
-on disk and by `aof.c` in order to perform the AOF rewrite when the
-append only file gets too big.
-
-The implementation inside `aof.c` has additional functions in order to
-implement an API that allows commands to append new commands into the AOF
-file as clients execute them.
-
-The `call()` function defined inside `server.c` is responsible for calling
-the functions that in turn will write the commands into the AOF.
-
-db.c
----
-
-Certain Redis commands operate on specific data types; others are general.
-Examples of generic commands are `DEL` and `EXPIRE`. They operate on keys
-and not on their values specifically. All those generic commands are
-defined inside `db.c`.
-
-Moreover `db.c` implements an API in order to perform certain operations
-on the Redis dataset without directly accessing the internal data structures.
-
-The most important functions inside `db.c` which are used in many command
-implementations are the following:
->>>>>>> 4d789b3d
 
 Multithreading Architecture
 ---------------------------
@@ -548,7 +288,6 @@
  - Allow rebalancing of connections to different threads after the connection
  - Allow multiple readers access to the hashtable concurrently
 
-<<<<<<< HEAD
 Docker Build
 ------------
 Build the latest binaries from the github unstable branch within a docker container. Note this is built for Ubuntu 18.04.
@@ -557,10 +296,6 @@
 $ docker run -it --rm -v /path-to-dump-binaries:/keydb_bin eqalpha/keydb-build-bin
 ```
 You should receive the following files: keydb-benchmark,  keydb-check-aof,  keydb-check-rdb,  keydb-cli,  keydb-sentinel,  keydb-server
-=======
-* `incrRefCount()` and `decrRefCount()` are used in order to increment or decrement an object reference count. When it drops to 0 the object is finally freed.
-* `createObject()` allocates a new object. There are also specialized functions to allocate string objects having a specific content, like `createStringObjectFromLongLong()` and similar functions.
->>>>>>> 4d789b3d
 
 If you are looking to enable flash support with the build (make MALLOC=memkind) then use the following command:
 ```
@@ -568,7 +303,6 @@
 ```
 Please note that you will need libcurl4-openssl-dev in order to run keydb. With flash version you may need libnuma-dev and libtool installed in order to run the binaries. Keep this in mind especially when running in a container. For a copy of all our Dockerfiles, please see them on [docs]( https://docs.keydb.dev/docs/dockerfiles/).
 
-<<<<<<< HEAD
 Code contributions
 -----------------
 
@@ -580,63 +314,4 @@
 
 Please see the CONTRIBUTING file in this source distribution for more
 information.
-=======
-replication.c
----
-
-This is one of the most complex files inside Redis, it is recommended to
-approach it only after getting a bit familiar with the rest of the code base.
-In this file there is the implementation of both the master and replica role
-of Redis.
-
-One of the most important functions inside this file is `replicationFeedSlaves()` that writes commands to the clients representing replica instances connected
-to our master, so that the replicas can get the writes performed by the clients:
-this way their data set will remain synchronized with the one in the master.
-
-This file also implements both the `SYNC` and `PSYNC` commands that are
-used in order to perform the first synchronization between masters and
-replicas, or to continue the replication after a disconnection.
-
-Other C files
----
-
-* `t_hash.c`, `t_list.c`, `t_set.c`, `t_string.c`, `t_zset.c` and `t_stream.c` contains the implementation of the Redis data types. They implement both an API to access a given data type, and the client command implementations for these data types.
-* `ae.c` implements the Redis event loop, it's a self contained library which is simple to read and understand.
-* `sds.c` is the Redis string library, check http://github.com/antirez/sds for more information.
-* `anet.c` is a library to use POSIX networking in a simpler way compared to the raw interface exposed by the kernel.
-* `dict.c` is an implementation of a non-blocking hash table which rehashes incrementally.
-* `scripting.c` implements Lua scripting. It is completely self-contained and isolated from the rest of the Redis implementation and is simple enough to understand if you are familiar with the Lua API.
-* `cluster.c` implements the Redis Cluster. Probably a good read only after being very familiar with the rest of the Redis code base. If you want to read `cluster.c` make sure to read the [Redis Cluster specification][3].
-
-[3]: http://redis.io/topics/cluster-spec
-
-Anatomy of a Redis command
----
-
-All the Redis commands are defined in the following way:
-
-    void foobarCommand(client *c) {
-        printf("%s",c->argv[1]->ptr); /* Do something with the argument. */
-        addReply(c,shared.ok); /* Reply something to the client. */
-    }
-
-The command is then referenced inside `server.c` in the command table:
-
-    {"foobar",foobarCommand,2,"rtF",0,NULL,0,0,0,0,0},
-
-In the above example `2` is the number of arguments the command takes,
-while `"rtF"` are the command flags, as documented in the command table
-top comment inside `server.c`.
-
-After the command operates in some way, it returns a reply to the client,
-usually using `addReply()` or a similar function defined inside `networking.c`.
-
-There are tons of command implementations inside the Redis source code
-that can serve as examples of actual commands implementations. Writing
-a few toy commands can be a good exercise to get familiar with the code base.
-
-There are also many other files not described here, but it is useless to
-cover everything. We just want to help you with the first steps.
-Eventually you'll find your way inside the Redis code base :-)
->>>>>>> 4d789b3d
-
+
