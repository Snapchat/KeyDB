--- conflicted
+++ resolved
@@ -86,16 +86,12 @@
 
 Compiling is as simple as:
 
-<<<<<<< HEAD
     % make
-=======
+
 To build with TLS support, you'll need OpenSSL development libraries (e.g.
 libssl-dev on Debian/Ubuntu) and run:
 
     % make BUILD_TLS=yes
-
-You can run a 32 bit Redis binary using:
->>>>>>> 13fbdf97
 
 You can enable flash support with:
 
@@ -193,17 +189,15 @@
 All the options in keydb.conf are also supported as options using the command
 line, with exactly the same name.
 
-<<<<<<< HEAD
-Playing with KeyDB
-=======
+
 Running Redis with TLS:
 ------------------
 
 Please consult the [TLS.md](TLS.md) file for more information on
 how to use Redis with TLS.
 
-Playing with Redis
->>>>>>> 13fbdf97
+
+Playing with KeyDB
 ------------------
 
 You can use keydb-cli to play with KeyDB. Start a keydb-server instance,
@@ -279,49 +273,8 @@
 ```
 Please note that you will need libcurl4-openssl-dev in order to run keydb. With flash version you may need libnuma-dev and libtool installed in order to run the binaries. Keep this in mind especially when running in a container. For a copy of all our Dockerfiles, please see them on [docs]( https://docs.keydb.dev/docs/dockerfiles/).
 
-<<<<<<< HEAD
 Code contributions
 -----------------
-=======
-One of the most important functions inside this file is `replicationFeedSlaves()` that writes commands to the clients representing replica instances connected
-to our master, so that the replicas can get the writes performed by the clients:
-this way their data set will remain synchronized with the one in the master.
-
-This file also implements both the `SYNC` and `PSYNC` commands that are
-used in order to perform the first synchronization between masters and
-replicas, or to continue the replication after a disconnection.
-
-Other C files
----
-
-* `t_hash.c`, `t_list.c`, `t_set.c`, `t_string.c`, `t_zset.c` and `t_stream.c` contains the implementation of the Redis data types. They implement both an API to access a given data type, and the client commands implementations for these data types.
-* `ae.c` implements the Redis event loop, it's a self contained library which is simple to read and understand.
-* `sds.c` is the Redis string library, check http://github.com/antirez/sds for more information.
-* `anet.c` is a library to use POSIX networking in a simpler way compared to the raw interface exposed by the kernel.
-* `dict.c` is an implementation of a non-blocking hash table which rehashes incrementally.
-* `scripting.c` implements Lua scripting. It is completely self contained from the rest of the Redis implementation and is simple enough to understand if you are familar with the Lua API.
-* `cluster.c` implements the Redis Cluster. Probably a good read only after being very familiar with the rest of the Redis code base. If you want to read `cluster.c` make sure to read the [Redis Cluster specification][3].
-
-[3]: http://redis.io/topics/cluster-spec
-
-Anatomy of a Redis command
----
-
-All the Redis commands are defined in the following way:
-
-    void foobarCommand(client *c) {
-        printf("%s",c->argv[1]->ptr); /* Do something with the argument. */
-        addReply(c,shared.ok); /* Reply something to the client. */
-    }
-
-The command is then referenced inside `server.c` in the command table:
-
-    {"foobar",foobarCommand,2,"rtF",0,NULL,0,0,0,0,0},
-
-In the above example `2` is the number of arguments the command takes,
-while `"rtF"` are the command flags, as documented in the command table
-top comment inside `server.c`.
->>>>>>> redis/6.0
 
 Note: by contributing code to the KeyDB project in any form, including sending
 a pull request via Github, a code fragment or patch via private email or
