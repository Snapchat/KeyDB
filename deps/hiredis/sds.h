/* SDSLib 2.0 -- A C dynamic strings library
 *
 * Copyright (c) 2006-2015, Salvatore Sanfilippo <antirez at gmail dot com>
 * Copyright (c) 2015, Oran Agra
 * Copyright (c) 2015, Redis Labs, Inc
 * All rights reserved.
 *
 * Redistribution and use in source and binary forms, with or without
 * modification, are permitted provided that the following conditions are met:
 *
 *   * Redistributions of source code must retain the above copyright notice,
 *     this list of conditions and the following disclaimer.
 *   * Redistributions in binary form must reproduce the above copyright
 *     notice, this list of conditions and the following disclaimer in the
 *     documentation and/or other materials provided with the distribution.
 *   * Neither the name of Redis nor the names of its contributors may be used
 *     to endorse or promote products derived from this software without
 *     specific prior written permission.
 *
 * THIS SOFTWARE IS PROVIDED BY THE COPYRIGHT HOLDERS AND CONTRIBUTORS "AS IS"
 * AND ANY EXPRESS OR IMPLIED WARRANTIES, INCLUDING, BUT NOT LIMITED TO, THE
 * IMPLIED WARRANTIES OF MERCHANTABILITY AND FITNESS FOR A PARTICULAR PURPOSE
 * ARE DISCLAIMED. IN NO EVENT SHALL THE COPYRIGHT OWNER OR CONTRIBUTORS BE
 * LIABLE FOR ANY DIRECT, INDIRECT, INCIDENTAL, SPECIAL, EXEMPLARY, OR
 * CONSEQUENTIAL DAMAGES (INCLUDING, BUT NOT LIMITED TO, PROCUREMENT OF
 * SUBSTITUTE GOODS OR SERVICES; LOSS OF USE, DATA, OR PROFITS; OR BUSINESS
 * INTERRUPTION) HOWEVER CAUSED AND ON ANY THEORY OF LIABILITY, WHETHER IN
 * CONTRACT, STRICT LIABILITY, OR TORT (INCLUDING NEGLIGENCE OR OTHERWISE)
 * ARISING IN ANY WAY OUT OF THE USE OF THIS SOFTWARE, EVEN IF ADVISED OF THE
 * POSSIBILITY OF SUCH DAMAGE.
 */

#ifndef HIREDIS_SDS_H
#define HIREDIS_SDS_H

#define HI_SDS_MAX_PREALLOC (1024*1024)
#ifdef _MSC_VER
#define __attribute__(x)
typedef long long ssize_t;
#define SSIZE_MAX (LLONG_MAX >> 1)
#endif

#include <sys/types.h>
#include <stdarg.h>
#include <stdint.h>

typedef char *hisds;

/* Note: sdshdr5 is never used, we just access the flags byte directly.
 * However is here to document the layout of type 5 SDS strings. */
struct __attribute__ ((__packed__)) hisdshdr5 {
    unsigned char flags; /* 3 lsb of type, and 5 msb of string length */
#ifndef __cplusplus
    char buf[];
#endif
};
struct __attribute__ ((__packed__)) hisdshdr8 {
    uint8_t len; /* used */
    uint8_t alloc; /* excluding the header and null terminator */
    unsigned char flags; /* 3 lsb of type, 5 unused bits */
#ifndef __cplusplus
    char buf[];
#endif
};
struct __attribute__ ((__packed__)) hisdshdr16 {
    uint16_t len; /* used */
    uint16_t alloc; /* excluding the header and null terminator */
    unsigned char flags; /* 3 lsb of type, 5 unused bits */
#ifndef __cplusplus
    char buf[];
#endif
};
struct __attribute__ ((__packed__)) hisdshdr32 {
    uint32_t len; /* used */
    uint32_t alloc; /* excluding the header and null terminator */
    unsigned char flags; /* 3 lsb of type, 5 unused bits */
#ifndef __cplusplus
    char buf[];
#endif
};
struct __attribute__ ((__packed__)) hisdshdr64 {
    uint64_t len; /* used */
    uint64_t alloc; /* excluding the header and null terminator */
    unsigned char flags; /* 3 lsb of type, 5 unused bits */
#ifndef __cplusplus
    char buf[];
#endif
};

#define HI_SDS_TYPE_5  0
#define HI_SDS_TYPE_8  1
#define HI_SDS_TYPE_16 2
#define HI_SDS_TYPE_32 3
#define HI_SDS_TYPE_64 4
#define HI_SDS_TYPE_MASK 7
#define HI_SDS_TYPE_BITS 3
#define HI_SDS_HDR_VAR(T,s) struct hisdshdr##T *sh = (struct hisdshdr##T *)((s)-(sizeof(struct hisdshdr##T)));
#define HI_SDS_HDR(T,s) ((struct hisdshdr##T *)((s)-(sizeof(struct hisdshdr##T))))
#define HI_SDS_TYPE_5_LEN(f) ((f)>>HI_SDS_TYPE_BITS)

static inline size_t hi_sdslen(const hisds s) {
    unsigned char flags = s[-1];
<<<<<<< HEAD
    
    switch(__builtin_expect((flags&SDS_TYPE_MASK), SDS_TYPE_5)) {
        case SDS_TYPE_5:
            return SDS_TYPE_5_LEN(flags);
        case SDS_TYPE_8:
            return SDS_HDR(8,s)->len;
        case SDS_TYPE_16:
            return SDS_HDR(16,s)->len;
        case SDS_TYPE_32:
            return SDS_HDR(32,s)->len;
        case SDS_TYPE_64:
            return SDS_HDR(64,s)->len;
=======
    switch(flags & HI_SDS_TYPE_MASK) {
        case HI_SDS_TYPE_5:
            return HI_SDS_TYPE_5_LEN(flags);
        case HI_SDS_TYPE_8:
            return HI_SDS_HDR(8,s)->len;
        case HI_SDS_TYPE_16:
            return HI_SDS_HDR(16,s)->len;
        case HI_SDS_TYPE_32:
            return HI_SDS_HDR(32,s)->len;
        case HI_SDS_TYPE_64:
            return HI_SDS_HDR(64,s)->len;
>>>>>>> 92bde124
    }
    return 0;
}

static inline size_t hi_sdsavail(const hisds s) {
    unsigned char flags = s[-1];
    switch(flags&HI_SDS_TYPE_MASK) {
        case HI_SDS_TYPE_5: {
            return 0;
        }
        case HI_SDS_TYPE_8: {
            HI_SDS_HDR_VAR(8,s);
            return sh->alloc - sh->len;
        }
        case HI_SDS_TYPE_16: {
            HI_SDS_HDR_VAR(16,s);
            return sh->alloc - sh->len;
        }
        case HI_SDS_TYPE_32: {
            HI_SDS_HDR_VAR(32,s);
            return sh->alloc - sh->len;
        }
        case HI_SDS_TYPE_64: {
            HI_SDS_HDR_VAR(64,s);
            return sh->alloc - sh->len;
        }
    }
    return 0;
}

static inline void hi_sdssetlen(hisds s, size_t newlen) {
    unsigned char flags = s[-1];
    switch(flags&HI_SDS_TYPE_MASK) {
        case HI_SDS_TYPE_5:
            {
                unsigned char *fp = ((unsigned char*)s)-1;
                *fp = (unsigned char)(HI_SDS_TYPE_5 | (newlen << HI_SDS_TYPE_BITS));
            }
            break;
        case HI_SDS_TYPE_8:
            HI_SDS_HDR(8,s)->len = (uint8_t)newlen;
            break;
        case HI_SDS_TYPE_16:
            HI_SDS_HDR(16,s)->len = (uint16_t)newlen;
            break;
        case HI_SDS_TYPE_32:
            HI_SDS_HDR(32,s)->len = (uint32_t)newlen;
            break;
        case HI_SDS_TYPE_64:
            HI_SDS_HDR(64,s)->len = (uint64_t)newlen;
            break;
    }
}

static inline void hi_sdsinclen(hisds s, size_t inc) {
    unsigned char flags = s[-1];
    switch(flags&HI_SDS_TYPE_MASK) {
        case HI_SDS_TYPE_5:
            {
                unsigned char *fp = ((unsigned char*)s)-1;
                unsigned char newlen = HI_SDS_TYPE_5_LEN(flags)+(unsigned char)inc;
                *fp = HI_SDS_TYPE_5 | (newlen << HI_SDS_TYPE_BITS);
            }
            break;
        case HI_SDS_TYPE_8:
            HI_SDS_HDR(8,s)->len += (uint8_t)inc;
            break;
        case HI_SDS_TYPE_16:
            HI_SDS_HDR(16,s)->len += (uint16_t)inc;
            break;
        case HI_SDS_TYPE_32:
            HI_SDS_HDR(32,s)->len += (uint32_t)inc;
            break;
        case HI_SDS_TYPE_64:
            HI_SDS_HDR(64,s)->len += (uint64_t)inc;
            break;
    }
}

/* hi_sdsalloc() = hi_sdsavail() + hi_sdslen() */
static inline size_t hi_sdsalloc(const hisds s) {
    unsigned char flags = s[-1];
    switch(flags & HI_SDS_TYPE_MASK) {
        case HI_SDS_TYPE_5:
            return HI_SDS_TYPE_5_LEN(flags);
        case HI_SDS_TYPE_8:
            return HI_SDS_HDR(8,s)->alloc;
        case HI_SDS_TYPE_16:
            return HI_SDS_HDR(16,s)->alloc;
        case HI_SDS_TYPE_32:
            return HI_SDS_HDR(32,s)->alloc;
        case HI_SDS_TYPE_64:
            return HI_SDS_HDR(64,s)->alloc;
    }
    return 0;
}

static inline void hi_sdssetalloc(hisds s, size_t newlen) {
    unsigned char flags = s[-1];
    switch(flags&HI_SDS_TYPE_MASK) {
        case HI_SDS_TYPE_5:
            /* Nothing to do, this type has no total allocation info. */
            break;
        case HI_SDS_TYPE_8:
            HI_SDS_HDR(8,s)->alloc = (uint8_t)newlen;
            break;
        case HI_SDS_TYPE_16:
            HI_SDS_HDR(16,s)->alloc = (uint16_t)newlen;
            break;
        case HI_SDS_TYPE_32:
            HI_SDS_HDR(32,s)->alloc = (uint32_t)newlen;
            break;
        case HI_SDS_TYPE_64:
            HI_SDS_HDR(64,s)->alloc = (uint64_t)newlen;
            break;
    }
}

hisds hi_sdsnewlen(const void *init, size_t initlen);
hisds hi_sdsnew(const char *init);
hisds hi_sdsempty(void);
hisds hi_sdsdup(const hisds s);
void  hi_sdsfree(hisds s);
hisds hi_sdsgrowzero(hisds s, size_t len);
hisds hi_sdscatlen(hisds s, const void *t, size_t len);
hisds hi_sdscat(hisds s, const char *t);
hisds hi_sdscatsds(hisds s, const hisds t);
hisds hi_sdscpylen(hisds s, const char *t, size_t len);
hisds hi_sdscpy(hisds s, const char *t);

hisds hi_sdscatvprintf(hisds s, const char *fmt, va_list ap);
#ifdef __GNUC__
hisds hi_sdscatprintf(hisds s, const char *fmt, ...)
    __attribute__((format(printf, 2, 3)));
#else
hisds hi_sdscatprintf(hisds s, const char *fmt, ...);
#endif

hisds hi_sdscatfmt(hisds s, char const *fmt, ...);
hisds hi_sdstrim(hisds s, const char *cset);
int hi_sdsrange(hisds s, ssize_t start, ssize_t end);
void hi_sdsupdatelen(hisds s);
void hi_sdsclear(hisds s);
int hi_sdscmp(const hisds s1, const hisds s2);
hisds *hi_sdssplitlen(const char *s, int len, const char *sep, int seplen, int *count);
void hi_sdsfreesplitres(hisds *tokens, int count);
void hi_sdstolower(hisds s);
void hi_sdstoupper(hisds s);
hisds hi_sdsfromlonglong(long long value);
hisds hi_sdscatrepr(hisds s, const char *p, size_t len);
hisds *hi_sdssplitargs(const char *line, int *argc);
hisds hi_sdsmapchars(hisds s, const char *from, const char *to, size_t setlen);
hisds hi_sdsjoin(char **argv, int argc, char *sep);
hisds hi_sdsjoinsds(hisds *argv, int argc, const char *sep, size_t seplen);

/* Low level functions exposed to the user API */
hisds hi_sdsMakeRoomFor(hisds s, size_t addlen);
void hi_sdsIncrLen(hisds s, int incr);
hisds hi_sdsRemoveFreeSpace(hisds s);
size_t hi_sdsAllocSize(hisds s);
void *hi_sdsAllocPtr(hisds s);

/* Export the allocator used by SDS to the program using SDS.
 * Sometimes the program SDS is linked to, may use a different set of
 * allocators, but may want to allocate or free things that SDS will
 * respectively free or allocate. */
void *hi_sds_malloc(size_t size);
void *hi_sds_realloc(void *ptr, size_t size);
void hi_sds_free(void *ptr);

#ifdef REDIS_TEST
int hi_sdsTest(int argc, char *argv[]);
#endif

#endif /* HIREDIS_SDS_H */<|MERGE_RESOLUTION|>--- conflicted
+++ resolved
@@ -100,21 +100,8 @@
 
 static inline size_t hi_sdslen(const hisds s) {
     unsigned char flags = s[-1];
-<<<<<<< HEAD
     
-    switch(__builtin_expect((flags&SDS_TYPE_MASK), SDS_TYPE_5)) {
-        case SDS_TYPE_5:
-            return SDS_TYPE_5_LEN(flags);
-        case SDS_TYPE_8:
-            return SDS_HDR(8,s)->len;
-        case SDS_TYPE_16:
-            return SDS_HDR(16,s)->len;
-        case SDS_TYPE_32:
-            return SDS_HDR(32,s)->len;
-        case SDS_TYPE_64:
-            return SDS_HDR(64,s)->len;
-=======
-    switch(flags & HI_SDS_TYPE_MASK) {
+    switch(__builtin_expect((flags&HI_SDS_TYPE_MASK), HI_SDS_TYPE_5)) {
         case HI_SDS_TYPE_5:
             return HI_SDS_TYPE_5_LEN(flags);
         case HI_SDS_TYPE_8:
@@ -125,7 +112,6 @@
             return HI_SDS_HDR(32,s)->len;
         case HI_SDS_TYPE_64:
             return HI_SDS_HDR(64,s)->len;
->>>>>>> 92bde124
     }
     return 0;
 }
