--- conflicted
+++ resolved
@@ -1145,14 +1145,8 @@
 #
 # active-expire-effort 1
 
-<<<<<<< HEAD
-# Force evictions when RSS memory reaches this percent of total system memory.
-# This is useful as a safeguard to prevent OOM kills when RSS overhead is 
-# significant (0 to disable).
-=======
 # Force evictions when used system memory reaches X% of total system memory.
 # This is useful as a safeguard to prevent OOM kills (0 to disable).
->>>>>>> aef01878
 #
 # force-eviction-percent 0
 
