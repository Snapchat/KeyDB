# KeyDB configuration file example.
#
# Note that in order to read the configuration file, KeyDB must be
# started with the file path as first argument:
#
# ./keydb-server /path/to/keydb.conf

# Note on units: when memory size is needed, it is possible to specify
# it in the usual form of 1k 5GB 4M and so forth:
#
# 1k => 1000 bytes
# 1kb => 1024 bytes
# 1m => 1000000 bytes
# 1mb => 1024*1024 bytes
# 1g => 1000000000 bytes
# 1gb => 1024*1024*1024 bytes
#
# units are case insensitive so 1GB 1Gb 1gB are all the same.

################################## INCLUDES ###################################

# Include one or more other config files here.  This is useful if you
# have a standard template that goes to all KeyDB servers but also need
# to customize a few per-server settings.  Include files can include
# other files, so use this wisely.
#
# Note that option "include" won't be rewritten by command "CONFIG REWRITE"
# from admin or KeyDB Sentinel. Since KeyDB always uses the last processed
# line as value of a configuration directive, you'd better put includes
# at the beginning of this file to avoid overwriting config change at runtime.
#
# If instead you are interested in using includes to override configuration
# options, it is better to use include as the last line.
#
# Included paths may contain wildcards. All files matching the wildcards will
# be included in alphabetical order.
# Note that if an include path contains a wildcards but no files match it when
# the server is started, the include statement will be ignored and no error will
# be emitted.  It is safe, therefore, to include wildcard files from empty
# directories.
#
# include /path/to/local.conf
# include /path/to/other.conf
# include /path/to/fragments/*.conf
#

################################## MODULES #####################################

# Load modules at startup. If the server is not able to load modules
# it will abort. It is possible to use multiple loadmodule directives.
#
# loadmodule /path/to/my_module.so
# loadmodule /path/to/other_module.so

################################## NETWORK #####################################

# By default, if no "bind" configuration directive is specified, KeyDB listens
# for connections from all available network interfaces on the host machine.
# It is possible to listen to just one or multiple selected interfaces using
# the "bind" configuration directive, followed by one or more IP addresses.
# Each address can be prefixed by "-", which means that redis will not fail to
# start if the address is not available. Being not available only refers to
# addresses that does not correspond to any network interfece. Addresses that
# are already in use will always fail, and unsupported protocols will always BE
# silently skipped.
#
# Examples:
#
# bind 192.168.1.100 10.0.0.1     # listens on two specific IPv4 addresses
# bind 127.0.0.1 ::1              # listens on loopback IPv4 and IPv6
# bind * -::*                     # like the default, all available interfaces
#
# ~~~ WARNING ~~~ If the computer running KeyDB is directly exposed to the
# internet, binding to all the interfaces is dangerous and will expose the
# instance to everybody on the internet. So by default we uncomment the
# following bind directive, that will force KeyDB to listen only on the
# IPv4 and IPv6 (if available) loopback interface addresses (this means KeyDB will only be able to
# accept client connections from the same host that it is running on).
#
# IF YOU ARE SURE YOU WANT YOUR INSTANCE TO LISTEN TO ALL THE INTERFACES
# JUST COMMENT OUT THE FOLLOWING LINE.
#
# You will also need to set a password unless you explicitly disable protected
# mode.
# ~~~~~~~~~~~~~~~~~~~~~~~~~~~~~~~~~~~~~~~~~~~~~~~~~~~~~~~~~~~~~~~~~~~~~~~~
bind 127.0.0.1 -::1

# Protected mode is a layer of security protection, in order to avoid that
# KeyDB instances left open on the internet are accessed and exploited.
#
# When protected mode is on and if:
#
# 1) The server is not binding explicitly to a set of addresses using the
#    "bind" directive.
# 2) No password is configured.
#
# The server only accepts connections from clients connecting from the
# IPv4 and IPv6 loopback addresses 127.0.0.1 and ::1, and from Unix domain
# sockets.
#
# By default protected mode is enabled. You should disable it only if
# you are sure you want clients from other hosts to connect to KeyDB
# even if no authentication is configured, nor a specific set of interfaces
# are explicitly listed using the "bind" directive.
protected-mode yes

# Accept connections on the specified port, default is 6379 (IANA #815344).
# If port 0 is specified KeyDB will not listen on a TCP socket.
port 6379

# TCP listen() backlog.
#
# In high requests-per-second environments you need a high backlog in order
# to avoid slow clients connection issues. Note that the Linux kernel
# will silently truncate it to the value of /proc/sys/net/core/somaxconn so
# make sure to raise both the value of somaxconn and tcp_max_syn_backlog
# in order to get the desired effect.
tcp-backlog 511

# Unix socket.
#
# Specify the path for the Unix socket that will be used to listen for
# incoming connections. There is no default, so KeyDB will not listen
# on a unix socket when not specified.
#
# unixsocket /tmp/keydb.sock
# unixsocketperm 700

# Close the connection after a client is idle for N seconds (0 to disable)
timeout 0

# TCP keepalive.
#
# If non-zero, use SO_KEEPALIVE to send TCP ACKs to clients in absence
# of communication. This is useful for two reasons:
#
# 1) Detect dead peers.
# 2) Force network equipment in the middle to consider the connection to be
#    alive.
#
# On Linux, the specified value (in seconds) is the period used to send ACKs.
# Note that to close the connection the double of the time is needed.
# On other kernels the period depends on the kernel configuration.
#
# A reasonable value for this option is 300 seconds, which is the new
# KeyDB default starting with KeyDB 3.2.1.
tcp-keepalive 300

################################# TLS/SSL #####################################

# By default, TLS/SSL is disabled. To enable it, the "tls-port" configuration
# directive can be used to define TLS-listening ports. To enable TLS on the
# default port, use:
#
# port 0
# tls-port 6379

# Configure a X.509 certificate and private key to use for authenticating the
# server to connected clients, masters or cluster peers.  These files should be
# PEM formatted.
#
# tls-cert-file keydb.crt 
# tls-key-file keydb.key
#
# If the key file is encrypted using a passphrase, it can be included here
# as well.
#
# tls-key-file-pass secret

# Normally KeyDB uses the same certificate for both server functions (accepting
# connections) and client functions (replicating from a master, establishing
# cluster bus connections, etc.).
#
# Sometimes certificates are issued with attributes that designate them as
# client-only or server-only certificates. In that case it may be desired to use
# different certificates for incoming (server) and outgoing (client)
# connections. To do that, use the following directives:
#
# tls-client-cert-file client.crt
# tls-client-key-file client.key
#
# If the key file is encrypted using a passphrase, it can be included here
# as well.
#
# tls-client-key-file-pass secret

# Configure a DH parameters file to enable Diffie-Hellman (DH) key exchange:
#
# tls-dh-params-file keydb.dh

# Configure a CA certificate(s) bundle or directory to authenticate TLS/SSL
# clients and peers. KeyDB requires an explicit configuration of at least one
# of these, and will not implicitly use the system wide configuration.
#
# tls-ca-cert-file ca.crt
# tls-ca-cert-dir /etc/ssl/certs

# By default, clients (including replica servers) on a TLS port are required
# to authenticate using valid client side certificates.
#
# If "no" is specified, client certificates are not required and not accepted.
# If "optional" is specified, client certificates are accepted and must be
# valid if provided, but are not required.
#
# tls-auth-clients no
# tls-auth-clients optional

# By default, a KeyDB replica does not attempt to establish a TLS connection
# with its master.
#
# Use the following directive to enable TLS on replication links.
#
# tls-replication yes

# By default, the KeyDB Cluster bus uses a plain TCP connection. To enable
# TLS for the bus protocol, use the following directive:
#
# tls-cluster yes

# Explicitly specify TLS versions to support. Allowed values are case insensitive
# and include "TLSv1", "TLSv1.1", "TLSv1.2", "TLSv1.3" (OpenSSL >= 1.1.1) or
# any combination. To enable only TLSv1.2 and TLSv1.3, use:
#
# tls-protocols "TLSv1.2 TLSv1.3"

# Configure allowed ciphers.  See the ciphers(1ssl) manpage for more information
# about the syntax of this string.
#
# Note: this configuration applies only to <= TLSv1.2.
#
# tls-ciphers DEFAULT:!MEDIUM

# Configure allowed TLSv1.3 ciphersuites.  See the ciphers(1ssl) manpage for more
# information about the syntax of this string, and specifically for TLSv1.3
# ciphersuites.
#
# tls-ciphersuites TLS_CHACHA20_POLY1305_SHA256

# When choosing a cipher, use the server's preference instead of the client
# preference. By default, the server follows the client's preference.
#
# tls-prefer-server-ciphers yes

# By default, TLS session caching is enabled to allow faster and less expensive
# reconnections by clients that support it. Use the following directive to disable
# caching.
#
# tls-session-caching no

# Change the default number of TLS sessions cached. A zero value sets the cache
# to unlimited size. The default size is 20480.
#
# tls-session-cache-size 5000

# Change the default timeout of cached TLS sessions. The default timeout is 300
# seconds.
#
# tls-session-cache-timeout 60

################################# GENERAL #####################################

# By default KeyDB does not run as a daemon. Use 'yes' if you need it.
# Note that KeyDB will write a pid file in /var/run/keydb.pid when daemonized.
daemonize no

# If you run KeyDB from upstart or systemd, KeyDB can interact with your
# supervision tree. Options:
#   supervised no      - no supervision interaction
#   supervised upstart - signal upstart by putting KeyDB into SIGSTOP mode
#                        requires "expect stop" in your upstart job config
#   supervised systemd - signal systemd by writing READY=1 to $NOTIFY_SOCKET
#   supervised auto    - detect upstart or systemd method based on
#                        UPSTART_JOB or NOTIFY_SOCKET environment variables
# Note: these supervision methods only signal "process is ready."
#       They do not enable continuous pings back to your supervisor.
# supervised no

# If a pid file is specified, KeyDB writes it where specified at startup
# and removes it at exit.
#
# When the server runs non daemonized, no pid file is created if none is
# specified in the configuration. When the server is daemonized, the pid file
# is used even if not specified, defaulting to "/var/run/keydb.pid".
#
# Creating a pid file is best effort: if KeyDB is not able to create it
# nothing bad happens, the server will start and run normally.
pidfile /var/run/keydb_6379.pid

# Specify the server verbosity level.
# This can be one of:
# debug (a lot of information, useful for development/testing)
# verbose (many rarely useful info, but not a mess like the debug level)
# notice (moderately verbose, what you want in production probably)
# warning (only very important / critical messages are logged)
loglevel notice

# Specify the log file name. Also the empty string can be used to force
# KeyDB to log on the standard output. Note that if you use standard
# output for logging but daemonize, logs will be sent to /dev/null
logfile /var/log/keydb/keydb-server.log

# To enable logging to the system logger, just set 'syslog-enabled' to yes,
# and optionally update the other syslog parameters to suit your needs.
# syslog-enabled no

# Specify the syslog identity.
# syslog-ident keydb

# Specify the syslog facility. Must be USER or between LOCAL0-LOCAL7.
# syslog-facility local0

# To disable the built in crash log, which will possibly produce cleaner core
# dumps when they are needed, uncomment the following:
#
# crash-log-enabled no

# To disable the fast memory check that's run as part of the crash log, which
# will possibly let keydb terminate sooner, uncomment the following:
#
# crash-memcheck-enabled no

# Set the number of databases. The default database is DB 0, you can select
# a different one on a per-connection basis using SELECT <dbid> where
# dbid is a number between 0 and 'databases'-1
databases 16

# By default KeyDB shows an ASCII art logo only when started to log to the
# standard output and if the standard output is a TTY. Basically this means
# that normally a logo is displayed only in interactive sessions.
#
# However it is possible to force the pre-4.0 behavior and always show a
# ASCII art logo in startup logs by setting the following option to yes.
always-show-logo yes

# By default, KeyDB modifies the process title (as seen in 'top' and 'ps') to
# provide some runtime information. It is possible to disable this and leave
# the process name as executed by setting the following to no.
set-proc-title yes

# Retrieving "message of today" using CURL requests.
#enable-motd yes

# When changing the process title, KeyDB uses the following template to construct
# the modified title.
#
# Template variables are specified in curly brackets. The following variables are
# supported:
#
# {title}           Name of process as executed if parent, or type of child process.
# {listen-addr}     Bind address or '*' followed by TCP or TLS port listening on, or
#                   Unix socket if only that's available.
# {server-mode}     Special mode, i.e. "[sentinel]" or "[cluster]".
# {port}            TCP port listening on, or 0.
# {tls-port}        TLS port listening on, or 0.
# {unixsocket}      Unix domain socket listening on, or "".
# {config-file}     Name of configuration file used.
#
proc-title-template "{title} {listen-addr} {server-mode}"

################################ SNAPSHOTTING  ################################
#
# Save the DB on disk:
#
#   save <seconds> <changes>
#
#   Will save the DB if both the given number of seconds and the given
#   number of write operations against the DB occurred.
#
#   In the example below the behavior will be to save:
#   after 900 sec (15 min) if at least 1 key changed
#   after 300 sec (5 min) if at least 10 keys changed
#   after 60 sec if at least 10000 keys changed
#
#   It is also possible to remove all the previously configured save
#   points by adding a save directive with a single empty string argument
#   like in the following example:
#
#   save ""

save 900 1
save 300 10
save 60 10000

# By default KeyDB will stop accepting writes if RDB snapshots are enabled
# (at least one save point) and the latest background save failed.
# This will make the user aware (in a hard way) that data is not persisting
# on disk properly, otherwise chances are that no one will notice and some
# disaster will happen.
#
# If the background saving process will start working again KeyDB will
# automatically allow writes again.
#
# However if you have setup your proper monitoring of the KeyDB server
# and persistence, you may want to disable this feature so that KeyDB will
# continue to work as usual even if there are problems with disk,
# permissions, and so forth.
stop-writes-on-bgsave-error yes

# Compress string objects using LZF when dump .rdb databases?
# By default compression is enabled as it's almost always a win.
# If you want to save some CPU in the saving child set it to 'no' but
# the dataset will likely be bigger if you have compressible values or keys.
rdbcompression yes

# Since version 5 of RDB a CRC64 checksum is placed at the end of the file.
# This makes the format more resistant to corruption but there is a performance
# hit to pay (around 10%) when saving and loading RDB files, so you can disable it
# for maximum performances.
#
# RDB files created with checksum disabled have a checksum of zero that will
# tell the loading code to skip the check.
rdbchecksum yes

# Enables or disables full sanitation checks for ziplist and listpack etc when
# loading an RDB or RESTORE payload. This reduces the chances of a assertion or
# crash later on while processing commands.
# Options:
#   no         - Never perform full sanitation
#   yes        - Always perform full sanitation
#   clients    - Perform full sanitation only for user connections.
#                Excludes: RDB files, RESTORE commands received from the master
#                connection, and client connections which have the
#                skip-sanitize-payload ACL flag.
# The default should be 'clients' but since it currently affects cluster
# resharding via MIGRATE, it is temporarily set to 'no' by default.
#
# sanitize-dump-payload no

# The filename where to dump the DB
dbfilename dump.rdb

# Remove RDB files used by replication in instances without persistence
# enabled. By default this option is disabled, however there are environments
# where for regulations or other security concerns, RDB files persisted on
# disk by masters in order to feed replicas, or stored on disk by replicas
# in order to load them for the initial synchronization, should be deleted
# ASAP. Note that this option ONLY WORKS in instances that have both AOF
# and RDB persistence disabled, otherwise is completely ignored.
#
# An alternative (and sometimes better) way to obtain the same effect is
# to use diskless replication on both master and replicas instances. However
# in the case of replicas, diskless is not always an option.
rdb-del-sync-files no

# The working directory.
#
# The DB will be written inside this directory, with the filename specified
# above using the 'dbfilename' configuration directive.
#
# The Append Only File will also be created inside this directory.
#
# Note that you must specify a directory here, not a file name.
dir /var/lib/keydb

################################# REPLICATION #################################

# Master-Replica replication. Use replicaof to make a KeyDB instance a copy of
# another KeyDB server. A few things to understand ASAP about KeyDB replication.
#
#   +------------------+      +---------------+
#   |      Master      | ---> |    Replica    |
#   | (receive writes) |      |  (exact copy) |
#   +------------------+      +---------------+
#
# 1) KeyDB replication is asynchronous, but you can configure a master to
#    stop accepting writes if it appears to be not connected with at least
#    a given number of replicas.
# 2) KeyDB replicas are able to perform a partial resynchronization with the
#    master if the replication link is lost for a relatively small amount of
#    time. You may want to configure the replication backlog size (see the next
#    sections of this file) with a sensible value depending on your needs.
# 3) Replication is automatic and does not need user intervention. After a
#    network partition replicas automatically try to reconnect to masters
#    and resynchronize with them.
#
# replicaof <masterip> <masterport>

# If the master is password protected (using the "requirepass" configuration
# directive below) it is possible to tell the replica to authenticate before
# starting the replication synchronization process, otherwise the master will
# refuse the replica request.
#
# masterauth <master-password>
#
# However this is not enough if you are using KeyDB ACLs (for KeyDB version
# 6 or greater), and the default user is not capable of running the PSYNC
# command and/or other commands needed for replication (gathered in the
# @replication group). In this case it's better to configure a special user to
# use with replication, and specify the masteruser configuration as such:
#
# masteruser <username>
#
# When masteruser is specified, the replica will authenticate against its
# master using the new AUTH form: AUTH <username> <password>.

# When a replica loses its connection with the master, or when the replication
# is still in progress, the replica can act in two different ways:
#
# 1) if replica-serve-stale-data is set to 'yes' (the default) the replica will
#    still reply to client requests, possibly with out of date data, or the
#    data set may just be empty if this is the first synchronization.
#
# 2) If replica-serve-stale-data is set to 'no' the replica will reply with
#    an error "SYNC with master in progress" to all commands except:
#    INFO, REPLICAOF, AUTH, PING, SHUTDOWN, REPLCONF, ROLE, CONFIG, SUBSCRIBE,
#    UNSUBSCRIBE, PSUBSCRIBE, PUNSUBSCRIBE, PUBLISH, PUBSUB, COMMAND, POST,
#    HOST and LATENCY.
#
replica-serve-stale-data yes

# Active Replicas will allow read only data access while loading remote RDBs
# provided they are permitted to serve stale data.  As an option you may also
# permit them to accept write commands.  This is an EXPERIMENTAL feature and
# may result in commands not being fully synchronized
#
# allow-write-during-load no

# You can modify the number of masters necessary to form a replica quorum when
# multi-master is enabled and replica-serve-stale-data is "no".  By default 
# this is set to -1 which implies the number of known masters (e.g. those
# you added with replicaof)
#
# replica-quorum -1

# You can configure a replica instance to accept writes or not. Writing against
# a replica instance may be useful to store some ephemeral data (because data
# written on a replica will be easily deleted after resync with the master) but
# may also cause problems if clients are writing to it because of a
# misconfiguration.
#
# Since KeyDB 2.6 by default replicas are read-only.
#
# Note: read only replicas are not designed to be exposed to untrusted clients
# on the internet. It's just a protection layer against misuse of the instance.
# Still a read only replica exports by default all the administrative commands
# such as CONFIG, DEBUG, and so forth. To a limited extent you can improve
# security of read only replicas using 'rename-command' to shadow all the
# administrative / dangerous commands.
replica-read-only yes

# Replication SYNC strategy: disk or socket.
#
# New replicas and reconnecting replicas that are not able to continue the
# replication process just receiving differences, need to do what is called a
# "full synchronization". An RDB file is transmitted from the master to the
# replicas.
#
# The transmission can happen in two different ways:
#
# 1) Disk-backed: The KeyDB master creates a new process that writes the RDB
#                 file on disk. Later the file is transferred by the parent
#                 process to the replicas incrementally.
# 2) Diskless: The KeyDB master creates a new process that directly writes the
#              RDB file to replica sockets, without touching the disk at all.
#
# With disk-backed replication, while the RDB file is generated, more replicas
# can be queued and served with the RDB file as soon as the current child
# producing the RDB file finishes its work. With diskless replication instead
# once the transfer starts, new replicas arriving will be queued and a new
# transfer will start when the current one terminates.
#
# When diskless replication is used, the master waits a configurable amount of
# time (in seconds) before starting the transfer in the hope that multiple
# replicas will arrive and the transfer can be parallelized.
#
# With slow disks and fast (large bandwidth) networks, diskless replication
# works better.
repl-diskless-sync no

# When diskless replication is enabled, it is possible to configure the delay
# the server waits in order to spawn the child that transfers the RDB via socket
# to the replicas.
#
# This is important since once the transfer starts, it is not possible to serve
# new replicas arriving, that will be queued for the next RDB transfer, so the
# server waits a delay in order to let more replicas arrive.
#
# The delay is specified in seconds, and by default is 5 seconds. To disable
# it entirely just set it to 0 seconds and the transfer will start ASAP.
repl-diskless-sync-delay 5

# -----------------------------------------------------------------------------
# WARNING: RDB diskless load is experimental. Since in this setup the replica
# does not immediately store an RDB on disk, it may cause data loss during
# failovers. RDB diskless load + KeyDB modules not handling I/O reads may also
# cause KeyDB to abort in case of I/O errors during the initial synchronization
# stage with the master. Use only if your do what you are doing.
# -----------------------------------------------------------------------------
#
# Replica can load the RDB it reads from the replication link directly from the
# socket, or store the RDB to a file and read that file after it was completely
# received from the master.
#
# In many cases the disk is slower than the network, and storing and loading
# the RDB file may increase replication time (and even increase the master's
# Copy on Write memory and salve buffers).
# However, parsing the RDB file directly from the socket may mean that we have
# to flush the contents of the current database before the full rdb was
# received. For this reason we have the following options:
#
# "disabled"    - Don't use diskless load (store the rdb file to the disk first)
# "on-empty-db" - Use diskless load only when it is completely safe.
# "swapdb"      - Keep a copy of the current db contents in RAM while parsing
#                 the data directly from the socket. note that this requires
#                 sufficient memory, if you don't have it, you risk an OOM kill.
repl-diskless-load disabled

# Replicas send PINGs to server in a predefined interval. It's possible to
# change this interval with the repl_ping_replica_period option. The default
# value is 10 seconds.
#
# repl-ping-replica-period 10

# The following option sets the replication timeout for:
#
# 1) Bulk transfer I/O during SYNC, from the point of view of replica.
# 2) Master timeout from the point of view of replicas (data, pings).
# 3) Replica timeout from the point of view of masters (REPLCONF ACK pings).
#
# It is important to make sure that this value is greater than the value
# specified for repl-ping-replica-period otherwise a timeout will be detected
# every time there is low traffic between the master and the replica. The default
# value is 60 seconds.
#
# repl-timeout 60

# Disable TCP_NODELAY on the replica socket after SYNC?
#
# If you select "yes" KeyDB will use a smaller number of TCP packets and
# less bandwidth to send data to replicas. But this can add a delay for
# the data to appear on the replica side, up to 40 milliseconds with
# Linux kernels using a default configuration.
#
# If you select "no" the delay for data to appear on the replica side will
# be reduced but more bandwidth will be used for replication.
#
# By default we optimize for low latency, but in very high traffic conditions
# or when the master and replicas are many hops away, turning this to "yes" may
# be a good idea.
repl-disable-tcp-nodelay no

# Set the replication backlog size. The backlog is a buffer that accumulates
# replica data when replicas are disconnected for some time, so that when a
# replica wants to reconnect again, often a full resync is not needed, but a
# partial resync is enough, just passing the portion of data the replica
# missed while disconnected.
#
# The bigger the replication backlog, the longer the replica can endure the
# disconnect and later be able to perform a partial resynchronization.
#
# The backlog is only allocated if there is at least one replica connected.
#
# repl-backlog-size 1mb

# After a master has no connected replicas for some time, the backlog will be
# freed. The following option configures the amount of seconds that need to
# elapse, starting from the time the last replica disconnected, for the backlog
# buffer to be freed.
#
# Note that replicas never free the backlog for timeout, since they may be
# promoted to masters later, and should be able to correctly "partially
# resynchronize" with other replicas: hence they should always accumulate backlog.
#
# A value of 0 means to never release the backlog.
#
# repl-backlog-ttl 3600

# The replica priority is an integer number published by KeyDB in the INFO
# output. It is used by KeyDB Sentinel in order to select a replica to promote
# into a master if the master is no longer working correctly.
#
# A replica with a low priority number is considered better for promotion, so
# for instance if there are three replicas with priority 10, 100, 25 Sentinel
# will pick the one with priority 10, that is the lowest.
#
# However a special priority of 0 marks the replica as not able to perform the
# role of master, so a replica with priority of 0 will never be selected by
# KeyDB Sentinel for promotion.
#
# By default the priority is 100.
replica-priority 100

# -----------------------------------------------------------------------------
# By default, KeyDB Sentinel includes all replicas in its reports. A replica
# can be excluded from KeyDB Sentinel's announcements. An unannounced replica
# will be ignored by the 'sentinel replicas <master>' command and won't be
# exposed to KeyDB Sentinel's clients.
#
# This option does not change the behavior of replica-priority. Even with
# replica-announced set to 'no', the replica can be promoted to master. To
# prevent this behavior, set replica-priority to 0.
#
# replica-announced yes

# It is possible for a master to stop accepting writes if there are less than
# N replicas connected, having a lag less or equal than M seconds.
#
# The N replicas need to be in "online" state.
#
# The lag in seconds, that must be <= the specified value, is calculated from
# the last ping received from the replica, that is usually sent every second.
#
# This option does not GUARANTEE that N replicas will accept the write, but
# will limit the window of exposure for lost writes in case not enough replicas
# are available, to the specified number of seconds.
#
# For example to require at least 3 replicas with a lag <= 10 seconds use:
#
# min-replicas-to-write 3
# min-replicas-max-lag 10
#
# Setting one or the other to 0 disables the feature.
#
# By default min-replicas-to-write is set to 0 (feature disabled) and
# min-replicas-max-lag is set to 10.

# A KeyDB master is able to list the address and port of the attached
# replicas in different ways. For example the "INFO replication" section
# offers this information, which is used, among other tools, by
# KeyDB Sentinel in order to discover replica instances.
# Another place where this info is available is in the output of the
# "ROLE" command of a master.
#
# The listed IP address and port normally reported by a replica is
# obtained in the following way:
#
#   IP: The address is auto detected by checking the peer address
#   of the socket used by the replica to connect with the master.
#
#   Port: The port is communicated by the replica during the replication
#   handshake, and is normally the port that the replica is using to
#   listen for connections.
#
# However when port forwarding or Network Address Translation (NAT) is
# used, the replica may actually be reachable via different IP and port
# pairs. The following two options can be used by a replica in order to
# report to its master a specific set of IP and port, so that both INFO
# and ROLE will report those values.
#
# There is no need to use both the options if you need to override just
# the port or the IP address.
#
# replica-announce-ip 5.5.5.5
# replica-announce-port 1234

############################### KEYS TRACKING #################################

# KeyDB implements server assisted support for client side caching of values.
# This is implemented using an invalidation table that remembers, using
# 16 millions of slots, what clients may have certain subsets of keys. In turn
# this is used in order to send invalidation messages to clients. Please
# check this page to understand more about the feature:
#
#   https://redis.io/topics/client-side-caching
#
# When tracking is enabled for a client, all the read only queries are assumed
# to be cached: this will force KeyDB to store information in the invalidation
# table. When keys are modified, such information is flushed away, and
# invalidation messages are sent to the clients. However if the workload is
# heavily dominated by reads, KeyDB could use more and more memory in order
# to track the keys fetched by many clients.
#
# For this reason it is possible to configure a maximum fill value for the
# invalidation table. By default it is set to 1M of keys, and once this limit
# is reached, KeyDB will start to evict keys in the invalidation table
# even if they were not modified, just to reclaim memory: this will in turn
# force the clients to invalidate the cached values. Basically the table
# maximum size is a trade off between the memory you want to spend server
# side to track information about who cached what, and the ability of clients
# to retain cached objects in memory.
#
# If you set the value to 0, it means there are no limits, and KeyDB will
# retain as many keys as needed in the invalidation table.
# In the "stats" INFO section, you can find information about the number of
# keys in the invalidation table at every given moment.
#
# Note: when key tracking is used in broadcasting mode, no memory is used
# in the server side so this setting is useless.
#
# tracking-table-max-keys 1000000

################################## SECURITY ###################################

# Warning: since KeyDB is pretty fast, an outside user can try up to
# 1 million passwords per second against a modern box. This means that you
# should use very strong passwords, otherwise they will be very easy to break.
# Note that because the password is really a shared secret between the client
# and the server, and should not be memorized by any human, the password
# can be easily a long string from /dev/urandom or whatever, so by using a
# long and unguessable password no brute force attack will be possible.

# KeyDB ACL users are defined in the following format:
#
#   user <username> ... acl rules ...
#
# For example:
#
#   user worker +@list +@connection ~jobs:* on >ffa9203c493aa99
#
# The special username "default" is used for new connections. If this user
# has the "nopass" rule, then new connections will be immediately authenticated
# as the "default" user without the need of any password provided via the
# AUTH command. Otherwise if the "default" user is not flagged with "nopass"
# the connections will start in not authenticated state, and will require
# AUTH (or the HELLO command AUTH option) in order to be authenticated and
# start to work.
#
# The ACL rules that describe what a user can do are the following:
#
#  on           Enable the user: it is possible to authenticate as this user.
#  off          Disable the user: it's no longer possible to authenticate
#               with this user, however the already authenticated connections
#               will still work.
#  skip-sanitize-payload    RESTORE dump-payload sanitation is skipped.
#  sanitize-payload         RESTORE dump-payload is sanitized (default).
#  +<command>   Allow the execution of that command
#  -<command>   Disallow the execution of that command
#  +@<category> Allow the execution of all the commands in such category
#               with valid categories are like @admin, @set, @sortedset, ...
#               and so forth, see the full list in the server.cpp file where
#               the KeyDB command table is described and defined.
#               The special category @all means all the commands, but currently
#               present in the server, and that will be loaded in the future
#               via modules.
#  +<command>|subcommand    Allow a specific subcommand of an otherwise
#                           disabled command. Note that this form is not
#                           allowed as negative like -DEBUG|SEGFAULT, but
#                           only additive starting with "+".
#  allcommands  Alias for +@all. Note that it implies the ability to execute
#               all the future commands loaded via the modules system.
#  nocommands   Alias for -@all.
#  ~<pattern>   Add a pattern of keys that can be mentioned as part of
#               commands. For instance ~* allows all the keys. The pattern
#               is a glob-style pattern like the one of KEYS.
#               It is possible to specify multiple patterns.
#  allkeys      Alias for ~*
#  resetkeys    Flush the list of allowed keys patterns.
#  &<pattern>   Add a glob-style pattern of Pub/Sub channels that can be
#               accessed by the user. It is possible to specify multiple channel
#               patterns.
#  allchannels  Alias for &*
#  resetchannels            Flush the list of allowed channel patterns.
#  ><password>  Add this password to the list of valid password for the user.
#               For example >mypass will add "mypass" to the list.
#               This directive clears the "nopass" flag (see later).
#  <<password>  Remove this password from the list of valid passwords.
#  nopass       All the set passwords of the user are removed, and the user
#               is flagged as requiring no password: it means that every
#               password will work against this user. If this directive is
#               used for the default user, every new connection will be
#               immediately authenticated with the default user without
#               any explicit AUTH command required. Note that the "resetpass"
#               directive will clear this condition.
#  resetpass    Flush the list of allowed passwords. Moreover removes the
#               "nopass" status. After "resetpass" the user has no associated
#               passwords and there is no way to authenticate without adding
#               some password (or setting it as "nopass" later).
#  reset        Performs the following actions: resetpass, resetkeys, off,
#               -@all. The user returns to the same state it has immediately
#               after its creation.
#
# ACL rules can be specified in any order: for instance you can start with
# passwords, then flags, or key patterns. However note that the additive
# and subtractive rules will CHANGE MEANING depending on the ordering.
# For instance see the following example:
#
#   user alice on +@all -DEBUG ~* >somepassword
#
# This will allow "alice" to use all the commands with the exception of the
# DEBUG command, since +@all added all the commands to the set of the commands
# alice can use, and later DEBUG was removed. However if we invert the order
# of two ACL rules the result will be different:
#
#   user alice on -DEBUG +@all ~* >somepassword
#
# Now DEBUG was removed when alice had yet no commands in the set of allowed
# commands, later all the commands are added, so the user will be able to
# execute everything.
#
# Basically ACL rules are processed left-to-right.
#
# The following is a list of command categories and their meanings:
# * keyspace - Writing or reading from keys, databases, or their metadata 
#     in a type agnostic way. Includes DEL, RESTORE, DUMP, RENAME, EXISTS, DBSIZE,
#     KEYS, EXPIRE, TTL, FLUSHALL, etc. Commands that may modify the keyspace,
#     key or metadata will also have `write` category. Commands that only read
#     the keyspace, key or metadata will have the `read` category.
# * read - Reading from keys (values or metadata). Note that commands that don't
#     interact with keys, will not have either `read` or `write`.
# * write - Writing to keys (values or metadata)
# * admin - Administrative commands. Normal applications will never need to use
#     these. Includes REPLICAOF, CONFIG, DEBUG, SAVE, MONITOR, ACL, SHUTDOWN, etc.
# * dangerous - Potentially dangerous (each should be considered with care for
#     various reasons). This includes FLUSHALL, MIGRATE, RESTORE, SORT, KEYS,
#     CLIENT, DEBUG, INFO, CONFIG, SAVE, REPLICAOF, etc.
# * connection - Commands affecting the connection or other connections.
#     This includes AUTH, SELECT, COMMAND, CLIENT, ECHO, PING, etc.
# * blocking - Potentially blocking the connection until released by another
#     command.
# * fast - Fast O(1) commands. May loop on the number of arguments, but not the
#     number of elements in the key.
# * slow - All commands that are not Fast.
# * pubsub - PUBLISH / SUBSCRIBE related
# * transaction - WATCH / MULTI / EXEC related commands.
# * scripting - Scripting related.
# * set - Data type: sets related.
# * sortedset - Data type: zsets related.
# * list - Data type: lists related.
# * hash - Data type: hashes related.
# * string - Data type: strings related.
# * bitmap - Data type: bitmaps related.
# * hyperloglog - Data type: hyperloglog related.
# * geo - Data type: geo related.
# * stream - Data type: streams related.
#
# For more information about ACL configuration please refer to
# the Redis web site at https://redis.io/topics/acl

# ACL LOG
#
# The ACL Log tracks failed commands and authentication events associated
# with ACLs. The ACL Log is useful to troubleshoot failed commands blocked 
# by ACLs. The ACL Log is stored in memory. You can reclaim memory with 
# ACL LOG RESET. Define the maximum entry length of the ACL Log below.
acllog-max-len 128

# Using an external ACL file
#
# Instead of configuring users here in this file, it is possible to use
# a stand-alone file just listing users. The two methods cannot be mixed:
# if you configure users here and at the same time you activate the external
# ACL file, the server will refuse to start.
#
# The format of the external ACL user file is exactly the same as the
# format that is used inside keydb.conf to describe users.
#
# aclfile /etc/keydb/users.acl

# IMPORTANT NOTE: starting with KeyDB 6 "requirepass" is just a compatibility
# layer on top of the new ACL system. The option effect will be just setting
# the password for the default user. Clients will still authenticate using
# AUTH <password> as usually, or more explicitly with AUTH default <password>
# if they follow the new protocol: both will work.
#
# The requirepass is not compatible with aclfile option and the ACL LOAD
# command, these will cause requirepass to be ignored.
#
# requirepass foobared

# New users are initialized with restrictive permissions by default, via the
# equivalent of this ACL rule 'off resetkeys -@all'. Starting with KeyDB 6.2, it
# is possible to manage access to Pub/Sub channels with ACL rules as well. The
# default Pub/Sub channels permission if new users is controlled by the
# acl-pubsub-default configuration directive, which accepts one of these values:
#
# allchannels: grants access to all Pub/Sub channels
# resetchannels: revokes access to all Pub/Sub channels
#
# To ensure backward compatibility while upgrading KeyDB 6.0, acl-pubsub-default
# defaults to the 'allchannels' permission.
#
# Future compatibility note: it is very likely that in a future version of KeyDB
# the directive's default of 'allchannels' will be changed to 'resetchannels' in
# order to provide better out-of-the-box Pub/Sub security. Therefore, it is
# recommended that you explicitly define Pub/Sub permissions for all users
# rather then rely on implicit default values. Once you've set explicit
# Pub/Sub for all existing users, you should uncomment the following line.
#
# acl-pubsub-default resetchannels

# Command renaming (DEPRECATED).
#
# ------------------------------------------------------------------------
# WARNING: avoid using this option if possible. Instead use ACLs to remove
# commands from the default user, and put them only in some admin user you
# create for administrative purposes.
# ------------------------------------------------------------------------
#
# It is possible to change the name of dangerous commands in a shared
# environment. For instance the CONFIG command may be renamed into something
# hard to guess so that it will still be available for internal-use tools
# but not available for general clients.
#
# Example:
#
# rename-command CONFIG b840fc02d524045429941cc15f59e41cb7be6c52
#
# It is also possible to completely kill a command by renaming it into
# an empty string:
#
# rename-command CONFIG ""
#
# Please note that changing the name of commands that are logged into the
# AOF file or transmitted to replicas may cause problems.

################################### CLIENTS ####################################

# Set the max number of connected clients at the same time. By default
# this limit is set to 10000 clients, however if the KeyDB server is not
# able to configure the process file limit to allow for the specified limit
# the max number of allowed clients is set to the current file limit
# minus 32 (as KeyDB reserves a few file descriptors for internal uses).
#
# Once the limit is reached KeyDB will close all the new connections sending
# an error 'max number of clients reached'.
#
# IMPORTANT: When KeyDB Cluster is used, the max number of connections is also
# shared with the cluster bus: every node in the cluster will use two
# connections, one incoming and another outgoing. It is important to size the
# limit accordingly in case of very large clusters.
#
# maxclients 10000

############################## MEMORY MANAGEMENT ################################

# Set a memory usage limit to the specified amount of bytes.
# When the memory limit is reached KeyDB will try to remove keys
# according to the eviction policy selected (see maxmemory-policy).
#
# If KeyDB can't remove keys according to the policy, or if the policy is
# set to 'noeviction', KeyDB will start to reply with errors to commands
# that would use more memory, like SET, LPUSH, and so on, and will continue
# to reply to read-only commands like GET.
#
# This option is usually useful when using KeyDB as an LRU or LFU cache, or to
# set a hard memory limit for an instance (using the 'noeviction' policy).
#
# WARNING: If you have replicas attached to an instance with maxmemory on,
# the size of the output buffers needed to feed the replicas are subtracted
# from the used memory count, so that network problems / resyncs will
# not trigger a loop where keys are evicted, and in turn the output
# buffer of replicas is full with DELs of keys evicted triggering the deletion
# of more keys, and so forth until the database is completely emptied.
#
# In short... if you have replicas attached it is suggested that you set a lower
# limit for maxmemory so that there is some free RAM on the system for replica
# output buffers (but this is not needed if the policy is 'noeviction').
#
# maxmemory <bytes>

# MAXMEMORY POLICY: how KeyDB will select what to remove when maxmemory
# is reached. You can select one from the following behaviors:
#
# volatile-lru -> Evict using approximated LRU, only keys with an expire set.
# allkeys-lru -> Evict any key using approximated LRU.
# volatile-lfu -> Evict using approximated LFU, only keys with an expire set.
# allkeys-lfu -> Evict any key using approximated LFU.
# volatile-random -> Remove a random key having an expire set.
# allkeys-random -> Remove a random key, any key.
# volatile-ttl -> Remove the key with the nearest expire time (minor TTL)
# noeviction -> Don't evict anything, just return an error on write operations.
#
# LRU means Least Recently Used
# LFU means Least Frequently Used
#
# Both LRU, LFU and volatile-ttl are implemented using approximated
# randomized algorithms.
#
# Note: with any of the above policies, KeyDB will return an error on write
#       operations, when there are no suitable keys for eviction.
#
#       At the date of writing these commands are: set setnx setex append
#       incr decr rpush lpush rpushx lpushx linsert lset rpoplpush sadd
#       sinter sinterstore sunion sunionstore sdiff sdiffstore zadd zincrby
#       zunionstore zinterstore hset hsetnx hmset hincrby incrby decrby
#       getset mset msetnx exec sort
#
# The default is:
#
# maxmemory-policy noeviction

# LRU, LFU and minimal TTL algorithms are not precise algorithms but approximated
# algorithms (in order to save memory), so you can tune it for speed or
# accuracy. By default KeyDB will check five keys and pick the one that was
# used least recently, you can change the sample size using the following
# configuration directive.
#
# The default of 5 produces good enough results. 10 Approximates very closely
# true LRU but costs more CPU. 3 is faster but not very accurate.
#
# maxmemory-samples 5

# Eviction processing is designed to function well with the default setting.
# If there is an unusually large amount of write traffic, this value may need to
# be increased.  Decreasing this value may reduce latency at the risk of
# eviction processing effectiveness
#   0 = minimum latency, 10 = default, 100 = process without regard to latency
#
# maxmemory-eviction-tenacity 10

# Starting from KeyDB 5, by default a replica will ignore its maxmemory setting
# (unless it is promoted to master after a failover or manually). It means
# that the eviction of keys will be just handled by the master, sending the
# DEL commands to the replica as keys evict in the master side.
#
# This behavior ensures that masters and replicas stay consistent, and is usually
# what you want, however if your replica is writable, or you want the replica
# to have a different memory setting, and you are sure all the writes performed
# to the replica are idempotent, then you may change this default (but be sure
# to understand what you are doing).
#
# Note that since the replica by default does not evict, it may end using more
# memory than the one set via maxmemory (there are certain buffers that may
# be larger on the replica, or data structures may sometimes take more memory
# and so forth). So make sure you monitor your replicas and make sure they
# have enough memory to never hit a real out-of-memory condition before the
# master hits the configured maxmemory setting.
#
# replica-ignore-maxmemory yes

# KeyDB reclaims expired keys in two ways: upon access when those keys are
# found to be expired, and also in background, in what is called the
# "active expire key". The key space is slowly and interactively scanned
# looking for expired keys to reclaim, so that it is possible to free memory
# of keys that are expired and will never be accessed again in a short time.
#
# The default effort of the expire cycle will try to avoid having more than
# ten percent of expired keys still in memory, and will try to avoid consuming
# more than 25% of total memory and to add latency to the system. However
# it is possible to increase the expire "effort" that is normally set to
# "1", to a greater value, up to the value "10". At its maximum value the
# system will use more CPU, longer cycles (and technically may introduce
# more latency), and will tolerate less already expired keys still present
# in the system. It's a tradeoff between memory, CPU and latency.
#
# active-expire-effort 1

############################# LAZY FREEING ####################################

# KeyDB has two primitives to delete keys. One is called DEL and is a blocking
# deletion of the object. It means that the server stops processing new commands
# in order to reclaim all the memory associated with an object in a synchronous
# way. If the key deleted is associated with a small object, the time needed
# in order to execute the DEL command is very small and comparable to most other
# O(1) or O(log_N) commands in KeyDB. However if the key is associated with an
# aggregated value containing millions of elements, the server can block for
# a long time (even seconds) in order to complete the operation.
#
# For the above reasons KeyDB also offers non blocking deletion primitives
# such as UNLINK (non blocking DEL) and the ASYNC option of FLUSHALL and
# FLUSHDB commands, in order to reclaim memory in background. Those commands
# are executed in constant time. Another thread will incrementally free the
# object in the background as fast as possible.
#
# DEL, UNLINK and ASYNC option of FLUSHALL and FLUSHDB are user-controlled.
# It's up to the design of the application to understand when it is a good
# idea to use one or the other. However the KeyDB server sometimes has to
# delete keys or flush the whole database as a side effect of other operations.
# Specifically KeyDB deletes objects independently of a user call in the
# following scenarios:
#
# 1) On eviction, because of the maxmemory and maxmemory policy configurations,
#    in order to make room for new data, without going over the specified
#    memory limit.
# 2) Because of expire: when a key with an associated time to live (see the
#    EXPIRE command) must be deleted from memory.
# 3) Because of a side effect of a command that stores data on a key that may
#    already exist. For example the RENAME command may delete the old key
#    content when it is replaced with another one. Similarly SUNIONSTORE
#    or SORT with STORE option may delete existing keys. The SET command
#    itself removes any old content of the specified key in order to replace
#    it with the specified string.
# 4) During replication, when a replica performs a full resynchronization with
#    its master, the content of the whole database is removed in order to
#    load the RDB file just transferred.
#
# In all the above cases the default is to delete objects in a blocking way,
# like if DEL was called. However you can configure each case specifically
# in order to instead release memory in a non-blocking way like if UNLINK
# was called, using the following configuration directives.

lazyfree-lazy-eviction no
lazyfree-lazy-expire no
lazyfree-lazy-server-del no
replica-lazy-flush no

# It is also possible, for the case when to replace the user code DEL calls
# with UNLINK calls is not easy, to modify the default behavior of the DEL
# command to act exactly like UNLINK, using the following configuration
# directive:

lazyfree-lazy-user-del no

# FLUSHDB, FLUSHALL, and SCRIPT FLUSH support both asynchronous and synchronous
# deletion, which can be controlled by passing the [SYNC|ASYNC] flags into the
# commands. When neither flag is passed, this directive will be used to determine
# if the data should be deleted asynchronously.

lazyfree-lazy-user-flush no

############################ KERNEL OOM CONTROL ##############################

# On Linux, it is possible to hint the kernel OOM killer on what processes
# should be killed first when out of memory.
#
# Enabling this feature makes KeyDB actively control the oom_score_adj value
# for all its processes, depending on their role. The default scores will
# attempt to have background child processes killed before all others, and
# replicas killed before masters.
#
# KeyDB supports three options:
#
# no:       Don't make changes to oom-score-adj (default).
# yes:      Alias to "relative" see below.
# absolute: Values in oom-score-adj-values are written as is to the kernel.
# relative: Values are used relative to the initial value of oom_score_adj when
#           the server starts and are then clamped to a range of -1000 to 1000.
#           Because typically the initial value is 0, they will often match the
#           absolute values.
oom-score-adj no

# When oom-score-adj is used, this directive controls the specific values used
# for master, replica and background child processes. Values range -2000 to
# 2000 (higher means more likely to be killed).
#
# Unprivileged processes (not root, and without CAP_SYS_RESOURCE capabilities)
# can freely increase their value, but not decrease it below its initial
# settings. This means that setting oom-score-adj to "relative" and setting the
# oom-score-adj-values to positive values will always succeed.
oom-score-adj-values 0 200 800


#################### KERNEL transparent hugepage CONTROL ######################

# Usually the kernel Transparent Huge Pages control is set to "madvise" or
# or "never" by default (/sys/kernel/mm/transparent_hugepage/enabled), in which
# case this config has no effect. On systems in which it is set to "always",
# KeyDB will attempt to disable it specifically for the KeyDB process in order
# to avoid latency problems specifically with fork(2) and CoW.
# If for some reason you prefer to keep it enabled, you can set this config to
# "no" and the kernel global to "always".

disable-thp yes

############################## APPEND ONLY MODE ###############################

# By default KeyDB asynchronously dumps the dataset on disk. This mode is
# good enough in many applications, but an issue with the KeyDB process or
# a power outage may result into a few minutes of writes lost (depending on
# the configured save points).
#
# The Append Only File is an alternative persistence mode that provides
# much better durability. For instance using the default data fsync policy
# (see later in the config file) KeyDB can lose just one second of writes in a
# dramatic event like a server power outage, or a single write if something
# wrong with the KeyDB process itself happens, but the operating system is
# still running correctly.
#
# AOF and RDB persistence can be enabled at the same time without problems.
# If the AOF is enabled on startup KeyDB will load the AOF, that is the file
# with the better durability guarantees.
#
# Please check http://redis.io/topics/persistence for more information.

appendonly no

# The name of the append only file (default: "appendonly.aof")

appendfilename "appendonly.aof"

# The fsync() call tells the Operating System to actually write data on disk
# instead of waiting for more data in the output buffer. Some OS will really flush
# data on disk, some other OS will just try to do it ASAP.
#
# KeyDB supports three different modes:
#
# no: don't fsync, just let the OS flush the data when it wants. Faster.
# always: fsync after every write to the append only log. Slow, Safest.
# everysec: fsync only one time every second. Compromise.
#
# The default is "everysec", as that's usually the right compromise between
# speed and data safety. It's up to you to understand if you can relax this to
# "no" that will let the operating system flush the output buffer when
# it wants, for better performances (but if you can live with the idea of
# some data loss consider the default persistence mode that's snapshotting),
# or on the contrary, use "always" that's very slow but a bit safer than
# everysec.
#
# More details please check the following article:
# http://antirez.com/post/redis-persistence-demystified.html
#
# If unsure, use "everysec".

# appendfsync always
appendfsync everysec
# appendfsync no

# When the AOF fsync policy is set to always or everysec, and a background
# saving process (a background save or AOF log background rewriting) is
# performing a lot of I/O against the disk, in some Linux configurations
# KeyDB may block too long on the fsync() call. Note that there is no fix for
# this currently, as even performing fsync in a different thread will block
# our synchronous write(2) call.
#
# In order to mitigate this problem it's possible to use the following option
# that will prevent fsync() from being called in the main process while a
# BGSAVE or BGREWRITEAOF is in progress.
#
# This means that while another child is saving, the durability of KeyDB is
# the same as "appendfsync none". In practical terms, this means that it is
# possible to lose up to 30 seconds of log in the worst scenario (with the
# default Linux settings).
#
# If you have latency problems turn this to "yes". Otherwise leave it as
# "no" that is the safest pick from the point of view of durability.

no-appendfsync-on-rewrite no

# Automatic rewrite of the append only file.
# KeyDB is able to automatically rewrite the log file implicitly calling
# BGREWRITEAOF when the AOF log size grows by the specified percentage.
#
# This is how it works: KeyDB remembers the size of the AOF file after the
# latest rewrite (if no rewrite has happened since the restart, the size of
# the AOF at startup is used).
#
# This base size is compared to the current size. If the current size is
# bigger than the specified percentage, the rewrite is triggered. Also
# you need to specify a minimal size for the AOF file to be rewritten, this
# is useful to avoid rewriting the AOF file even if the percentage increase
# is reached but it is still pretty small.
#
# Specify a percentage of zero in order to disable the automatic AOF
# rewrite feature.

auto-aof-rewrite-percentage 100
auto-aof-rewrite-min-size 64mb

# An AOF file may be found to be truncated at the end during the KeyDB
# startup process, when the AOF data gets loaded back into memory.
# This may happen when the system where KeyDB is running
# crashes, especially when an ext4 filesystem is mounted without the
# data=ordered option (however this can't happen when KeyDB itself
# crashes or aborts but the operating system still works correctly).
#
# KeyDB can either exit with an error when this happens, or load as much
# data as possible (the default now) and start if the AOF file is found
# to be truncated at the end. The following option controls this behavior.
#
# If aof-load-truncated is set to yes, a truncated AOF file is loaded and
# the KeyDB server starts emitting a log to inform the user of the event.
# Otherwise if the option is set to no, the server aborts with an error
# and refuses to start. When the option is set to no, the user requires
# to fix the AOF file using the "keydb-check-aof" utility before to restart
# the server.
#
# Note that if the AOF file will be found to be corrupted in the middle
# the server will still exit with an error. This option only applies when
# KeyDB will try to read more data from the AOF file but not enough bytes
# will be found.
aof-load-truncated yes

# When rewriting the AOF file, KeyDB is able to use an RDB preamble in the
# AOF file for faster rewrites and recoveries. When this option is turned
# on the rewritten AOF file is composed of two different stanzas:
#
#   [RDB file][AOF tail]
#
# When loading, KeyDB recognizes that the AOF file starts with the "REDIS"
# string and loads the prefixed RDB file, then continues loading the AOF
# tail.
aof-use-rdb-preamble yes

################################ LUA SCRIPTING  ###############################

# Max execution time of a Lua script in milliseconds.
#
# If the maximum execution time is reached KeyDB will log that a script is
# still in execution after the maximum allowed time and will start to
# reply to queries with an error.
#
# When a long running script exceeds the maximum execution time only the
# SCRIPT KILL and SHUTDOWN NOSAVE commands are available. The first can be
# used to stop a script that did not yet call any write commands. The second
# is the only way to shut down the server in the case a write command was
# already issued by the script but the user doesn't want to wait for the natural
# termination of the script.
#
# Set it to 0 or a negative value for unlimited execution without warnings.
lua-time-limit 5000

################################ KEYDB CLUSTER  ###############################

# Normal KeyDB instances can't be part of a KeyDB Cluster; only nodes that are
# started as cluster nodes can. In order to start a KeyDB instance as a
# cluster node enable the cluster support uncommenting the following:
#
# cluster-enabled yes

# Every cluster node has a cluster configuration file. This file is not
# intended to be edited by hand. It is created and updated by KeyDB nodes.
# Every KeyDB Cluster node requires a different cluster configuration file.
# Make sure that instances running in the same system do not have
# overlapping cluster configuration file names.
#
# cluster-config-file nodes-6379.conf

# Cluster node timeout is the amount of milliseconds a node must be unreachable
# for it to be considered in failure state.
# Most other internal time limits are a multiple of the node timeout.
#
# cluster-node-timeout 15000

# A replica of a failing master will avoid to start a failover if its data
# looks too old.
#
# There is no simple way for a replica to actually have an exact measure of
# its "data age", so the following two checks are performed:
#
# 1) If there are multiple replicas able to failover, they exchange messages
#    in order to try to give an advantage to the replica with the best
#    replication offset (more data from the master processed).
#    Replicas will try to get their rank by offset, and apply to the start
#    of the failover a delay proportional to their rank.
#
# 2) Every single replica computes the time of the last interaction with
#    its master. This can be the last ping or command received (if the master
#    is still in the "connected" state), or the time that elapsed since the
#    disconnection with the master (if the replication link is currently down).
#    If the last interaction is too old, the replica will not try to failover
#    at all.
#
# The point "2" can be tuned by user. Specifically a replica will not perform
# the failover if, since the last interaction with the master, the time
# elapsed is greater than:
#
#   (node-timeout * cluster-replica-validity-factor) + repl-ping-replica-period
#
# So for example if node-timeout is 30 seconds, and the cluster-replica-validity-factor
# is 10, and assuming a default repl-ping-replica-period of 10 seconds, the
# replica will not try to failover if it was not able to talk with the master
# for longer than 310 seconds.
#
# A large cluster-replica-validity-factor may allow replicas with too old data to failover
# a master, while a too small value may prevent the cluster from being able to
# elect a replica at all.
#
# For maximum availability, it is possible to set the cluster-replica-validity-factor
# to a value of 0, which means, that replicas will always try to failover the
# master regardless of the last time they interacted with the master.
# (However they'll always try to apply a delay proportional to their
# offset rank).
#
# Zero is the only value able to guarantee that when all the partitions heal
# the cluster will always be able to continue.
#
# cluster-replica-validity-factor 10

# Cluster replicas are able to migrate to orphaned masters, that are masters
# that are left without working replicas. This improves the cluster ability
# to resist to failures as otherwise an orphaned master can't be failed over
# in case of failure if it has no working replicas.
#
# Replicas migrate to orphaned masters only if there are still at least a
# given number of other working replicas for their old master. This number
# is the "migration barrier". A migration barrier of 1 means that a replica
# will migrate only if there is at least 1 other working replica for its master
# and so forth. It usually reflects the number of replicas you want for every
# master in your cluster.
#
# Default is 1 (replicas migrate only if their masters remain with at least
# one replica). To disable migration just set it to a very large value or
# set cluster-allow-replica-migration to 'no'.
# A value of 0 can be set but is useful only for debugging and dangerous
# in production.
#
# cluster-migration-barrier 1

# Turning off this option allows to use less automatic cluster configuration.
# It both disables migration to orphaned masters and migration from masters
# that became empty.
#
# Default is 'yes' (allow automatic migrations).
#
# cluster-allow-replica-migration yes

# By default KeyDB Cluster nodes stop accepting queries if they detect there
# is at least a hash slot uncovered (no available node is serving it).
# This way if the cluster is partially down (for example a range of hash slots
# are no longer covered) all the cluster becomes, eventually, unavailable.
# It automatically returns available as soon as all the slots are covered again.
#
# However sometimes you want the subset of the cluster which is working,
# to continue to accept queries for the part of the key space that is still
# covered. In order to do so, just set the cluster-require-full-coverage
# option to no.
#
# cluster-require-full-coverage yes

# This option, when set to yes, prevents replicas from trying to failover its
# master during master failures. However the master can still perform a
# manual failover, if forced to do so.
#
# This is useful in different scenarios, especially in the case of multiple
# data center operations, where we want one side to never be promoted if not
# in the case of a total DC failure.
#
# cluster-replica-no-failover no

# This option, when set to yes, allows nodes to serve read traffic while the
# the cluster is in a down state, as long as it believes it owns the slots. 
#
# This is useful for two cases.  The first case is for when an application 
# doesn't require consistency of data during node failures or network partitions.
# One example of this is a cache, where as long as the node has the data it
# should be able to serve it. 
#
# The second use case is for configurations that don't meet the recommended  
# three shards but want to enable cluster mode and scale later. A 
# master outage in a 1 or 2 shard configuration causes a read/write outage to the
# entire cluster without this option set, with it set there is only a write outage.
# Without a quorum of masters, slot ownership will not change automatically. 
#
# cluster-allow-reads-when-down no

# In order to setup your cluster make sure to read the documentation
# available at http://redis.io web site.

########################## CLUSTER DOCKER/NAT support  ########################

# In certain deployments, KeyDB Cluster nodes address discovery fails, because
# addresses are NAT-ted or because ports are forwarded (the typical case is
# Docker and other containers).
#
# In order to make KeyDB Cluster working in such environments, a static
# configuration where each node knows its public address is needed. The
# following four options are used for this scope, and are:
#
# * cluster-announce-ip
# * cluster-announce-port
# * cluster-announce-tls-port
# * cluster-announce-bus-port
#
# Each instructs the node about its address, client ports (for connections
# without and with TLS), and cluster message
# bus port. The information is then published in the header of the bus packets
# so that other nodes will be able to correctly map the address of the node
# publishing the information.
#
# If cluster-tls is set to yes and cluster-announce-tls-port is omitted or set
# to zero, then cluster-announce-port refers to the TLS port. Note also that
# cluster-announce-tls-port has no effect if cluster-tls is set to no.
#
# If the above options are not used, the normal KeyDB Cluster auto-detection
# will be used instead.
#
# Note that when remapped, the bus port may not be at the fixed offset of
# clients port + 10000, so you can specify any port and bus-port depending
# on how they get remapped. If the bus-port is not set, a fixed offset of
# 10000 will be used as usual.
#
# Example:
#
# cluster-announce-ip 10.1.1.5
# cluster-announce-tls-port 6379
# cluster-announce-port 0
# cluster-announce-bus-port 6380

################################## SLOW LOG ###################################

# The KeyDB Slow Log is a system to log queries that exceeded a specified
# execution time. The execution time does not include the I/O operations
# like talking with the client, sending the reply and so forth,
# but just the time needed to actually execute the command (this is the only
# stage of command execution where the thread is blocked and can not serve
# other requests in the meantime).
#
# You can configure the slow log with two parameters: one tells KeyDB
# what is the execution time, in microseconds, to exceed in order for the
# command to get logged, and the other parameter is the length of the
# slow log. When a new command is logged the oldest one is removed from the
# queue of logged commands.

# The following time is expressed in microseconds, so 1000000 is equivalent
# to one second. Note that a negative number disables the slow log, while
# a value of zero forces the logging of every command.
slowlog-log-slower-than 10000

# There is no limit to this length. Just be aware that it will consume memory.
# You can reclaim memory used by the slow log with SLOWLOG RESET.
slowlog-max-len 128

################################ LATENCY MONITOR ##############################

# The KeyDB latency monitoring subsystem samples different operations
# at runtime in order to collect data related to possible sources of
# latency of a KeyDB instance.
#
# Via the LATENCY command this information is available to the user that can
# print graphs and obtain reports.
#
# The system only logs operations that were performed in a time equal or
# greater than the amount of milliseconds specified via the
# latency-monitor-threshold configuration directive. When its value is set
# to zero, the latency monitor is turned off.
#
# By default latency monitoring is disabled since it is mostly not needed
# if you don't have latency issues, and collecting data has a performance
# impact, that while very small, can be measured under big load. Latency
# monitoring can easily be enabled at runtime using the command
# "CONFIG SET latency-monitor-threshold <milliseconds>" if needed.
latency-monitor-threshold 0

############################# EVENT NOTIFICATION ##############################

# KeyDB can notify Pub/Sub clients about events happening in the key space.
# This feature is documented at http://redis.io/topics/notifications
#
# For instance if keyspace events notification is enabled, and a client
# performs a DEL operation on key "foo" stored in the Database 0, two
# messages will be published via Pub/Sub:
#
# PUBLISH __keyspace@0__:foo del
# PUBLISH __keyevent@0__:del foo
#
# It is possible to select the events that KeyDB will notify among a set
# of classes. Every class is identified by a single character:
#
#  K     Keyspace events, published with __keyspace@<db>__ prefix.
#  E     Keyevent events, published with __keyevent@<db>__ prefix.
#  g     Generic commands (non-type specific) like DEL, EXPIRE, RENAME, ...
#  $     String commands
#  l     List commands
#  s     Set commands
#  h     Hash commands
#  z     Sorted set commands
#  x     Expired events (events generated every time a key expires)
#  e     Evicted events (events generated when a key is evicted for maxmemory)
#  t     Stream commands
#  d     Module key type events
#  m     Key-miss events (Note: It is not included in the 'A' class)
#  A     Alias for g$lshzxetd, so that the "AKE" string means all the events
#        (Except key-miss events which are excluded from 'A' due to their
#         unique nature).
#
#  The "notify-keyspace-events" takes as argument a string that is composed
#  of zero or multiple characters. The empty string means that notifications
#  are disabled.
#
#  Example: to enable list and generic events, from the point of view of the
#           event name, use:
#
#  notify-keyspace-events Elg
#
#  Example 2: to get the stream of the expired keys subscribing to channel
#             name __keyevent@0__:expired use:
#
#  notify-keyspace-events Ex
#
#  By default all notifications are disabled because most users don't need
#  this feature and the feature has some overhead. Note that if you don't
#  specify at least one of K or E, no events will be delivered.
notify-keyspace-events ""

############################### ADVANCED CONFIG ###############################

# Hashes are encoded using a memory efficient data structure when they have a
# small number of entries, and the biggest entry does not exceed a given
# threshold. These thresholds can be configured using the following directives.
hash-max-ziplist-entries 512
hash-max-ziplist-value 64

# Lists are also encoded in a special way to save a lot of space.
# The number of entries allowed per internal list node can be specified
# as a fixed maximum size or a maximum number of elements.
# For a fixed maximum size, use -5 through -1, meaning:
# -5: max size: 64 Kb  <-- not recommended for normal workloads
# -4: max size: 32 Kb  <-- not recommended
# -3: max size: 16 Kb  <-- probably not recommended
# -2: max size: 8 Kb   <-- good
# -1: max size: 4 Kb   <-- good
# Positive numbers mean store up to _exactly_ that number of elements
# per list node.
# The highest performing option is usually -2 (8 Kb size) or -1 (4 Kb size),
# but if your use case is unique, adjust the settings as necessary.
list-max-ziplist-size -2

# Lists may also be compressed.
# Compress depth is the number of quicklist ziplist nodes from *each* side of
# the list to *exclude* from compression.  The head and tail of the list
# are always uncompressed for fast push/pop operations.  Settings are:
# 0: disable all list compression
# 1: depth 1 means "don't start compressing until after 1 node into the list,
#    going from either the head or tail"
#    So: [head]->node->node->...->node->[tail]
#    [head], [tail] will always be uncompressed; inner nodes will compress.
# 2: [head]->[next]->node->node->...->node->[prev]->[tail]
#    2 here means: don't compress head or head->next or tail->prev or tail,
#    but compress all nodes between them.
# 3: [head]->[next]->[next]->node->node->...->node->[prev]->[prev]->[tail]
# etc.
list-compress-depth 0

# Sets have a special encoding in just one case: when a set is composed
# of just strings that happen to be integers in radix 10 in the range
# of 64 bit signed integers.
# The following configuration setting sets the limit in the size of the
# set in order to use this special memory saving encoding.
set-max-intset-entries 512

# Similarly to hashes and lists, sorted sets are also specially encoded in
# order to save a lot of space. This encoding is only used when the length and
# elements of a sorted set are below the following limits:
zset-max-ziplist-entries 128
zset-max-ziplist-value 64

# HyperLogLog sparse representation bytes limit. The limit includes the
# 16 bytes header. When an HyperLogLog using the sparse representation crosses
# this limit, it is converted into the dense representation.
#
# A value greater than 16000 is totally useless, since at that point the
# dense representation is more memory efficient.
#
# The suggested value is ~ 3000 in order to have the benefits of
# the space efficient encoding without slowing down too much PFADD,
# which is O(N) with the sparse encoding. The value can be raised to
# ~ 10000 when CPU is not a concern, but space is, and the data set is
# composed of many HyperLogLogs with cardinality in the 0 - 15000 range.
hll-sparse-max-bytes 3000

# Streams macro node max size / items. The stream data structure is a radix
# tree of big nodes that encode multiple items inside. Using this configuration
# it is possible to configure how big a single node can be in bytes, and the
# maximum number of items it may contain before switching to a new node when
# appending new stream entries. If any of the following settings are set to
# zero, the limit is ignored, so for instance it is possible to set just a
# max entires limit by setting max-bytes to 0 and max-entries to the desired
# value.
stream-node-max-bytes 4096
stream-node-max-entries 100

# Active rehashing uses 1 millisecond every 100 milliseconds of CPU time in
# order to help rehashing the main KeyDB hash table (the one mapping top-level
# keys to values). The hash table implementation KeyDB uses (see dict.c)
# performs a lazy rehashing: the more operation you run into a hash table
# that is rehashing, the more rehashing "steps" are performed, so if the
# server is idle the rehashing is never complete and some more memory is used
# by the hash table.
#
# The default is to use this millisecond 10 times every second in order to
# actively rehash the main dictionaries, freeing memory when possible.
#
# If unsure:
# use "activerehashing no" if you have hard latency requirements and it is
# not a good thing in your environment that KeyDB can reply from time to time
# to queries with 2 milliseconds delay.
#
# use "activerehashing yes" if you don't have such hard requirements but
# want to free memory asap when possible.
activerehashing yes

# The client output buffer limits can be used to force disconnection of clients
# that are not reading data from the server fast enough for some reason (a
# common reason is that a Pub/Sub client can't consume messages as fast as the
# publisher can produce them).
#
# The limit can be set differently for the three different classes of clients:
#
# normal -> normal clients including MONITOR clients
# replica  -> replica clients
# pubsub -> clients subscribed to at least one pubsub channel or pattern
#
# The syntax of every client-output-buffer-limit directive is the following:
#
# client-output-buffer-limit <class> <hard limit> <soft limit> <soft seconds>
#
# A client is immediately disconnected once the hard limit is reached, or if
# the soft limit is reached and remains reached for the specified number of
# seconds (continuously).
# So for instance if the hard limit is 32 megabytes and the soft limit is
# 16 megabytes / 10 seconds, the client will get disconnected immediately
# if the size of the output buffers reach 32 megabytes, but will also get
# disconnected if the client reaches 16 megabytes and continuously overcomes
# the limit for 10 seconds.
#
# By default normal clients are not limited because they don't receive data
# without asking (in a push way), but just after a request, so only
# asynchronous clients may create a scenario where data is requested faster
# than it can read.
#
# Instead there is a default limit for pubsub and replica clients, since
# subscribers and replicas receive data in a push fashion.
#
# Both the hard or the soft limit can be disabled by setting them to zero.
client-output-buffer-limit normal 0 0 0
client-output-buffer-limit replica 256mb 64mb 60
client-output-buffer-limit pubsub 32mb 8mb 60

# Client query buffers accumulate new commands. They are limited to a fixed
# amount by default in order to avoid that a protocol desynchronization (for
# instance due to a bug in the client) will lead to unbound memory usage in
# the query buffer. However you can configure it here if you have very special
# needs, such us huge multi/exec requests or alike.
#
# client-query-buffer-limit 1gb

# In the KeyDB protocol, bulk requests, that are, elements representing single
# strings, are normally limited to 512 mb. However you can change this limit
# here, but must be 1mb or greater
#
# proto-max-bulk-len 512mb

# KeyDB calls an internal function to perform many background tasks, like
# closing connections of clients in timeout, purging expired keys that are
# never requested, and so forth.
#
# Not all tasks are performed with the same frequency, but KeyDB checks for
# tasks to perform according to the specified "hz" value.
#
# By default "hz" is set to 10. Raising the value will use more CPU when
# KeyDB is idle, but at the same time will make KeyDB more responsive when
# there are many keys expiring at the same time, and timeouts may be
# handled with more precision.
#
# The range is between 1 and 500, however a value over 100 is usually not
# a good idea. Most users should use the default of 10 and raise this up to
# 100 only in environments where very low latency is required.
hz 10

# Normally it is useful to have an HZ value which is proportional to the
# number of clients connected. This is useful in order, for instance, to
# avoid too many clients are processed for each background task invocation
# in order to avoid latency spikes.
#
# Since the default HZ value by default is conservatively set to 10, KeyDB
# offers, and enables by default, the ability to use an adaptive HZ value
# which will temporarily raise when there are many connected clients.
#
# When dynamic HZ is enabled, the actual configured HZ will be used
# as a baseline, but multiples of the configured HZ value will be actually
# used as needed once more clients are connected. In this way an idle
# instance will use very little CPU time while a busy instance will be
# more responsive.
dynamic-hz yes

# When a child rewrites the AOF file, if the following option is enabled
# the file will be fsync-ed every 32 MB of data generated. This is useful
# in order to commit the file to the disk more incrementally and avoid
# big latency spikes.
aof-rewrite-incremental-fsync yes

# When KeyDB saves RDB file, if the following option is enabled
# the file will be fsync-ed every 32 MB of data generated. This is useful
# in order to commit the file to the disk more incrementally and avoid
# big latency spikes.
rdb-save-incremental-fsync yes

# KeyDB LFU eviction (see maxmemory setting) can be tuned. However it is a good
# idea to start with the default settings and only change them after investigating
# how to improve the performances and how the keys LFU change over time, which
# is possible to inspect via the OBJECT FREQ command.
#
# There are two tunable parameters in the KeyDB LFU implementation: the
# counter logarithm factor and the counter decay time. It is important to
# understand what the two parameters mean before changing them.
#
# The LFU counter is just 8 bits per key, it's maximum value is 255, so KeyDB
# uses a probabilistic increment with logarithmic behavior. Given the value
# of the old counter, when a key is accessed, the counter is incremented in
# this way:
#
# 1. A random number R between 0 and 1 is extracted.
# 2. A probability P is calculated as 1/(old_value*lfu_log_factor+1).
# 3. The counter is incremented only if R < P.
#
# The default lfu-log-factor is 10. This is a table of how the frequency
# counter changes with a different number of accesses with different
# logarithmic factors:
#
# +--------+------------+------------+------------+------------+------------+
# | factor | 100 hits   | 1000 hits  | 100K hits  | 1M hits    | 10M hits   |
# +--------+------------+------------+------------+------------+------------+
# | 0      | 104        | 255        | 255        | 255        | 255        |
# +--------+------------+------------+------------+------------+------------+
# | 1      | 18         | 49         | 255        | 255        | 255        |
# +--------+------------+------------+------------+------------+------------+
# | 10     | 10         | 18         | 142        | 255        | 255        |
# +--------+------------+------------+------------+------------+------------+
# | 100    | 8          | 11         | 49         | 143        | 255        |
# +--------+------------+------------+------------+------------+------------+
#
# NOTE: The above table was obtained by running the following commands:
#
#   keydb-benchmark -n 1000000 incr foo
#   keydb-cli object freq foo
#
# NOTE 2: The counter initial value is 5 in order to give new objects a chance
# to accumulate hits.
#
# The counter decay time is the time, in minutes, that must elapse in order
# for the key counter to be divided by two (or decremented if it has a value
# less <= 10).
#
# The default value for the lfu-decay-time is 1. A special value of 0 means to
# decay the counter every time it happens to be scanned.
#
# lfu-log-factor 10
# lfu-decay-time 1

########################### ACTIVE DEFRAGMENTATION #######################
#
# What is active defragmentation?
# -------------------------------
#
# Active (online) defragmentation allows a KeyDB server to compact the
# spaces left between small allocations and deallocations of data in memory,
# thus allowing to reclaim back memory.
#
# Fragmentation is a natural process that happens with every allocator (but
# less so with Jemalloc, fortunately) and certain workloads. Normally a server
# restart is needed in order to lower the fragmentation, or at least to flush
# away all the data and create it again. However thanks to this feature
# implemented by Oran Agra for Redis 4.0 this process can happen at runtime
# in a "hot" way, while the server is running.
#
# Basically when the fragmentation is over a certain level (see the
# configuration options below) KeyDB will start to create new copies of the
# values in contiguous memory regions by exploiting certain specific Jemalloc
# features (in order to understand if an allocation is causing fragmentation
# and to allocate it in a better place), and at the same time, will release the
# old copies of the data. This process, repeated incrementally for all the keys
# will cause the fragmentation to drop back to normal values.
#
# Important things to understand:
#
# 1. This feature is disabled by default, and only works if you compiled KeyDB
#    to use the copy of Jemalloc we ship with the source code of KeyDB.
#    This is the default with Linux builds.
#
# 2. You never need to enable this feature if you don't have fragmentation
#    issues.
#
# 3. Once you experience fragmentation, you can enable this feature when
#    needed with the command "CONFIG SET activedefrag yes".
#
# The configuration parameters are able to fine tune the behavior of the
# defragmentation process. If you are not sure about what they mean it is
# a good idea to leave the defaults untouched.

# Enabled active defragmentation
# activedefrag no

# Minimum amount of fragmentation waste to start active defrag
# active-defrag-ignore-bytes 100mb

# Minimum percentage of fragmentation to start active defrag
# active-defrag-threshold-lower 10

# Maximum percentage of fragmentation at which we use maximum effort
# active-defrag-threshold-upper 100

# Minimal effort for defrag in CPU percentage, to be used when the lower
# threshold is reached
# active-defrag-cycle-min 1

# Maximal effort for defrag in CPU percentage, to be used when the upper
# threshold is reached
# active-defrag-cycle-max 25

# Maximum number of set/hash/zset/list fields that will be processed from
# the main dictionary scan
# active-defrag-max-scan-fields 1000

# Jemalloc background thread for purging will be enabled by default
jemalloc-bg-thread yes

# It is possible to pin different threads and processes of KeyDB to specific
# CPUs in your system, in order to maximize the performances of the server.
# This is useful both in order to pin different KeyDB threads in different
# CPUs, but also in order to make sure that multiple KeyDB instances running
# in the same host will be pinned to different CPUs.
#
# Normally you can do this using the "taskset" command, however it is also
# possible to this via KeyDB configuration directly, both in Linux and FreeBSD.
#
# You can pin the server/IO threads, bio threads, aof rewrite child process, and
# the bgsave child process. The syntax to specify the cpu list is the same as
# the taskset command:
#
# Set redis server/io threads to cpu affinity 0,2,4,6:
# server_cpulist 0-7:2
#
# Set bio threads to cpu affinity 1,3:
# bio_cpulist 1,3
#
# Set aof rewrite child process to cpu affinity 8,9,10,11:
# aof_rewrite_cpulist 8-11
#
# Set bgsave child process to cpu affinity 1,10,11
# bgsave_cpulist 1,10-11

# In some cases KeyDB will emit warnings and even refuse to start if it detects
# that the system is in bad state, it is possible to suppress these warnings
# by setting the following config which takes a space delimited list of warnings
# to suppress
#
# ignore-warnings ARM64-COW-BUG

# The minimum number of clients on a thread before KeyDB assigns new connections to a different thread
#  Tuning this parameter is a tradeoff between locking overhead and distributing the workload over multiple cores
# min-clients-per-thread 50

# How often to run RDB load progress callback?
# The callback runs during key load to ping other servers and prevent timeouts.
# It also updates load time estimates.
# Change these values to run it more or less often. It will run when either condition is true.
# Either when x bytes have been processed, or when x keys have been loaded.
# loading-process-events-interval-bytes 2097152
# loading-process-events-interval-keys 8192

# Avoid forwarding RREPLAY messages to other masters?
#   WARNING: This setting is dangerous! You must be certain all masters are connected to each
#   other in a true mesh topology or data loss will occur!
#   This command can be used to reduce multimaster bus traffic
# multi-master-no-forward no

# Path to directory for file backed scratchpad.  The file backed scratchpad
# reduces memory requirements by storing rarely accessed data on disk 
# instead of RAM.  A temporary file will be created in this directory.
# scratch-file-path /tmp/

# Number of worker threads serving requests.  This number should be related to the performance
# of your network hardware, not the number of cores on your machine.  We don't recommend going
# above 4 at this time.  By default this is set 1.
#
# Note: KeyDB does not use io-threads, but io-threads is a config alias for server-threads
server-threads 2

# Should KeyDB pin threads to CPUs? By default this is disabled, and KeyDB will not bind threads.
# When enabled threads are bount to cores sequentially starting at core 0.
# server-thread-affinity true

# Uncomment the option below to enable Active Active support.  Note that
# replicas will still sync in the normal way and incorrect ordering when
# bringing up replicas can result in data loss (the first master will win).
# active-replica yes

# Enable Pro?  KeyDB pro provides support for pro only features
#   note: you may omit the license key to demo pro features for a limited time
# enable-pro [License Key]

<<<<<<< HEAD
# Enable FLASH support? (Enterprise Only)
=======
# Enable FLASH support? (Pro Only)
>>>>>>> 64eff23f
# storage-provider flash /path/to/flash/db<|MERGE_RESOLUTION|>--- conflicted
+++ resolved
@@ -2039,9 +2039,5 @@
 #   note: you may omit the license key to demo pro features for a limited time
 # enable-pro [License Key]
 
-<<<<<<< HEAD
-# Enable FLASH support? (Enterprise Only)
-=======
 # Enable FLASH support? (Pro Only)
->>>>>>> 64eff23f
 # storage-provider flash /path/to/flash/db