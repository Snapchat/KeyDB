--- conflicted
+++ resolved
@@ -6,15 +6,12 @@
  debhelper (>= 9~),
  dpkg-dev (>= 1.17.5),
  systemd,
-<<<<<<< HEAD
 # libhiredis-dev (>= 0.14.0),
 # libjemalloc-dev [linux-any],
 # liblua5.1-dev,
 # lua-bitop-dev,
 # lua-cjson-dev,
-=======
  libsystemd-dev <!nocheck>,
->>>>>>> 4e2e461a
  procps <!nocheck>,
  build-essential <!nocheck>,
  tcl <!nocheck>,
