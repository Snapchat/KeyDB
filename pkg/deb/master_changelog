--- conflicted
+++ resolved
@@ -1,37 +1,6 @@
-<<<<<<< HEAD
+keydb-enterprise (6:6.0.18-1distribution_placeholder) codename_placeholder; urgency=medium
 
-keydb-pro (6:6.0.15-1distribution_placeholder) codename_placeholder; urgency=medium
+  * 6.0.18 Initial build & distribution for KeyDB Enterprise packages.
+  * KeyDB Enterprise has replaced KeyDB-Pro. It contains a number of performance and stability improvements over the latest build of Pro.
 
-  * 6.0.15 has several improvements to FLASH read performance, latency normalization with SCAN, and MVCC performance fixes
-
- -- Ben Schermel <ben@eqalpha.com>  Mon, 10 Aug 2020 22:00:00 +0000
-
-keydb-pro (6:6.0.14-1distribution_placeholder) codename_placeholder; urgency=medium
-
-  * 6.0.14 Fix memory leak in SCAN when used with MVCC
-
- -- Ben Schermel <ben@eqalpha.com>  Thu, 16 Jul 2020 18:47:00 +0000
-
-keydb-pro (6:6.0.13-1distribution_placeholder) codename_placeholder; urgency=medium
-
-  * 6.0.13 New features added: KEYDB.MEXISTS, REPLICAOF REMOVE, multi-master-no-forward configuration option, new FLASH config options
-  * KEYDB.MEXISTS - return exactly which keys exist in the database not just the count
-  * REPLICAOF REMOVE - Remove specific masters in a multi master setup
-  * multi-master-no-forward configuration option - Reduce network traffic in mesh topology multimaster setups
-  * Redis 6.0.5 feature parity
-  * Key caching for FLASH
-  * Writeback and writethrough modes for FLASH
-  * Updated INFO KEYDB section for license key status
-  * Fixed Issues: 194 Bad directive or wrong number of arguments error on 'lazyfree-lazy-user-del no'; 209 Timeout using modules; 210 Databases are not merged on multi-master sync; 211 rpm packages now signed; 212 rpm file permissions updated
-  * Fixed Pro Issues: replication issue to non-pro servers; archlinux cli segfault; remove license requirement for sentinel nodes
-
- -- Ben Schermel <ben@eqalpha.com>  Mon, 13 Jul 2020 8:00:00 +0000
-
-keydb-pro (6:6.0.12-1distribution_placeholder) codename_placeholder; urgency=medium
-=======
-keydb-enterprise (6:6.0.12-1distribution_placeholder) codename_placeholder; urgency=medium
->>>>>>> d841598e
-
-  * 6.0.12 Enable SCAN for MVCC
-
- -- Ben Schermel <ben@eqalpha.com>  Fri, 10 Jul 2020 20:00:37 +0000+ -- Ben Schermel <ben@eqalpha.com>  Tue, 23 Mar 2021 20:00:37 +0000