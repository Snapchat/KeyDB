# Example sentinel.conf

# *** IMPORTANT ***
#
# By default Sentinel will not be reachable from interfaces different than
# localhost, either use the 'bind' directive to bind to a list of network
# interfaces, or disable protected mode with "protected-mode no" by
# adding it to this configuration file.
#
# Before doing that MAKE SURE the instance is protected from the outside
# world via firewalling or other means.
#
# For example you may use one of the following:
#
# bind 127.0.0.1 192.168.1.1
#
# protected-mode no

# port <sentinel-port>
# The port that this sentinel instance will run on
port 26379

# By default Redis Sentinel does not run as a daemon. Use 'yes' if you need it.
# Note that Redis will write a pid file in /var/run/keydb-sentinel.pid when
# daemonized.
daemonize no

# When running daemonized, Redis Sentinel writes a pid file in
# /var/run/keydb-sentinel.pid by default. You can specify a custom pid file
# location here.
pidfile /var/run/keydb-sentinel.pid

# Specify the log file name. Also the empty string can be used to force
# Sentinel to log on the standard output. Note that if you use standard
# output for logging but daemonize, logs will be sent to /dev/null
logfile ""

# sentinel announce-ip <ip>
# sentinel announce-port <port>
#
# The above two configuration directives are useful in environments where,
# because of NAT, Sentinel is reachable from outside via a non-local address.
#
# When announce-ip is provided, the Sentinel will claim the specified IP address
# in HELLO messages used to gossip its presence, instead of auto-detecting the
# local address as it usually does.
#
# Similarly when announce-port is provided and is valid and non-zero, Sentinel
# will announce the specified TCP port.
#
# The two options don't need to be used together, if only announce-ip is
# provided, the Sentinel will announce the specified IP and the server port
# as specified by the "port" option. If only announce-port is provided, the
# Sentinel will announce the auto-detected local IP and the specified port.
#
# Example:
#
# sentinel announce-ip 1.2.3.4

# dir <working-directory>
# Every long running process should have a well-defined working directory.
# For Redis Sentinel to chdir to /tmp at startup is the simplest thing
# for the process to don't interfere with administrative tasks such as
# unmounting filesystems.
dir /tmp

# sentinel monitor <master-name> <ip> <keydb-port> <quorum>
#
# Tells Sentinel to monitor this master, and to consider it in O_DOWN
# (Objectively Down) state only if at least <quorum> sentinels agree.
#
# Note that whatever is the ODOWN quorum, a Sentinel will require to
# be elected by the majority of the known Sentinels in order to
# start a failover, so no failover can be performed in minority.
#
# Replicas are auto-discovered, so you don't need to specify replicas in
# any way. Sentinel itself will rewrite this configuration file adding
# the replicas using additional configuration options.
# Also note that the configuration file is rewritten when a
# replica is promoted to master.
#
# Note: master name should not include special characters or spaces.
# The valid charset is A-z 0-9 and the three characters ".-_".
sentinel monitor mymaster 127.0.0.1 6379 2

# sentinel auth-pass <master-name> <password>
#
# Set the password to use to authenticate with the master and replicas.
# Useful if there is a password set in the Redis instances to monitor.
#
# Note that the master password is also used for replicas, so it is not
# possible to set a different password in masters and replicas instances
# if you want to be able to monitor these instances with Sentinel.
#
# However you can have Redis instances without the authentication enabled
# mixed with Redis instances requiring the authentication (as long as the
# password set is the same for all the instances requiring the password) as
# the AUTH command will have no effect in Redis instances with authentication
# switched off.
#
# Example:
#
# sentinel auth-pass mymaster MySUPER--secret-0123passw0rd

# sentinel auth-user <master-name> <username>
#
# This is useful in order to authenticate to instances having ACL capabilities,
# that is, running Redis 6.0 or greater. When just auth-pass is provided the
# Sentinel instance will authenticate to Redis using the old "AUTH <pass>"
# method. When also an username is provided, it will use "AUTH <user> <pass>".
# In the Redis servers side, the ACL to provide just minimal access to
# Sentinel instances, should be configured along the following lines:
#
#     user sentinel-user >somepassword +client +subscribe +publish \
#                        +ping +info +multi +slaveof +config +client +exec on

# sentinel down-after-milliseconds <master-name> <milliseconds>
#
# Number of milliseconds the master (or any attached replica or sentinel) should
# be unreachable (as in, not acceptable reply to PING, continuously, for the
# specified period) in order to consider it in S_DOWN state (Subjectively
# Down).
#
# Default is 30 seconds.
sentinel down-after-milliseconds mymaster 30000

<<<<<<< HEAD
=======
# IMPORTANT NOTE: starting with Redis 6.2 ACL capability is supported for
# Sentinel mode, please refer to the Redis website https://redis.io/topics/acl
# for more details.

# Sentinel's ACL users are defined in the following format:
#
#   user <username> ... acl rules ...
#
# For example:
#
#   user worker +@admin +@connection ~* on >ffa9203c493aa99
#
# For more information about ACL configuration please refer to the Redis
# website at https://redis.io/topics/acl and redis server configuration 
# template redis.conf.

# ACL LOG
#
# The ACL Log tracks failed commands and authentication events associated
# with ACLs. The ACL Log is useful to troubleshoot failed commands blocked 
# by ACLs. The ACL Log is stored in memory. You can reclaim memory with 
# ACL LOG RESET. Define the maximum entry length of the ACL Log below.
acllog-max-len 128

# Using an external ACL file
#
# Instead of configuring users here in this file, it is possible to use
# a stand-alone file just listing users. The two methods cannot be mixed:
# if you configure users here and at the same time you activate the external
# ACL file, the server will refuse to start.
#
# The format of the external ACL user file is exactly the same as the
# format that is used inside redis.conf to describe users.
#
# aclfile /etc/redis/sentinel-users.acl

>>>>>>> 4d789b3d
# requirepass <password>
#
# You can configure Sentinel itself to require a password, however when doing
# so Sentinel will try to authenticate with the same password to all the
# other Sentinels. So you need to configure all your Sentinels in a given
# group with the same "requirepass" password. Check the following documentation
# for more info: https://redis.io/topics/sentinel
<<<<<<< HEAD
=======
#
# IMPORTANT NOTE: starting with Redis 6.2 "requirepass" is a compatibility
# layer on top of the ACL system. The option effect will be just setting
# the password for the default user. Clients will still authenticate using
# AUTH <password> as usually, or more explicitly with AUTH default <password>
# if they follow the new protocol: both will work.
#
# New config files are advised to use separate authentication control for
# incoming connections (via ACL), and for outgoing connections (via
# sentinel-user and sentinel-pass) 
#
# The requirepass is not compatable with aclfile option and the ACL LOAD
# command, these will cause requirepass to be ignored.

# sentinel sentinel-user <username>
#
# You can configure Sentinel to authenticate with other Sentinels with specific
# user name. 

# sentinel sentinel-pass <password>
#
# The password for Sentinel to authenticate with other Sentinels. If sentinel-user
# is not configured, Sentinel will use 'default' user with sentinel-pass to authenticate.
>>>>>>> 4d789b3d

# sentinel parallel-syncs <master-name> <numreplicas>
#
# How many replicas we can reconfigure to point to the new replica simultaneously
# during the failover. Use a low number if you use the replicas to serve query
# to avoid that all the replicas will be unreachable at about the same
# time while performing the synchronization with the master.
sentinel parallel-syncs mymaster 1

# sentinel failover-timeout <master-name> <milliseconds>
#
# Specifies the failover timeout in milliseconds. It is used in many ways:
#
# - The time needed to re-start a failover after a previous failover was
#   already tried against the same master by a given Sentinel, is two
#   times the failover timeout.
#
# - The time needed for a replica replicating to a wrong master according
#   to a Sentinel current configuration, to be forced to replicate
#   with the right master, is exactly the failover timeout (counting since
#   the moment a Sentinel detected the misconfiguration).
#
# - The time needed to cancel a failover that is already in progress but
#   did not produced any configuration change (SLAVEOF NO ONE yet not
#   acknowledged by the promoted replica).
#
# - The maximum time a failover in progress waits for all the replicas to be
#   reconfigured as replicas of the new master. However even after this time
#   the replicas will be reconfigured by the Sentinels anyway, but not with
#   the exact parallel-syncs progression as specified.
#
# Default is 3 minutes.
sentinel failover-timeout mymaster 180000

# SCRIPTS EXECUTION
#
# sentinel notification-script and sentinel reconfig-script are used in order
# to configure scripts that are called to notify the system administrator
# or to reconfigure clients after a failover. The scripts are executed
# with the following rules for error handling:
#
# If script exits with "1" the execution is retried later (up to a maximum
# number of times currently set to 10).
#
# If script exits with "2" (or an higher value) the script execution is
# not retried.
#
# If script terminates because it receives a signal the behavior is the same
# as exit code 1.
#
# A script has a maximum running time of 60 seconds. After this limit is
# reached the script is terminated with a SIGKILL and the execution retried.

# NOTIFICATION SCRIPT
#
# sentinel notification-script <master-name> <script-path>
# 
# Call the specified notification script for any sentinel event that is
# generated in the WARNING level (for instance -sdown, -odown, and so forth).
# This script should notify the system administrator via email, SMS, or any
# other messaging system, that there is something wrong with the monitored
# Redis systems.
#
# The script is called with just two arguments: the first is the event type
# and the second the event description.
#
# The script must exist and be executable in order for sentinel to start if
# this option is provided.
#
# Example:
#
# sentinel notification-script mymaster /var/redis/notify.sh

# CLIENTS RECONFIGURATION SCRIPT
#
# sentinel client-reconfig-script <master-name> <script-path>
#
# When the master changed because of a failover a script can be called in
# order to perform application-specific tasks to notify the clients that the
# configuration has changed and the master is at a different address.
# 
# The following arguments are passed to the script:
#
# <master-name> <role> <state> <from-ip> <from-port> <to-ip> <to-port>
#
# <state> is currently always "failover"
# <role> is either "leader" or "observer"
# 
# The arguments from-ip, from-port, to-ip, to-port are used to communicate
# the old address of the master and the new address of the elected replica
# (now a master).
#
# This script should be resistant to multiple invocations.
#
# Example:
#
# sentinel client-reconfig-script mymaster /var/redis/reconfig.sh

# SECURITY
#
# By default SENTINEL SET will not be able to change the notification-script
# and client-reconfig-script at runtime. This avoids a trivial security issue
# where clients can set the script to anything and trigger a failover in order
# to get the program executed.

sentinel deny-scripts-reconfig yes

# REDIS COMMANDS RENAMING
#
# Sometimes the Redis server has certain commands, that are needed for Sentinel
# to work correctly, renamed to unguessable strings. This is often the case
# of CONFIG and SLAVEOF in the context of providers that provide Redis as
# a service, and don't want the customers to reconfigure the instances outside
# of the administration console.
#
# In such case it is possible to tell Sentinel to use different command names
# instead of the normal ones. For example if the master "mymaster", and the
# associated replicas, have "CONFIG" all renamed to "GUESSME", I could use:
#
# SENTINEL rename-command mymaster CONFIG GUESSME
#
# After such configuration is set, every time Sentinel would use CONFIG it will
# use GUESSME instead. Note that there is no actual need to respect the command
# case, so writing "config guessme" is the same in the example above.
#
# SENTINEL SET can also be used in order to perform this configuration at runtime.
#
# In order to set a command back to its original name (undo the renaming), it
# is possible to just rename a command to itself:
<<<<<<< HEAD
=======
#
# SENTINEL rename-command mymaster CONFIG CONFIG

# HOSTNAMES SUPPORT
#
# Normally Sentinel uses only IP addresses and requires SENTINEL MONITOR
# to specify an IP address. Also, it requires the Redis replica-announce-ip
# keyword to specify only IP addresses.
#
# You may enable hostnames support by enabling resolve-hostnames. Note
# that you must make sure your DNS is configured properly and that DNS
# resolution does not introduce very long delays.
#
SENTINEL resolve-hostnames no

# When resolve-hostnames is enabled, Sentinel still uses IP addresses
# when exposing instances to users, configuration files, etc. If you want
# to retain the hostnames when announced, enable announce-hostnames below.
>>>>>>> 4d789b3d
#
SENTINEL announce-hostnames no<|MERGE_RESOLUTION|>--- conflicted
+++ resolved
@@ -124,10 +124,8 @@
 # Default is 30 seconds.
 sentinel down-after-milliseconds mymaster 30000
 
-<<<<<<< HEAD
-=======
-# IMPORTANT NOTE: starting with Redis 6.2 ACL capability is supported for
-# Sentinel mode, please refer to the Redis website https://redis.io/topics/acl
+# IMPORTANT NOTE: starting with KeyDB 6.2 ACL capability is supported for
+# Sentinel mode, please refer to the KeyDB website https://redis.io/topics/acl
 # for more details.
 
 # Sentinel's ACL users are defined in the following format:
@@ -162,7 +160,6 @@
 #
 # aclfile /etc/redis/sentinel-users.acl
 
->>>>>>> 4d789b3d
 # requirepass <password>
 #
 # You can configure Sentinel itself to require a password, however when doing
@@ -170,8 +167,6 @@
 # other Sentinels. So you need to configure all your Sentinels in a given
 # group with the same "requirepass" password. Check the following documentation
 # for more info: https://redis.io/topics/sentinel
-<<<<<<< HEAD
-=======
 #
 # IMPORTANT NOTE: starting with Redis 6.2 "requirepass" is a compatibility
 # layer on top of the ACL system. The option effect will be just setting
@@ -195,7 +190,6 @@
 #
 # The password for Sentinel to authenticate with other Sentinels. If sentinel-user
 # is not configured, Sentinel will use 'default' user with sentinel-pass to authenticate.
->>>>>>> 4d789b3d
 
 # sentinel parallel-syncs <master-name> <numreplicas>
 #
@@ -325,8 +319,6 @@
 #
 # In order to set a command back to its original name (undo the renaming), it
 # is possible to just rename a command to itself:
-<<<<<<< HEAD
-=======
 #
 # SENTINEL rename-command mymaster CONFIG CONFIG
 
@@ -345,6 +337,5 @@
 # When resolve-hostnames is enabled, Sentinel still uses IP addresses
 # when exposing instances to users, configuration files, etc. If you want
 # to retain the hostnames when announced, enable announce-hostnames below.
->>>>>>> 4d789b3d
 #
 SENTINEL announce-hostnames no