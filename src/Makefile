--- conflicted
+++ resolved
@@ -16,11 +16,7 @@
 uname_S := $(shell sh -c 'uname -s 2>/dev/null || echo not')
 uname_M := $(shell sh -c 'uname -m 2>/dev/null || echo not')
 OPTIMIZATION?=-O2 -flto
-<<<<<<< HEAD
-DEPENDENCY_TARGETS=hiredis linenoise lua rocksdb
-=======
 DEPENDENCY_TARGETS=hiredis linenoise lua hdr_histogram rocksdb
->>>>>>> 80bce671
 NODEPS:=clean distclean
 
 # Default settings
