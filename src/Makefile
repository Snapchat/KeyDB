--- conflicted
+++ resolved
@@ -236,14 +236,10 @@
 endif
 
 ifeq ($(BUILD_TLS),yes)
-<<<<<<< HEAD
-    FINAL_CFLAGS+=-DUSE_OPENSSL $(OPENSSL_CXXFLAGS)
-    FINAL_CXXFLAGS+=-DUSE_OPENSSL $(OPENSSL_CXXFLAGS)
-    FINAL_LDFLAGS+=$(OPENSSL_LDFLAGS)
-    FINAL_LIBS += ../deps/hiredis/libhiredis_ssl.a -lssl -lcrypto
-=======
-	FINAL_CFLAGS+=-DUSE_OPENSSL $(OPENSSL_CFLAGS)
-	FINAL_LDFLAGS+=$(OPENSSL_LDFLAGS)
+    	FINAL_CFLAGS+=-DUSE_OPENSSL $(OPENSSL_CXXFLAGS)
+    	FINAL_CXXFLAGS+=-DUSE_OPENSSL $(OPENSSL_CXXFLAGS)
+    	FINAL_LDFLAGS+=$(OPENSSL_LDFLAGS)
+    	FINAL_LIBS += ../deps/hiredis/libhiredis_ssl.a -lssl -lcrypto
 	LIBSSL_PKGCONFIG := $(shell $(PKG_CONFIG) --exists libssl && echo $$?)
 ifeq ($(LIBSSL_PKGCONFIG),0)
 	LIBSSL_LIBS=$(shell $(PKG_CONFIG) --libs libssl)
@@ -257,7 +253,6 @@
 	LIBCRYPTO_LIBS=-lcrypto
 endif
 	FINAL_LIBS += ../deps/hiredis/libhiredis_ssl.a $(LIBSSL_LIBS) $(LIBCRYPTO_LIBS)
->>>>>>> 03b59cd5
 endif
 
 REDIS_CC=$(QUIET_CC)$(CC) $(FINAL_CFLAGS)
