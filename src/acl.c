/*
 * Copyright (c) 2018, Salvatore Sanfilippo <antirez at gmail dot com>
 * All rights reserved.
 *
 * Redistribution and use in source and binary forms, with or without
 * modification, are permitted provided that the following conditions are met:
 *
 *   * Redistributions of source code must retain the above copyright notice,
 *     this list of conditions and the following disclaimer.
 *   * Redistributions in binary form must reproduce the above copyright
 *     notice, this list of conditions and the following disclaimer in the
 *     documentation and/or other materials provided with the distribution.
 *   * Neither the name of Redis nor the names of its contributors may be used
 *     to endorse or promote products derived from this software without
 *     specific prior written permission.
 *
 * THIS SOFTWARE IS PROVIDED BY THE COPYRIGHT HOLDERS AND CONTRIBUTORS "AS IS"
 * AND ANY EXPRESS OR IMPLIED WARRANTIES, INCLUDING, BUT NOT LIMITED TO, THE
 * IMPLIED WARRANTIES OF MERCHANTABILITY AND FITNESS FOR A PARTICULAR PURPOSE
 * ARE DISCLAIMED. IN NO EVENT SHALL THE COPYRIGHT OWNER OR CONTRIBUTORS BE
 * LIABLE FOR ANY DIRECT, INDIRECT, INCIDENTAL, SPECIAL, EXEMPLARY, OR
 * CONSEQUENTIAL DAMAGES (INCLUDING, BUT NOT LIMITED TO, PROCUREMENT OF
 * SUBSTITUTE GOODS OR SERVICES; LOSS OF USE, DATA, OR PROFITS; OR BUSINESS
 * INTERRUPTION) HOWEVER CAUSED AND ON ANY THEORY OF LIABILITY, WHETHER IN
 * CONTRACT, STRICT LIABILITY, OR TORT (INCLUDING NEGLIGENCE OR OTHERWISE)
 * ARISING IN ANY WAY OUT OF THE USE OF THIS SOFTWARE, EVEN IF ADVISED OF THE
 * POSSIBILITY OF SUCH DAMAGE.
 */

#include "server.h"
#include <fcntl.h>

/* =============================================================================
 * Global state for ACLs
 * ==========================================================================*/

rax *Users; /* Table mapping usernames to user structures. */

user *DefaultUser;  /* Global reference to the default user.
                       Every new connection is associated to it, if no
                       AUTH or HELLO is used to authenticate with a
                       different user. */

list *UsersToLoad;  /* This is a list of users found in the configuration file
                       that we'll need to load in the final stage of Redis
                       initialization, after all the modules are already
                       loaded. Every list element is a NULL terminated
                       array of SDS pointers: the first is the user name,
                       all the remaining pointers are ACL rules in the same
                       format as ACLSetUser(). */

struct ACLCategoryItem {
    const char *name;
    uint64_t flag;
} ACLCommandCategories[] = {
    {"keyspace", CMD_CATEGORY_KEYSPACE},
    {"read", CMD_CATEGORY_READ},
    {"write", CMD_CATEGORY_WRITE},
    {"set", CMD_CATEGORY_SET},
    {"sortedset", CMD_CATEGORY_SORTEDSET},
    {"list", CMD_CATEGORY_LIST},
    {"hash", CMD_CATEGORY_HASH},
    {"string", CMD_CATEGORY_STRING},
    {"bitmap", CMD_CATEGORY_BITMAP},
    {"hyperloglog", CMD_CATEGORY_HYPERLOGLOG},
    {"geo", CMD_CATEGORY_GEO},
    {"stream", CMD_CATEGORY_STREAM},
    {"pubsub", CMD_CATEGORY_PUBSUB},
    {"admin", CMD_CATEGORY_ADMIN},
    {"fast", CMD_CATEGORY_FAST},
    {"slow", CMD_CATEGORY_SLOW},
    {"blocking", CMD_CATEGORY_BLOCKING},
    {"dangerous", CMD_CATEGORY_DANGEROUS},
    {"connection", CMD_CATEGORY_CONNECTION},
    {"transaction", CMD_CATEGORY_TRANSACTION},
    {"scripting", CMD_CATEGORY_SCRIPTING},
    {NULL,0} /* Terminator. */
};

struct ACLUserFlag {
    const char *name;
    uint64_t flag;
} ACLUserFlags[] = {
    {"on", USER_FLAG_ENABLED},
    {"off", USER_FLAG_DISABLED},
    {"allkeys", USER_FLAG_ALLKEYS},
    {"allcommands", USER_FLAG_ALLCOMMANDS},
    {"nopass", USER_FLAG_NOPASS},
    {NULL,0} /* Terminator. */
};

void ACLResetSubcommandsForCommand(user *u, unsigned long id);
void ACLResetSubcommands(user *u);
void ACLAddAllowedSubcommand(user *u, unsigned long id, const char *sub);

/* =============================================================================
 * Helper functions for the rest of the ACL implementation
 * ==========================================================================*/

/* Return zero if strings are the same, non-zero if they are not.
 * The comparison is performed in a way that prevents an attacker to obtain
 * information about the nature of the strings just monitoring the execution
 * time of the function.
 *
 * Note that limiting the comparison length to strings up to 512 bytes we
 * can avoid leaking any information about the password length and any
 * possible branch misprediction related leak.
 */
int time_independent_strcmp(char *a, char *b) {
    char bufa[CONFIG_AUTHPASS_MAX_LEN], bufb[CONFIG_AUTHPASS_MAX_LEN];
    /* The above two strlen perform len(a) + len(b) operations where either
     * a or b are fixed (our password) length, and the difference is only
     * relative to the length of the user provided string, so no information
     * leak is possible in the following two lines of code. */
    unsigned int alen = strlen(a);
    unsigned int blen = strlen(b);
    unsigned int j;
    int diff = 0;

    /* We can't compare strings longer than our static buffers.
     * Note that this will never pass the first test in practical circumstances
     * so there is no info leak. */
    if (alen > sizeof(bufa) || blen > sizeof(bufb)) return 1;

    memset(bufa,0,sizeof(bufa));        /* Constant time. */
    memset(bufb,0,sizeof(bufb));        /* Constant time. */
    /* Again the time of the following two copies is proportional to
     * len(a) + len(b) so no info is leaked. */
    memcpy(bufa,a,alen);
    memcpy(bufb,b,blen);

    /* Always compare all the chars in the two buffers without
     * conditional expressions. */
    for (j = 0; j < sizeof(bufa); j++) {
        diff |= (bufa[j] ^ bufb[j]);
    }
    /* Length must be equal as well. */
    diff |= alen ^ blen;
    return diff; /* If zero strings are the same. */
}

/* =============================================================================
 * Low level ACL API
 * ==========================================================================*/

/* Given the category name the command returns the corresponding flag, or
 * zero if there is no match. */
uint64_t ACLGetCommandCategoryFlagByName(const char *name) {
    for (int j = 0; ACLCommandCategories[j].flag != 0; j++) {
        if (!strcasecmp(name,ACLCommandCategories[j].name)) {
            return ACLCommandCategories[j].flag;
        }
    }
    return 0; /* No match. */
}

/* Method for passwords/pattern comparison used for the user->passwords list
 * so that we can search for items with listSearchKey(). */
int ACLListMatchSds(void *a, void *b) {
    return sdscmp(a,b) == 0;
}

/* Method to free list elements from ACL users password/ptterns lists. */
void ACLListFreeSds(void *item) {
    sdsfree(item);
}

/* Method to duplicate list elements from ACL users password/ptterns lists. */
void *ACLListDupSds(void *item) {
    return sdsdup(item);
}

/* Create a new user with the specified name, store it in the list
 * of users (the Users global radix tree), and returns a reference to
 * the structure representing the user.
 *
 * If the user with such name already exists NULL is returned. */
user *ACLCreateUser(const char *name, size_t namelen) {
    if (raxFind(Users,(unsigned char*)name,namelen) != raxNotFound) return NULL;
    user *u = zmalloc(sizeof(*u), MALLOC_LOCAL);
    u->name = sdsnewlen(name,namelen);
    u->flags = USER_FLAG_DISABLED;
    u->allowed_subcommands = NULL;
    u->passwords = listCreate();
    u->patterns = listCreate();
    listSetMatchMethod(u->passwords,ACLListMatchSds);
    listSetFreeMethod(u->passwords,ACLListFreeSds);
    listSetDupMethod(u->passwords,ACLListDupSds);
    listSetMatchMethod(u->patterns,ACLListMatchSds);
    listSetFreeMethod(u->patterns,ACLListFreeSds);
    listSetDupMethod(u->patterns,ACLListDupSds);
    memset(u->allowed_commands,0,sizeof(u->allowed_commands));
    raxInsert(Users,(unsigned char*)name,namelen,u,NULL);
    return u;
}

/* This function should be called when we need an unlinked "fake" user
 * we can use in order to validate ACL rules or for other similar reasons.
 * The user will not get linked to the Users radix tree. The returned
 * user should be released with ACLFreeUser() as usually. */
user *ACLCreateUnlinkedUser(void) {
    char username[64];
    for (int j = 0; ; j++) {
        snprintf(username,sizeof(username),"__fakeuser:%d__",j);
        user *fakeuser = ACLCreateUser(username,strlen(username));
        if (fakeuser == NULL) continue;
        int retval = raxRemove(Users,(unsigned char*) username,
                               strlen(username),NULL);
        serverAssert(retval != 0);
        return fakeuser;
    }
}

/* Release the memory used by the user structure. Note that this function
 * will not remove the user from the Users global radix tree. */
void ACLFreeUser(user *u) {
    sdsfree(u->name);
    listRelease(u->passwords);
    listRelease(u->patterns);
    ACLResetSubcommands(u);
    zfree(u);
}

/* When a user is deleted we need to cycle the active
 * connections in order to kill all the pending ones that
 * are authenticated with such user. */
void ACLFreeUserAndKillClients(user *u) {
    listIter li;
    listNode *ln;
    listRewind(server.clients,&li);
    while ((ln = listNext(&li)) != NULL) {
        client *c = listNodeValue(ln);
        if (c->puser == u) {
            /* We'll free the conenction asynchronously, so
             * in theory to set a different user is not needed.
             * However if there are bugs in Redis, soon or later
             * this may result in some security hole: it's much
             * more defensive to set the default user and put
             * it in non authenticated mode. */
            c->puser = DefaultUser;
            c->authenticated = 0;
            freeClientAsync(c);
        }
    }
    ACLFreeUser(u);
}

/* Copy the user ACL rules from the source user 'src' to the destination
 * user 'dst' so that at the end of the process they'll have exactly the
 * same rules (but the names will continue to be the original ones). */
void ACLCopyUser(user *dst, user *src) {
    listRelease(dst->passwords);
    listRelease(dst->patterns);
    dst->passwords = listDup(src->passwords);
    dst->patterns = listDup(src->patterns);
    memcpy(dst->allowed_commands,src->allowed_commands,
           sizeof(dst->allowed_commands));
    dst->flags = src->flags;
    ACLResetSubcommands(dst);
    /* Copy the allowed subcommands array of array of SDS strings. */
    if (src->allowed_subcommands) {
        for (int j = 0; j < USER_COMMAND_BITS_COUNT; j++) {
            if (src->allowed_subcommands[j]) {
                for (int i = 0; src->allowed_subcommands[j][i]; i++)
                {
                    ACLAddAllowedSubcommand(dst, j,
                        src->allowed_subcommands[j][i]);
                }
            }
        }
    }
}

/* Free all the users registered in the radix tree 'users' and free the
 * radix tree itself. */
void ACLFreeUsersSet(rax *users) {
    raxFreeWithCallback(users,(void(*)(void*))ACLFreeUserAndKillClients);
}

/* Given a command ID, this function set by reference 'word' and 'bit'
 * so that user->allowed_commands[word] will address the right word
 * where the corresponding bit for the provided ID is stored, and
 * so that user->allowed_commands[word]&bit will identify that specific
 * bit. The function returns C_ERR in case the specified ID overflows
 * the bitmap in the user representation. */
int ACLGetCommandBitCoordinates(uint64_t id, uint64_t *word, uint64_t *bit) {
    if (id >= USER_COMMAND_BITS_COUNT) return C_ERR;
    *word = id / sizeof(uint64_t) / 8;
    *bit = 1ULL << (id % (sizeof(uint64_t) * 8));
    return C_OK;
}

/* Check if the specified command bit is set for the specified user.
 * The function returns 1 is the bit is set or 0 if it is not.
 * Note that this function does not check the ALLCOMMANDS flag of the user
 * but just the lowlevel bitmask.
 *
 * If the bit overflows the user internal represetation, zero is returned
 * in order to disallow the execution of the command in such edge case. */
int ACLGetUserCommandBit(user *u, unsigned long id) {
    uint64_t word, bit;
    if (ACLGetCommandBitCoordinates(id,&word,&bit) == C_ERR) return 0;
    return (u->allowed_commands[word] & bit) != 0;
}

/* When +@all or allcommands is given, we set a reserved bit as well that we
 * can later test, to see if the user has the right to execute "future commands",
 * that is, commands loaded later via modules. */
int ACLUserCanExecuteFutureCommands(user *u) {
    return ACLGetUserCommandBit(u,USER_COMMAND_BITS_COUNT-1);
}

/* Set the specified command bit for the specified user to 'value' (0 or 1).
 * If the bit overflows the user internal represetation, no operation
 * is performed. As a side effect of calling this function with a value of
 * zero, the user flag ALLCOMMANDS is cleared since it is no longer possible
 * to skip the command bit explicit test. */
void ACLSetUserCommandBit(user *u, unsigned long id, int value) {
    uint64_t word, bit;
    if (value == 0) u->flags &= ~USER_FLAG_ALLCOMMANDS;
    if (ACLGetCommandBitCoordinates(id,&word,&bit) == C_ERR) return;
    if (value)
        u->allowed_commands[word] |= bit;
    else
        u->allowed_commands[word] &= ~bit;
}

/* This is like ACLSetUserCommandBit(), but instead of setting the specified
 * ID, it will check all the commands in the category specified as argument,
 * and will set all the bits corresponding to such commands to the specified
 * value. Since the category passed by the user may be non existing, the
 * function returns C_ERR if the category was not found, or C_OK if it was
 * found and the operation was performed. */
int ACLSetUserCommandBitsForCategory(user *u, const char *category, int value) {
    uint64_t cflag = ACLGetCommandCategoryFlagByName(category);
    if (!cflag) return C_ERR;
    dictIterator *di = dictGetIterator(server.orig_commands);
    dictEntry *de;
    while ((de = dictNext(di)) != NULL) {
        struct redisCommand *cmd = dictGetVal(de);
        if (cmd->flags & CMD_MODULE) continue; /* Ignore modules commands. */
        if (cmd->flags & cflag) {
            ACLSetUserCommandBit(u,cmd->id,value);
            ACLResetSubcommandsForCommand(u,cmd->id);
        }
    }
    dictReleaseIterator(di);
    return C_OK;
}

/* Return the number of commands allowed (on) and denied (off) for the user 'u'
 * in the subset of commands flagged with the specified category name.
 * If the categoty name is not valid, C_ERR is returend, otherwise C_OK is
 * returned and on and off are populated by reference. */
int ACLCountCategoryBitsForUser(user *u, unsigned long *on, unsigned long *off,
                                const char *category)
{
    uint64_t cflag = ACLGetCommandCategoryFlagByName(category);
    if (!cflag) return C_ERR;

    *on = *off = 0;
    dictIterator *di = dictGetIterator(server.orig_commands);
    dictEntry *de;
    while ((de = dictNext(di)) != NULL) {
        struct redisCommand *cmd = dictGetVal(de);
        if (cmd->flags & cflag) {
            if (ACLGetUserCommandBit(u,cmd->id))
                (*on)++;
            else
                (*off)++;
        }
    }
    dictReleaseIterator(di);
    return C_OK;
}

/* This function returns an SDS string representing the specified user ACL
 * rules related to command execution, in the same format you could set them
 * back using ACL SETUSER. The function will return just the set of rules needed
 * to recreate the user commands bitmap, without including other user flags such
 * as on/off, passwords and so forth. The returned string always starts with
 * the +@all or -@all rule, depending on the user bitmap, and is followed, if
 * needed, by the other rules needed to narrow or extend what the user can do. */
sds ACLDescribeUserCommandRules(user *u) {
    sds rules = sdsempty();
    int additive;   /* If true we start from -@all and add, otherwise if
                       false we start from +@all and remove. */

    /* This code is based on a trick: as we generate the rules, we apply
     * them to a fake user, so that as we go we still know what are the
     * bit differences we should try to address by emitting more rules. */
    user fu = {0};
    user *fakeuser = &fu;

    /* Here we want to understand if we should start with +@all and remove
     * the commands corresponding to the bits that are not set in the user
     * commands bitmap, or the contrary. Note that semantically the two are
     * different. For instance starting with +@all and subtracting, the user
     * will be able to execute future commands, while -@all and adding will just
     * allow the user the run the selected commands and/or categories.
     * How do we test for that? We use the trick of a reserved command ID bit
     * that is set only by +@all (and its alias "allcommands"). */
    if (ACLUserCanExecuteFutureCommands(u)) {
        additive = 0;
        rules = sdscat(rules,"+@all ");
        ACLSetUser(fakeuser,"+@all",-1);
    } else {
        additive = 1;
        rules = sdscat(rules,"-@all ");
        ACLSetUser(fakeuser,"-@all",-1);
    }

    /* Try to add or subtract each category one after the other. Often a
     * single category will not perfectly match the set of commands into
     * it, so at the end we do a final pass adding/removing the single commands
     * needed to make the bitmap exactly match. */
    for (int j = 0; ACLCommandCategories[j].flag != 0; j++) {
        unsigned long on, off;
        ACLCountCategoryBitsForUser(u,&on,&off,ACLCommandCategories[j].name);
        if ((additive && on > off) || (!additive && off > on)) {
            sds op = sdsnewlen(additive ? "+@" : "-@", 2);
            op = sdscat(op,ACLCommandCategories[j].name);
            ACLSetUser(fakeuser,op,-1);
            rules = sdscatsds(rules,op);
            rules = sdscatlen(rules," ",1);
            sdsfree(op);
        }
    }

    /* Fix the final ACLs with single commands differences. */
    dictIterator *di = dictGetIterator(server.orig_commands);
    dictEntry *de;
    while ((de = dictNext(di)) != NULL) {
        struct redisCommand *cmd = dictGetVal(de);
        int userbit = ACLGetUserCommandBit(u,cmd->id);
        int fakebit = ACLGetUserCommandBit(fakeuser,cmd->id);
        if (userbit != fakebit) {
            rules = sdscatlen(rules, userbit ? "+" : "-", 1);
            rules = sdscat(rules,cmd->name);
            rules = sdscatlen(rules," ",1);
            ACLSetUserCommandBit(fakeuser,cmd->id,userbit);
        }

        /* Emit the subcommands if there are any. */
        if (userbit == 0 && u->allowed_subcommands &&
            u->allowed_subcommands[cmd->id])
        {
            for (int j = 0; u->allowed_subcommands[cmd->id][j]; j++) {
                rules = sdscatlen(rules,"+",1);
                rules = sdscat(rules,cmd->name);
                rules = sdscatlen(rules,"|",1);
                rules = sdscatsds(rules,u->allowed_subcommands[cmd->id][j]);
                rules = sdscatlen(rules," ",1);
            }
        }
    }
    dictReleaseIterator(di);

    /* Trim the final useless space. */
    sdsrange(rules,0,-2);

    /* This is technically not needed, but we want to verify that now the
     * predicted bitmap is exactly the same as the user bitmap, and abort
     * otherwise, because aborting is better than a security risk in this
     * code path. */
    if (memcmp(fakeuser->allowed_commands,
                        u->allowed_commands,
                        sizeof(u->allowed_commands)) != 0)
    {
        serverLog(LL_WARNING,
            "CRITICAL ERROR: User ACLs don't match final bitmap: '%s'",
            rules);
        serverPanic("No bitmap match in ACLDescribeUserCommandRules()");
    }
    return rules;
}

/* This is similar to ACLDescribeUserCommandRules(), however instead of
 * describing just the user command rules, everything is described: user
 * flags, keys, passwords and finally the command rules obtained via
 * the ACLDescribeUserCommandRules() function. This is the function we call
 * when we want to rewrite the configuration files describing ACLs and
 * in order to show users with ACL LIST. */
sds ACLDescribeUser(user *u) {
    sds res = sdsempty();

    /* Flags. */
    for (int j = 0; ACLUserFlags[j].flag; j++) {
        /* Skip the allcommands and allkeys flags because they'll be emitted
         * later as ~* and +@all. */
        if (ACLUserFlags[j].flag == USER_FLAG_ALLKEYS ||
            ACLUserFlags[j].flag == USER_FLAG_ALLCOMMANDS) continue;
        if (u->flags & ACLUserFlags[j].flag) {
            res = sdscat(res,ACLUserFlags[j].name);
            res = sdscatlen(res," ",1);
        }
    }

    /* Passwords. */
    listIter li;
    listNode *ln;
    listRewind(u->passwords,&li);
    while((ln = listNext(&li))) {
        sds thispass = listNodeValue(ln);
        res = sdscatlen(res,">",1);
        res = sdscatsds(res,thispass);
        res = sdscatlen(res," ",1);
    }

    /* Key patterns. */
    if (u->flags & USER_FLAG_ALLKEYS) {
        res = sdscatlen(res,"~* ",3);
    } else {
        listRewind(u->patterns,&li);
        while((ln = listNext(&li))) {
            sds thispat = listNodeValue(ln);
            res = sdscatlen(res,"~",1);
            res = sdscatsds(res,thispat);
            res = sdscatlen(res," ",1);
        }
    }

    /* Command rules. */
    sds rules = ACLDescribeUserCommandRules(u);
    res = sdscatsds(res,rules);
    sdsfree(rules);
    return res;
}

/* Get a command from the original command table, that is not affected
 * by the command renaming operations: we base all the ACL work from that
 * table, so that ACLs are valid regardless of command renaming. */
struct redisCommand *ACLLookupCommand(const char *name) {
    struct redisCommand *cmd;
    sds sdsname = sdsnew(name);
    cmd = dictFetchValue(server.orig_commands, sdsname);
    sdsfree(sdsname);
    return cmd;
}

/* Flush the array of allowed subcommands for the specified user
 * and command ID. */
void ACLResetSubcommandsForCommand(user *u, unsigned long id) {
    if (u->allowed_subcommands && u->allowed_subcommands[id]) {
        zfree(u->allowed_subcommands[id]);
        u->allowed_subcommands[id] = NULL;
    }
}

/* Flush the entire table of subcommands. This is useful on +@all, -@all
 * or similar to return back to the minimal memory usage (and checks to do)
 * for the user. */
void ACLResetSubcommands(user *u) {
    if (u->allowed_subcommands == NULL) return;
    for (int j = 0; j < USER_COMMAND_BITS_COUNT; j++) {
        if (u->allowed_subcommands[j]) {
            for (int i = 0; u->allowed_subcommands[j][i]; i++)
                sdsfree(u->allowed_subcommands[j][i]);
            zfree(u->allowed_subcommands[j]);
        }
    }
    zfree(u->allowed_subcommands);
    u->allowed_subcommands = NULL;
}


/* Add a subcommand to the list of subcommands for the user 'u' and
 * the command id specified. */
void ACLAddAllowedSubcommand(user *u, unsigned long id, const char *sub) {
    /* If this is the first subcommand to be configured for
     * this user, we have to allocate the subcommands array. */
    if (u->allowed_subcommands == NULL) {
        u->allowed_subcommands = zcalloc(USER_COMMAND_BITS_COUNT *
                                 sizeof(sds*), MALLOC_LOCAL);
    }

    /* We also need to enlarge the allocation pointing to the
     * null terminated SDS array, to make space for this one.
     * To start check the current size, and while we are here
     * make sure the subcommand is not already specified inside. */
    long items = 0;
    if (u->allowed_subcommands[id]) {
        while(u->allowed_subcommands[id][items]) {
            /* If it's already here do not add it again. */
            if (!strcasecmp(u->allowed_subcommands[id][items],sub)) return;
            items++;
        }
    }

    /* Now we can make space for the new item (and the null term). */
    items += 2;
    u->allowed_subcommands[id] = zrealloc(u->allowed_subcommands[id],
                                 sizeof(sds)*items, MALLOC_LOCAL);
    u->allowed_subcommands[id][items-2] = sdsnew(sub);
    u->allowed_subcommands[id][items-1] = NULL;
}

/* Set user properties according to the string "op". The following
 * is a description of what different strings will do:
 *
 * on           Enable the user: it is possible to authenticate as this user.
 * off          Disable the user: it's no longer possible to authenticate
 *              with this user, however the already authenticated connections
 *              will still work.
 * +<command>   Allow the execution of that command
 * -<command>   Disallow the execution of that command
 * +@<category> Allow the execution of all the commands in such category
 *              with valid categories are like @admin, @set, @sortedset, ...
 *              and so forth, see the full list in the server.c file where
 *              the Redis command table is described and defined.
 *              The special category @all means all the commands, but currently
 *              present in the server, and that will be loaded in the future
 *              via modules.
 * +<command>|subcommand    Allow a specific subcommand of an otherwise
 *                          disabled command. Note that this form is not
 *                          allowed as negative like -DEBUG|SEGFAULT, but
 *                          only additive starting with "+".
 * allcommands  Alias for +@all. Note that it implies the ability to execute
 *              all the future commands loaded via the modules system.
 * nocommands   Alias for -@all.
 * ~<pattern>   Add a pattern of keys that can be mentioned as part of
 *              commands. For instance ~* allows all the keys. The pattern
 *              is a glob-style pattern like the one of KEYS.
 *              It is possible to specify multiple patterns.
 * allkeys      Alias for ~*
 * resetkeys    Flush the list of allowed keys patterns.
 * ><password>  Add this passowrd to the list of valid password for the user.
 *              For example >mypass will add "mypass" to the list.
 *              This directive clears the "nopass" flag (see later).
 * <<password>  Remove this password from the list of valid passwords.
 * nopass       All the set passwords of the user are removed, and the user
 *              is flagged as requiring no password: it means that every
 *              password will work against this user. If this directive is
 *              used for the default user, every new connection will be
 *              immediately authenticated with the default user without
 *              any explicit AUTH command required. Note that the "resetpass"
 *              directive will clear this condition.
 * resetpass    Flush the list of allowed passwords. Moreover removes the
 *              "nopass" status. After "resetpass" the user has no associated
 *              passwords and there is no way to authenticate without adding
 *              some password (or setting it as "nopass" later).
 * reset        Performs the following actions: resetpass, resetkeys, off,
 *              -@all. The user returns to the same state it has immediately
 *              after its creation.
 *
 * The 'op' string must be null terminated. The 'oplen' argument should
 * specify the length of the 'op' string in case the caller requires to pass
 * binary data (for instance the >password form may use a binary password).
 * Otherwise the field can be set to -1 and the function will use strlen()
 * to determine the length.
 *
 * The function returns C_OK if the action to perform was understood because
 * the 'op' string made sense. Otherwise C_ERR is returned if the operation
 * is unknown or has some syntax error.
 *
 * When an error is returned, errno is set to the following values:
 *
 * EINVAL: The specified opcode is not understood.
 * ENOENT: The command name or command category provided with + or - is not
 *         known.
 * EBUSY:  The subcommand you want to add is about a command that is currently
 *         fully added.
 * EEXIST: You are adding a key pattern after "*" was already added. This is
 *         almost surely an error on the user side.
 * ENODEV: The password you are trying to remove from the user does not exist.
 */
int ACLSetUser(user *u, const char *op, ssize_t oplen) {
    if (oplen == -1) oplen = strlen(op);
    if (!strcasecmp(op,"on")) {
        u->flags |= USER_FLAG_ENABLED;
        u->flags &= ~USER_FLAG_DISABLED;
    } else if (!strcasecmp(op,"off")) {
        u->flags |= USER_FLAG_DISABLED;
        u->flags &= ~USER_FLAG_ENABLED;
    } else if (!strcasecmp(op,"allkeys") ||
               !strcasecmp(op,"~*"))
    {
        u->flags |= USER_FLAG_ALLKEYS;
        listEmpty(u->patterns);
    } else if (!strcasecmp(op,"resetkeys")) {
        u->flags &= ~USER_FLAG_ALLKEYS;
        listEmpty(u->patterns);
    } else if (!strcasecmp(op,"allcommands") ||
               !strcasecmp(op,"+@all"))
    {
        memset(u->allowed_commands,255,sizeof(u->allowed_commands));
        u->flags |= USER_FLAG_ALLCOMMANDS;
        ACLResetSubcommands(u);
    } else if (!strcasecmp(op,"nocommands") ||
               !strcasecmp(op,"-@all"))
    {
        memset(u->allowed_commands,0,sizeof(u->allowed_commands));
        u->flags &= ~USER_FLAG_ALLCOMMANDS;
        ACLResetSubcommands(u);
    } else if (!strcasecmp(op,"nopass")) {
        u->flags |= USER_FLAG_NOPASS;
        listEmpty(u->passwords);
    } else if (!strcasecmp(op,"resetpass")) {
        u->flags &= ~USER_FLAG_NOPASS;
        listEmpty(u->passwords);
    } else if (op[0] == '>') {
        sds newpass = sdsnewlen(op+1,oplen-1);
        listNode *ln = listSearchKey(u->passwords,newpass);
        /* Avoid re-adding the same password multiple times. */
        if (ln == NULL) listAddNodeTail(u->passwords,newpass);
        u->flags &= ~USER_FLAG_NOPASS;
    } else if (op[0] == '<') {
        sds delpass = sdsnewlen(op+1,oplen-1);
        listNode *ln = listSearchKey(u->passwords,delpass);
        sdsfree(delpass);
        if (ln) {
            listDelNode(u->passwords,ln);
        } else {
            errno = ENODEV;
            return C_ERR;
        }
    } else if (op[0] == '~') {
        if (u->flags & USER_FLAG_ALLKEYS) {
            errno = EEXIST;
            return C_ERR;
        }
        sds newpat = sdsnewlen(op+1,oplen-1);
        listNode *ln = listSearchKey(u->patterns,newpat);
        /* Avoid re-adding the same pattern multiple times. */
        if (ln == NULL) listAddNodeTail(u->patterns,newpat);
        u->flags &= ~USER_FLAG_ALLKEYS;
    } else if (op[0] == '+' && op[1] != '@') {
        if (strchr(op,'|') == NULL) {
            if (ACLLookupCommand(op+1) == NULL) {
                errno = ENOENT;
                return C_ERR;
            }
            unsigned long id = ACLGetCommandID(op+1);
            ACLSetUserCommandBit(u,id,1);
            ACLResetSubcommandsForCommand(u,id);
        } else {
            /* Split the command and subcommand parts. */
            char *copy = zstrdup(op+1);
            char *sub = strchr(copy,'|');
            sub[0] = '\0';
            sub++;

            /* Check if the command exists. We can't check the
             * subcommand to see if it is valid. */
            if (ACLLookupCommand(copy) == NULL) {
                zfree(copy);
                errno = ENOENT;
                return C_ERR;
            }
            unsigned long id = ACLGetCommandID(copy);

            /* The subcommand cannot be empty, so things like DEBUG|
             * are syntax errors of course. */
            if (strlen(sub) == 0) {
                zfree(copy);
                errno = EINVAL;
                return C_ERR;
            }

            /* The command should not be set right now in the command
             * bitmap, because adding a subcommand of a fully added
             * command is probably an error on the user side. */
            if (ACLGetUserCommandBit(u,id) == 1) {
                zfree(copy);
                errno = EBUSY;
                return C_ERR;
            }

            /* Add the subcommand to the list of valid ones. */
            ACLAddAllowedSubcommand(u,id,sub);

            /* We have to clear the command bit so that we force the
             * subcommand check. */
            ACLSetUserCommandBit(u,id,0);
            zfree(copy);
        }
    } else if (op[0] == '-' && op[1] != '@') {
        if (ACLLookupCommand(op+1) == NULL) {
            errno = ENOENT;
            return C_ERR;
        }
        unsigned long id = ACLGetCommandID(op+1);
        ACLSetUserCommandBit(u,id,0);
        ACLResetSubcommandsForCommand(u,id);
    } else if ((op[0] == '+' || op[0] == '-') && op[1] == '@') {
        int bitval = op[0] == '+' ? 1 : 0;
        if (ACLSetUserCommandBitsForCategory(u,op+2,bitval) == C_ERR) {
            errno = ENOENT;
            return C_ERR;
        }
    } else if (!strcasecmp(op,"reset")) {
        serverAssert(ACLSetUser(u,"resetpass",-1) == C_OK);
        serverAssert(ACLSetUser(u,"resetkeys",-1) == C_OK);
        serverAssert(ACLSetUser(u,"off",-1) == C_OK);
        serverAssert(ACLSetUser(u,"-@all",-1) == C_OK);
    } else {
        errno = EINVAL;
        return C_ERR;
    }
    return C_OK;
}

/* Return a description of the error that occurred in ACLSetUser() according to
 * the errno value set by the function on error. */
char *ACLSetUserStringError(void) {
    char *errmsg = "Wrong format";
    if (errno == ENOENT)
        errmsg = "Unknown command or category name in ACL";
    else if (errno == EINVAL)
        errmsg = "Syntax error";
    else if (errno == EBUSY)
        errmsg = "Adding a subcommand of a command already fully "
                 "added is not allowed. Remove the command to start. "
                 "Example: -DEBUG +DEBUG|DIGEST";
    else if (errno == EEXIST)
        errmsg = "Adding a pattern after the * pattern (or the "
                 "'allkeys' flag) is not valid and does not have any "
                 "effect. Try 'resetkeys' to start with an empty "
                 "list of patterns";
    else if (errno == ENODEV)
        errmsg = "The password you are trying to remove from the user does "
                 "not exist";
    return errmsg;
}

/* Return the first password of the default user or NULL.
 * This function is needed for backward compatibility with the old
 * directive "requirepass" when Redis supported a single global
 * password. */
sds ACLDefaultUserFirstPassword(void) {
    if (listLength(DefaultUser->passwords) == 0) return NULL;
    listNode *first = listFirst(DefaultUser->passwords);
    return listNodeValue(first);
}

/* Initialize the default user, that will always exist for all the process
 * lifetime. */
void ACLInitDefaultUser(void) {
    DefaultUser = ACLCreateUser("default",7);
    ACLSetUser(DefaultUser,"+@all",-1);
    ACLSetUser(DefaultUser,"~*",-1);
    ACLSetUser(DefaultUser,"on",-1);
    ACLSetUser(DefaultUser,"nopass",-1);
}

/* Initialization of the ACL subsystem. */
void ACLInit(void) {
    Users = raxNew();
    UsersToLoad = listCreate();
    ACLInitDefaultUser();
}

/* Check the username and password pair and return C_OK if they are valid,
 * otherwise C_ERR is returned and errno is set to:
 *
 *  EINVAL: if the username-password do not match.
 *  ENONENT: if the specified user does not exist at all.
 */
int ACLCheckUserCredentials(robj *username, robj *password) {
    user *u = ACLGetUserByName(ptrFromObj(username),sdslen(ptrFromObj(username)));
    if (u == NULL) {
        errno = ENOENT;
        return C_ERR;
    }

    /* Disabled users can't login. */
    if (u->flags & USER_FLAG_DISABLED) {
        errno = EINVAL;
        return C_ERR;
    }

    /* If the user is configured to don't require any password, we
     * are already fine here. */
    if (u->flags & USER_FLAG_NOPASS) return C_OK;

    /* Check all the user passwords for at least one to match. */
    listIter li;
    listNode *ln;
    listRewind(u->passwords,&li);
    while((ln = listNext(&li))) {
        sds thispass = listNodeValue(ln);
        if (!time_independent_strcmp(ptrFromObj(password), thispass))
            return C_OK;
    }

    /* If we reached this point, no password matched. */
    errno = EINVAL;
    return C_ERR;
}

/* For ACL purposes, every user has a bitmap with the commands that such
 * user is allowed to execute. In order to populate the bitmap, every command
 * should have an assigned ID (that is used to index the bitmap). This function
 * creates such an ID: it uses sequential IDs, reusing the same ID for the same
 * command name, so that a command retains the same ID in case of modules that
 * are unloaded and later reloaded. */
unsigned long ACLGetCommandID(const char *cmdname) {
    static rax *map = NULL;
    static unsigned long nextid = 0;

    sds lowername = sdsnew(cmdname);
    sdstolower(lowername);
    if (map == NULL) map = raxNew();
    void *id = raxFind(map,(unsigned char*)lowername,sdslen(lowername));
    if (id != raxNotFound) {
        sdsfree(lowername);
        return (unsigned long)id;
    }
    raxInsert(map,(unsigned char*)lowername,strlen(lowername),
              (void*)nextid,NULL);
    sdsfree(lowername);
    unsigned long thisid = nextid;
    nextid++;

    /* We never assign the last bit in the user commands bitmap structure,
     * this way we can later check if this bit is set, understanding if the
     * current ACL for the user was created starting with a +@all to add all
     * the possible commands and just subtracting other single commands or
     * categories, or if, instead, the ACL was created just adding commands
     * and command categories from scratch, not allowing future commands by
     * default (loaded via modules). This is useful when rewriting the ACLs
     * with ACL SAVE. */
    if (nextid == USER_COMMAND_BITS_COUNT-1) nextid++;
    return thisid;
}

/* Return an username by its name, or NULL if the user does not exist. */
user *ACLGetUserByName(const char *name, size_t namelen) {
    void *myuser = raxFind(Users,(unsigned char*)name,namelen);
    if (myuser == raxNotFound) return NULL;
    return myuser;
}

/* Check if the command ready to be excuted in the client 'c', and already
 * referenced by c->cmd, can be executed by this client according to the
 * ACls associated to the client user c->user.
 *
 * If the user can execute the command ACL_OK is returned, otherwise
 * ACL_DENIED_CMD or ACL_DENIED_KEY is returned: the first in case the
 * command cannot be executed because the user is not allowed to run such
 * command, the second if the command is denied because the user is trying
 * to access keys that are not among the specified patterns. */
int ACLCheckCommandPerm(client *c) {
    user *u = c->puser;
    uint64_t id = c->cmd->id;

    /* If there is no associated user, the connection can run anything. */
    if (u == NULL) return ACL_OK;

    /* Check if the user can execute this command. */
    if (!(u->flags & USER_FLAG_ALLCOMMANDS) &&
        c->cmd->proc != authCommand)
    {
        /* If the bit is not set we have to check further, in case the
         * command is allowed just with that specific subcommand. */
        if (ACLGetUserCommandBit(u,id) == 0) {
            /* Check if the subcommand matches. */
            if (c->argc < 2 ||
                u->allowed_subcommands == NULL ||
                u->allowed_subcommands[id] == NULL)
            {
                return ACL_DENIED_CMD;
            }

            long subid = 0;
            while (1) {
                if (u->allowed_subcommands[id][subid] == NULL)
                    return ACL_DENIED_CMD;
                if (!strcasecmp(ptrFromObj(c->argv[1]),
                                u->allowed_subcommands[id][subid]))
                    break; /* Subcommand match found. Stop here. */
                subid++;
            }
        }
    }

    /* Check if the user can execute commands explicitly touching the keys
     * mentioned in the command arguments. */
    if (!(c->puser->flags & USER_FLAG_ALLKEYS) &&
        (c->cmd->getkeys_proc || c->cmd->firstkey))
    {
        int numkeys;
        int *keyidx = getKeysFromCommand(c->cmd,c->argv,c->argc,&numkeys);
        for (int j = 0; j < numkeys; j++) {
            listIter li;
            listNode *ln;
            listRewind(u->patterns,&li);

            /* Test this key against every pattern. */
            int match = 0;
            while((ln = listNext(&li))) {
                sds pattern = listNodeValue(ln);
                size_t plen = sdslen(pattern);
                int idx = keyidx[j];
                if (stringmatchlen(pattern,plen,ptrFromObj(c->argv[idx]),
                                   sdslen(ptrFromObj(c->argv[idx])),0))
                {
                    match = 1;
                    break;
                }
            }
            if (!match) {
                getKeysFreeResult(keyidx);
                return ACL_DENIED_KEY;
            }
        }
        getKeysFreeResult(keyidx);
    }

    /* If we survived all the above checks, the user can execute the
     * command. */
    return ACL_OK;
}

/* =============================================================================
 * ACL loading / saving functions
 * ==========================================================================*/

/* Given an argument vector describing a user in the form:
 *
 *      user <username> ... ACL rules and flags ...
 *
 * this function validates, and if the syntax is valid, appends
 * the user definition to a list for later loading.
 *
 * The rules are tested for validity and if there obvious syntax errors
 * the function returns C_ERR and does nothing, otherwise C_OK is returned
 * and the user is appended to the list.
 *
 * Note that this function cannot stop in case of commands that are not found
 * and, in that case, the error will be emitted later, because certain
 * commands may be defined later once modules are loaded.
 *
 * When an error is detected and C_ERR is returned, the function populates
 * by reference (if not set to NULL) the argc_err argument with the index
 * of the argv vector that caused the error. */
int ACLAppendUserForLoading(sds *argv, int argc, int *argc_err) {
    if (argc < 2 || strcasecmp(argv[0],"user")) {
        if (argc_err) *argc_err = 0;
        return C_ERR;
    }

    /* Try to apply the user rules in a fake user to see if they
     * are actually valid. */
    user *fakeuser = ACLCreateUnlinkedUser();

    for (int j = 2; j < argc; j++) {
        if (ACLSetUser(fakeuser,argv[j],sdslen(argv[j])) == C_ERR) {
            if (errno != ENOENT) {
                ACLFreeUser(fakeuser);
                if (argc_err) *argc_err = j;
                return C_ERR;
            }
        }
    }

    /* Rules look valid, let's append the user to the list. */
    sds *copy = zmalloc(sizeof(sds)*argc, MALLOC_LOCAL);
    for (int j = 1; j < argc; j++) copy[j-1] = sdsdup(argv[j]);
    copy[argc-1] = NULL;
    listAddNodeTail(UsersToLoad,copy);
    ACLFreeUser(fakeuser);
    return C_OK;
}

/* This function will load the configured users appended to the server
 * configuration via ACLAppendUserForLoading(). On loading errors it will
 * log an error and return C_ERR, otherwise C_OK will be returned. */
int ACLLoadConfiguredUsers(void) {
    listIter li;
    listNode *ln;
    listRewind(UsersToLoad,&li);
    while ((ln = listNext(&li)) != NULL) {
        sds *aclrules = listNodeValue(ln);
        sds username = aclrules[0];
        user *u = ACLCreateUser(username,sdslen(username));
        if (!u) {
            u = ACLGetUserByName(username,sdslen(username));
            serverAssert(u != NULL);
            ACLSetUser(u,"reset",-1);
        }

        /* Load every rule defined for this user. */
        for (int j = 1; aclrules[j]; j++) {
            if (ACLSetUser(u,aclrules[j],sdslen(aclrules[j])) != C_OK) {
                char *errmsg = ACLSetUserStringError();
                serverLog(LL_WARNING,"Error loading ACL rule '%s' for "
                                     "the user named '%s': %s",
                          aclrules[j],aclrules[0],errmsg);
                return C_ERR;
            }
        }

        /* Having a disabled user in the configuration may be an error,
         * warn about it without returning any error to the caller. */
        if (u->flags & USER_FLAG_DISABLED) {
            serverLog(LL_NOTICE, "The user '%s' is disabled (there is no "
                                 "'on' modifier in the user description). Make "
                                 "sure this is not a configuration error.",
                      aclrules[0]);
        }
    }
    return C_OK;
}

/* This function loads the ACL from the specified filename: every line
 * is validated and shold be either empty or in the format used to specify
 * users in the redis.conf configuration or in the ACL file, that is:
 *
 *  user <username> ... rules ...
 *
 * Note that this function considers comments starting with '#' as errors
 * because the ACL file is meant to be rewritten, and comments would be
 * lost after the rewrite. Yet empty lines are allowed to avoid being too
 * strict.
 *
 * One important part of implementing ACL LOAD, that uses this function, is
 * to avoid ending with broken rules if the ACL file is invalid for some
 * reason, so the function will attempt to validate the rules before loading
 * each user. For every line that will be found broken the function will
 * collect an error message.
 *
 * IMPORTANT: If there is at least a single error, nothing will be loaded
 * and the rules will remain exactly as they were.
 *
 * At the end of the process, if no errors were found in the whole file then
 * NULL is returned. Otherwise an SDS string describing in a single line
 * a description of all the issues found is returned. */
sds ACLLoadFromFile(const char *filename) {
    FILE *fp;
    char buf[1024];

    /* Open the ACL file. */
    if ((fp = fopen(filename,"r")) == NULL) {
        sds errors = sdscatprintf(sdsempty(),
            "Error loading ACLs, opening file '%s': %s",
            filename, strerror(errno));
        return errors;
    }

    /* Load the whole file as a single string in memory. */
    sds acls = sdsempty();
    while(fgets(buf,sizeof(buf),fp) != NULL)
        acls = sdscat(acls,buf);
    fclose(fp);

    /* Split the file into lines and attempt to load each line. */
    int totlines;
    sds *lines, errors = sdsempty();
    lines = sdssplitlen(acls,strlen(acls),"\n",1,&totlines);
    sdsfree(acls);

    /* We need a fake user to validate the rules before making changes
     * to the real user mentioned in the ACL line. */
    user *fakeuser = ACLCreateUnlinkedUser();

    /* We do all the loading in a fresh insteance of the Users radix tree,
     * so if there are errors loading the ACL file we can rollback to the
     * old version. */
    rax *old_users = Users;
    user *old_default_user = DefaultUser;
    Users = raxNew();
    ACLInitDefaultUser();

    /* Load each line of the file. */
    for (int i = 0; i < totlines; i++) {
        sds *argv;
        int argc;
        int linenum = i+1;

        lines[i] = sdstrim(lines[i]," \t\r\n");

        /* Skip blank lines */
        if (lines[i][0] == '\0') continue;

        /* Split into arguments */
        argv = sdssplitargs(lines[i],&argc);
        if (argv == NULL) {
            errors = sdscatprintf(errors,
                     "%s:%d: unbalanced quotes in acl line. ",
                     server.acl_filename, linenum);
            continue;
        }

        /* Skip this line if the resulting command vector is empty. */
        if (argc == 0) {
            sdsfreesplitres(argv,argc);
            continue;
        }

        /* The line should start with the "user" keyword. */
        if (strcmp(argv[0],"user") || argc < 2) {
            errors = sdscatprintf(errors,
                     "%s:%d should start with user keyword followed "
                     "by the username. ", server.acl_filename,
                     linenum);
            sdsfreesplitres(argv,argc);
            continue;
        }

        /* Try to process the line using the fake user to validate iif
         * the rules are able to apply cleanly. */
        ACLSetUser(fakeuser,"reset",-1);
        int j;
        for (j = 2; j < argc; j++) {
            if (ACLSetUser(fakeuser,argv[j],sdslen(argv[j])) != C_OK) {
                char *errmsg = ACLSetUserStringError();
                errors = sdscatprintf(errors,
                         "%s:%d: %s. ",
                         server.acl_filename, linenum, errmsg);
                continue;
            }
        }

        /* Apply the rule to the new users set only if so far there
         * are no errors, otherwise it's useless since we are going
         * to discard the new users set anyway. */
        if (sdslen(errors) != 0) {
            sdsfreesplitres(argv,argc);
            continue;
        }

        /* We can finally lookup the user and apply the rule. If the
         * user already exists we always reset it to start. */
        user *u = ACLCreateUser(argv[1],sdslen(argv[1]));
        if (!u) {
            u = ACLGetUserByName(argv[1],sdslen(argv[1]));
            serverAssert(u != NULL);
            ACLSetUser(u,"reset",-1);
        }

        /* Note that the same rules already applied to the fake user, so
         * we just assert that everything goess well: it should. */
        for (j = 2; j < argc; j++)
            serverAssert(ACLSetUser(u,argv[j],sdslen(argv[j])) == C_OK);

        sdsfreesplitres(argv,argc);
    }

    ACLFreeUser(fakeuser);
    sdsfreesplitres(lines,totlines);
    DefaultUser = old_default_user; /* This pointer must never change. */

    /* Check if we found errors and react accordingly. */
    if (sdslen(errors) == 0) {
        /* The default user pointer is referenced in different places: instead
         * of replacing such occurrences it is much simpler to copy the new
         * default user configuration in the old one. */
        user *new = ACLGetUserByName("default",7);
        serverAssert(new != NULL);
        ACLCopyUser(DefaultUser,new);
        ACLFreeUser(new);
        raxInsert(Users,(unsigned char*)"default",7,DefaultUser,NULL);
        raxRemove(old_users,(unsigned char*)"default",7,NULL);
        ACLFreeUsersSet(old_users);
        sdsfree(errors);
        return NULL;
    } else {
        ACLFreeUsersSet(Users);
        Users = old_users;
        errors = sdscat(errors,"WARNING: ACL errors detected, no change to the previously active ACL rules was performed");
        return errors;
    }
}

/* Generate a copy of the ACLs currently in memory in the specified filename.
 * Returns C_OK on success or C_ERR if there was an error during the I/O.
 * When C_ERR is returned a log is produced with hints about the issue. */
int ACLSaveToFile(const char *filename) {
    sds acl = sdsempty();
    int fd = -1;
    sds tmpfilename = NULL;
    int retval = C_ERR;

    /* Let's generate an SDS string containing the new version of the
     * ACL file. */
    raxIterator ri;
    raxStart(&ri,Users);
    raxSeek(&ri,"^",NULL,0);
    while(raxNext(&ri)) {
        user *u = ri.data;
        /* Return information in the configuration file format. */
        sds user = sdsnew("user ");
        user = sdscatsds(user,u->name);
        user = sdscatlen(user," ",1);
        sds descr = ACLDescribeUser(u);
        user = sdscatsds(user,descr);
        sdsfree(descr);
        acl = sdscatsds(acl,user);
        acl = sdscatlen(acl,"\n",1);
        sdsfree(user);
    }
    raxStop(&ri);

    /* Create a temp file with the new content. */
    tmpfilename = sdsnew(filename);
    tmpfilename = sdscatfmt(tmpfilename,".tmp-%i-%I",
        (int)getpid(),(int)mstime());
    if ((fd = open(tmpfilename,O_WRONLY|O_CREAT,0644)) == -1) {
        serverLog(LL_WARNING,"Opening temp ACL file for ACL SAVE: %s",
            strerror(errno));
        goto cleanup;
    }

    /* Write it. */
    if (write(fd,acl,sdslen(acl)) != (ssize_t)sdslen(acl)) {
        serverLog(LL_WARNING,"Writing ACL file for ACL SAVE: %s",
            strerror(errno));
        goto cleanup;
    }
    close(fd); fd = -1;

    /* Let's replace the new file with the old one. */
    if (rename(tmpfilename,filename) == -1) {
        serverLog(LL_WARNING,"Renaming ACL file for ACL SAVE: %s",
            strerror(errno));
        goto cleanup;
    }
    sdsfree(tmpfilename); tmpfilename = NULL;
    retval = C_OK; /* If we reached this point, everything is fine. */

cleanup:
    if (fd != -1) close(fd);
    if (tmpfilename) unlink(tmpfilename);
    sdsfree(tmpfilename);
    sdsfree(acl);
    return retval;
}

/* This function is called once the server is already running, modules are
 * loaded, and we are ready to start, in order to load the ACLs either from
 * the pending list of users defined in redis.conf, or from the ACL file.
 * The function will just exit with an error if the user is trying to mix
 * both the loading methods. */
void ACLLoadUsersAtStartup(void) {
    if (server.acl_filename[0] != '\0' && listLength(UsersToLoad) != 0) {
        serverLog(LL_WARNING,
            "Configuring Redis with users defined in redis.conf and at "
            "the same setting an ACL file path is invalid. This setup "
            "is very likely to lead to configuration errors and security "
            "holes, please define either an ACL file or declare users "
            "directly in your redis.conf, but not both.");
        exit(1);
    }

    if (ACLLoadConfiguredUsers() == C_ERR) {
        serverLog(LL_WARNING,
            "Critical error while loading ACLs. Exiting.");
        exit(1);
    }

    if (server.acl_filename[0] != '\0') {
        sds errors = ACLLoadFromFile(server.acl_filename);
        if (errors) {
            serverLog(LL_WARNING,
                "Aborting Redis startup because of ACL errors: %s", errors);
            sdsfree(errors);
            exit(1);
        }
    }
}

/* =============================================================================
 * ACL related commands
 * ==========================================================================*/

/* ACL -- show and modify the configuration of ACL users.
 * ACL HELP
 * ACL LOAD
 * ACL LIST
 * ACL USERS
 * ACL CAT [<category>]
 * ACL SETUSER <username> ... acl rules ...
 * ACL DELUSER <username> [...]
 * ACL GETUSER <username>
 */
void aclCommand(client *c) {
    char *sub = ptrFromObj(c->argv[1]);
    if (!strcasecmp(sub,"setuser") && c->argc >= 3) {
        sds username = ptrFromObj(c->argv[2]);
        user *u = ACLGetUserByName(username,sdslen(username));
        if (!u) u = ACLCreateUser(username,sdslen(username));
        serverAssert(u != NULL);
        for (int j = 3; j < c->argc; j++) {
            if (ACLSetUser(u,ptrFromObj(c->argv[j]),sdslen(ptrFromObj(c->argv[j]))) != C_OK) {
                char *errmsg = ACLSetUserStringError();
                addReplyErrorFormat(c,
                    "Error in ACL SETUSER modifier '%s': %s",
                    (char*)ptrFromObj(c->argv[j]), errmsg);
                return;
            }
        }
        addReply(c,shared.ok);
    } else if (!strcasecmp(sub,"deluser") && c->argc >= 3) {
        int deleted = 0;
        for (int j = 2; j < c->argc; j++) {
            sds username = ptrFromObj(c->argv[j]);
            if (!strcmp(username,"default")) {
                addReplyError(c,"The 'default' user cannot be removed");
                return;
            }
        }

        for (int j = 2; j < c->argc; j++) {
            sds username = ptrFromObj(c->argv[j]);
            user *u;
            if (raxRemove(Users,(unsigned char*)username,
                          sdslen(username),
                          (void**)&u))
            {
<<<<<<< HEAD
                /* When a user is deleted we need to cycle the active
                 * connections in order to kill all the pending ones that
                 * are authenticated with such user. */
                ACLFreeUser(u);
                listIter li;
                listNode *ln;
                listRewind(server.clients,&li);
                while ((ln = listNext(&li)) != NULL) {
                    client *c = listNodeValue(ln);
                    if (c->puser == u) {
                        /* We'll free the conenction asynchronously, so
                         * in theory to set a different user is not needed.
                         * However if there are bugs in Redis, soon or later
                         * this may result in some security hole: it's much
                         * more defensive to set the default user and put
                         * it in non authenticated mode. */
                        c->puser = DefaultUser;
                        c->authenticated = 0;
                        freeClientAsync(c);
                    }
                }
=======
                ACLFreeUserAndKillClients(u);
>>>>>>> f97f602f
                deleted++;
            }
        }
        addReplyLongLong(c,deleted);
    } else if (!strcasecmp(sub,"getuser") && c->argc == 3) {
        user *u = ACLGetUserByName(ptrFromObj(c->argv[2]),sdslen(ptrFromObj(c->argv[2])));
        if (u == NULL) {
            addReplyNull(c);
            return;
        }

        addReplyMapLen(c,4);

        /* Flags */
        addReplyBulkCString(c,"flags");
        void *deflen = addReplyDeferredLen(c);
        int numflags = 0;
        for (int j = 0; ACLUserFlags[j].flag; j++) {
            if (u->flags & ACLUserFlags[j].flag) {
                addReplyBulkCString(c,ACLUserFlags[j].name);
                numflags++;
            }
        }
        setDeferredSetLen(c,deflen,numflags);

        /* Passwords */
        addReplyBulkCString(c,"passwords");
        addReplyArrayLen(c,listLength(u->passwords));
        listIter li;
        listNode *ln;
        listRewind(u->passwords,&li);
        while((ln = listNext(&li))) {
            sds thispass = listNodeValue(ln);
            addReplyBulkCBuffer(c,thispass,sdslen(thispass));
        }

        /* Commands */
        addReplyBulkCString(c,"commands");
        sds cmddescr = ACLDescribeUserCommandRules(u);
        addReplyBulkSds(c,cmddescr);

        /* Key patterns */
        addReplyBulkCString(c,"keys");
        if (u->flags & USER_FLAG_ALLKEYS) {
            addReplyArrayLen(c,1);
            addReplyBulkCBuffer(c,"*",1);
        } else {
            addReplyArrayLen(c,listLength(u->patterns));
            listIter li;
            listNode *ln;
            listRewind(u->patterns,&li);
            while((ln = listNext(&li))) {
                sds thispat = listNodeValue(ln);
                addReplyBulkCBuffer(c,thispat,sdslen(thispat));
            }
        }
    } else if ((!strcasecmp(sub,"list") || !strcasecmp(sub,"users")) &&
               c->argc == 2)
    {
        int justnames = !strcasecmp(sub,"users");
        addReplyArrayLen(c,raxSize(Users));
        raxIterator ri;
        raxStart(&ri,Users);
        raxSeek(&ri,"^",NULL,0);
        while(raxNext(&ri)) {
            user *u = ri.data;
            if (justnames) {
                addReplyBulkCBuffer(c,u->name,sdslen(u->name));
            } else {
                /* Return information in the configuration file format. */
                sds config = sdsnew("user ");
                config = sdscatsds(config,u->name);
                config = sdscatlen(config," ",1);
                sds descr = ACLDescribeUser(u);
                config = sdscatsds(config,descr);
                sdsfree(descr);
                addReplyBulkSds(c,config);
            }
        }
        raxStop(&ri);
<<<<<<< HEAD
    } else if (!strcasecmp(sub,"whoami")) {
=======
    } else if (!strcasecmp(sub,"whoami") && c->argc == 2) {
>>>>>>> f97f602f
        if (c->puser != NULL) {
            addReplyBulkCBuffer(c,c->puser->name,sdslen(c->puser->name));
        } else {
            addReplyNull(c);
        }
    } else if (server.acl_filename[0] == '\0' &&
               (!strcasecmp(sub,"load") || !strcasecmp(sub,"save")))
    {
        addReplyError(c,"This Redis instance is not configured to use an ACL file. You may want to specify users via the ACL SETUSER command and then issue a CONFIG REWRITE (assuming you have a Redis configuration file set) in order to store users in the Redis configuration.");
        return;
    } else if (!strcasecmp(sub,"load") && c->argc == 2) {
        sds errors = ACLLoadFromFile(server.acl_filename);
        if (errors == NULL) {
            addReply(c,shared.ok);
        } else {
            addReplyError(c,errors);
            sdsfree(errors);
        }
    } else if (!strcasecmp(sub,"save") && c->argc == 2) {
        if (ACLSaveToFile(server.acl_filename) == C_OK) {
            addReply(c,shared.ok);
        } else {
            addReplyError(c,"There was an error trying to save the ACLs. "
                            "Please check the server logs for more "
                            "information");
        }
    } else if (!strcasecmp(sub,"cat") && c->argc == 2) {
        void *dl = addReplyDeferredLen(c);
        int j;
        for (j = 0; ACLCommandCategories[j].flag != 0; j++)
            addReplyBulkCString(c,ACLCommandCategories[j].name);
        setDeferredArrayLen(c,dl,j);
    } else if (!strcasecmp(sub,"cat") && c->argc == 3) {
        uint64_t cflag = ACLGetCommandCategoryFlagByName(ptrFromObj(c->argv[2]));
        if (cflag == 0) {
            addReplyErrorFormat(c, "Unknown category '%s'", (char*)ptrFromObj(c->argv[2]));
            return;
        }
        int arraylen = 0;
        void *dl = addReplyDeferredLen(c);
        dictIterator *di = dictGetIterator(server.orig_commands);
        dictEntry *de;
        while ((de = dictNext(di)) != NULL) {
            struct redisCommand *cmd = dictGetVal(de);
            if (cmd->flags & CMD_MODULE) continue;
            if (cmd->flags & cflag) {
                addReplyBulkCString(c,cmd->name);
                arraylen++;
            }
        }
        dictReleaseIterator(di);
        setDeferredArrayLen(c,dl,arraylen);
    } else if (!strcasecmp(sub,"help")) {
        const char *help[] = {
"LOAD                              -- Reload users from the ACL file.",
"LIST                              -- Show user details in config file format.",
"USERS                             -- List all the registered usernames.",
"SETUSER <username> [attribs ...]  -- Create or modify a user.",
"GETUSER <username>                -- Get the user details.",
"DELUSER <username> [...]          -- Delete a list of users.",
"CAT                               -- List available categories.",
"CAT <category>                    -- List commands inside category.",
"WHOAMI                            -- Return the current connection username.",
NULL
        };
        addReplyHelp(c,help);
    } else {
        addReplySubcommandSyntaxError(c);
    }
}

void addReplyCommandCategories(client *c, struct redisCommand *cmd) {
    int flagcount = 0;
    void *flaglen = addReplyDeferredLen(c);
    for (int j = 0; ACLCommandCategories[j].flag != 0; j++) {
        if (cmd->flags & ACLCommandCategories[j].flag) {
            addReplyStatusFormat(c, "@%s", ACLCommandCategories[j].name);
            flagcount++;
        }
    }
    setDeferredSetLen(c, flaglen, flagcount);
}<|MERGE_RESOLUTION|>--- conflicted
+++ resolved
@@ -1408,31 +1408,7 @@
                           sdslen(username),
                           (void**)&u))
             {
-<<<<<<< HEAD
-                /* When a user is deleted we need to cycle the active
-                 * connections in order to kill all the pending ones that
-                 * are authenticated with such user. */
-                ACLFreeUser(u);
-                listIter li;
-                listNode *ln;
-                listRewind(server.clients,&li);
-                while ((ln = listNext(&li)) != NULL) {
-                    client *c = listNodeValue(ln);
-                    if (c->puser == u) {
-                        /* We'll free the conenction asynchronously, so
-                         * in theory to set a different user is not needed.
-                         * However if there are bugs in Redis, soon or later
-                         * this may result in some security hole: it's much
-                         * more defensive to set the default user and put
-                         * it in non authenticated mode. */
-                        c->puser = DefaultUser;
-                        c->authenticated = 0;
-                        freeClientAsync(c);
-                    }
-                }
-=======
                 ACLFreeUserAndKillClients(u);
->>>>>>> f97f602f
                 deleted++;
             }
         }
@@ -1513,11 +1489,7 @@
             }
         }
         raxStop(&ri);
-<<<<<<< HEAD
-    } else if (!strcasecmp(sub,"whoami")) {
-=======
     } else if (!strcasecmp(sub,"whoami") && c->argc == 2) {
->>>>>>> f97f602f
         if (c->puser != NULL) {
             addReplyBulkCBuffer(c,c->puser->name,sdslen(c->puser->name));
         } else {
