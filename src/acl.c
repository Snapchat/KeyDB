--- conflicted
+++ resolved
@@ -897,7 +897,7 @@
 int ACLAuthenticateUser(client *c, robj *username, robj *password) {
     if (ACLCheckUserCredentials(username,password) == C_OK) {
         c->authenticated = 1;
-        c->user = ACLGetUserByName(username->ptr,sdslen(username->ptr));
+        c->puser = ACLGetUserByName((sds)ptrFromObj(username),sdslen((sds)ptrFromObj(username)));
         return C_OK;
     } else {
         return C_ERR;
@@ -1393,35 +1393,23 @@
 void aclCommand(client *c) {
     char *sub = ptrFromObj(c->argv[1]);
     if (!strcasecmp(sub,"setuser") && c->argc >= 3) {
-<<<<<<< HEAD
         sds username = ptrFromObj(c->argv[2]);
-=======
-        sds username = c->argv[2]->ptr;
         /* Create a temporary user to validate and stage all changes against
          * before applying to an existing user or creating a new user. If all
          * arguments are valid the user parameters will all be applied together.
          * If there are any errors then none of the changes will be applied. */
         user *tempu = ACLCreateUnlinkedUser();
->>>>>>> 03715f0e
         user *u = ACLGetUserByName(username,sdslen(username));
         if (u) ACLCopyUser(tempu, u);
 
         for (int j = 3; j < c->argc; j++) {
-<<<<<<< HEAD
-            if (ACLSetUser(u,ptrFromObj(c->argv[j]),sdslen(ptrFromObj(c->argv[j]))) != C_OK) {
+            if (ACLSetUser(tempu,ptrFromObj(c->argv[j]),sdslen(ptrFromObj(c->argv[j]))) != C_OK) {
                 char *errmsg = ACLSetUserStringError();
                 addReplyErrorFormat(c,
                     "Error in ACL SETUSER modifier '%s': %s",
                     (char*)ptrFromObj(c->argv[j]), errmsg);
-=======
-            if (ACLSetUser(tempu,c->argv[j]->ptr,sdslen(c->argv[j]->ptr)) != C_OK) {
-                char *errmsg = ACLSetUserStringError();
-                addReplyErrorFormat(c,
-                    "Error in ACL SETUSER modifier '%s': %s",
-                    (char*)c->argv[j]->ptr, errmsg);
 
                 ACLFreeUser(tempu);
->>>>>>> 03715f0e
                 return;
             }
         }
