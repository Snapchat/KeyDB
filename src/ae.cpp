/* A simple event-driven programming library. Originally I wrote this code
 * for the Jim's event-loop (Jim is a Tcl interpreter) but later translated
 * it in form of a library for easy reuse.
 *
 * Copyright (c) 2006-2010, Salvatore Sanfilippo <antirez at gmail dot com>
 * All rights reserved.
 *
 * Redistribution and use in source and binary forms, with or without
 * modification, are permitted provided that the following conditions are met:
 *
 *   * Redistributions of source code must retain the above copyright notice,
 *     this list of conditions and the following disclaimer.
 *   * Redistributions in binary form must reproduce the above copyright
 *     notice, this list of conditions and the following disclaimer in the
 *     documentation and/or other materials provided with the distribution.
 *   * Neither the name of Redis nor the names of its contributors may be used
 *     to endorse or promote products derived from this software without
 *     specific prior written permission.
 *
 * THIS SOFTWARE IS PROVIDED BY THE COPYRIGHT HOLDERS AND CONTRIBUTORS "AS IS"
 * AND ANY EXPRESS OR IMPLIED WARRANTIES, INCLUDING, BUT NOT LIMITED TO, THE
 * IMPLIED WARRANTIES OF MERCHANTABILITY AND FITNESS FOR A PARTICULAR PURPOSE
 * ARE DISCLAIMED. IN NO EVENT SHALL THE COPYRIGHT OWNER OR CONTRIBUTORS BE
 * LIABLE FOR ANY DIRECT, INDIRECT, INCIDENTAL, SPECIAL, EXEMPLARY, OR
 * CONSEQUENTIAL DAMAGES (INCLUDING, BUT NOT LIMITED TO, PROCUREMENT OF
 * SUBSTITUTE GOODS OR SERVICES; LOSS OF USE, DATA, OR PROFITS; OR BUSINESS
 * INTERRUPTION) HOWEVER CAUSED AND ON ANY THEORY OF LIABILITY, WHETHER IN
 * CONTRACT, STRICT LIABILITY, OR TORT (INCLUDING NEGLIGENCE OR OTHERWISE)
 * ARISING IN ANY WAY OUT OF THE USE OF THIS SOFTWARE, EVEN IF ADVISED OF THE
 * POSSIBILITY OF SUCH DAMAGE.
 */

#include <condition_variable>
#include <atomic>
#include <mutex>
#include <stdio.h>
#include <fcntl.h>
#include <sys/time.h>
#include <sys/types.h>
#include <unistd.h>
#include <stdlib.h>
#include <poll.h>
#include <string.h>
#include <time.h>
#include <errno.h>

#include "ae.h"
#include "fastlock.h"
#include "zmalloc.h"
#include "config.h"

#ifdef USE_MUTEX
thread_local int cOwnLock = 0;
class mutex_wrapper
{
    std::recursive_mutex m_mutex;
public:
    void lock() {
        m_mutex.lock();
        cOwnLock++;
    }

    void unlock() {
        cOwnLock--;
        m_mutex.unlock();
    }

    bool try_lock() {
        if (m_mutex.try_lock()) {
            cOwnLock++;
            return true;
        }
        return false;
    }

    bool fOwnLock() {
        return cOwnLock > 0;
    }
};
mutex_wrapper g_lock;

#else
fastlock g_lock("AE (global)");
#endif
thread_local aeEventLoop *g_eventLoopThisThread = NULL;

#define AE_ASSERT(x) if (!(x)) do { fprintf(stderr, "AE_ASSERT FAILURE %s: %d\n", __FILE__, __LINE__); *((volatile int*)1) = 1; } while(0)

/* Include the best multiplexing layer supported by this system.
 * The following should be ordered by performances, descending. */
#ifdef HAVE_EVPORT
#include "ae_evport.c"
#else
    #ifdef HAVE_EPOLL
    #include "ae_epoll.cpp"
    #else
        #ifdef HAVE_KQUEUE
        #include "ae_kqueue.c"
        #else
        #include "ae_select.c"
        #endif
    #endif
#endif

enum class AE_ASYNC_OP
{
    PostFunction,
    PostCppFunction,
    DeleteFileEvent,
    CreateFileEvent,
};

struct aeCommandControl
{
    std::condition_variable cv;
    std::atomic<int> rval;
    std::mutex mutexcv;
};

struct aeCommand
{
    AE_ASYNC_OP op;
    int fd; 
    int mask;
    union {
        aePostFunctionProc *proc;
        aeFileProc *fproc;
        std::function<void()> *pfn;
    };
    void *clientData;
    aeCommandControl *pctl;
};
#ifdef PIPE_BUF
static_assert(sizeof(aeCommand) <= PIPE_BUF);
#endif

void aeProcessCmd(aeEventLoop *eventLoop, int fd, void *, int )
{
    aeCommand cmd;
    for (;;)
    {
        auto cb = read(fd, &cmd, sizeof(aeCommand));
        if (cb != sizeof(cmd))
        {
            AE_ASSERT(errno == EAGAIN);
            break;
        }
        switch (cmd.op)
        {
        case AE_ASYNC_OP::DeleteFileEvent:
            aeDeleteFileEvent(eventLoop, cmd.fd, cmd.mask);
            break;

        case AE_ASYNC_OP::CreateFileEvent:
        {
            if (cmd.pctl != nullptr)
            {
                cmd.pctl->mutexcv.lock();
                std::atomic_store(&cmd.pctl->rval, aeCreateFileEvent(eventLoop, cmd.fd, cmd.mask, cmd.fproc, cmd.clientData));
                cmd.pctl->cv.notify_all();
                cmd.pctl->mutexcv.unlock();
            }
            else
            {
                aeCreateFileEvent(eventLoop, cmd.fd, cmd.mask, cmd.fproc, cmd.clientData);
            }
        }
            break;

        case AE_ASYNC_OP::PostFunction:
            {
            std::unique_lock<decltype(g_lock)> ulock(g_lock);
            ((aePostFunctionProc*)cmd.proc)(cmd.clientData);
            break;
            }

        case AE_ASYNC_OP::PostCppFunction:
        {
            if (cmd.pctl != nullptr)
                cmd.pctl->mutexcv.lock();
            
            std::unique_lock<decltype(g_lock)> ulock(g_lock);
            (*cmd.pfn)();
            
            if (cmd.pctl != nullptr)
            {
                cmd.pctl->cv.notify_all();
                cmd.pctl->mutexcv.unlock();
            }
            delete cmd.pfn;
        }
            break;
        }
    }
}

// Unlike write() this is an all or nothing thing.  We will block if a partial write is hit
ssize_t safe_write(int fd, const void *pv, size_t cb)
{
    const char *pcb = (const char*)pv;
    ssize_t written = 0;
    do
    {
        ssize_t rval = write(fd, pcb, cb);
        if (rval > 0)
        {
            pcb += rval;
            cb -= rval;
            written += rval;
        }
        else if (errno == EAGAIN)
        {
            if (written == 0)
                break;
            // if we've already written something then we're committed so keep trying
        }
        else
        {
            if (rval == 0)
                return written;
            return rval;
        }
    } while (cb);
    return written;
}

int aeCreateRemoteFileEvent(aeEventLoop *eventLoop, int fd, int mask,
        aeFileProc *proc, void *clientData, int fSynchronous)
{
    if (eventLoop == g_eventLoopThisThread)
        return aeCreateFileEvent(eventLoop, fd, mask, proc, clientData);

    int ret = AE_OK;
    
    aeCommand cmd = {};
    cmd.op = AE_ASYNC_OP::CreateFileEvent;
    cmd.fd = fd;
    cmd.mask = mask;
    cmd.fproc = proc;
    cmd.clientData = clientData;
    cmd.pctl = nullptr;
    if (fSynchronous)
    {
        cmd.pctl = new (MALLOC_LOCAL) aeCommandControl();
        cmd.pctl->mutexcv.lock();
    }

    auto size = safe_write(eventLoop->fdCmdWrite, &cmd, sizeof(cmd));
    if (size != sizeof(cmd))
    {
        AE_ASSERT(size == sizeof(cmd) || size <= 0);
        AE_ASSERT(errno == EAGAIN);
        ret = AE_ERR;
    }
    
    if (fSynchronous)
    {
        std::unique_lock<std::mutex> ulock(cmd.pctl->mutexcv, std::defer_lock);
        cmd.pctl->cv.wait(ulock);
        ret = cmd.pctl->rval;
        delete cmd.pctl;
    }

    return ret;
}

int aePostFunction(aeEventLoop *eventLoop, aePostFunctionProc *proc, void *arg)
{
    if (eventLoop == g_eventLoopThisThread)
    {
        proc(arg);
        return AE_OK;
    }
    aeCommand cmd = {};
    cmd.op = AE_ASYNC_OP::PostFunction;
    cmd.proc = proc;
    cmd.clientData = arg;
    auto size = write(eventLoop->fdCmdWrite, &cmd, sizeof(cmd));
    if (size != sizeof(cmd))
        return AE_ERR;
    return AE_OK;
}

int aePostFunction(aeEventLoop *eventLoop, std::function<void()> fn, bool fSynchronous)
{
    if (eventLoop == g_eventLoopThisThread)
    {
        fn();
        return AE_OK;
    }

    aeCommand cmd = {};
    cmd.op = AE_ASYNC_OP::PostCppFunction;
    cmd.pfn = new (MALLOC_LOCAL) std::function<void()>(fn);
    cmd.pctl = nullptr;
    if (fSynchronous)
    {
        cmd.pctl = new (MALLOC_LOCAL) aeCommandControl();
        cmd.pctl->mutexcv.lock();
    }

    auto size = write(eventLoop->fdCmdWrite, &cmd, sizeof(cmd));
<<<<<<< HEAD
    AE_ASSERT(!size || size == sizeof(cmd));
    if (size == 0)
        return AE_ERR;
    
=======
    if (size != sizeof(cmd))
        return AE_ERR;
    AE_ASSERT(size == sizeof(cmd));
>>>>>>> b3e68a7c
    int ret = AE_OK;
    if (fSynchronous)
    {
        std::unique_lock<std::mutex> ulock(cmd.pctl->mutexcv, std::defer_lock);
        cmd.pctl->cv.wait(ulock);
        ret = cmd.pctl->rval;
        delete cmd.pctl;
    }
    return ret;
}

aeEventLoop *aeCreateEventLoop(int setsize) {
    aeEventLoop *eventLoop;
    int i;

    if ((eventLoop = (aeEventLoop*)zmalloc(sizeof(*eventLoop), MALLOC_LOCAL)) == NULL) goto err;
    eventLoop->events = (aeFileEvent*)zmalloc(sizeof(aeFileEvent)*setsize, MALLOC_LOCAL);
    eventLoop->fired = (aeFiredEvent*)zmalloc(sizeof(aeFiredEvent)*setsize, MALLOC_LOCAL);
    if (eventLoop->events == NULL || eventLoop->fired == NULL) goto err;
    eventLoop->setsize = setsize;
    eventLoop->lastTime = time(NULL);
    eventLoop->timeEventHead = NULL;
    eventLoop->timeEventNextId = 0;
    eventLoop->stop = 0;
    eventLoop->maxfd = -1;
    eventLoop->beforesleep = NULL;
    eventLoop->aftersleep = NULL;
    eventLoop->flags = 0;
    if (aeApiCreate(eventLoop) == -1) goto err;
    /* Events with mask == AE_NONE are not set. So let's initialize the
     * vector with it. */
    for (i = 0; i < setsize; i++)
        eventLoop->events[i].mask = AE_NONE;

    fastlock_init(&eventLoop->flock, "event loop");
    int rgfd[2];
    if (pipe(rgfd) < 0)
        goto err;
    eventLoop->fdCmdRead = rgfd[0];
    eventLoop->fdCmdWrite = rgfd[1];
    fcntl(eventLoop->fdCmdWrite, F_SETFL, O_NONBLOCK);
    fcntl(eventLoop->fdCmdRead, F_SETFL, O_NONBLOCK);
    eventLoop->cevents = 0;
    aeCreateFileEvent(eventLoop, eventLoop->fdCmdRead, AE_READABLE|AE_READ_THREADSAFE, aeProcessCmd, NULL);

    return eventLoop;

err:
    if (eventLoop) {
        zfree(eventLoop->events);
        zfree(eventLoop->fired);
        zfree(eventLoop);
    }
    return NULL;
}

/* Return the current set size. */
int aeGetSetSize(aeEventLoop *eventLoop) {
    return eventLoop->setsize;
}

/* Tells the next iteration/s of the event processing to set timeout of 0. */
void aeSetDontWait(aeEventLoop *eventLoop, int noWait) {
    if (noWait)
        eventLoop->flags |= AE_DONT_WAIT;
    else
        eventLoop->flags &= ~AE_DONT_WAIT;
}

/* Resize the maximum set size of the event loop.
 * If the requested set size is smaller than the current set size, but
 * there is already a file descriptor in use that is >= the requested
 * set size minus one, AE_ERR is returned and the operation is not
 * performed at all.
 *
 * Otherwise AE_OK is returned and the operation is successful. */
int aeResizeSetSize(aeEventLoop *eventLoop, int setsize) {
    AE_ASSERT(g_eventLoopThisThread == NULL || g_eventLoopThisThread == eventLoop);
    int i;

    if (setsize == eventLoop->setsize) return AE_OK;
    if (eventLoop->maxfd >= setsize) return AE_ERR;
    if (aeApiResize(eventLoop,setsize) == -1) return AE_ERR;

    eventLoop->events = (aeFileEvent*)zrealloc(eventLoop->events,sizeof(aeFileEvent)*setsize, MALLOC_LOCAL);
    eventLoop->fired = (aeFiredEvent*)zrealloc(eventLoop->fired,sizeof(aeFiredEvent)*setsize, MALLOC_LOCAL);
    eventLoop->setsize = setsize;

    /* Make sure that if we created new slots, they are initialized with
     * an AE_NONE mask. */
    for (i = eventLoop->maxfd+1; i < setsize; i++)
        eventLoop->events[i].mask = AE_NONE;
    return AE_OK;
}

extern "C" void aeDeleteEventLoop(aeEventLoop *eventLoop) {
    aeApiFree(eventLoop);
    zfree(eventLoop->events);
    zfree(eventLoop->fired);
    fastlock_free(&eventLoop->flock);
    close(eventLoop->fdCmdRead);
    close(eventLoop->fdCmdWrite);

    auto *te = eventLoop->timeEventHead;
    while (te)
    {
        auto *teNext = te->next;
        zfree(te);
        te = teNext;
    }
    zfree(eventLoop);
}

extern "C" void aeStop(aeEventLoop *eventLoop) {
    AE_ASSERT(g_eventLoopThisThread == NULL || g_eventLoopThisThread == eventLoop);
    eventLoop->stop = 1;
}

extern "C" int aeCreateFileEvent(aeEventLoop *eventLoop, int fd, int mask,
        aeFileProc *proc, void *clientData)
{
    AE_ASSERT(g_eventLoopThisThread == NULL || g_eventLoopThisThread == eventLoop);
    if (fd >= eventLoop->setsize) {
        errno = ERANGE;
        return AE_ERR;
    }

    aeFileEvent *fe = &eventLoop->events[fd];

    if (aeApiAddEvent(eventLoop, fd, mask) == -1)
        return AE_ERR;
    fe->mask |= mask;
    if (mask & AE_READABLE) fe->rfileProc = proc;
    if (mask & AE_WRITABLE) fe->wfileProc = proc;
    fe->clientData = clientData;
    if (fd > eventLoop->maxfd)
        eventLoop->maxfd = fd;
    return AE_OK;
}

void aeDeleteFileEventAsync(aeEventLoop *eventLoop, int fd, int mask)
{
    if (eventLoop == g_eventLoopThisThread)
        return aeDeleteFileEvent(eventLoop, fd, mask);
    aeCommand cmd;
    cmd.op = AE_ASYNC_OP::DeleteFileEvent;
    cmd.fd = fd;
    cmd.mask = mask;
    auto cb = write(eventLoop->fdCmdWrite, &cmd, sizeof(cmd));
    AE_ASSERT(cb == sizeof(cmd));
}

extern "C" void aeDeleteFileEvent(aeEventLoop *eventLoop, int fd, int mask)
{
    AE_ASSERT(g_eventLoopThisThread == NULL || g_eventLoopThisThread == eventLoop);
    if (fd >= eventLoop->setsize) return;
    aeFileEvent *fe = &eventLoop->events[fd];
    if (fe->mask == AE_NONE) return;

    /* We want to always remove AE_BARRIER if set when AE_WRITABLE
     * is removed. */
    if (mask & AE_WRITABLE) mask |= AE_BARRIER;

    if (mask & AE_WRITABLE) mask |= AE_WRITE_THREADSAFE;
    if (mask & AE_READABLE) mask |= AE_READ_THREADSAFE;

    aeApiDelEvent(eventLoop, fd, mask);
    fe->mask = fe->mask & (~mask);
    if (fd == eventLoop->maxfd && fe->mask == AE_NONE) {
        /* Update the max fd */
        int j;

        for (j = eventLoop->maxfd-1; j >= 0; j--)
            if (eventLoop->events[j].mask != AE_NONE) break;
        eventLoop->maxfd = j;
    }
}

extern "C" int aeGetFileEvents(aeEventLoop *eventLoop, int fd) {
    if (fd >= eventLoop->setsize) return 0;
    aeFileEvent *fe = &eventLoop->events[fd];

    return fe->mask;
}

static void aeGetTime(long *seconds, long *milliseconds)
{
    struct timeval tv;

    gettimeofday(&tv, NULL);
    *seconds = tv.tv_sec;
    *milliseconds = tv.tv_usec/1000;
}

static void aeAddMillisecondsToNow(long long milliseconds, long *sec, long *ms) {
    long cur_sec, cur_ms, when_sec, when_ms;

    aeGetTime(&cur_sec, &cur_ms);
    when_sec = cur_sec + milliseconds/1000;
    when_ms = cur_ms + milliseconds%1000;
    if (when_ms >= 1000) {
        when_sec ++;
        when_ms -= 1000;
    }
    *sec = when_sec;
    *ms = when_ms;
}

extern "C" long long aeCreateTimeEvent(aeEventLoop *eventLoop, long long milliseconds,
        aeTimeProc *proc, void *clientData,
        aeEventFinalizerProc *finalizerProc)
{
    AE_ASSERT(g_eventLoopThisThread == NULL || g_eventLoopThisThread == eventLoop);
    long long id = eventLoop->timeEventNextId++;
    aeTimeEvent *te;

    te = (aeTimeEvent*)zmalloc(sizeof(*te), MALLOC_LOCAL);
    if (te == NULL) return AE_ERR;
    te->id = id;
    aeAddMillisecondsToNow(milliseconds,&te->when_sec,&te->when_ms);
    te->timeProc = proc;
    te->finalizerProc = finalizerProc;
    te->clientData = clientData;
    te->prev = NULL;
    te->next = eventLoop->timeEventHead;
    if (te->next)
        te->next->prev = te;
    eventLoop->timeEventHead = te;
    return id;
}

extern "C" int aeDeleteTimeEvent(aeEventLoop *eventLoop, long long id)
{
    AE_ASSERT(g_eventLoopThisThread == NULL || g_eventLoopThisThread == eventLoop);
    aeTimeEvent *te = eventLoop->timeEventHead;
    while(te) {
        if (te->id == id) {
            te->id = AE_DELETED_EVENT_ID;
            return AE_OK;
        }
        te = te->next;
    }
    return AE_ERR; /* NO event with the specified ID found */
}

/* Search the first timer to fire.
 * This operation is useful to know how many time the select can be
 * put in sleep without to delay any event.
 * If there are no timers NULL is returned.
 *
 * Note that's O(N) since time events are unsorted.
 * Possible optimizations (not needed by Redis so far, but...):
 * 1) Insert the event in order, so that the nearest is just the head.
 *    Much better but still insertion or deletion of timers is O(N).
 * 2) Use a skiplist to have this operation as O(1) and insertion as O(log(N)).
 */
static aeTimeEvent *aeSearchNearestTimer(aeEventLoop *eventLoop)
{
    AE_ASSERT(g_eventLoopThisThread == NULL || g_eventLoopThisThread == eventLoop);
    aeTimeEvent *te = eventLoop->timeEventHead;
    aeTimeEvent *nearest = NULL;

    while(te) {
        if (!nearest || te->when_sec < nearest->when_sec ||
                (te->when_sec == nearest->when_sec &&
                 te->when_ms < nearest->when_ms))
            nearest = te;
        te = te->next;
    }
    return nearest;
}

/* Process time events */
static int processTimeEvents(aeEventLoop *eventLoop) {
    std::unique_lock<decltype(g_lock)> ulock(g_lock);
    int processed = 0;
    aeTimeEvent *te;
    long long maxId;
    time_t now = time(NULL);

    /* If the system clock is moved to the future, and then set back to the
     * right value, time events may be delayed in a random way. Often this
     * means that scheduled operations will not be performed soon enough.
     *
     * Here we try to detect system clock skews, and force all the time
     * events to be processed ASAP when this happens: the idea is that
     * processing events earlier is less dangerous than delaying them
     * indefinitely, and practice suggests it is. */
    if (now < eventLoop->lastTime) {
        te = eventLoop->timeEventHead;
        while(te) {
            te->when_sec = 0;
            te = te->next;
        }
    }
    eventLoop->lastTime = now;

    te = eventLoop->timeEventHead;
    maxId = eventLoop->timeEventNextId-1;
    while(te) {
        long now_sec, now_ms;
        long long id;

        /* Remove events scheduled for deletion. */
        if (te->id == AE_DELETED_EVENT_ID) {
            aeTimeEvent *next = te->next;
            if (te->prev)
                te->prev->next = te->next;
            else
                eventLoop->timeEventHead = te->next;
            if (te->next)
                te->next->prev = te->prev;
            if (te->finalizerProc)
                te->finalizerProc(eventLoop, te->clientData);
            zfree(te);
            te = next;
            continue;
        }

        /* Make sure we don't process time events created by time events in
         * this iteration. Note that this check is currently useless: we always
         * add new timers on the head, however if we change the implementation
         * detail, this check may be useful again: we keep it here for future
         * defense. */
        if (te->id > maxId) {
            te = te->next;
            continue;
        }
        aeGetTime(&now_sec, &now_ms);
        if (now_sec > te->when_sec ||
            (now_sec == te->when_sec && now_ms >= te->when_ms))
        {
            int retval;

            id = te->id;
            retval = te->timeProc(eventLoop, id, te->clientData);
            processed++;
            if (retval != AE_NOMORE) {
                aeAddMillisecondsToNow(retval,&te->when_sec,&te->when_ms);
            } else {
                te->id = AE_DELETED_EVENT_ID;
            }
        }
        te = te->next;
    }
    return processed;
}

extern "C" void ProcessEventCore(aeEventLoop *eventLoop, aeFileEvent *fe, int mask, int fd)
{
#define LOCK_IF_NECESSARY(fe, tsmask) \
    std::unique_lock<decltype(g_lock)> ulock(g_lock, std::defer_lock); \
    if (!(fe->mask & tsmask)) \
        ulock.lock()

    int fired = 0; /* Number of events fired for current fd. */

    /* Normally we execute the readable event first, and the writable
    * event laster. This is useful as sometimes we may be able
    * to serve the reply of a query immediately after processing the
    * query.
    *
    * However if AE_BARRIER is set in the mask, our application is
    * asking us to do the reverse: never fire the writable event
    * after the readable. In such a case, we invert the calls.
    * This is useful when, for instance, we want to do things
    * in the beforeSleep() hook, like fsynching a file to disk,
    * before replying to a client. */
    int invert = fe->mask & AE_BARRIER;

    /* Note the "fe->mask & mask & ..." code: maybe an already
        * processed event removed an element that fired and we still
        * didn't processed, so we check if the event is still valid.
        *
        * Fire the readable event if the call sequence is not
        * inverted. */
    if (!invert && fe->mask & mask & AE_READABLE) {
        LOCK_IF_NECESSARY(fe, AE_READ_THREADSAFE);
        fe->rfileProc(eventLoop,fd,fe->clientData,mask | (fe->mask & AE_READ_THREADSAFE));
        fired++;
    }

    /* Fire the writable event. */
    if (fe->mask & mask & AE_WRITABLE) {
        if (!fired || fe->wfileProc != fe->rfileProc) {
            LOCK_IF_NECESSARY(fe, AE_WRITE_THREADSAFE);
            fe->wfileProc(eventLoop,fd,fe->clientData,mask | (fe->mask & AE_WRITE_THREADSAFE));
            fired++;
        }
    }

    /* If we have to invert the call, fire the readable event now
        * after the writable one. */
    if (invert && fe->mask & mask & AE_READABLE) {
        if (!fired || fe->wfileProc != fe->rfileProc) {
            LOCK_IF_NECESSARY(fe, AE_READ_THREADSAFE);
            fe->rfileProc(eventLoop,fd,fe->clientData,mask | (fe->mask & AE_READ_THREADSAFE));
            fired++;
        }
    }

#undef LOCK_IF_NECESSARY
}

/* Process every pending time event, then every pending file event
 * (that may be registered by time event callbacks just processed).
 * Without special flags the function sleeps until some file event
 * fires, or when the next time event occurs (if any).
 *
 * If flags is 0, the function does nothing and returns.
 * if flags has AE_ALL_EVENTS set, all the kind of events are processed.
 * if flags has AE_FILE_EVENTS set, file events are processed.
 * if flags has AE_TIME_EVENTS set, time events are processed.
 * if flags has AE_DONT_WAIT set the function returns ASAP until all
 * the events that's possible to process without to wait are processed.
 * if flags has AE_CALL_AFTER_SLEEP set, the aftersleep callback is called.
 *
 * The function returns the number of events processed. */
int aeProcessEvents(aeEventLoop *eventLoop, int flags)
{
    AE_ASSERT(g_eventLoopThisThread == NULL || g_eventLoopThisThread == eventLoop);
    int processed = 0, numevents;

    /* Nothing to do? return ASAP */
    if (!(flags & AE_TIME_EVENTS) && !(flags & AE_FILE_EVENTS)) return 0;

    /* Note that we want call select() even if there are no
     * file events to process as long as we want to process time
     * events, in order to sleep until the next time event is ready
     * to fire. */
    if (eventLoop->maxfd != -1 ||
        ((flags & AE_TIME_EVENTS) && !(flags & AE_DONT_WAIT))) {
        int j;
        aeTimeEvent *shortest = NULL;
        struct timeval tv, *tvp;

        if (flags & AE_TIME_EVENTS && !(flags & AE_DONT_WAIT))
            shortest = aeSearchNearestTimer(eventLoop);
        if (shortest) {
            long now_sec, now_ms;

            aeGetTime(&now_sec, &now_ms);
            tvp = &tv;

            /* How many milliseconds we need to wait for the next
             * time event to fire? */
            long long ms =
                (shortest->when_sec - now_sec)*1000 +
                shortest->when_ms - now_ms;

            if (ms > 0) {
                tvp->tv_sec = ms/1000;
                tvp->tv_usec = (ms % 1000)*1000;
            } else {
                tvp->tv_sec = 0;
                tvp->tv_usec = 0;
            }
        } else {
            /* If we have to check for events but need to return
             * ASAP because of AE_DONT_WAIT we need to set the timeout
             * to zero */
            if (flags & AE_DONT_WAIT) {
                tv.tv_sec = tv.tv_usec = 0;
                tvp = &tv;
            } else {
                /* Otherwise we can block */
                tvp = NULL; /* wait forever */
            }
        }

        if (eventLoop->flags & AE_DONT_WAIT) {
            tv.tv_sec = tv.tv_usec = 0;
            tvp = &tv;
        }

        /* Call the multiplexing API, will return only on timeout or when
         * some event fires. */
        numevents = aeApiPoll(eventLoop, tvp);

        /* After sleep callback. */
        if (eventLoop->aftersleep != NULL && flags & AE_CALL_AFTER_SLEEP) {
            std::unique_lock<decltype(g_lock)> ulock(g_lock, std::defer_lock);
            if (!(eventLoop->aftersleepFlags & AE_SLEEP_THREADSAFE))
                ulock.lock();
            eventLoop->aftersleep(eventLoop);
        }

        for (j = 0; j < numevents; j++) {
            aeFileEvent *fe = &eventLoop->events[eventLoop->fired[j].fd];
            int mask = eventLoop->fired[j].mask;
            int fd = eventLoop->fired[j].fd;

            ProcessEventCore(eventLoop, fe, mask, fd);

            processed++;
        }
    }
    /* Check time events */
    if (flags & AE_TIME_EVENTS)
        processed += processTimeEvents(eventLoop);

    eventLoop->cevents += processed;
    return processed; /* return the number of processed file/time events */
}

/* Wait for milliseconds until the given file descriptor becomes
 * writable/readable/exception */
int aeWait(int fd, int mask, long long milliseconds) {
    struct pollfd pfd;
    int retmask = 0, retval;

    memset(&pfd, 0, sizeof(pfd));
    pfd.fd = fd;
    if (mask & AE_READABLE) pfd.events |= POLLIN;
    if (mask & AE_WRITABLE) pfd.events |= POLLOUT;

    if ((retval = poll(&pfd, 1, milliseconds))== 1) {
        if (pfd.revents & POLLIN) retmask |= AE_READABLE;
        if (pfd.revents & POLLOUT) retmask |= AE_WRITABLE;
        if (pfd.revents & POLLERR) retmask |= AE_WRITABLE;
        if (pfd.revents & POLLHUP) retmask |= AE_WRITABLE;
        return retmask;
    } else {
        return retval;
    }
}

void aeMain(aeEventLoop *eventLoop) {
    eventLoop->stop = 0;
    g_eventLoopThisThread = eventLoop;
    while (!eventLoop->stop) {
        if (eventLoop->beforesleep != NULL) {
            std::unique_lock<decltype(g_lock)> ulock(g_lock, std::defer_lock);
            if (!(eventLoop->beforesleepFlags & AE_SLEEP_THREADSAFE))
                ulock.lock();
            eventLoop->beforesleep(eventLoop);
        }
        AE_ASSERT(!aeThreadOwnsLock()); // we should have relinquished it after processing
        aeProcessEvents(eventLoop, AE_ALL_EVENTS|AE_CALL_AFTER_SLEEP);
        AE_ASSERT(!aeThreadOwnsLock()); // we should have relinquished it after processing
    }
}

const char *aeGetApiName(void) {
    return aeApiName();
}

void aeSetBeforeSleepProc(aeEventLoop *eventLoop, aeBeforeSleepProc *beforesleep, int flags) {
    eventLoop->beforesleep = beforesleep;
    eventLoop->beforesleepFlags = flags;
}

void aeSetAfterSleepProc(aeEventLoop *eventLoop, aeBeforeSleepProc *aftersleep, int flags) {
    eventLoop->aftersleep = aftersleep;
    eventLoop->aftersleepFlags = flags;
}

void aeAcquireLock()
{
    g_lock.lock();
}

int aeTryAcquireLock(int fWeak)
{
    return g_lock.try_lock(!!fWeak);
}

void aeReleaseLock()
{
    g_lock.unlock();
}

int aeThreadOwnsLock()
{
    return g_lock.fOwnLock();
}<|MERGE_RESOLUTION|>--- conflicted
+++ resolved
@@ -300,16 +300,10 @@
     }
 
     auto size = write(eventLoop->fdCmdWrite, &cmd, sizeof(cmd));
-<<<<<<< HEAD
     AE_ASSERT(!size || size == sizeof(cmd));
     if (size == 0)
         return AE_ERR;
     
-=======
-    if (size != sizeof(cmd))
-        return AE_ERR;
-    AE_ASSERT(size == sizeof(cmd));
->>>>>>> b3e68a7c
     int ret = AE_OK;
     if (fSynchronous)
     {
