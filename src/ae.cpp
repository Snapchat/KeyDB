/* A simple event-driven programming library. Originally I wrote this code
 * for the Jim's event-loop (Jim is a Tcl interpreter) but later translated
 * it in form of a library for easy reuse.
 *
 * Copyright (c) 2006-2010, Salvatore Sanfilippo <antirez at gmail dot com>
 * All rights reserved.
 *
 * Redistribution and use in source and binary forms, with or without
 * modification, are permitted provided that the following conditions are met:
 *
 *   * Redistributions of source code must retain the above copyright notice,
 *     this list of conditions and the following disclaimer.
 *   * Redistributions in binary form must reproduce the above copyright
 *     notice, this list of conditions and the following disclaimer in the
 *     documentation and/or other materials provided with the distribution.
 *   * Neither the name of Redis nor the names of its contributors may be used
 *     to endorse or promote products derived from this software without
 *     specific prior written permission.
 *
 * THIS SOFTWARE IS PROVIDED BY THE COPYRIGHT HOLDERS AND CONTRIBUTORS "AS IS"
 * AND ANY EXPRESS OR IMPLIED WARRANTIES, INCLUDING, BUT NOT LIMITED TO, THE
 * IMPLIED WARRANTIES OF MERCHANTABILITY AND FITNESS FOR A PARTICULAR PURPOSE
 * ARE DISCLAIMED. IN NO EVENT SHALL THE COPYRIGHT OWNER OR CONTRIBUTORS BE
 * LIABLE FOR ANY DIRECT, INDIRECT, INCIDENTAL, SPECIAL, EXEMPLARY, OR
 * CONSEQUENTIAL DAMAGES (INCLUDING, BUT NOT LIMITED TO, PROCUREMENT OF
 * SUBSTITUTE GOODS OR SERVICES; LOSS OF USE, DATA, OR PROFITS; OR BUSINESS
 * INTERRUPTION) HOWEVER CAUSED AND ON ANY THEORY OF LIABILITY, WHETHER IN
 * CONTRACT, STRICT LIABILITY, OR TORT (INCLUDING NEGLIGENCE OR OTHERWISE)
 * ARISING IN ANY WAY OUT OF THE USE OF THIS SOFTWARE, EVEN IF ADVISED OF THE
 * POSSIBILITY OF SUCH DAMAGE.
 */

#include "ae.h"
#include "anet.h"
#include "fastlock.h"

#include <condition_variable>
#include <atomic>
#include <mutex>
#include <stdio.h>
#include <fcntl.h>
#include <sys/time.h>
#include <sys/types.h>
#include <unistd.h>
#include <stdlib.h>
#include <poll.h>
#include <string.h>
#include <time.h>
#include <errno.h>

#include "ae.h"
#include "fastlock.h"
#include "zmalloc.h"
#include "config.h"
#include "serverassert.h"

#ifdef USE_MUTEX
thread_local int cOwnLock = 0;
class mutex_wrapper
{
    std::recursive_mutex m_mutex;
public:
    void lock() {
        m_mutex.lock();
        cOwnLock++;
    }

    void unlock() {
        cOwnLock--;
        m_mutex.unlock();
    }

    bool try_lock() {
        if (m_mutex.try_lock()) {
            cOwnLock++;
            return true;
        }
        return false;
    }

    bool fOwnLock() {
        return cOwnLock > 0;
    }
};
mutex_wrapper g_lock;

#else
fastlock g_lock("AE (global)");
#endif
thread_local aeEventLoop *g_eventLoopThisThread = NULL;

/* Include the best multiplexing layer supported by this system.
 * The following should be ordered by performances, descending. */
#ifdef HAVE_EVPORT
#include "ae_evport.c"
#else
    #ifdef HAVE_EPOLL
    #include "ae_epoll.cpp"
    #else
        #ifdef HAVE_KQUEUE
        #include "ae_kqueue.c"
        #else
        #include "ae_select.c"
        #endif
    #endif
#endif

enum class AE_ASYNC_OP
{
    PostFunction,
    PostCppFunction,
    DeleteFileEvent,
    CreateFileEvent,
};

struct aeCommand
{
    AE_ASYNC_OP op;
    int fd; 
    int mask;
    bool fLock = true;
    union {
        aePostFunctionProc *proc;
        aeFileProc *fproc;
        std::function<void()> *pfn;
    };
    void *clientData;
};
#ifdef PIPE_BUF
static_assert(sizeof(aeCommand) <= PIPE_BUF, "aeCommand must be small enough to send atomically through a pipe");
#endif

void aeProcessCmd(aeEventLoop *eventLoop, int fd, void *, int )
{
    aeCommand cmd;
    for (;;)
    {
        auto cb = read(fd, &cmd, sizeof(aeCommand));
        if (cb != sizeof(cmd))
        {
            serverAssert(errno == EAGAIN);
            break;
        }
        switch (cmd.op)
        {
        case AE_ASYNC_OP::DeleteFileEvent:
            aeDeleteFileEvent(eventLoop, cmd.fd, cmd.mask);
            break;

        case AE_ASYNC_OP::CreateFileEvent:
            aeCreateFileEvent(eventLoop, cmd.fd, cmd.mask, cmd.fproc, cmd.clientData);
            break;

        case AE_ASYNC_OP::PostFunction:
            {
            std::unique_lock<decltype(g_lock)> ulock(g_lock, std::defer_lock);
            if (cmd.fLock)
                ulock.lock();
            ((aePostFunctionProc*)cmd.proc)(cmd.clientData);
            break;
            }

        case AE_ASYNC_OP::PostCppFunction:
        {
            std::unique_lock<decltype(g_lock)> ulock(g_lock, std::defer_lock);
            if (cmd.fLock)
                ulock.lock();
            (*cmd.pfn)();

            delete cmd.pfn;
        }
            break;
        }
    }
}

// Unlike write() this is an all or nothing thing.  We will block if a partial write is hit
ssize_t safe_write(int fd, const void *pv, size_t cb)
{
    const char *pcb = (const char*)pv;
    ssize_t written = 0;
    do
    {
        ssize_t rval = write(fd, pcb, cb);
        if (rval > 0)
        {
            pcb += rval;
            cb -= rval;
            written += rval;
        }
        else if (errno == EAGAIN)
        {
            if (written == 0)
                break;
            // if we've already written something then we're committed so keep trying
        }
        else
        {
            if (rval == 0)
                return written;
            return rval;
        }
    } while (cb);
    return written;
}

int aeCreateRemoteFileEvent(aeEventLoop *eventLoop, int fd, int mask,
        aeFileProc *proc, void *clientData)
{
    if (eventLoop == g_eventLoopThisThread)
        return aeCreateFileEvent(eventLoop, fd, mask, proc, clientData);

    int ret = AE_OK;
    
    aeCommand cmd;
    cmd.op = AE_ASYNC_OP::CreateFileEvent;
    cmd.fd = fd;
    cmd.mask = mask;
    cmd.fproc = proc;
    cmd.clientData = clientData;
    cmd.fLock = true;

    auto size = safe_write(eventLoop->fdCmdWrite, &cmd, sizeof(cmd));
    if (size != sizeof(cmd))
    {
        serverAssert(size == sizeof(cmd) || size <= 0);
        serverAssert(errno == EAGAIN);
        ret = AE_ERR;
    }

    return ret;
}

int aePostFunction(aeEventLoop *eventLoop, aePostFunctionProc *proc, void *arg)
{
    if (eventLoop == g_eventLoopThisThread)
    {
        proc(arg);
        return AE_OK;
    }
    aeCommand cmd = {};
    cmd.op = AE_ASYNC_OP::PostFunction;
    cmd.proc = proc;
    cmd.clientData = arg;
    cmd.fLock = true;
    auto size = write(eventLoop->fdCmdWrite, &cmd, sizeof(cmd));
    if (size != sizeof(cmd))
        return AE_ERR;
    return AE_OK;
}

int aePostFunction(aeEventLoop *eventLoop, std::function<void()> fn, bool fLock, bool fForceQueue)
{
    if (eventLoop == g_eventLoopThisThread && !fForceQueue)
    {
        fn();
        return AE_OK;
    }

    aeCommand cmd = {};
    cmd.op = AE_ASYNC_OP::PostCppFunction;
    cmd.pfn = new std::function<void()>(fn);
    cmd.fLock = fLock;

    auto size = write(eventLoop->fdCmdWrite, &cmd, sizeof(cmd));
    if (!(!size || size == sizeof(cmd))) {
        printf("Last error: %d\n", errno);
    }
    serverAssert(!size || size == sizeof(cmd));

    if (size == 0)
        return AE_ERR;

    return AE_OK;
}

aeEventLoop *aeCreateEventLoop(int setsize) {
    aeEventLoop *eventLoop;
    int i;

    monotonicInit();    /* just in case the calling app didn't initialize */
    
    if ((eventLoop = (aeEventLoop*)zmalloc(sizeof(*eventLoop), MALLOC_LOCAL)) == NULL) goto err;
    eventLoop->events = (aeFileEvent*)zmalloc(sizeof(aeFileEvent)*setsize, MALLOC_LOCAL);
    eventLoop->fired = (aeFiredEvent*)zmalloc(sizeof(aeFiredEvent)*setsize, MALLOC_LOCAL);
    if (eventLoop->events == NULL || eventLoop->fired == NULL) goto err;
    eventLoop->setsize = setsize;
    eventLoop->timeEventHead = NULL;
    eventLoop->timeEventNextId = 0;
    eventLoop->stop = 0;
    eventLoop->maxfd = -1;
    eventLoop->beforesleep = NULL;
    eventLoop->aftersleep = NULL;
    eventLoop->flags = 0;
    if (aeApiCreate(eventLoop) == -1) goto err;
    /* Events with mask == AE_NONE are not set. So let's initialize the
     * vector with it. */
    for (i = 0; i < setsize; i++)
        eventLoop->events[i].mask = AE_NONE;

    fastlock_init(&eventLoop->flock, "event loop");
    int rgfd[2];
    if (pipe(rgfd) < 0)
        goto err;
    eventLoop->fdCmdRead = rgfd[0];
    eventLoop->fdCmdWrite = rgfd[1];
    //fcntl(eventLoop->fdCmdWrite, F_SETFL, O_NONBLOCK);
    fcntl(eventLoop->fdCmdRead, F_SETFL, O_NONBLOCK);
    eventLoop->cevents = 0;
    aeCreateFileEvent(eventLoop, eventLoop->fdCmdRead, AE_READABLE|AE_READ_THREADSAFE, aeProcessCmd, NULL);

    return eventLoop;

err:
    if (eventLoop) {
        zfree(eventLoop->events);
        zfree(eventLoop->fired);
        zfree(eventLoop);
    }
    return NULL;
}

/* Return the current set size. */
int aeGetSetSize(aeEventLoop *eventLoop) {
    return eventLoop->setsize;
}

/* Return the current EventLoop. */
aeEventLoop *aeGetCurrentEventLoop(){
    return g_eventLoopThisThread;
}

/* Tells the next iteration/s of the event processing to set timeout of 0. */
void aeSetDontWait(aeEventLoop *eventLoop, int noWait) {
    if (noWait)
        eventLoop->flags |= AE_DONT_WAIT;
    else
        eventLoop->flags &= ~AE_DONT_WAIT;
}

/* Resize the maximum set size of the event loop.
 * If the requested set size is smaller than the current set size, but
 * there is already a file descriptor in use that is >= the requested
 * set size minus one, AE_ERR is returned and the operation is not
 * performed at all.
 *
 * Otherwise AE_OK is returned and the operation is successful. */
int aeResizeSetSize(aeEventLoop *eventLoop, int setsize) {
    serverAssert(g_eventLoopThisThread == NULL || g_eventLoopThisThread == eventLoop);
    int i;

    if (setsize == eventLoop->setsize) return AE_OK;
    if (eventLoop->maxfd >= setsize) return AE_ERR;
    if (aeApiResize(eventLoop,setsize) == -1) return AE_ERR;

    eventLoop->events = (aeFileEvent*)zrealloc(eventLoop->events,sizeof(aeFileEvent)*setsize, MALLOC_LOCAL);
    eventLoop->fired = (aeFiredEvent*)zrealloc(eventLoop->fired,sizeof(aeFiredEvent)*setsize, MALLOC_LOCAL);
    eventLoop->setsize = setsize;

    /* Make sure that if we created new slots, they are initialized with
     * an AE_NONE mask. */
    for (i = eventLoop->maxfd+1; i < setsize; i++)
        eventLoop->events[i].mask = AE_NONE;
    return AE_OK;
}

extern "C" void aeDeleteEventLoop(aeEventLoop *eventLoop) {
    aeApiFree(eventLoop);
    zfree(eventLoop->events);
    zfree(eventLoop->fired);
    fastlock_free(&eventLoop->flock);
    close(eventLoop->fdCmdRead);
    close(eventLoop->fdCmdWrite);

    /* Free the time events list. */
    auto *te = eventLoop->timeEventHead;
    while (te)
    {
        auto *teNext = te->next;
        zfree(te);
        te = teNext;
    }
    zfree(eventLoop);
}

extern "C" void aeStop(aeEventLoop *eventLoop) {
    serverAssert(g_eventLoopThisThread == NULL || g_eventLoopThisThread == eventLoop);
    eventLoop->stop = 1;
}

extern "C" int aeCreateFileEvent(aeEventLoop *eventLoop, int fd, int mask,
        aeFileProc *proc, void *clientData)
{
    serverAssert(g_eventLoopThisThread == NULL || g_eventLoopThisThread == eventLoop);
    if (fd >= eventLoop->setsize) {
        errno = ERANGE;
        return AE_ERR;
    }

    aeFileEvent *fe = &eventLoop->events[fd];

    if (aeApiAddEvent(eventLoop, fd, mask) == -1)
        return AE_ERR;
    fe->mask |= mask;
    if (mask & AE_READABLE) fe->rfileProc = proc;
    if (mask & AE_WRITABLE) fe->wfileProc = proc;
    fe->clientData = clientData;
    if (fd > eventLoop->maxfd)
        eventLoop->maxfd = fd;
    return AE_OK;
}

void aeDeleteFileEventAsync(aeEventLoop *eventLoop, int fd, int mask)
{
    if (eventLoop == g_eventLoopThisThread)
        return aeDeleteFileEvent(eventLoop, fd, mask);
    aeCommand cmd = {};
    cmd.op = AE_ASYNC_OP::DeleteFileEvent;
    cmd.fd = fd;
    cmd.mask = mask;
    cmd.fLock = true;
    auto cb = write(eventLoop->fdCmdWrite, &cmd, sizeof(cmd));
    serverAssert(cb == sizeof(cmd));
}

extern "C" void aeDeleteFileEvent(aeEventLoop *eventLoop, int fd, int mask)
{
    serverAssert(g_eventLoopThisThread == NULL || g_eventLoopThisThread == eventLoop);
    if (fd >= eventLoop->setsize) return;
    aeFileEvent *fe = &eventLoop->events[fd];
    if (fe->mask == AE_NONE) return;

    /* We want to always remove AE_BARRIER if set when AE_WRITABLE
     * is removed. */
    if (mask & AE_WRITABLE) mask |= AE_BARRIER;

    if (mask & AE_WRITABLE) mask |= AE_WRITE_THREADSAFE;
    if (mask & AE_READABLE) mask |= AE_READ_THREADSAFE;

    aeApiDelEvent(eventLoop, fd, mask);
    fe->mask = fe->mask & (~mask);
    if (fd == eventLoop->maxfd && fe->mask == AE_NONE) {
        /* Update the max fd */
        int j;

        for (j = eventLoop->maxfd-1; j >= 0; j--)
            if (eventLoop->events[j].mask != AE_NONE) break;
        eventLoop->maxfd = j;
    }
}

extern "C" int aeGetFileEvents(aeEventLoop *eventLoop, int fd) {
    if (fd >= eventLoop->setsize) return 0;
    aeFileEvent *fe = &eventLoop->events[fd];

    return fe->mask;
}

extern "C" long long aeCreateTimeEvent(aeEventLoop *eventLoop, long long milliseconds,
        aeTimeProc *proc, void *clientData,
        aeEventFinalizerProc *finalizerProc)
{
    serverAssert(g_eventLoopThisThread == NULL || g_eventLoopThisThread == eventLoop);
    long long id = eventLoop->timeEventNextId++;
    aeTimeEvent *te;

    te = (aeTimeEvent*)zmalloc(sizeof(*te), MALLOC_LOCAL);
    if (te == NULL) return AE_ERR;
    te->id = id;
    te->when = getMonotonicUs() + milliseconds * 1000;
    te->timeProc = proc;
    te->finalizerProc = finalizerProc;
    te->clientData = clientData;
    te->prev = NULL;
    te->next = eventLoop->timeEventHead;
    te->refcount = 0;
    if (te->next)
        te->next->prev = te;
    eventLoop->timeEventHead = te;
    return id;
}

extern "C" int aeDeleteTimeEvent(aeEventLoop *eventLoop, long long id)
{
    serverAssert(g_eventLoopThisThread == NULL || g_eventLoopThisThread == eventLoop);
    aeTimeEvent *te = eventLoop->timeEventHead;
    while(te) {
        if (te->id == id) {
            te->id = AE_DELETED_EVENT_ID;
            return AE_OK;
        }
        te = te->next;
    }
    return AE_ERR; /* NO event with the specified ID found */
}

/* How many microseconds until the first timer should fire.
 * If there are no timers, -1 is returned.
 *
 * Note that's O(N) since time events are unsorted.
 * Possible optimizations (not needed by Redis so far, but...):
 * 1) Insert the event in order, so that the nearest is just the head.
 *    Much better but still insertion or deletion of timers is O(N).
 * 2) Use a skiplist to have this operation as O(1) and insertion as O(log(N)).
 */
static int64_t usUntilEarliestTimer(aeEventLoop *eventLoop) {
    aeTimeEvent *te = eventLoop->timeEventHead;
    if (te == NULL) return -1;

    aeTimeEvent *earliest = NULL;
    while (te) {
        if (!earliest || te->when < earliest->when)
            earliest = te;
        te = te->next;
    }

    monotime now = getMonotonicUs();
    return (now >= earliest->when) ? 0 : earliest->when - now;
}

/* Process time events */
static int processTimeEvents(aeEventLoop *eventLoop) {
    std::unique_lock<decltype(g_lock)> ulock(g_lock, std::defer_lock);
    int processed = 0;
    aeTimeEvent *te;
    long long maxId;

    te = eventLoop->timeEventHead;
    maxId = eventLoop->timeEventNextId-1;
    monotime now = getMonotonicUs();
    while(te) {
        long long id;

        /* Remove events scheduled for deletion. */
        if (te->id == AE_DELETED_EVENT_ID) {
            aeTimeEvent *next = te->next;
            /* If a reference exists for this timer event,
             * don't free it. This is currently incremented
             * for recursive timerProc calls */
            if (te->refcount) {
                te = next;
                continue;
            }
            if (te->prev)
                te->prev->next = te->next;
            else
                eventLoop->timeEventHead = te->next;
            if (te->next)
                te->next->prev = te->prev;
            if (te->finalizerProc) {
                if (!ulock.owns_lock()) ulock.lock();
                te->finalizerProc(eventLoop, te->clientData);
                now = getMonotonicUs();
            }
            zfree(te);
            te = next;
            continue;
        }

        /* Make sure we don't process time events created by time events in
         * this iteration. Note that this check is currently useless: we always
         * add new timers on the head, however if we change the implementation
         * detail, this check may be useful again: we keep it here for future
         * defense. */
        if (te->id > maxId) {
            te = te->next;
            continue;
        }

        if (te->when <= now) {
            if (!ulock.owns_lock()) ulock.lock();
            int retval;

            id = te->id;
            te->refcount++;
            retval = te->timeProc(eventLoop, id, te->clientData);
            te->refcount--;
            processed++;
            now = getMonotonicUs();
            if (retval != AE_NOMORE) {
                te->when = now + retval * 1000;
            } else {
                te->id = AE_DELETED_EVENT_ID;
            }
        }
        te = te->next;
    }
    return processed;
}

extern "C" void ProcessEventCore(aeEventLoop *eventLoop, aeFileEvent *fe, int mask, int fd)
{
#define LOCK_IF_NECESSARY(fe, tsmask) \
    std::unique_lock<decltype(g_lock)> ulock(g_lock, std::defer_lock); \
    if (!(fe->mask & tsmask)) \
        ulock.lock()

    int fired = 0; /* Number of events fired for current fd. */

    /* Normally we execute the readable event first, and the writable
    * event laster. This is useful as sometimes we may be able
    * to serve the reply of a query immediately after processing the
    * query.
    *
    * However if AE_BARRIER is set in the mask, our application is
    * asking us to do the reverse: never fire the writable event
    * after the readable. In such a case, we invert the calls.
    * This is useful when, for instance, we want to do things
    * in the beforeSleep() hook, like fsynching a file to disk,
    * before replying to a client. */
    int invert = fe->mask & AE_BARRIER;

    /* Note the "fe->mask & mask & ..." code: maybe an already
        * processed event removed an element that fired and we still
        * didn't processed, so we check if the event is still valid.
        *
        * Fire the readable event if the call sequence is not
        * inverted. */
    if (!invert && fe->mask & mask & AE_READABLE) {
        LOCK_IF_NECESSARY(fe, AE_READ_THREADSAFE);
        fe->rfileProc(eventLoop,fd,fe->clientData,mask | (fe->mask & AE_READ_THREADSAFE));
        fired++;
        fe = &eventLoop->events[fd]; /* Refresh in case of resize. */
    }

    /* Fire the writable event. */
    if (fe->mask & mask & AE_WRITABLE) {
        if (!fired || fe->wfileProc != fe->rfileProc) {
            LOCK_IF_NECESSARY(fe, AE_WRITE_THREADSAFE);
            fe->wfileProc(eventLoop,fd,fe->clientData,mask | (fe->mask & AE_WRITE_THREADSAFE));
            fired++;
        }
    }

    /* If we have to invert the call, fire the readable event now
        * after the writable one. */
    if (invert && fe->mask & mask & AE_READABLE) {
        if (!fired || fe->wfileProc != fe->rfileProc) {
            LOCK_IF_NECESSARY(fe, AE_READ_THREADSAFE);
            fe->rfileProc(eventLoop,fd,fe->clientData,mask | (fe->mask & AE_READ_THREADSAFE));
            fired++;
        }
    }

#undef LOCK_IF_NECESSARY
}

/* Process every pending time event, then every pending file event
 * (that may be registered by time event callbacks just processed).
 * Without special flags the function sleeps until some file event
 * fires, or when the next time event occurs (if any).
 *
 * If flags is 0, the function does nothing and returns.
 * if flags has AE_ALL_EVENTS set, all the kind of events are processed.
 * if flags has AE_FILE_EVENTS set, file events are processed.
 * if flags has AE_TIME_EVENTS set, time events are processed.
 * if flags has AE_DONT_WAIT set the function returns ASAP until all
 * the events that's possible to process without to wait are processed.
 * if flags has AE_CALL_AFTER_SLEEP set, the aftersleep callback is called.
 * if flags has AE_CALL_BEFORE_SLEEP set, the beforesleep callback is called.
 *
 * The function returns the number of events processed. */
int aeProcessEvents(aeEventLoop *eventLoop, int flags)
{
    serverAssert(g_eventLoopThisThread == NULL || g_eventLoopThisThread == eventLoop);
    int processed = 0, numevents;

    /* Nothing to do? return ASAP */
    if (!(flags & AE_TIME_EVENTS) && !(flags & AE_FILE_EVENTS)) return 0;

    /* Note that we want to call select() even if there are no
     * file events to process as long as we want to process time
     * events, in order to sleep until the next time event is ready
     * to fire. */
    if (eventLoop->maxfd != -1 ||
        ((flags & AE_TIME_EVENTS) && !(flags & AE_DONT_WAIT))) {
        int j;
        struct timeval tv, *tvp;
        int64_t usUntilTimer = -1;

        if (flags & AE_TIME_EVENTS && !(flags & AE_DONT_WAIT))
            usUntilTimer = usUntilEarliestTimer(eventLoop);

        if (usUntilTimer >= 0) {
            tv.tv_sec = usUntilTimer / 1000000;
            tv.tv_usec = usUntilTimer % 1000000;
            tvp = &tv;
        } else {
            /* If we have to check for events but need to return
             * ASAP because of AE_DONT_WAIT we need to set the timeout
             * to zero */
            if (flags & AE_DONT_WAIT) {
                tv.tv_sec = tv.tv_usec = 0;
                tvp = &tv;
            } else {
                /* Otherwise we can block */
                tvp = NULL; /* wait forever */
            }
        }

        if (eventLoop->flags & AE_DONT_WAIT) {
            tv.tv_sec = tv.tv_usec = 0;
            tvp = &tv;
        }

        if (eventLoop->beforesleep != NULL && flags & AE_CALL_BEFORE_SLEEP) {
            std::unique_lock<decltype(g_lock)> ulock(g_lock, std::defer_lock);
            if (!(eventLoop->beforesleepFlags & AE_SLEEP_THREADSAFE))
                ulock.lock();
            eventLoop->beforesleep(eventLoop);
        }

        /* Call the multiplexing API, will return only on timeout or when
         * some event fires. */
        numevents = aeApiPoll(eventLoop, tvp);

        /* After sleep callback. */
        if (eventLoop->aftersleep != NULL && flags & AE_CALL_AFTER_SLEEP) {
            std::unique_lock<decltype(g_lock)> ulock(g_lock, std::defer_lock);
            if (!(eventLoop->aftersleepFlags & AE_SLEEP_THREADSAFE))
                ulock.lock();
            eventLoop->aftersleep(eventLoop);
        }

        for (j = 0; j < numevents; j++) {
            aeFileEvent *fe = &eventLoop->events[eventLoop->fired[j].fd];
            int mask = eventLoop->fired[j].mask;
            int fd = eventLoop->fired[j].fd;

            ProcessEventCore(eventLoop, fe, mask, fd);

            processed++;
        }
    }
    /* Check time events */
    if (flags & AE_TIME_EVENTS)
        processed += processTimeEvents(eventLoop);

    eventLoop->cevents += processed;
    return processed; /* return the number of processed file/time events */
}

/* Wait for milliseconds until the given file descriptor becomes
 * writable/readable/exception */
int aeWait(int fd, int mask, long long milliseconds) {
    struct pollfd pfd;
    int retmask = 0, retval;

    memset(&pfd, 0, sizeof(pfd));
    pfd.fd = fd;
    if (mask & AE_READABLE) pfd.events |= POLLIN;
    if (mask & AE_WRITABLE) pfd.events |= POLLOUT;

    if ((retval = poll(&pfd, 1, milliseconds))== 1) {
        if (pfd.revents & POLLIN) retmask |= AE_READABLE;
        if (pfd.revents & POLLOUT) retmask |= AE_WRITABLE;
        if (pfd.revents & POLLERR) retmask |= AE_WRITABLE;
        if (pfd.revents & POLLHUP) retmask |= AE_WRITABLE;
        return retmask;
    } else {
        return retval;
    }
}

void aeMain(aeEventLoop *eventLoop) {
    eventLoop->stop = 0;
    g_eventLoopThisThread = eventLoop;
    while (!eventLoop->stop) {
        serverAssert(!aeThreadOwnsLock()); // we should have relinquished it after processing
        aeProcessEvents(eventLoop, AE_ALL_EVENTS|AE_CALL_BEFORE_SLEEP|AE_CALL_AFTER_SLEEP);
        serverAssert(!aeThreadOwnsLock()); // we should have relinquished it after processing
    }
}

const char *aeGetApiName(void) {
    return aeApiName();
}

void aeSetBeforeSleepProc(aeEventLoop *eventLoop, aeBeforeSleepProc *beforesleep, int flags) {
    eventLoop->beforesleep = beforesleep;
    eventLoop->beforesleepFlags = flags;
}

void aeSetAfterSleepProc(aeEventLoop *eventLoop, aeBeforeSleepProc *aftersleep, int flags) {
    eventLoop->aftersleep = aftersleep;
    eventLoop->aftersleepFlags = flags;
}

thread_local spin_worker tl_worker = nullptr;
void setAeLockSetThreadSpinWorker(spin_worker worker)
{
    tl_worker = worker;
}

void aeAcquireLock()
{
    g_lock.lock(tl_worker);
}

int aeTryAcquireLock(int fWeak)
{
    return g_lock.try_lock(!!fWeak);
}

void aeReleaseLock()
{
    g_lock.unlock();
}

int aeThreadOwnsLock()
{
    return g_lock.fOwnLock();
}

<<<<<<< HEAD
int aeLockContested(int threshold)
{
    ticket ticketT;
    __atomic_load(&g_lock.m_ticket.u, &ticketT.u, __ATOMIC_RELAXED);
    return ticketT.m_active < static_cast<uint16_t>(ticketT.m_avail - threshold);
}

int aeLockContention()
{
    ticket ticketT;
    __atomic_load(&g_lock.m_ticket.u, &ticketT.u, __ATOMIC_RELAXED);
    int32_t avail = ticketT.m_avail;
    int32_t active = ticketT.m_active;
    if (avail < active)
        avail += 0x10000;
    return avail - active;
=======
void aeClosePipesForForkChild(aeEventLoop *el)
{
    close(el->fdCmdRead);
    el->fdCmdRead = -1;
    close(el->fdCmdWrite);
    el->fdCmdWrite = -1;
>>>>>>> 54f921aa
}<|MERGE_RESOLUTION|>--- conflicted
+++ resolved
@@ -812,7 +812,6 @@
     return g_lock.fOwnLock();
 }
 
-<<<<<<< HEAD
 int aeLockContested(int threshold)
 {
     ticket ticketT;
@@ -829,12 +828,12 @@
     if (avail < active)
         avail += 0x10000;
     return avail - active;
-=======
+}
+
 void aeClosePipesForForkChild(aeEventLoop *el)
 {
     close(el->fdCmdRead);
     el->fdCmdRead = -1;
     close(el->fdCmdWrite);
     el->fdCmdWrite = -1;
->>>>>>> 54f921aa
 }