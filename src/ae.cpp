/* A simple event-driven programming library. Originally I wrote this code
 * for the Jim's event-loop (Jim is a Tcl interpreter) but later translated
 * it in form of a library for easy reuse.
 *
 * Copyright (c) 2006-2010, Salvatore Sanfilippo <antirez at gmail dot com>
 * All rights reserved.
 *
 * Redistribution and use in source and binary forms, with or without
 * modification, are permitted provided that the following conditions are met:
 *
 *   * Redistributions of source code must retain the above copyright notice,
 *     this list of conditions and the following disclaimer.
 *   * Redistributions in binary form must reproduce the above copyright
 *     notice, this list of conditions and the following disclaimer in the
 *     documentation and/or other materials provided with the distribution.
 *   * Neither the name of Redis nor the names of its contributors may be used
 *     to endorse or promote products derived from this software without
 *     specific prior written permission.
 *
 * THIS SOFTWARE IS PROVIDED BY THE COPYRIGHT HOLDERS AND CONTRIBUTORS "AS IS"
 * AND ANY EXPRESS OR IMPLIED WARRANTIES, INCLUDING, BUT NOT LIMITED TO, THE
 * IMPLIED WARRANTIES OF MERCHANTABILITY AND FITNESS FOR A PARTICULAR PURPOSE
 * ARE DISCLAIMED. IN NO EVENT SHALL THE COPYRIGHT OWNER OR CONTRIBUTORS BE
 * LIABLE FOR ANY DIRECT, INDIRECT, INCIDENTAL, SPECIAL, EXEMPLARY, OR
 * CONSEQUENTIAL DAMAGES (INCLUDING, BUT NOT LIMITED TO, PROCUREMENT OF
 * SUBSTITUTE GOODS OR SERVICES; LOSS OF USE, DATA, OR PROFITS; OR BUSINESS
 * INTERRUPTION) HOWEVER CAUSED AND ON ANY THEORY OF LIABILITY, WHETHER IN
 * CONTRACT, STRICT LIABILITY, OR TORT (INCLUDING NEGLIGENCE OR OTHERWISE)
 * ARISING IN ANY WAY OUT OF THE USE OF THIS SOFTWARE, EVEN IF ADVISED OF THE
 * POSSIBILITY OF SUCH DAMAGE.
 */

#include <condition_variable>
#include <atomic>
#include <mutex>
#include <stdio.h>
#include <fcntl.h>
#include <sys/time.h>
#include <sys/types.h>
#include <unistd.h>
#include <stdlib.h>
#include <poll.h>
#include <string.h>
#include <time.h>
#include <errno.h>

#include "ae.h"
#include "fastlock.h"
#include "zmalloc.h"
#include "config.h"

#ifdef USE_MUTEX
thread_local int cOwnLock = 0;
class mutex_wrapper
{
    std::recursive_mutex m_mutex;
public:
    void lock() {
        m_mutex.lock();
        cOwnLock++;
    }

    void unlock() {
        cOwnLock--;
        m_mutex.unlock();
    }

    bool try_lock() {
        if (m_mutex.try_lock()) {
            cOwnLock++;
            return true;
        }
        return false;
    }

    bool fOwnLock() {
        return cOwnLock > 0;
    }
};
mutex_wrapper g_lock;

#else
fastlock g_lock("AE (global)");
#endif
thread_local aeEventLoop *g_eventLoopThisThread = NULL;

#define AE_ASSERT(x) if (!(x)) do { fprintf(stderr, "AE_ASSERT FAILURE %s: %d\n", __FILE__, __LINE__); *((volatile int*)1) = 1; } while(0)

/* Include the best multiplexing layer supported by this system.
 * The following should be ordered by performances, descending. */
#ifdef HAVE_EVPORT
#include "ae_evport.c"
#else
    #ifdef HAVE_EPOLL
    #include "ae_epoll.cpp"
    #else
        #ifdef HAVE_KQUEUE
        #include "ae_kqueue.c"
        #else
        #include "ae_select.c"
        #endif
    #endif
#endif

enum class AE_ASYNC_OP
{
    PostFunction,
    PostCppFunction,
    DeleteFileEvent,
    CreateFileEvent,
};

struct aeCommandControl
{
    std::condition_variable cv;
    std::atomic<int> rval;
    std::mutex mutexcv;
};

struct aeCommand
{
    AE_ASYNC_OP op;
    int fd; 
    int mask;
    bool fLock = true;
    union {
        aePostFunctionProc *proc;
        aeFileProc *fproc;
        std::function<void()> *pfn;
    };
    void *clientData;
    aeCommandControl *pctl;
};
#ifdef PIPE_BUF
static_assert(sizeof(aeCommand) <= PIPE_BUF, "aeCommand must be small enough to send atomically through a pipe");
#endif

void aeProcessCmd(aeEventLoop *eventLoop, int fd, void *, int )
{
    aeCommand cmd;
    for (;;)
    {
        auto cb = read(fd, &cmd, sizeof(aeCommand));
        if (cb != sizeof(cmd))
        {
            AE_ASSERT(errno == EAGAIN);
            break;
        }
        switch (cmd.op)
        {
        case AE_ASYNC_OP::DeleteFileEvent:
            aeDeleteFileEvent(eventLoop, cmd.fd, cmd.mask);
            break;

        case AE_ASYNC_OP::CreateFileEvent:
        {
            if (cmd.pctl != nullptr)
            {
                cmd.pctl->mutexcv.lock();
                std::atomic_store(&cmd.pctl->rval, aeCreateFileEvent(eventLoop, cmd.fd, cmd.mask, cmd.fproc, cmd.clientData));
                cmd.pctl->cv.notify_all();
                cmd.pctl->mutexcv.unlock();
            }
            else
            {
                aeCreateFileEvent(eventLoop, cmd.fd, cmd.mask, cmd.fproc, cmd.clientData);
            }
        }
            break;

        case AE_ASYNC_OP::PostFunction:
            {
            std::unique_lock<decltype(g_lock)> ulock(g_lock, std::defer_lock);
            if (cmd.fLock)
                ulock.lock();
            ((aePostFunctionProc*)cmd.proc)(cmd.clientData);
            break;
            }

        case AE_ASYNC_OP::PostCppFunction:
        {
            if (cmd.pctl != nullptr)
                cmd.pctl->mutexcv.lock();
            
            std::unique_lock<decltype(g_lock)> ulock(g_lock, std::defer_lock);
            if (cmd.fLock)
                ulock.lock();
            (*cmd.pfn)();
            
            if (cmd.pctl != nullptr)
            {
                cmd.pctl->cv.notify_all();
                cmd.pctl->mutexcv.unlock();
            }
            delete cmd.pfn;
        }
            break;
        }
    }
}

// Unlike write() this is an all or nothing thing.  We will block if a partial write is hit
ssize_t safe_write(int fd, const void *pv, size_t cb)
{
    const char *pcb = (const char*)pv;
    ssize_t written = 0;
    do
    {
        ssize_t rval = write(fd, pcb, cb);
        if (rval > 0)
        {
            pcb += rval;
            cb -= rval;
            written += rval;
        }
        else if (errno == EAGAIN)
        {
            if (written == 0)
                break;
            // if we've already written something then we're committed so keep trying
        }
        else
        {
            if (rval == 0)
                return written;
            return rval;
        }
    } while (cb);
    return written;
}

int aeCreateRemoteFileEvent(aeEventLoop *eventLoop, int fd, int mask,
        aeFileProc *proc, void *clientData, int fSynchronous)
{
    if (eventLoop == g_eventLoopThisThread)
        return aeCreateFileEvent(eventLoop, fd, mask, proc, clientData);

    int ret = AE_OK;
    
    aeCommand cmd;
    cmd.op = AE_ASYNC_OP::CreateFileEvent;
    cmd.fd = fd;
    cmd.mask = mask;
    cmd.fproc = proc;
    cmd.clientData = clientData;
    cmd.pctl = nullptr;
    cmd.fLock = true;
    if (fSynchronous)
    {
        cmd.pctl = new aeCommandControl();
        cmd.pctl->mutexcv.lock();
    }

    auto size = safe_write(eventLoop->fdCmdWrite, &cmd, sizeof(cmd));
    if (size != sizeof(cmd))
    {
        AE_ASSERT(size == sizeof(cmd) || size <= 0);
        AE_ASSERT(errno == EAGAIN);
        ret = AE_ERR;
    }
    
    if (fSynchronous)
    {
        {
        std::unique_lock<std::mutex> ulock(cmd.pctl->mutexcv, std::adopt_lock);
        cmd.pctl->cv.wait(ulock);
        ret = cmd.pctl->rval;
        }
        delete cmd.pctl;
    }

    return ret;
}

int aePostFunction(aeEventLoop *eventLoop, aePostFunctionProc *proc, void *arg)
{
    if (eventLoop == g_eventLoopThisThread)
    {
        proc(arg);
        return AE_OK;
    }
    aeCommand cmd = {};
    cmd.op = AE_ASYNC_OP::PostFunction;
    cmd.proc = proc;
    cmd.clientData = arg;
    cmd.fLock = true;
    auto size = write(eventLoop->fdCmdWrite, &cmd, sizeof(cmd));
    if (size != sizeof(cmd))
        return AE_ERR;
    return AE_OK;
}

int aePostFunction(aeEventLoop *eventLoop, std::function<void()> fn, bool fSynchronous, bool fLock, bool fForceQueue)
{
    if (eventLoop == g_eventLoopThisThread && !fForceQueue)
    {
        fn();
        return AE_OK;
    }

    aeCommand cmd = {};
    cmd.op = AE_ASYNC_OP::PostCppFunction;
    cmd.pfn = new std::function<void()>(fn);
    cmd.pctl = nullptr;
    cmd.fLock = fLock;
    if (fSynchronous)
    {
<<<<<<< HEAD
        cmd.pctl = new aeCommandControl();
=======
        cmd.pctl = new (MALLOC_LOCAL) aeCommandControl;
>>>>>>> 00ed7731
        cmd.pctl->mutexcv.lock();
    }

    auto size = write(eventLoop->fdCmdWrite, &cmd, sizeof(cmd));
    AE_ASSERT(!size || size == sizeof(cmd));
    if (size == 0)
        return AE_ERR;
    
    int ret = AE_OK;
    if (fSynchronous)
    {
        {
        std::unique_lock<std::mutex> ulock(cmd.pctl->mutexcv, std::adopt_lock);
        cmd.pctl->cv.wait(ulock);
        ret = cmd.pctl->rval;
        }
        delete cmd.pctl;
    }
    return ret;
}

aeEventLoop *aeCreateEventLoop(int setsize) {
    aeEventLoop *eventLoop;
    int i;

    if ((eventLoop = (aeEventLoop*)zmalloc(sizeof(*eventLoop), MALLOC_LOCAL)) == NULL) goto err;
    eventLoop->events = (aeFileEvent*)zmalloc(sizeof(aeFileEvent)*setsize, MALLOC_LOCAL);
    eventLoop->fired = (aeFiredEvent*)zmalloc(sizeof(aeFiredEvent)*setsize, MALLOC_LOCAL);
    if (eventLoop->events == NULL || eventLoop->fired == NULL) goto err;
    eventLoop->setsize = setsize;
    eventLoop->lastTime = time(NULL);
    eventLoop->timeEventHead = NULL;
    eventLoop->timeEventNextId = 0;
    eventLoop->stop = 0;
    eventLoop->maxfd = -1;
    eventLoop->beforesleep = NULL;
    eventLoop->aftersleep = NULL;
    eventLoop->flags = 0;
    if (aeApiCreate(eventLoop) == -1) goto err;
    /* Events with mask == AE_NONE are not set. So let's initialize the
     * vector with it. */
    for (i = 0; i < setsize; i++)
        eventLoop->events[i].mask = AE_NONE;

    fastlock_init(&eventLoop->flock, "event loop");
    int rgfd[2];
    if (pipe(rgfd) < 0)
        goto err;
    eventLoop->fdCmdRead = rgfd[0];
    eventLoop->fdCmdWrite = rgfd[1];
    fcntl(eventLoop->fdCmdWrite, F_SETFL, O_NONBLOCK);
    fcntl(eventLoop->fdCmdRead, F_SETFL, O_NONBLOCK);
    eventLoop->cevents = 0;
    aeCreateFileEvent(eventLoop, eventLoop->fdCmdRead, AE_READABLE|AE_READ_THREADSAFE, aeProcessCmd, NULL);

    return eventLoop;

err:
    if (eventLoop) {
        zfree(eventLoop->events);
        zfree(eventLoop->fired);
        zfree(eventLoop);
    }
    return NULL;
}

/* Return the current set size. */
int aeGetSetSize(aeEventLoop *eventLoop) {
    return eventLoop->setsize;
}

/* Tells the next iteration/s of the event processing to set timeout of 0. */
void aeSetDontWait(aeEventLoop *eventLoop, int noWait) {
    if (noWait)
        eventLoop->flags |= AE_DONT_WAIT;
    else
        eventLoop->flags &= ~AE_DONT_WAIT;
}

/* Resize the maximum set size of the event loop.
 * If the requested set size is smaller than the current set size, but
 * there is already a file descriptor in use that is >= the requested
 * set size minus one, AE_ERR is returned and the operation is not
 * performed at all.
 *
 * Otherwise AE_OK is returned and the operation is successful. */
int aeResizeSetSize(aeEventLoop *eventLoop, int setsize) {
    AE_ASSERT(g_eventLoopThisThread == NULL || g_eventLoopThisThread == eventLoop);
    int i;

    if (setsize == eventLoop->setsize) return AE_OK;
    if (eventLoop->maxfd >= setsize) return AE_ERR;
    if (aeApiResize(eventLoop,setsize) == -1) return AE_ERR;

    eventLoop->events = (aeFileEvent*)zrealloc(eventLoop->events,sizeof(aeFileEvent)*setsize, MALLOC_LOCAL);
    eventLoop->fired = (aeFiredEvent*)zrealloc(eventLoop->fired,sizeof(aeFiredEvent)*setsize, MALLOC_LOCAL);
    eventLoop->setsize = setsize;

    /* Make sure that if we created new slots, they are initialized with
     * an AE_NONE mask. */
    for (i = eventLoop->maxfd+1; i < setsize; i++)
        eventLoop->events[i].mask = AE_NONE;
    return AE_OK;
}

extern "C" void aeDeleteEventLoop(aeEventLoop *eventLoop) {
    aeApiFree(eventLoop);
    zfree(eventLoop->events);
    zfree(eventLoop->fired);
    fastlock_free(&eventLoop->flock);
    close(eventLoop->fdCmdRead);
    close(eventLoop->fdCmdWrite);

    /* Free the time events list. */
    auto *te = eventLoop->timeEventHead;
    while (te)
    {
        auto *teNext = te->next;
        zfree(te);
        te = teNext;
    }
    zfree(eventLoop);
}

extern "C" void aeStop(aeEventLoop *eventLoop) {
    AE_ASSERT(g_eventLoopThisThread == NULL || g_eventLoopThisThread == eventLoop);
    eventLoop->stop = 1;
}

extern "C" int aeCreateFileEvent(aeEventLoop *eventLoop, int fd, int mask,
        aeFileProc *proc, void *clientData)
{
    AE_ASSERT(g_eventLoopThisThread == NULL || g_eventLoopThisThread == eventLoop);
    if (fd >= eventLoop->setsize) {
        errno = ERANGE;
        return AE_ERR;
    }

    aeFileEvent *fe = &eventLoop->events[fd];

    if (aeApiAddEvent(eventLoop, fd, mask) == -1)
        return AE_ERR;
    fe->mask |= mask;
    if (mask & AE_READABLE) fe->rfileProc = proc;
    if (mask & AE_WRITABLE) fe->wfileProc = proc;
    fe->clientData = clientData;
    if (fd > eventLoop->maxfd)
        eventLoop->maxfd = fd;
    return AE_OK;
}

void aeDeleteFileEventAsync(aeEventLoop *eventLoop, int fd, int mask)
{
    if (eventLoop == g_eventLoopThisThread)
        return aeDeleteFileEvent(eventLoop, fd, mask);
    aeCommand cmd = {};
    cmd.op = AE_ASYNC_OP::DeleteFileEvent;
    cmd.fd = fd;
    cmd.mask = mask;
    cmd.fLock = true;
    auto cb = write(eventLoop->fdCmdWrite, &cmd, sizeof(cmd));
    AE_ASSERT(cb == sizeof(cmd));
}

extern "C" void aeDeleteFileEvent(aeEventLoop *eventLoop, int fd, int mask)
{
    AE_ASSERT(g_eventLoopThisThread == NULL || g_eventLoopThisThread == eventLoop);
    if (fd >= eventLoop->setsize) return;
    aeFileEvent *fe = &eventLoop->events[fd];
    if (fe->mask == AE_NONE) return;

    /* We want to always remove AE_BARRIER if set when AE_WRITABLE
     * is removed. */
    if (mask & AE_WRITABLE) mask |= AE_BARRIER;

    if (mask & AE_WRITABLE) mask |= AE_WRITE_THREADSAFE;
    if (mask & AE_READABLE) mask |= AE_READ_THREADSAFE;

    aeApiDelEvent(eventLoop, fd, mask);
    fe->mask = fe->mask & (~mask);
    if (fd == eventLoop->maxfd && fe->mask == AE_NONE) {
        /* Update the max fd */
        int j;

        for (j = eventLoop->maxfd-1; j >= 0; j--)
            if (eventLoop->events[j].mask != AE_NONE) break;
        eventLoop->maxfd = j;
    }
}

extern "C" int aeGetFileEvents(aeEventLoop *eventLoop, int fd) {
    if (fd >= eventLoop->setsize) return 0;
    aeFileEvent *fe = &eventLoop->events[fd];

    return fe->mask;
}

static void aeGetTime(long *seconds, long *milliseconds)
{
    struct timeval tv;

    gettimeofday(&tv, NULL);
    *seconds = tv.tv_sec;
    *milliseconds = tv.tv_usec/1000;
}

static void aeAddMillisecondsToNow(long long milliseconds, long *sec, long *ms) {
    long cur_sec, cur_ms, when_sec, when_ms;

    aeGetTime(&cur_sec, &cur_ms);
    when_sec = cur_sec + milliseconds/1000;
    when_ms = cur_ms + milliseconds%1000;
    if (when_ms >= 1000) {
        when_sec ++;
        when_ms -= 1000;
    }
    *sec = when_sec;
    *ms = when_ms;
}

extern "C" long long aeCreateTimeEvent(aeEventLoop *eventLoop, long long milliseconds,
        aeTimeProc *proc, void *clientData,
        aeEventFinalizerProc *finalizerProc)
{
    AE_ASSERT(g_eventLoopThisThread == NULL || g_eventLoopThisThread == eventLoop);
    long long id = eventLoop->timeEventNextId++;
    aeTimeEvent *te;

    te = (aeTimeEvent*)zmalloc(sizeof(*te), MALLOC_LOCAL);
    if (te == NULL) return AE_ERR;
    te->id = id;
    aeAddMillisecondsToNow(milliseconds,&te->when_sec,&te->when_ms);
    te->timeProc = proc;
    te->finalizerProc = finalizerProc;
    te->clientData = clientData;
    te->prev = NULL;
    te->next = eventLoop->timeEventHead;
    te->refcount = 0;
    if (te->next)
        te->next->prev = te;
    eventLoop->timeEventHead = te;
    return id;
}

extern "C" int aeDeleteTimeEvent(aeEventLoop *eventLoop, long long id)
{
    AE_ASSERT(g_eventLoopThisThread == NULL || g_eventLoopThisThread == eventLoop);
    aeTimeEvent *te = eventLoop->timeEventHead;
    while(te) {
        if (te->id == id) {
            te->id = AE_DELETED_EVENT_ID;
            return AE_OK;
        }
        te = te->next;
    }
    return AE_ERR; /* NO event with the specified ID found */
}

/* Search the first timer to fire.
 * This operation is useful to know how many time the select can be
 * put in sleep without to delay any event.
 * If there are no timers NULL is returned.
 *
 * Note that's O(N) since time events are unsorted.
 * Possible optimizations (not needed by Redis so far, but...):
 * 1) Insert the event in order, so that the nearest is just the head.
 *    Much better but still insertion or deletion of timers is O(N).
 * 2) Use a skiplist to have this operation as O(1) and insertion as O(log(N)).
 */
static aeTimeEvent *aeSearchNearestTimer(aeEventLoop *eventLoop)
{
    AE_ASSERT(g_eventLoopThisThread == NULL || g_eventLoopThisThread == eventLoop);
    aeTimeEvent *te = eventLoop->timeEventHead;
    aeTimeEvent *nearest = NULL;

    while(te) {
        if (!nearest || te->when_sec < nearest->when_sec ||
                (te->when_sec == nearest->when_sec &&
                 te->when_ms < nearest->when_ms))
            nearest = te;
        te = te->next;
    }
    return nearest;
}

/* Process time events */
static int processTimeEvents(aeEventLoop *eventLoop) {
    std::unique_lock<decltype(g_lock)> ulock(g_lock);
    int processed = 0;
    aeTimeEvent *te;
    long long maxId;
    time_t now = time(NULL);

    /* If the system clock is moved to the future, and then set back to the
     * right value, time events may be delayed in a random way. Often this
     * means that scheduled operations will not be performed soon enough.
     *
     * Here we try to detect system clock skews, and force all the time
     * events to be processed ASAP when this happens: the idea is that
     * processing events earlier is less dangerous than delaying them
     * indefinitely, and practice suggests it is. */
    if (now < eventLoop->lastTime) {
        te = eventLoop->timeEventHead;
        while(te) {
            te->when_sec = 0;
            te = te->next;
        }
    }
    eventLoop->lastTime = now;

    te = eventLoop->timeEventHead;
    maxId = eventLoop->timeEventNextId-1;
    while(te) {
        long now_sec, now_ms;
        long long id;

        /* Remove events scheduled for deletion. */
        if (te->id == AE_DELETED_EVENT_ID) {
            aeTimeEvent *next = te->next;
            /* If a reference exists for this timer event,
             * don't free it. This is currently incremented
             * for recursive timerProc calls */
            if (te->refcount) {
                te = next;
                continue;
            }
            if (te->prev)
                te->prev->next = te->next;
            else
                eventLoop->timeEventHead = te->next;
            if (te->next)
                te->next->prev = te->prev;
            if (te->finalizerProc)
                te->finalizerProc(eventLoop, te->clientData);
            zfree(te);
            te = next;
            continue;
        }

        /* Make sure we don't process time events created by time events in
         * this iteration. Note that this check is currently useless: we always
         * add new timers on the head, however if we change the implementation
         * detail, this check may be useful again: we keep it here for future
         * defense. */
        if (te->id > maxId) {
            te = te->next;
            continue;
        }
        aeGetTime(&now_sec, &now_ms);
        if (now_sec > te->when_sec ||
            (now_sec == te->when_sec && now_ms >= te->when_ms))
        {
            int retval;

            id = te->id;
            te->refcount++;
            retval = te->timeProc(eventLoop, id, te->clientData);
            te->refcount--;
            processed++;
            if (retval != AE_NOMORE) {
                aeAddMillisecondsToNow(retval,&te->when_sec,&te->when_ms);
            } else {
                te->id = AE_DELETED_EVENT_ID;
            }
        }
        te = te->next;
    }
    return processed;
}

extern "C" void ProcessEventCore(aeEventLoop *eventLoop, aeFileEvent *fe, int mask, int fd)
{
#define LOCK_IF_NECESSARY(fe, tsmask) \
    std::unique_lock<decltype(g_lock)> ulock(g_lock, std::defer_lock); \
    if (!(fe->mask & tsmask)) \
        ulock.lock()

    int fired = 0; /* Number of events fired for current fd. */

    /* Normally we execute the readable event first, and the writable
    * event laster. This is useful as sometimes we may be able
    * to serve the reply of a query immediately after processing the
    * query.
    *
    * However if AE_BARRIER is set in the mask, our application is
    * asking us to do the reverse: never fire the writable event
    * after the readable. In such a case, we invert the calls.
    * This is useful when, for instance, we want to do things
    * in the beforeSleep() hook, like fsynching a file to disk,
    * before replying to a client. */
    int invert = fe->mask & AE_BARRIER;

    /* Note the "fe->mask & mask & ..." code: maybe an already
        * processed event removed an element that fired and we still
        * didn't processed, so we check if the event is still valid.
        *
        * Fire the readable event if the call sequence is not
        * inverted. */
    if (!invert && fe->mask & mask & AE_READABLE) {
        LOCK_IF_NECESSARY(fe, AE_READ_THREADSAFE);
        fe->rfileProc(eventLoop,fd,fe->clientData,mask | (fe->mask & AE_READ_THREADSAFE));
        fired++;
        fe = &eventLoop->events[fd]; /* Refresh in case of resize. */
    }

    /* Fire the writable event. */
    if (fe->mask & mask & AE_WRITABLE) {
        if (!fired || fe->wfileProc != fe->rfileProc) {
            LOCK_IF_NECESSARY(fe, AE_WRITE_THREADSAFE);
            fe->wfileProc(eventLoop,fd,fe->clientData,mask | (fe->mask & AE_WRITE_THREADSAFE));
            fired++;
        }
    }

    /* If we have to invert the call, fire the readable event now
        * after the writable one. */
    if (invert && fe->mask & mask & AE_READABLE) {
        if (!fired || fe->wfileProc != fe->rfileProc) {
            LOCK_IF_NECESSARY(fe, AE_READ_THREADSAFE);
            fe->rfileProc(eventLoop,fd,fe->clientData,mask | (fe->mask & AE_READ_THREADSAFE));
            fired++;
        }
    }

#undef LOCK_IF_NECESSARY
}

/* Process every pending time event, then every pending file event
 * (that may be registered by time event callbacks just processed).
 * Without special flags the function sleeps until some file event
 * fires, or when the next time event occurs (if any).
 *
 * If flags is 0, the function does nothing and returns.
 * if flags has AE_ALL_EVENTS set, all the kind of events are processed.
 * if flags has AE_FILE_EVENTS set, file events are processed.
 * if flags has AE_TIME_EVENTS set, time events are processed.
 * if flags has AE_DONT_WAIT set the function returns ASAP until all
 * the events that's possible to process without to wait are processed.
 * if flags has AE_CALL_AFTER_SLEEP set, the aftersleep callback is called.
 * if flags has AE_CALL_BEFORE_SLEEP set, the beforesleep callback is called.
 *
 * The function returns the number of events processed. */
int aeProcessEvents(aeEventLoop *eventLoop, int flags)
{
    AE_ASSERT(g_eventLoopThisThread == NULL || g_eventLoopThisThread == eventLoop);
    int processed = 0, numevents;

    /* Nothing to do? return ASAP */
    if (!(flags & AE_TIME_EVENTS) && !(flags & AE_FILE_EVENTS)) return 0;

    /* Note that we want call select() even if there are no
     * file events to process as long as we want to process time
     * events, in order to sleep until the next time event is ready
     * to fire. */
    if (eventLoop->maxfd != -1 ||
        ((flags & AE_TIME_EVENTS) && !(flags & AE_DONT_WAIT))) {
        int j;
        aeTimeEvent *shortest = NULL;
        struct timeval tv, *tvp;

        if (flags & AE_TIME_EVENTS && !(flags & AE_DONT_WAIT))
            shortest = aeSearchNearestTimer(eventLoop);
        if (shortest) {
            long now_sec, now_ms;

            aeGetTime(&now_sec, &now_ms);
            tvp = &tv;

            /* How many milliseconds we need to wait for the next
             * time event to fire? */
            long long ms =
                (shortest->when_sec - now_sec)*1000 +
                shortest->when_ms - now_ms;

            if (ms > 0) {
                tvp->tv_sec = ms/1000;
                tvp->tv_usec = (ms % 1000)*1000;
            } else {
                tvp->tv_sec = 0;
                tvp->tv_usec = 0;
            }
        } else {
            /* If we have to check for events but need to return
             * ASAP because of AE_DONT_WAIT we need to set the timeout
             * to zero */
            if (flags & AE_DONT_WAIT) {
                tv.tv_sec = tv.tv_usec = 0;
                tvp = &tv;
            } else {
                /* Otherwise we can block */
                tvp = NULL; /* wait forever */
            }
        }

        if (eventLoop->flags & AE_DONT_WAIT) {
            tv.tv_sec = tv.tv_usec = 0;
            tvp = &tv;
        }

        if (eventLoop->beforesleep != NULL && flags & AE_CALL_BEFORE_SLEEP) {
            std::unique_lock<decltype(g_lock)> ulock(g_lock, std::defer_lock);
            if (!(eventLoop->beforesleepFlags & AE_SLEEP_THREADSAFE))
                ulock.lock();
            eventLoop->beforesleep(eventLoop);
        }

        /* Call the multiplexing API, will return only on timeout or when
         * some event fires. */
        numevents = aeApiPoll(eventLoop, tvp);

        /* After sleep callback. */
        if (eventLoop->aftersleep != NULL && flags & AE_CALL_AFTER_SLEEP) {
            std::unique_lock<decltype(g_lock)> ulock(g_lock, std::defer_lock);
            if (!(eventLoop->aftersleepFlags & AE_SLEEP_THREADSAFE))
                ulock.lock();
            eventLoop->aftersleep(eventLoop);
        }

        for (j = 0; j < numevents; j++) {
            aeFileEvent *fe = &eventLoop->events[eventLoop->fired[j].fd];
            int mask = eventLoop->fired[j].mask;
            int fd = eventLoop->fired[j].fd;

            ProcessEventCore(eventLoop, fe, mask, fd);

            processed++;
        }
    }
    /* Check time events */
    if (flags & AE_TIME_EVENTS)
        processed += processTimeEvents(eventLoop);

    eventLoop->cevents += processed;
    return processed; /* return the number of processed file/time events */
}

/* Wait for milliseconds until the given file descriptor becomes
 * writable/readable/exception */
int aeWait(int fd, int mask, long long milliseconds) {
    struct pollfd pfd;
    int retmask = 0, retval;

    memset(&pfd, 0, sizeof(pfd));
    pfd.fd = fd;
    if (mask & AE_READABLE) pfd.events |= POLLIN;
    if (mask & AE_WRITABLE) pfd.events |= POLLOUT;

    if ((retval = poll(&pfd, 1, milliseconds))== 1) {
        if (pfd.revents & POLLIN) retmask |= AE_READABLE;
        if (pfd.revents & POLLOUT) retmask |= AE_WRITABLE;
        if (pfd.revents & POLLERR) retmask |= AE_WRITABLE;
        if (pfd.revents & POLLHUP) retmask |= AE_WRITABLE;
        return retmask;
    } else {
        return retval;
    }
}

void aeMain(aeEventLoop *eventLoop) {
    eventLoop->stop = 0;
    g_eventLoopThisThread = eventLoop;
    while (!eventLoop->stop) {
        if (eventLoop->beforesleep != NULL) {
            std::unique_lock<decltype(g_lock)> ulock(g_lock, std::defer_lock);
            if (!(eventLoop->beforesleepFlags & AE_SLEEP_THREADSAFE))
                ulock.lock();
            eventLoop->beforesleep(eventLoop);
        }
        AE_ASSERT(!aeThreadOwnsLock()); // we should have relinquished it after processing
        aeProcessEvents(eventLoop, AE_ALL_EVENTS|AE_CALL_AFTER_SLEEP);
        AE_ASSERT(!aeThreadOwnsLock()); // we should have relinquished it after processing
    }
}

const char *aeGetApiName(void) {
    return aeApiName();
}

void aeSetBeforeSleepProc(aeEventLoop *eventLoop, aeBeforeSleepProc *beforesleep, int flags) {
    eventLoop->beforesleep = beforesleep;
    eventLoop->beforesleepFlags = flags;
}

void aeSetAfterSleepProc(aeEventLoop *eventLoop, aeBeforeSleepProc *aftersleep, int flags) {
    eventLoop->aftersleep = aftersleep;
    eventLoop->aftersleepFlags = flags;
}

void aeAcquireLock()
{
    g_lock.lock();
}

int aeTryAcquireLock(int fWeak)
{
    return g_lock.try_lock(!!fWeak);
}

void aeReleaseLock()
{
    g_lock.unlock();
}

int aeThreadOwnsLock()
{
    return g_lock.fOwnLock();
}<|MERGE_RESOLUTION|>--- conflicted
+++ resolved
@@ -305,11 +305,7 @@
     cmd.fLock = fLock;
     if (fSynchronous)
     {
-<<<<<<< HEAD
         cmd.pctl = new aeCommandControl();
-=======
-        cmd.pctl = new (MALLOC_LOCAL) aeCommandControl;
->>>>>>> 00ed7731
         cmd.pctl->mutexcv.lock();
     }
 
