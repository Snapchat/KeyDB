--- conflicted
+++ resolved
@@ -215,14 +215,6 @@
     cmd.fproc = proc;
     cmd.clientData = clientData;
     cmd.fLock = true;
-<<<<<<< HEAD
-    if (fSynchronous)
-    {
-        cmd.pctl = new aeCommandControl();
-        cmd.pctl->mutexcv.lock();
-    }
-=======
->>>>>>> bb733b0a
 
     auto size = safe_write(eventLoop->fdCmdWrite, &cmd, sizeof(cmd));
     if (size != sizeof(cmd))
@@ -263,19 +255,8 @@
 
     aeCommand cmd = {};
     cmd.op = AE_ASYNC_OP::PostCppFunction;
-<<<<<<< HEAD
     cmd.pfn = new std::function<void()>(fn);
-    cmd.pctl = nullptr;
     cmd.fLock = fLock;
-    if (fSynchronous)
-    {
-        cmd.pctl = new aeCommandControl();
-        cmd.pctl->mutexcv.lock();
-    }
-=======
-    cmd.pfn = new (MALLOC_LOCAL) std::function<void()>(fn);
-    cmd.fLock = fLock;
->>>>>>> bb733b0a
 
     auto size = write(eventLoop->fdCmdWrite, &cmd, sizeof(cmd));
     if (!(!size || size == sizeof(cmd))) {
@@ -285,22 +266,8 @@
 
     if (size == 0)
         return AE_ERR;
-<<<<<<< HEAD
-    int ret = AE_OK;
-    if (fSynchronous)
-    {
-        {
-        std::unique_lock<std::mutex> ulock(cmd.pctl->mutexcv, std::adopt_lock);
-        cmd.pctl->cv.wait(ulock);
-        ret = cmd.pctl->rval;
-        }
-        delete cmd.pctl;
-    }
-    return ret;
-=======
 
     return AE_OK;
->>>>>>> bb733b0a
 }
 
 aeEventLoop *aeCreateEventLoop(int setsize) {
