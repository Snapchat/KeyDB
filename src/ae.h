/* A simple event-driven programming library. Originally I wrote this code
 * for the Jim's event-loop (Jim is a Tcl interpreter) but later translated
 * it in form of a library for easy reuse.
 *
 * Copyright (c) 2006-2012, Salvatore Sanfilippo <antirez at gmail dot com>
 * All rights reserved.
 *
 * Redistribution and use in source and binary forms, with or without
 * modification, are permitted provided that the following conditions are met:
 *
 *   * Redistributions of source code must retain the above copyright notice,
 *     this list of conditions and the following disclaimer.
 *   * Redistributions in binary form must reproduce the above copyright
 *     notice, this list of conditions and the following disclaimer in the
 *     documentation and/or other materials provided with the distribution.
 *   * Neither the name of Redis nor the names of its contributors may be used
 *     to endorse or promote products derived from this software without
 *     specific prior written permission.
 *
 * THIS SOFTWARE IS PROVIDED BY THE COPYRIGHT HOLDERS AND CONTRIBUTORS "AS IS"
 * AND ANY EXPRESS OR IMPLIED WARRANTIES, INCLUDING, BUT NOT LIMITED TO, THE
 * IMPLIED WARRANTIES OF MERCHANTABILITY AND FITNESS FOR A PARTICULAR PURPOSE
 * ARE DISCLAIMED. IN NO EVENT SHALL THE COPYRIGHT OWNER OR CONTRIBUTORS BE
 * LIABLE FOR ANY DIRECT, INDIRECT, INCIDENTAL, SPECIAL, EXEMPLARY, OR
 * CONSEQUENTIAL DAMAGES (INCLUDING, BUT NOT LIMITED TO, PROCUREMENT OF
 * SUBSTITUTE GOODS OR SERVICES; LOSS OF USE, DATA, OR PROFITS; OR BUSINESS
 * INTERRUPTION) HOWEVER CAUSED AND ON ANY THEORY OF LIABILITY, WHETHER IN
 * CONTRACT, STRICT LIABILITY, OR TORT (INCLUDING NEGLIGENCE OR OTHERWISE)
 * ARISING IN ANY WAY OUT OF THE USE OF THIS SOFTWARE, EVEN IF ADVISED OF THE
 * POSSIBILITY OF SUCH DAMAGE.
 */

#ifndef __AE_H__
#define __AE_H__

#ifdef __cplusplus
#include <functional>
#endif
#include <time.h>
#include "fastlock.h"

#ifdef __cplusplus
extern "C" {
#endif

#define AE_OK 0
#define AE_ERR -1

#define AE_NONE 0       /* No events registered. */
#define AE_READABLE 1   /* Fire when descriptor is readable. */
#define AE_WRITABLE 2   /* Fire when descriptor is writable. */
#define AE_BARRIER 4    /* With WRITABLE, never fire the event if the
                           READABLE event already fired in the same event
                           loop iteration. Useful when you want to persist
                           things to disk before sending replies, and want
                           to do that in a group fashion. */
#define AE_READ_THREADSAFE 8
#define AE_WRITE_THREADSAFE 16
#define AE_SLEEP_THREADSAFE 32

#define AE_FILE_EVENTS 1
#define AE_TIME_EVENTS 2
#define AE_ALL_EVENTS (AE_FILE_EVENTS|AE_TIME_EVENTS)
#define AE_DONT_WAIT 4
#define AE_CALL_AFTER_SLEEP 8

#define AE_NOMORE -1
#define AE_DELETED_EVENT_ID -1

/* Macros */
#define AE_NOTUSED(V) ((void) V)

struct aeEventLoop;

/* Types and data structures */
typedef void aeFileProc(struct aeEventLoop *eventLoop, int fd, void *clientData, int mask);
typedef int aeTimeProc(struct aeEventLoop *eventLoop, long long id, void *clientData);
typedef void aeEventFinalizerProc(struct aeEventLoop *eventLoop, void *clientData);
typedef void aeBeforeSleepProc(struct aeEventLoop *eventLoop);
typedef void aePostFunctionProc(void *pvArgs);

/* File event structure */
typedef struct aeFileEvent {
    int mask; /* one of AE_(READABLE|WRITABLE|BARRIER) */
    aeFileProc *rfileProc;
    aeFileProc *wfileProc;
    void *clientData;
} aeFileEvent;

/* Time event structure */
typedef struct aeTimeEvent {
    long long id; /* time event identifier. */
    long when_sec; /* seconds */
    long when_ms; /* milliseconds */
    aeTimeProc *timeProc;
    aeEventFinalizerProc *finalizerProc;
    void *clientData;
    struct aeTimeEvent *prev;
    struct aeTimeEvent *next;
} aeTimeEvent;

/* A fired event */
typedef struct aeFiredEvent {
    int fd;
    int mask;
} aeFiredEvent;

/* State of an event based program */
typedef struct aeEventLoop {
    int maxfd;   /* highest file descriptor currently registered */
    int setsize; /* max number of file descriptors tracked */
    long long timeEventNextId;
    time_t lastTime;     /* Used to detect system clock skew */
    aeFileEvent *events; /* Registered events */
    aeFiredEvent *fired; /* Fired events */
    aeTimeEvent *timeEventHead;
    int stop;
    void *apidata; /* This is used for polling API specific data */
    aeBeforeSleepProc *beforesleep;
    int beforesleepFlags;
    aeBeforeSleepProc *aftersleep;
<<<<<<< HEAD
    int aftersleepFlags;
    struct fastlock flock;
    int fdCmdWrite;
    int fdCmdRead;
    int cevents;
=======
    int flags;
>>>>>>> 7bbafc56
} aeEventLoop;

/* Prototypes */
aeEventLoop *aeCreateEventLoop(int setsize);
int aePostFunction(aeEventLoop *eventLoop, aePostFunctionProc *proc, void *arg);
#ifdef __cplusplus
}   // EXTERN C
int aePostFunction(aeEventLoop *eventLoop, std::function<void()> fn, bool fSynchronous = false);
extern "C" {
#endif
void aeDeleteEventLoop(aeEventLoop *eventLoop);
void aeStop(aeEventLoop *eventLoop);
int aeCreateFileEvent(aeEventLoop *eventLoop, int fd, int mask,
        aeFileProc *proc, void *clientData);

int aeCreateRemoteFileEvent(aeEventLoop *eventLoop, int fd, int mask,
        aeFileProc *proc, void *clientData, int fSynchronous);

void aeDeleteFileEvent(aeEventLoop *eventLoop, int fd, int mask);
void aeDeleteFileEventAsync(aeEventLoop *eventLoop, int fd, int mask);
int aeGetFileEvents(aeEventLoop *eventLoop, int fd);
long long aeCreateTimeEvent(aeEventLoop *eventLoop, long long milliseconds,
        aeTimeProc *proc, void *clientData,
        aeEventFinalizerProc *finalizerProc);
int aeDeleteTimeEvent(aeEventLoop *eventLoop, long long id);
int aeProcessEvents(aeEventLoop *eventLoop, int flags);
int aeWait(int fd, int mask, long long milliseconds);
void aeMain(aeEventLoop *eventLoop);
const char *aeGetApiName(void);
void aeSetBeforeSleepProc(aeEventLoop *eventLoop, aeBeforeSleepProc *beforesleep, int flags);
void aeSetAfterSleepProc(aeEventLoop *eventLoop, aeBeforeSleepProc *aftersleep, int flags);
int aeGetSetSize(aeEventLoop *eventLoop);
int aeResizeSetSize(aeEventLoop *eventLoop, int setsize);
void aeSetDontWait(aeEventLoop *eventLoop, int noWait);

void aeAcquireLock();
int aeTryAcquireLock(int fWeak);
void aeReleaseLock();
int aeThreadOwnsLock();

#ifdef __cplusplus
}
#endif

#endif<|MERGE_RESOLUTION|>--- conflicted
+++ resolved
@@ -119,15 +119,12 @@
     aeBeforeSleepProc *beforesleep;
     int beforesleepFlags;
     aeBeforeSleepProc *aftersleep;
-<<<<<<< HEAD
     int aftersleepFlags;
     struct fastlock flock;
     int fdCmdWrite;
     int fdCmdRead;
     int cevents;
-=======
     int flags;
->>>>>>> 7bbafc56
 } aeEventLoop;
 
 /* Prototypes */
