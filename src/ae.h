/* A simple event-driven programming library. Originally I wrote this code
 * for the Jim's event-loop (Jim is a Tcl interpreter) but later translated
 * it in form of a library for easy reuse.
 *
 * Copyright (c) 2006-2012, Salvatore Sanfilippo <antirez at gmail dot com>
 * All rights reserved.
 *
 * Redistribution and use in source and binary forms, with or without
 * modification, are permitted provided that the following conditions are met:
 *
 *   * Redistributions of source code must retain the above copyright notice,
 *     this list of conditions and the following disclaimer.
 *   * Redistributions in binary form must reproduce the above copyright
 *     notice, this list of conditions and the following disclaimer in the
 *     documentation and/or other materials provided with the distribution.
 *   * Neither the name of Redis nor the names of its contributors may be used
 *     to endorse or promote products derived from this software without
 *     specific prior written permission.
 *
 * THIS SOFTWARE IS PROVIDED BY THE COPYRIGHT HOLDERS AND CONTRIBUTORS "AS IS"
 * AND ANY EXPRESS OR IMPLIED WARRANTIES, INCLUDING, BUT NOT LIMITED TO, THE
 * IMPLIED WARRANTIES OF MERCHANTABILITY AND FITNESS FOR A PARTICULAR PURPOSE
 * ARE DISCLAIMED. IN NO EVENT SHALL THE COPYRIGHT OWNER OR CONTRIBUTORS BE
 * LIABLE FOR ANY DIRECT, INDIRECT, INCIDENTAL, SPECIAL, EXEMPLARY, OR
 * CONSEQUENTIAL DAMAGES (INCLUDING, BUT NOT LIMITED TO, PROCUREMENT OF
 * SUBSTITUTE GOODS OR SERVICES; LOSS OF USE, DATA, OR PROFITS; OR BUSINESS
 * INTERRUPTION) HOWEVER CAUSED AND ON ANY THEORY OF LIABILITY, WHETHER IN
 * CONTRACT, STRICT LIABILITY, OR TORT (INCLUDING NEGLIGENCE OR OTHERWISE)
 * ARISING IN ANY WAY OUT OF THE USE OF THIS SOFTWARE, EVEN IF ADVISED OF THE
 * POSSIBILITY OF SUCH DAMAGE.
 */

#ifndef __AE_H__
#define __AE_H__

#ifdef __cplusplus
#include <functional>
#endif
#include <time.h>
#include "fastlock.h"

#ifdef __cplusplus
extern "C" {
#endif

#ifdef __cplusplus
extern "C" {
#endif

#define AE_OK 0
#define AE_ERR -1

#define AE_NONE 0       /* No events registered. */
#define AE_READABLE 1   /* Fire when descriptor is readable. */
#define AE_WRITABLE 2   /* Fire when descriptor is writable. */
#define AE_BARRIER 4    /* With WRITABLE, never fire the event if the
                           READABLE event already fired in the same event
                           loop iteration. Useful when you want to persist
                           things to disk before sending replies, and want
                           to do that in a group fashion. */
<<<<<<< HEAD
#define AE_THREADSAFE 8 /* Ok to run concurrently */
=======
#define AE_READ_THREADSAFE 8
#define AE_WRITE_THREADSAFE 16
#define AE_SLEEP_THREADSAFE 32
>>>>>>> f97f602f

#define AE_FILE_EVENTS 1
#define AE_TIME_EVENTS 2
#define AE_ALL_EVENTS (AE_FILE_EVENTS|AE_TIME_EVENTS)
#define AE_DONT_WAIT 4
#define AE_CALL_AFTER_SLEEP 8

#define AE_NOMORE -1
#define AE_DELETED_EVENT_ID -1

/* Macros */
#define AE_NOTUSED(V) ((void) V)

struct aeEventLoop;

/* Types and data structures */
typedef void aeFileProc(struct aeEventLoop *eventLoop, int fd, void *clientData, int mask);
typedef int aeTimeProc(struct aeEventLoop *eventLoop, long long id, void *clientData);
typedef void aeEventFinalizerProc(struct aeEventLoop *eventLoop, void *clientData);
typedef void aeBeforeSleepProc(struct aeEventLoop *eventLoop);
typedef void aePostFunctionProc(void *pvArgs);

/* File event structure */
typedef struct aeFileEvent {
    int mask; /* one of AE_(READABLE|WRITABLE|BARRIER) */
    aeFileProc *rfileProc;
    aeFileProc *wfileProc;
    void *clientData;
} aeFileEvent;

/* Time event structure */
typedef struct aeTimeEvent {
    long long id; /* time event identifier. */
    long when_sec; /* seconds */
    long when_ms; /* milliseconds */
    aeTimeProc *timeProc;
    aeEventFinalizerProc *finalizerProc;
    void *clientData;
    struct aeTimeEvent *prev;
    struct aeTimeEvent *next;
} aeTimeEvent;

/* A fired event */
typedef struct aeFiredEvent {
    int fd;
    int mask;
} aeFiredEvent;

/* State of an event based program */
typedef struct aeEventLoop {
    int maxfd;   /* highest file descriptor currently registered */
    int setsize; /* max number of file descriptors tracked */
    long long timeEventNextId;
    time_t lastTime;     /* Used to detect system clock skew */
    aeFileEvent *events; /* Registered events */
    aeFiredEvent *fired; /* Fired events */
    aeTimeEvent *timeEventHead;
    int stop;
    void *apidata; /* This is used for polling API specific data */
    aeBeforeSleepProc *beforesleep;
    int beforesleepFlags;
    aeBeforeSleepProc *aftersleep;
    int aftersleepFlags;
    struct fastlock flock;
    int fdCmdWrite;
    int fdCmdRead;
    int cevents;
} aeEventLoop;

/* Prototypes */
aeEventLoop *aeCreateEventLoop(int setsize);
int aePostFunction(aeEventLoop *eventLoop, aePostFunctionProc *proc, void *arg);
#ifdef __cplusplus
}   // EXTERN C
int aePostFunction(aeEventLoop *eventLoop, std::function<void()> fn, bool fSynchronous = false);
extern "C" {
#endif
void aeDeleteEventLoop(aeEventLoop *eventLoop);
void aeStop(aeEventLoop *eventLoop);
int aeCreateFileEvent(aeEventLoop *eventLoop, int fd, int mask,
        aeFileProc *proc, void *clientData);

int aeCreateRemoteFileEvent(aeEventLoop *eventLoop, int fd, int mask,
        aeFileProc *proc, void *clientData, int fSynchronous);

void aeDeleteFileEvent(aeEventLoop *eventLoop, int fd, int mask);
void aeDeleteFileEventAsync(aeEventLoop *eventLoop, int fd, int mask);
int aeGetFileEvents(aeEventLoop *eventLoop, int fd);
long long aeCreateTimeEvent(aeEventLoop *eventLoop, long long milliseconds,
        aeTimeProc *proc, void *clientData,
        aeEventFinalizerProc *finalizerProc);
int aeDeleteTimeEvent(aeEventLoop *eventLoop, long long id);
int aeProcessEvents(aeEventLoop *eventLoop, int flags);
int aeWait(int fd, int mask, long long milliseconds);
void aeMain(aeEventLoop *eventLoop);
const char *aeGetApiName(void);
<<<<<<< HEAD
void aeSetBeforeSleepProc(aeEventLoop *eventLoop, aeBeforeSleepProc *beforesleep);
void aeSetAfterSleepProc(aeEventLoop *eventLoop, aeBeforeSleepProc *aftersleep);
int aeGetSetSize(aeEventLoop *eventLoop);
int aeResizeSetSize(aeEventLoop *eventLoop, int setsize);

=======
void aeSetBeforeSleepProc(aeEventLoop *eventLoop, aeBeforeSleepProc *beforesleep, int flags);
void aeSetAfterSleepProc(aeEventLoop *eventLoop, aeBeforeSleepProc *aftersleep, int flags);
int aeGetSetSize(aeEventLoop *eventLoop);
int aeResizeSetSize(aeEventLoop *eventLoop, int setsize);

void aeAcquireLock();
int aeTryAcquireLock();
void aeReleaseLock();
int aeThreadOwnsLock();

>>>>>>> f97f602f
#ifdef __cplusplus
}
#endif

#endif<|MERGE_RESOLUTION|>--- conflicted
+++ resolved
@@ -43,10 +43,6 @@
 extern "C" {
 #endif
 
-#ifdef __cplusplus
-extern "C" {
-#endif
-
 #define AE_OK 0
 #define AE_ERR -1
 
@@ -58,13 +54,9 @@
                            loop iteration. Useful when you want to persist
                            things to disk before sending replies, and want
                            to do that in a group fashion. */
-<<<<<<< HEAD
-#define AE_THREADSAFE 8 /* Ok to run concurrently */
-=======
 #define AE_READ_THREADSAFE 8
 #define AE_WRITE_THREADSAFE 16
 #define AE_SLEEP_THREADSAFE 32
->>>>>>> f97f602f
 
 #define AE_FILE_EVENTS 1
 #define AE_TIME_EVENTS 2
@@ -161,13 +153,6 @@
 int aeWait(int fd, int mask, long long milliseconds);
 void aeMain(aeEventLoop *eventLoop);
 const char *aeGetApiName(void);
-<<<<<<< HEAD
-void aeSetBeforeSleepProc(aeEventLoop *eventLoop, aeBeforeSleepProc *beforesleep);
-void aeSetAfterSleepProc(aeEventLoop *eventLoop, aeBeforeSleepProc *aftersleep);
-int aeGetSetSize(aeEventLoop *eventLoop);
-int aeResizeSetSize(aeEventLoop *eventLoop, int setsize);
-
-=======
 void aeSetBeforeSleepProc(aeEventLoop *eventLoop, aeBeforeSleepProc *beforesleep, int flags);
 void aeSetAfterSleepProc(aeEventLoop *eventLoop, aeBeforeSleepProc *aftersleep, int flags);
 int aeGetSetSize(aeEventLoop *eventLoop);
@@ -178,7 +163,6 @@
 void aeReleaseLock();
 int aeThreadOwnsLock();
 
->>>>>>> f97f602f
 #ifdef __cplusplus
 }
 #endif
