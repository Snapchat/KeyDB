--- conflicted
+++ resolved
@@ -14,11 +14,8 @@
         if (m_fArmed)
             return;
         
-<<<<<<< HEAD
-=======
         serverAssertDebug(!GlobalLocksAcquired());
 
->>>>>>> dc4d3a60
         if (c != nullptr)
         {
             serverAssert(c->lock.fOwnLock());
