#pragma once

class AeLocker
{
    bool m_fArmed = false;

public:
    AeLocker()
    {
    }

    void arm(client *c) // if a client is passed, then the client is already locked
    {
        if (m_fArmed)
            return;
        
<<<<<<< HEAD
=======
        serverAssertDebug(!GlobalLocksAcquired());

>>>>>>> 9440c609
        if (c != nullptr)
        {
            serverAssert(c->lock.fOwnLock());

            if (!aeTryAcquireLock(true /*fWeak*/))    // avoid locking the client if we can
            {
                bool fOwnClientLock = true;
                int clientNesting = 1;
                for (;;)
                {
                    if (fOwnClientLock)
                    {
                        clientNesting = c->lock.unlock_recursive();
                        fOwnClientLock = false;
                    }
                    aeAcquireLock();
                    if (!c->lock.try_lock(false))   // ensure a strong try because aeAcquireLock is expensive
                    {
                        aeReleaseLock();
                    }
                    else
                    {
                        break;
                    }
                }
                c->lock.lock_recursive(clientNesting);
            }
            
            m_fArmed = true;
        }
        else if (!m_fArmed)
        {
            m_fArmed = true;
            aeAcquireLock();
        }
    }

    void disarm()
    {
        serverAssert(m_fArmed);
        m_fArmed = false;
        aeReleaseLock();
    }

    bool isArmed() const
    {
        return m_fArmed;
    }

    void release()
    {
        m_fArmed = false;
    }

    ~AeLocker()
    {
        if (m_fArmed)
            aeReleaseLock();
    }
};<|MERGE_RESOLUTION|>--- conflicted
+++ resolved
@@ -14,11 +14,8 @@
         if (m_fArmed)
             return;
         
-<<<<<<< HEAD
-=======
         serverAssertDebug(!GlobalLocksAcquired());
 
->>>>>>> 9440c609
         if (c != nullptr)
         {
             serverAssert(c->lock.fOwnLock());
