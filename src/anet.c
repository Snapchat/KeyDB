/* anet.c -- Basic TCP socket stuff made a bit less boring
 *
 * Copyright (c) 2006-2012, Salvatore Sanfilippo <antirez at gmail dot com>
 * All rights reserved.
 *
 * Redistribution and use in source and binary forms, with or without
 * modification, are permitted provided that the following conditions are met:
 *
 *   * Redistributions of source code must retain the above copyright notice,
 *     this list of conditions and the following disclaimer.
 *   * Redistributions in binary form must reproduce the above copyright
 *     notice, this list of conditions and the following disclaimer in the
 *     documentation and/or other materials provided with the distribution.
 *   * Neither the name of Redis nor the names of its contributors may be used
 *     to endorse or promote products derived from this software without
 *     specific prior written permission.
 *
 * THIS SOFTWARE IS PROVIDED BY THE COPYRIGHT HOLDERS AND CONTRIBUTORS "AS IS"
 * AND ANY EXPRESS OR IMPLIED WARRANTIES, INCLUDING, BUT NOT LIMITED TO, THE
 * IMPLIED WARRANTIES OF MERCHANTABILITY AND FITNESS FOR A PARTICULAR PURPOSE
 * ARE DISCLAIMED. IN NO EVENT SHALL THE COPYRIGHT OWNER OR CONTRIBUTORS BE
 * LIABLE FOR ANY DIRECT, INDIRECT, INCIDENTAL, SPECIAL, EXEMPLARY, OR
 * CONSEQUENTIAL DAMAGES (INCLUDING, BUT NOT LIMITED TO, PROCUREMENT OF
 * SUBSTITUTE GOODS OR SERVICES; LOSS OF USE, DATA, OR PROFITS; OR BUSINESS
 * INTERRUPTION) HOWEVER CAUSED AND ON ANY THEORY OF LIABILITY, WHETHER IN
 * CONTRACT, STRICT LIABILITY, OR TORT (INCLUDING NEGLIGENCE OR OTHERWISE)
 * ARISING IN ANY WAY OUT OF THE USE OF THIS SOFTWARE, EVEN IF ADVISED OF THE
 * POSSIBILITY OF SUCH DAMAGE.
 */

#include "fmacros.h"

#include <sys/types.h>
#include <sys/socket.h>
#include <sys/stat.h>
#include <sys/un.h>
#include <sys/time.h>
#include <netinet/in.h>
#include <netinet/tcp.h>
#include <arpa/inet.h>
#include <unistd.h>
#include <fcntl.h>
#include <string.h>
#include <netdb.h>
#include <errno.h>
#include <stdarg.h>
#include <stdio.h>

#include "anet.h"

static void anetSetError(char *err, const char *fmt, ...)
{
    va_list ap;

    if (!err) return;
    va_start(ap, fmt);
    vsnprintf(err, ANET_ERR_LEN, fmt, ap);
    va_end(ap);
}

int anetSetBlock(char *err, int fd, int non_block) {
    int flags;

    /* Set the socket blocking (if non_block is zero) or non-blocking.
     * Note that fcntl(2) for F_GETFL and F_SETFL can't be
     * interrupted by a signal. */
    if ((flags = fcntl(fd, F_GETFL)) == -1) {
        anetSetError(err, "fcntl(F_GETFL): %s", strerror(errno));
        return ANET_ERR;
    }

    if (non_block)
        flags |= O_NONBLOCK;
    else
        flags &= ~O_NONBLOCK;

    if (fcntl(fd, F_SETFL, flags) == -1) {
        anetSetError(err, "fcntl(F_SETFL,O_NONBLOCK): %s", strerror(errno));
        return ANET_ERR;
    }
    return ANET_OK;
}

int anetNonBlock(char *err, int fd) {
    return anetSetBlock(err,fd,1);
}

int anetBlock(char *err, int fd) {
    return anetSetBlock(err,fd,0);
}

/* Set TCP keep alive option to detect dead peers. The interval option
 * is only used for Linux as we are using Linux-specific APIs to set
 * the probe send time, interval, and count. */
int anetKeepAlive(char *err, int fd, int interval)
{
    int val = 1;

    if (setsockopt(fd, SOL_SOCKET, SO_KEEPALIVE, &val, sizeof(val)) == -1)
    {
        anetSetError(err, "setsockopt SO_KEEPALIVE: %s", strerror(errno));
        return ANET_ERR;
    }

#ifdef __linux__
    /* Default settings are more or less garbage, with the keepalive time
     * set to 7200 by default on Linux. Modify settings to make the feature
     * actually useful. */

    /* Send first probe after interval. */
    val = interval;
    if (setsockopt(fd, IPPROTO_TCP, TCP_KEEPIDLE, &val, sizeof(val)) < 0) {
        anetSetError(err, "setsockopt TCP_KEEPIDLE: %s\n", strerror(errno));
        return ANET_ERR;
    }

    /* Send next probes after the specified interval. Note that we set the
     * delay as interval / 3, as we send three probes before detecting
     * an error (see the next setsockopt call). */
    val = interval/3;
    if (val == 0) val = 1;
    if (setsockopt(fd, IPPROTO_TCP, TCP_KEEPINTVL, &val, sizeof(val)) < 0) {
        anetSetError(err, "setsockopt TCP_KEEPINTVL: %s\n", strerror(errno));
        return ANET_ERR;
    }

    /* Consider the socket in error state after three we send three ACK
     * probes without getting a reply. */
    val = 3;
    if (setsockopt(fd, IPPROTO_TCP, TCP_KEEPCNT, &val, sizeof(val)) < 0) {
        anetSetError(err, "setsockopt TCP_KEEPCNT: %s\n", strerror(errno));
        return ANET_ERR;
    }
#else
    ((void) interval); /* Avoid unused var warning for non Linux systems. */
#endif

    return ANET_OK;
}

static int anetSetTcpNoDelay(char *err, int fd, int val)
{
    if (setsockopt(fd, IPPROTO_TCP, TCP_NODELAY, &val, sizeof(val)) == -1)
    {
        anetSetError(err, "setsockopt TCP_NODELAY: %s", strerror(errno));
        return ANET_ERR;
    }
    return ANET_OK;
}

int anetEnableTcpNoDelay(char *err, int fd)
{
    return anetSetTcpNoDelay(err, fd, 1);
}

int anetDisableTcpNoDelay(char *err, int fd)
{
    return anetSetTcpNoDelay(err, fd, 0);
}


int anetSetSendBuffer(char *err, int fd, int buffsize)
{
    if (setsockopt(fd, SOL_SOCKET, SO_SNDBUF, &buffsize, sizeof(buffsize)) == -1)
    {
        anetSetError(err, "setsockopt SO_SNDBUF: %s", strerror(errno));
        return ANET_ERR;
    }
    return ANET_OK;
}

int anetTcpKeepAlive(char *err, int fd)
{
    int yes = 1;
    if (setsockopt(fd, SOL_SOCKET, SO_KEEPALIVE, &yes, sizeof(yes)) == -1) {
        anetSetError(err, "setsockopt SO_KEEPALIVE: %s", strerror(errno));
        return ANET_ERR;
    }
    return ANET_OK;
}

/* Set the socket send timeout (SO_SNDTIMEO socket option) to the specified
 * number of milliseconds, or disable it if the 'ms' argument is zero. */
int anetSendTimeout(char *err, int fd, long long ms) {
    struct timeval tv;

    tv.tv_sec = ms/1000;
    tv.tv_usec = (ms%1000)*1000;
    if (setsockopt(fd, SOL_SOCKET, SO_SNDTIMEO, &tv, sizeof(tv)) == -1) {
        anetSetError(err, "setsockopt SO_SNDTIMEO: %s", strerror(errno));
        return ANET_ERR;
    }
    return ANET_OK;
}

/* Set the socket receive timeout (SO_RCVTIMEO socket option) to the specified
 * number of milliseconds, or disable it if the 'ms' argument is zero. */
int anetRecvTimeout(char *err, int fd, long long ms) {
    struct timeval tv;

    tv.tv_sec = ms/1000;
    tv.tv_usec = (ms%1000)*1000;
    if (setsockopt(fd, SOL_SOCKET, SO_RCVTIMEO, &tv, sizeof(tv)) == -1) {
        anetSetError(err, "setsockopt SO_RCVTIMEO: %s", strerror(errno));
        return ANET_ERR;
    }
    return ANET_OK;
}

/* anetGenericResolve() is called by anetResolve() and anetResolveIP() to
 * do the actual work. It resolves the hostname "host" and set the string
 * representation of the IP address into the buffer pointed by "ipbuf".
 *
 * If flags is set to ANET_IP_ONLY the function only resolves hostnames
 * that are actually already IPv4 or IPv6 addresses. This turns the function
 * into a validating / normalizing function. */
int anetGenericResolve(char *err, char *host, char *ipbuf, size_t ipbuf_len,
                       int flags)
{
    struct addrinfo hints, *info;
    int rv;

    memset(&hints,0,sizeof(hints));
    if (flags & ANET_IP_ONLY) hints.ai_flags = AI_NUMERICHOST;
    hints.ai_family = AF_UNSPEC;
    hints.ai_socktype = SOCK_STREAM;  /* specify socktype to avoid dups */

    if ((rv = getaddrinfo(host, NULL, &hints, &info)) != 0) {
        anetSetError(err, "%s", gai_strerror(rv));
        return ANET_ERR;
    }
    if (info->ai_family == AF_INET) {
        struct sockaddr_in *sa = (struct sockaddr_in *)info->ai_addr;
        inet_ntop(AF_INET, &(sa->sin_addr), ipbuf, ipbuf_len);
    } else {
        struct sockaddr_in6 *sa = (struct sockaddr_in6 *)info->ai_addr;
        inet_ntop(AF_INET6, &(sa->sin6_addr), ipbuf, ipbuf_len);
    }

    freeaddrinfo(info);
    return ANET_OK;
}

int anetResolve(char *err, char *host, char *ipbuf, size_t ipbuf_len) {
    return anetGenericResolve(err,host,ipbuf,ipbuf_len,ANET_NONE);
}

int anetResolveIP(char *err, char *host, char *ipbuf, size_t ipbuf_len) {
    return anetGenericResolve(err,host,ipbuf,ipbuf_len,ANET_IP_ONLY);
}

static int anetSetReuseAddr(char *err, int fd) {
    int yes = 1;
    /* Make sure connection-intensive things like the redis benchmark
     * will be able to close/open sockets a zillion of times */
    if (setsockopt(fd, SOL_SOCKET, SO_REUSEADDR, &yes, sizeof(yes)) == -1) {
        anetSetError(err, "setsockopt SO_REUSEADDR: %s", strerror(errno));
        return ANET_ERR;
    }
    return ANET_OK;
}

static int anetSetReusePort(char *err, int fd) {
    int yes = 1;
    /* Let us load balance listen()s from multiple threads */
    if (setsockopt(fd, SOL_SOCKET, SO_REUSEPORT, &yes, sizeof(yes)) == -1) {
        anetSetError(err, "setsockopt SO_REUSEPORT: %s", strerror(errno));
        return ANET_ERR;
    }
    return ANET_OK;
}

static int anetCreateSocket(char *err, int domain) {
    int s;
    if ((s = socket(domain, SOCK_STREAM, 0)) == -1) {
        anetSetError(err, "creating socket: %s", strerror(errno));
        return ANET_ERR;
    }

    /* Make sure connection-intensive things like the redis benchmark
     * will be able to close/open sockets a zillion of times */
    if (anetSetReuseAddr(err,s) == ANET_ERR) {
        close(s);
        return ANET_ERR;
    }
    return s;
}

#define ANET_CONNECT_NONE 0
#define ANET_CONNECT_NONBLOCK 1
#define ANET_CONNECT_BE_BINDING 2 /* Best effort binding. */
<<<<<<< HEAD
#define ANET_CONNECT_REUSEPORT 4
static int anetTcpGenericConnect(char *err, char *addr, int port,
                                 char *source_addr, int flags)
=======
static int anetTcpGenericConnect(char *err, const char *addr, int port,
                                 const char *source_addr, int flags)
>>>>>>> 4e0c2ff1
{
    int s = ANET_ERR, rv;
    char portstr[6];  /* strlen("65535") + 1; */
    struct addrinfo hints, *servinfo, *bservinfo, *p, *b;

    snprintf(portstr,sizeof(portstr),"%d",port);
    memset(&hints,0,sizeof(hints));
    hints.ai_family = AF_UNSPEC;
    hints.ai_socktype = SOCK_STREAM;

    if ((rv = getaddrinfo(addr,portstr,&hints,&servinfo)) != 0) {
        anetSetError(err, "%s", gai_strerror(rv));
        return ANET_ERR;
    }
    for (p = servinfo; p != NULL; p = p->ai_next) {
        /* Try to create the socket and to connect it.
         * If we fail in the socket() call, or on connect(), we retry with
         * the next entry in servinfo. */
        if ((s = socket(p->ai_family,p->ai_socktype,p->ai_protocol)) == -1)
            continue;
        if (anetSetReuseAddr(err,s) == ANET_ERR) 
            goto error;
        if (flags & ANET_CONNECT_REUSEPORT && anetSetReusePort(err, s) != ANET_OK)
            goto error;
        if (flags & ANET_CONNECT_NONBLOCK && anetNonBlock(err,s) != ANET_OK)
            goto error;
        if (source_addr) {
            int bound = 0;
            /* Using getaddrinfo saves us from self-determining IPv4 vs IPv6 */
            if ((rv = getaddrinfo(source_addr, NULL, &hints, &bservinfo)) != 0)
            {
                anetSetError(err, "%s", gai_strerror(rv));
                goto error;
            }
            for (b = bservinfo; b != NULL; b = b->ai_next) {
                if (bind(s,b->ai_addr,b->ai_addrlen) != -1) {
                    bound = 1;
                    break;
                }
            }
            freeaddrinfo(bservinfo);
            if (!bound) {
                anetSetError(err, "bind: %s", strerror(errno));
                goto error;
            }
        }
        if (connect(s,p->ai_addr,p->ai_addrlen) == -1) {
            /* If the socket is non-blocking, it is ok for connect() to
             * return an EINPROGRESS error here. */
            if (errno == EINPROGRESS && flags & ANET_CONNECT_NONBLOCK)
                goto end;
            close(s);
            s = ANET_ERR;
            continue;
        }

        /* If we ended an iteration of the for loop without errors, we
         * have a connected socket. Let's return to the caller. */
        goto end;
    }
    if (p == NULL)
        anetSetError(err, "creating socket: %s", strerror(errno));

error:
    if (s != ANET_ERR) {
        close(s);
        s = ANET_ERR;
    }

end:
    freeaddrinfo(servinfo);

    /* Handle best effort binding: if a binding address was used, but it is
     * not possible to create a socket, try again without a binding address. */
    if (s == ANET_ERR && source_addr && (flags & ANET_CONNECT_BE_BINDING)) {
        return anetTcpGenericConnect(err,addr,port,NULL,flags);
    } else {
        return s;
    }
}

int anetTcpConnect(char *err, const char *addr, int port)
{
    return anetTcpGenericConnect(err,addr,port,NULL,ANET_CONNECT_NONE);
}

int anetTcpNonBlockConnect(char *err, const char *addr, int port)
{
    return anetTcpGenericConnect(err,addr,port,NULL,ANET_CONNECT_NONBLOCK);
}

int anetTcpNonBlockBindConnect(char *err, const char *addr, int port,
                               const char *source_addr)
{
    return anetTcpGenericConnect(err,addr,port,source_addr,
            ANET_CONNECT_NONBLOCK);
}

int anetTcpNonBlockBestEffortBindConnect(char *err, const char *addr, int port,
                                         const char *source_addr)
{
    return anetTcpGenericConnect(err,addr,port,source_addr,
            ANET_CONNECT_NONBLOCK|ANET_CONNECT_BE_BINDING);
}

int anetUnixGenericConnect(char *err, const char *path, int flags)
{
    int s;
    struct sockaddr_un sa;

    if ((s = anetCreateSocket(err,AF_LOCAL)) == ANET_ERR)
        return ANET_ERR;

    sa.sun_family = AF_LOCAL;
    strncpy(sa.sun_path,path,sizeof(sa.sun_path)-1);
    if (flags & ANET_CONNECT_NONBLOCK) {
        if (anetNonBlock(err,s) != ANET_OK) {
            close(s);
            return ANET_ERR;
        }
    }
    if (connect(s,(struct sockaddr*)&sa,sizeof(sa)) == -1) {
        if (errno == EINPROGRESS &&
            flags & ANET_CONNECT_NONBLOCK)
            return s;

        anetSetError(err, "connect: %s", strerror(errno));
        close(s);
        return ANET_ERR;
    }
    return s;
}

int anetUnixConnect(char *err, const char *path)
{
    return anetUnixGenericConnect(err,path,ANET_CONNECT_NONE);
}

int anetUnixNonBlockConnect(char *err, const char *path)
{
    return anetUnixGenericConnect(err,path,ANET_CONNECT_NONBLOCK);
}

/* Like read(2) but make sure 'count' is read before to return
 * (unless error or EOF condition is encountered) */
int anetRead(int fd, char *buf, int count)
{
    ssize_t nread, totlen = 0;
    while(totlen != count) {
        nread = read(fd,buf,count-totlen);
        if (nread == 0) return totlen;
        if (nread == -1) return -1;
        totlen += nread;
        buf += nread;
    }
    return totlen;
}

/* Like write(2) but make sure 'count' is written before to return
 * (unless error is encountered) */
int anetWrite(int fd, char *buf, int count)
{
    ssize_t nwritten, totlen = 0;
    while(totlen != count) {
        nwritten = write(fd,buf,count-totlen);
        if (nwritten == 0) return totlen;
        if (nwritten == -1) return -1;
        totlen += nwritten;
        buf += nwritten;
    }
    return totlen;
}

static int anetListen(char *err, int s, struct sockaddr *sa, socklen_t len, int backlog) {
    if (bind(s,sa,len) == -1) {
        anetSetError(err, "bind: %s", strerror(errno));
        close(s);
        return ANET_ERR;
    }

    if (listen(s, backlog) == -1) {
        anetSetError(err, "listen: %s", strerror(errno));
        close(s);
        return ANET_ERR;
    }
    return ANET_OK;
}

static int anetV6Only(char *err, int s) {
    int yes = 1;
    if (setsockopt(s,IPPROTO_IPV6,IPV6_V6ONLY,&yes,sizeof(yes)) == -1) {
        anetSetError(err, "setsockopt: %s", strerror(errno));
        close(s);
        return ANET_ERR;
    }
    return ANET_OK;
}

static int _anetTcpServer(char *err, int port, char *bindaddr, int af, int backlog, int fReusePort, int fFirstListen)
{
    int s = -1, rv;
    char _port[6];  /* strlen("65535") */
    struct addrinfo hints, *servinfo, *p;

    snprintf(_port,6,"%d",port);
    memset(&hints,0,sizeof(hints));
    hints.ai_family = af;
    hints.ai_socktype = SOCK_STREAM;
    hints.ai_flags = AI_PASSIVE;    /* No effect if bindaddr != NULL */

    if ((rv = getaddrinfo(bindaddr,_port,&hints,&servinfo)) != 0) {
        anetSetError(err, "%s", gai_strerror(rv));
        return ANET_ERR;
    }
    for (p = servinfo; p != NULL; p = p->ai_next) {
        if ((s = socket(p->ai_family,p->ai_socktype,p->ai_protocol)) == -1)
            continue;

        if (af == AF_INET6 && anetV6Only(err,s) == ANET_ERR) goto error;
        if (anetSetReuseAddr(err,s) == ANET_ERR) goto error;
        if (fReusePort && !fFirstListen && anetSetReusePort(err,s) == ANET_ERR) goto error;
        if (anetListen(err,s,p->ai_addr,p->ai_addrlen,backlog) == ANET_ERR) {
            s = ANET_ERR;
            goto end;
        }
        if (fReusePort && fFirstListen && anetSetReusePort(err,s) == ANET_ERR) goto error;
        goto end;
    }
    if (p == NULL) {
        anetSetError(err, "unable to bind socket, errno: %d", errno);
        goto error;
    }

error:
    if (s != -1) close(s);
    s = ANET_ERR;
end:
    freeaddrinfo(servinfo);
    return s;
}

int anetTcpServer(char *err, int port, char *bindaddr, int backlog, int fReusePort, int fFirstListen)
{
    return _anetTcpServer(err, port, bindaddr, AF_INET, backlog, fReusePort, fFirstListen);
}

int anetTcp6Server(char *err, int port, char *bindaddr, int backlog, int fReusePort, int fFirstListen)
{
    return _anetTcpServer(err, port, bindaddr, AF_INET6, backlog, fReusePort, fFirstListen);
}

int anetUnixServer(char *err, char *path, mode_t perm, int backlog)
{
    int s;
    struct sockaddr_un sa;

    if ((s = anetCreateSocket(err,AF_LOCAL)) == ANET_ERR)
        return ANET_ERR;

    memset(&sa,0,sizeof(sa));
    sa.sun_family = AF_LOCAL;
    strncpy(sa.sun_path,path,sizeof(sa.sun_path)-1);
    if (anetListen(err,s,(struct sockaddr*)&sa,sizeof(sa),backlog) == ANET_ERR)
        return ANET_ERR;
    if (perm)
        chmod(sa.sun_path, perm);
    return s;
}

static int anetGenericAccept(char *err, int s, struct sockaddr *sa, socklen_t *len) {
    int fd;
    while(1) {
        fd = accept(s,sa,len);
        if (fd == -1) {
            if (errno == EINTR)
                continue;
            else {
                anetSetError(err, "accept: %s", strerror(errno));
                return ANET_ERR;
            }
        }
        break;
    }
    return fd;
}

int anetTcpAccept(char *err, int s, char *ip, size_t ip_len, int *port) {
    int fd;
    struct sockaddr_storage sa;
    socklen_t salen = sizeof(sa);
    if ((fd = anetGenericAccept(err,s,(struct sockaddr*)&sa,&salen)) == -1)
        return ANET_ERR;

    if (sa.ss_family == AF_INET) {
        struct sockaddr_in *s = (struct sockaddr_in *)&sa;
        if (ip) inet_ntop(AF_INET,(void*)&(s->sin_addr),ip,ip_len);
        if (port) *port = ntohs(s->sin_port);
    } else {
        struct sockaddr_in6 *s = (struct sockaddr_in6 *)&sa;
        if (ip) inet_ntop(AF_INET6,(void*)&(s->sin6_addr),ip,ip_len);
        if (port) *port = ntohs(s->sin6_port);
    }
    return fd;
}

int anetUnixAccept(char *err, int s) {
    int fd;
    struct sockaddr_un sa;
    socklen_t salen = sizeof(sa);
    if ((fd = anetGenericAccept(err,s,(struct sockaddr*)&sa,&salen)) == -1)
        return ANET_ERR;

    return fd;
}

int anetPeerToString(int fd, char *ip, size_t ip_len, int *port) {
    struct sockaddr_storage sa;
    socklen_t salen = sizeof(sa);

    if (getpeername(fd,(struct sockaddr*)&sa,&salen) == -1) goto error;
    if (ip_len == 0) goto error;

    if (sa.ss_family == AF_INET) {
        struct sockaddr_in *s = (struct sockaddr_in *)&sa;
        if (ip) inet_ntop(AF_INET,(void*)&(s->sin_addr),ip,ip_len);
        if (port) *port = ntohs(s->sin_port);
    } else if (sa.ss_family == AF_INET6) {
        struct sockaddr_in6 *s = (struct sockaddr_in6 *)&sa;
        if (ip) inet_ntop(AF_INET6,(void*)&(s->sin6_addr),ip,ip_len);
        if (port) *port = ntohs(s->sin6_port);
    } else if (sa.ss_family == AF_UNIX) {
        if (ip) strncpy(ip,"/unixsocket",ip_len);
        if (port) *port = 0;
    } else {
        goto error;
    }
    return 0;

error:
    if (ip) {
        if (ip_len >= 2) {
            ip[0] = '?';
            ip[1] = '\0';
        } else if (ip_len == 1) {
            ip[0] = '\0';
        }
    }
    if (port) *port = 0;
    return -1;
}

/* Format an IP,port pair into something easy to parse. If IP is IPv6
 * (matches for ":"), the ip is surrounded by []. IP and port are just
 * separated by colons. This the standard to display addresses within Redis. */
int anetFormatAddr(char *buf, size_t buf_len, char *ip, int port) {
    return snprintf(buf,buf_len, strchr(ip,':') ?
           "[%s]:%d" : "%s:%d", ip, port);
}

/* Like anetFormatAddr() but extract ip and port from the socket's peer. */
int anetFormatPeer(int fd, char *buf, size_t buf_len) {
    char ip[INET6_ADDRSTRLEN];
    int port;

    anetPeerToString(fd,ip,sizeof(ip),&port);
    return anetFormatAddr(buf, buf_len, ip, port);
}

int anetSockName(int fd, char *ip, size_t ip_len, int *port) {
    struct sockaddr_storage sa;
    socklen_t salen = sizeof(sa);

    if (getsockname(fd,(struct sockaddr*)&sa,&salen) == -1) {
        if (port) *port = 0;
        ip[0] = '?';
        ip[1] = '\0';
        return -1;
    }
    if (sa.ss_family == AF_INET) {
        struct sockaddr_in *s = (struct sockaddr_in *)&sa;
        if (ip) inet_ntop(AF_INET,(void*)&(s->sin_addr),ip,ip_len);
        if (port) *port = ntohs(s->sin_port);
    } else {
        struct sockaddr_in6 *s = (struct sockaddr_in6 *)&sa;
        if (ip) inet_ntop(AF_INET6,(void*)&(s->sin6_addr),ip,ip_len);
        if (port) *port = ntohs(s->sin6_port);
    }
    return 0;
}

int anetFormatSock(int fd, char *fmt, size_t fmt_len) {
    char ip[INET6_ADDRSTRLEN];
    int port;

    anetSockName(fd,ip,sizeof(ip),&port);
    return anetFormatAddr(fmt, fmt_len, ip, port);
}<|MERGE_RESOLUTION|>--- conflicted
+++ resolved
@@ -289,14 +289,9 @@
 #define ANET_CONNECT_NONE 0
 #define ANET_CONNECT_NONBLOCK 1
 #define ANET_CONNECT_BE_BINDING 2 /* Best effort binding. */
-<<<<<<< HEAD
 #define ANET_CONNECT_REUSEPORT 4
-static int anetTcpGenericConnect(char *err, char *addr, int port,
-                                 char *source_addr, int flags)
-=======
 static int anetTcpGenericConnect(char *err, const char *addr, int port,
                                  const char *source_addr, int flags)
->>>>>>> 4e0c2ff1
 {
     int s = ANET_ERR, rv;
     char portstr[6];  /* strlen("65535") + 1; */
