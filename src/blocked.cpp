/* blocked.c - generic support for blocking operations like BLPOP & WAIT.
 *
 * Copyright (c) 2009-2012, Salvatore Sanfilippo <antirez at gmail dot com>
 * All rights reserved.
 *
 * Redistribution and use in source and binary forms, with or without
 * modification, are permitted provided that the following conditions are met:
 *
 *   * Redistributions of source code must retain the above copyright notice,
 *     this list of conditions and the following disclaimer.
 *   * Redistributions in binary form must reproduce the above copyright
 *     notice, this list of conditions and the following disclaimer in the
 *     documentation and/or other materials provided with the distribution.
 *   * Neither the name of Redis nor the names of its contributors may be used
 *     to endorse or promote products derived from this software without
 *     specific prior written permission.
 *
 * THIS SOFTWARE IS PROVIDED BY THE COPYRIGHT HOLDERS AND CONTRIBUTORS "AS IS"
 * AND ANY EXPRESS OR IMPLIED WARRANTIES, INCLUDING, BUT NOT LIMITED TO, THE
 * IMPLIED WARRANTIES OF MERCHANTABILITY AND FITNESS FOR A PARTICULAR PURPOSE
 * ARE DISCLAIMED. IN NO EVENT SHALL THE COPYRIGHT OWNER OR CONTRIBUTORS BE
 * LIABLE FOR ANY DIRECT, INDIRECT, INCIDENTAL, SPECIAL, EXEMPLARY, OR
 * CONSEQUENTIAL DAMAGES (INCLUDING, BUT NOT LIMITED TO, PROCUREMENT OF
 * SUBSTITUTE GOODS OR SERVICES; LOSS OF USE, DATA, OR PROFITS; OR BUSINESS
 * INTERRUPTION) HOWEVER CAUSED AND ON ANY THEORY OF LIABILITY, WHETHER IN
 * CONTRACT, STRICT LIABILITY, OR TORT (INCLUDING NEGLIGENCE OR OTHERWISE)
 * ARISING IN ANY WAY OUT OF THE USE OF THIS SOFTWARE, EVEN IF ADVISED OF THE
 * POSSIBILITY OF SUCH DAMAGE.
 *
 * ---------------------------------------------------------------------------
 *
 * API:
 *
 * blockClient() set the CLIENT_BLOCKED flag in the client, and set the
 * specified block type 'btype' filed to one of BLOCKED_* macros.
 *
 * unblockClient() unblocks the client doing the following:
 * 1) It calls the btype-specific function to cleanup the state.
 * 2) It unblocks the client by unsetting the CLIENT_BLOCKED flag.
 * 3) It puts the client into a list of just unblocked clients that are
 *    processed ASAP in the beforeSleep() event loop callback, so that
 *    if there is some query buffer to process, we do it. This is also
 *    required because otherwise there is no 'readable' event fired, we
 *    already read the pending commands. We also set the CLIENT_UNBLOCKED
 *    flag to remember the client is in the unblocked_clients list.
 *
 * processUnblockedClients() is called inside the beforeSleep() function
 * to process the query buffer from unblocked clients and remove the clients
 * from the blocked_clients queue.
 *
 * replyToBlockedClientTimedOut() is called by the cron function when
 * a client blocked reaches the specified timeout (if the timeout is set
 * to 0, no timeout is processed).
 * It usually just needs to send a reply to the client.
 *
 * When implementing a new type of blocking operation, the implementation
 * should modify unblockClient() and replyToBlockedClientTimedOut() in order
 * to handle the btype-specific behavior of this two functions.
 * If the blocking operation waits for certain keys to change state, the
 * clusterRedirectBlockedClientIfNeeded() function should also be updated.
 */

#include "server.h"
#include "slowlog.h"
#include "latency.h"
#include "monotonic.h"
#include <mutex>

int serveClientBlockedOnList(client *receiver, robj *key, robj *dstkey, redisDb *db, robj *value, int wherefrom, int whereto);
int getListPositionFromObjectOrReply(client *c, robj *arg, int *position);

/* This structure represents the blocked key information that we store
 * in the client structure. Each client blocked on keys, has a
 * client->bpop.keys hash table. The keys of the hash table are Redis
 * keys pointers to 'robj' structures. The value is this structure.
 * The structure has two goals: firstly we store the list node that this
 * client uses to be listed in the database "blocked clients for this key"
 * list, so we can later unblock in O(1) without a list scan.
 * Secondly for certain blocking types, we have additional info. Right now
 * the only use for additional info we have is when clients are blocked
 * on streams, as we have to remember the ID it blocked for. */
typedef struct bkinfo {
    listNode *listnode;     /* List node for db->blocking_keys[key] list. */
    streamID stream_id;     /* Stream ID if we blocked in a stream. */
} bkinfo;

/* Block a client for the specific operation type. Once the CLIENT_BLOCKED
 * flag is set client query buffer is not longer processed, but accumulated,
 * and will be processed when the client is unblocked. */
void blockClient(client *c, int btype) {
    serverAssert(GlobalLocksAcquired());
    c->flags |= CLIENT_BLOCKED;
    c->btype = btype;
    if (btype == BLOCKED_ASYNC)
        c->casyncOpsPending++;
    g_pserver->blocked_clients++;
    g_pserver->blocked_clients_by_type[btype]++;
    addClientToTimeoutTable(c);
    if (btype == BLOCKED_PAUSE) {
        listAddNodeTail(g_pserver->paused_clients, c);
        c->paused_list_node = listLast(g_pserver->paused_clients);
        /* Mark this client to execute its command */
        c->flags |= CLIENT_PENDING_COMMAND;
    }
}

/* This function is called after a client has finished a blocking operation
 * in order to update the total command duration, log the command into
 * the Slow log if needed, and log the reply duration event if needed. */
void updateStatsOnUnblock(client *c, long blocked_us, long reply_us){
    const ustime_t total_cmd_duration = c->duration + blocked_us + reply_us;
    c->lastcmd->microseconds += total_cmd_duration;

    /* Log the command into the Slow log if needed. */
    slowlogPushCurrentCommand(c, c->lastcmd, total_cmd_duration);
    /* Log the reply duration event. */
    latencyAddSampleIfNeeded("command-unblocking",reply_us/1000);
}

/* This function is called in the beforeSleep() function of the event loop
 * in order to process the pending input buffer of clients that were
 * unblocked after a blocking operation. */
void processUnblockedClients(int iel) {
    serverAssert(GlobalLocksAcquired());

    listNode *ln;
    client *c;
    list *unblocked_clients = g_pserver->rgthreadvar[iel].unblocked_clients;
    serverAssert(iel == (serverTL - g_pserver->rgthreadvar));

    while (listLength(unblocked_clients)) {
        ln = listFirst(unblocked_clients);
        serverAssert(ln != NULL);
        c = (client*)ln->value;
        listDelNode(unblocked_clients,ln);
        AssertCorrectThread(c);
        
        std::unique_lock<fastlock> ul(c->lock);
        c->flags &= ~CLIENT_UNBLOCKED;

        /* Process remaining data in the input buffer, unless the client
         * is blocked again. Actually processInputBuffer() checks that the
         * client is not blocked before to proceed, but things may change and
         * the code is conceptually more correct this way. */
        if (!(c->flags & CLIENT_BLOCKED)) {
            /* If we have a queued command, execute it now. */
            if (processPendingCommandsAndResetClient(c, CMD_CALL_FULL) == C_ERR) {
                continue;
            }
            /* Then process client if it has more data in it's buffer. */
            if (c->querybuf && sdslen(c->querybuf) > 0) {
                processInputBuffer(c, true /*fParse*/, CMD_CALL_FULL);
            }
        }
    }
}

/* This function will schedule the client for reprocessing at a safe time.
 *
 * This is useful when a client was blocked for some reason (blocking operation,
 * CLIENT PAUSE, or whatever), because it may end with some accumulated query
 * buffer that needs to be processed ASAP:
 *
 * 1. When a client is blocked, its readable handler is still active.
 * 2. However in this case it only gets data into the query buffer, but the
 *    query is not parsed or executed once there is enough to proceed as
 *    usually (because the client is blocked... so we can't execute commands).
 * 3. When the client is unblocked, without this function, the client would
 *    have to write some query in order for the readable handler to finally
 *    call processQueryBuffer*() on it.
 * 4. With this function instead we can put the client in a queue that will
 *    process it for queries ready to be executed at a safe time.
 */
void queueClientForReprocessing(client *c) {
    /* The client may already be into the unblocked list because of a previous
     * blocking operation, don't add back it into the list multiple times. */
    serverAssert(GlobalLocksAcquired());
    fastlock_lock(&c->lock);
    if (!(c->flags & CLIENT_UNBLOCKED)) {
        c->flags |= CLIENT_UNBLOCKED;
        listAddNodeTail(g_pserver->rgthreadvar[c->iel].unblocked_clients,c);
    }
    fastlock_unlock(&c->lock);
}

/* Unblock a client calling the right function depending on the kind
 * of operation the client is blocking for. */
void unblockClient(client *c) {
    serverAssert(GlobalLocksAcquired());
    serverAssert(c->lock.fOwnLock());
    if (c->btype == BLOCKED_LIST ||
        c->btype == BLOCKED_ZSET ||
        c->btype == BLOCKED_STREAM) {
        unblockClientWaitingData(c);
    } else if (c->btype == BLOCKED_WAIT) {
        unblockClientWaitingReplicas(c);
    } else if (c->btype == BLOCKED_MODULE) {
        if (moduleClientIsBlockedOnKeys(c)) unblockClientWaitingData(c);
        unblockClientFromModule(c);
<<<<<<< HEAD
    } else if (c->btype == BLOCKED_ASYNC) {
        serverAssert(c->casyncOpsPending > 0);
        c->casyncOpsPending--;
=======
    } else if (c->btype == BLOCKED_PAUSE) {
        listDelNode(g_pserver->paused_clients,c->paused_list_node);
        c->paused_list_node = NULL;
>>>>>>> 5a43dcdb
    } else {
        serverPanic("Unknown btype in unblockClient().");
    }

    /* Reset the client for a new query since, for blocking commands
     * we do not do it immediately after the command returns (when the
     * client got blocked) in order to be still able to access the argument
     * vector from module callbacks and updateStatsOnUnblock. */
    if (c->btype != BLOCKED_PAUSE) {
        freeClientOriginalArgv(c);
        resetClient(c);
    }

    /* Clear the flags, and put the client in the unblocked list so that
     * we'll process new commands in its query buffer ASAP. */
    g_pserver->blocked_clients--;
    g_pserver->blocked_clients_by_type[c->btype]--;
    c->flags &= ~CLIENT_BLOCKED;
    c->btype = BLOCKED_NONE;
    removeClientFromTimeoutTable(c);
    queueClientForReprocessing(c);
}

/* This function gets called when a blocked client timed out in order to
 * send it a reply of some kind. After this function is called,
 * unblockClient() will be called with the same client as argument. */
void replyToBlockedClientTimedOut(client *c) {
    if (c->btype == BLOCKED_LIST ||
        c->btype == BLOCKED_ZSET ||
        c->btype == BLOCKED_STREAM) {
        addReplyNullArray(c);
    } else if (c->btype == BLOCKED_WAIT) {
        addReplyLongLong(c,replicationCountAcksByOffset(c->bpop.reploffset));
    } else if (c->btype == BLOCKED_MODULE) {
        moduleBlockedClientTimedOut(c);
    } else {
        serverPanic("Unknown btype in replyToBlockedClientTimedOut().");
    }
}

/* Mass-unblock clients because something changed in the instance that makes
 * blocking no longer safe. For example clients blocked in list operations
 * in an instance which turns from master to replica is unsafe, so this function
 * is called when a master turns into a replica.
 *
 * The semantics is to send an -UNBLOCKED error to the client, disconnecting
 * it at the same time. */
void disconnectAllBlockedClients(void) {
    serverAssert(GlobalLocksAcquired());
    listNode *ln;
    listIter li;

    listRewind(g_pserver->clients,&li);
    while((ln = listNext(&li))) {
        client *c = (client*)listNodeValue(ln);
        
        std::unique_lock<fastlock> ul(c->lock);
        if (c->flags & CLIENT_BLOCKED) {
            /* PAUSED clients are an exception, when they'll be unblocked, the
             * command processing will start from scratch, and the command will
             * be either executed or rejected. (unlike LIST blocked clients for
             * which the command is already in progress in a way. */
            if (c->btype == BLOCKED_PAUSE)
                continue;

            addReplyError(c,
                "-UNBLOCKED force unblock from blocking operation, "
                "instance state changed (master -> replica?)");
            unblockClient(c);
            c->flags |= CLIENT_CLOSE_AFTER_REPLY;
        }
    }
}

/* Helper function for handleClientsBlockedOnKeys(). This function is called
 * when there may be clients blocked on a list key, and there may be new
 * data to fetch (the key is ready). */
void serveClientsBlockedOnListKey(robj *o, readyList *rl) {
    /* We serve clients in the same order they blocked for
     * this key, from the first blocked to the last. */
    dictEntry *de = dictFind(rl->db->blocking_keys,rl->key);
    if (de) {
        list *clients = (list*)dictGetVal(de);
        int numclients = listLength(clients);

        while(numclients--) {
            listNode *clientnode = listFirst(clients);
            client *receiver = (client*)clientnode->value;
            std::unique_lock<decltype(receiver->lock)> lock(receiver->lock);

            if (receiver->btype != BLOCKED_LIST) {
                /* Put at the tail, so that at the next call
                 * we'll not run into it again. */
                listRotateHeadToTail(clients);
                continue;
            }

            robj *dstkey = receiver->bpop.target;
            int wherefrom = receiver->bpop.listpos.wherefrom;
            int whereto = receiver->bpop.listpos.whereto;
            robj *value = listTypePop(o, wherefrom);

            if (value) {
                /* Protect receiver->bpop.target, that will be
                 * freed by the next unblockClient()
                 * call. */
                if (dstkey) incrRefCount(dstkey);

                monotime replyTimer;
                elapsedStart(&replyTimer);
                if (serveClientBlockedOnList(receiver,
                    rl->key,dstkey,rl->db,value,
                    wherefrom, whereto) == C_ERR)
                {
                    /* If we failed serving the client we need
                     * to also undo the POP operation. */
                    listTypePush(o,value,wherefrom);
                }
                updateStatsOnUnblock(receiver, 0, elapsedUs(replyTimer));
                unblockClient(receiver);

                if (dstkey) decrRefCount(dstkey);
                decrRefCount(value);
            } else {
                break;
            }
        }
    }

    if (listTypeLength(o) == 0) {
        dbDelete(rl->db,rl->key);
        notifyKeyspaceEvent(NOTIFY_GENERIC,"del",rl->key,rl->db->id);
    }
    /* We don't call signalModifiedKey() as it was already called
     * when an element was pushed on the list. */
}

/* Helper function for handleClientsBlockedOnKeys(). This function is called
 * when there may be clients blocked on a sorted set key, and there may be new
 * data to fetch (the key is ready). */
void serveClientsBlockedOnSortedSetKey(robj *o, readyList *rl) {
    /* We serve clients in the same order they blocked for
     * this key, from the first blocked to the last. */
    dictEntry *de = dictFind(rl->db->blocking_keys,rl->key);
    if (de) {
        list *clients = (list*)dictGetVal(de);
        int numclients = listLength(clients);
        unsigned long zcard = zsetLength(o);

        while(numclients-- && zcard) {
            listNode *clientnode = listFirst(clients);
            client *receiver = (client*)clientnode->value;
            std::unique_lock<decltype(receiver->lock)> lock(receiver->lock);

            if (receiver->btype != BLOCKED_ZSET) {
                /* Put at the tail, so that at the next call
                 * we'll not run into it again. */
                listRotateHeadToTail(clients);
                continue;
            }

            int where = (receiver->lastcmd &&
                         receiver->lastcmd->proc == bzpopminCommand)
                         ? ZSET_MIN : ZSET_MAX;
            monotime replyTimer;
            elapsedStart(&replyTimer);
            genericZpopCommand(receiver,&rl->key,1,where,1,NULL);
            updateStatsOnUnblock(receiver, 0, elapsedUs(replyTimer));
            unblockClient(receiver);
            zcard--;

            /* Replicate the command. */
            robj *argv[2];
            struct redisCommand *cmd = where == ZSET_MIN ?
                                       cserver.zpopminCommand :
                                       cserver.zpopmaxCommand;
            argv[0] = createStringObject(cmd->name,strlen(cmd->name));
            argv[1] = rl->key;
            incrRefCount(rl->key);
            propagate(cmd,receiver->db->id,
                      argv,2,PROPAGATE_AOF|PROPAGATE_REPL);
            decrRefCount(argv[0]);
            decrRefCount(argv[1]);
        }
    }
}

/* Helper function for handleClientsBlockedOnKeys(). This function is called
 * when there may be clients blocked on a stream key, and there may be new
 * data to fetch (the key is ready). */
void serveClientsBlockedOnStreamKey(robj *o, readyList *rl) {
    dictEntry *de = dictFind(rl->db->blocking_keys,rl->key);
    stream *s = (stream*)ptrFromObj(o);

    /* We need to provide the new data arrived on the stream
     * to all the clients that are waiting for an offset smaller
     * than the current top item. */
    if (de) {
        list *clients = (list*)dictGetVal(de);
        listNode *ln;
        listIter li;
        listRewind(clients,&li);

        while((ln = listNext(&li))) {
            client *receiver = (client*)listNodeValue(ln);
            if (receiver->btype != BLOCKED_STREAM) continue;
            std::unique_lock<decltype(receiver->lock)> lock(receiver->lock);
            bkinfo *bki = (bkinfo*)dictFetchValue(receiver->bpop.keys,rl->key);
            streamID *gt = &bki->stream_id;

            /* If we blocked in the context of a consumer
             * group, we need to resolve the group and update the
             * last ID the client is blocked for: this is needed
             * because serving other clients in the same consumer
             * group will alter the "last ID" of the consumer
             * group, and clients blocked in a consumer group are
             * always blocked for the ">" ID: we need to deliver
             * only new messages and avoid unblocking the client
             * otherwise. */
            streamCG *group = NULL;
            if (receiver->bpop.xread_group) {
                group = streamLookupCG(s,
                        szFromObj(receiver->bpop.xread_group));
                /* If the group was not found, send an error
                 * to the consumer. */
                if (!group) {
                    addReplyError(receiver,
                        "-NOGROUP the consumer group this client "
                        "was blocked on no longer exists");
                    unblockClient(receiver);
                    continue;
                } else {
                    *gt = group->last_id;
                }
            }

            if (streamCompareID(&s->last_id, gt) > 0) {
                streamID start = *gt;
                streamIncrID(&start);

                /* Lookup the consumer for the group, if any. */
                streamConsumer *consumer = NULL;
                int noack = 0;

                if (group) {
                    int created = 0;
                    consumer =
                        streamLookupConsumer(group,
                                             szFromObj(receiver->bpop.xread_consumer),
                                             SLC_NONE,
                                             &created);
                    noack = receiver->bpop.xread_group_noack;
                    if (created && noack) {
                        streamPropagateConsumerCreation(receiver,rl->key,
                                                        receiver->bpop.xread_group,
                                                        consumer->name);
                    }
                }

                monotime replyTimer;
                elapsedStart(&replyTimer);
                /* Emit the two elements sub-array consisting of
                 * the name of the stream and the data we
                 * extracted from it. Wrapped in a single-item
                 * array, since we have just one key. */
                if (receiver->resp == 2) {
                    addReplyArrayLen(receiver,1);
                    addReplyArrayLen(receiver,2);
                } else {
                    addReplyMapLen(receiver,1);
                }
                addReplyBulk(receiver,rl->key);

                streamPropInfo pi = {
                    rl->key,
                    receiver->bpop.xread_group
                };
                streamReplyWithRange(receiver,s,&start,NULL,
                                     receiver->bpop.xread_count,
                                     0, group, consumer, noack, &pi);
                updateStatsOnUnblock(receiver, 0, elapsedUs(replyTimer));

                /* Note that after we unblock the client, 'gt'
                 * and other receiver->bpop stuff are no longer
                 * valid, so we must do the setup above before
                 * this call. */
                unblockClient(receiver);
            }
        }
    }
}

/* Helper function for handleClientsBlockedOnKeys(). This function is called
 * in order to check if we can serve clients blocked by modules using
 * RM_BlockClientOnKeys(), when the corresponding key was signaled as ready:
 * our goal here is to call the RedisModuleBlockedClient reply() callback to
 * see if the key is really able to serve the client, and in that case,
 * unblock it. */
void serveClientsBlockedOnKeyByModule(readyList *rl) {
    dictEntry *de;

    /* Optimization: If no clients are in type BLOCKED_MODULE,
     * we can skip this loop. */
    if (!g_pserver->blocked_clients_by_type[BLOCKED_MODULE]) return;

    /* We serve clients in the same order they blocked for
     * this key, from the first blocked to the last. */
    de = dictFind(rl->db->blocking_keys,rl->key);
    if (de) {
        list *clients = (list*)dictGetVal(de);
        int numclients = listLength(clients);

        while(numclients--) {
            listNode *clientnode = listFirst(clients);
            client *receiver = (client*)clientnode->value;

            /* Put at the tail, so that at the next call
             * we'll not run into it again: clients here may not be
             * ready to be served, so they'll remain in the list
             * sometimes. We want also be able to skip clients that are
             * not blocked for the MODULE type safely. */
            listRotateHeadToTail(clients);

            if (receiver->btype != BLOCKED_MODULE) continue;

            /* Note that if *this* client cannot be served by this key,
             * it does not mean that another client that is next into the
             * list cannot be served as well: they may be blocked by
             * different modules with different triggers to consider if a key
             * is ready or not. This means we can't exit the loop but need
             * to continue after the first failure. */
            monotime replyTimer;
            elapsedStart(&replyTimer);
            if (!moduleTryServeClientBlockedOnKey(receiver, rl->key)) continue;
            updateStatsOnUnblock(receiver, 0, elapsedUs(replyTimer));

            moduleUnblockClient(receiver);
        }
    }
}

/* This function should be called by Redis every time a single command,
 * a MULTI/EXEC block, or a Lua script, terminated its execution after
 * being called by a client. It handles serving clients blocked in
 * lists, streams, and sorted sets, via a blocking commands.
 *
 * All the keys with at least one client blocked that received at least
 * one new element via some write operation are accumulated into
 * the g_pserver->ready_keys list. This function will run the list and will
 * serve clients accordingly. Note that the function will iterate again and
 * again as a result of serving BLMOVE we can have new blocking clients
 * to serve because of the PUSH side of BLMOVE.
 *
 * This function is normally "fair", that is, it will server clients
 * using a FIFO behavior. However this fairness is violated in certain
 * edge cases, that is, when we have clients blocked at the same time
 * in a sorted set and in a list, for the same key (a very odd thing to
 * do client side, indeed!). Because mismatching clients (blocking for
 * a different type compared to the current key type) are moved in the
 * other side of the linked list. However as long as the key starts to
 * be used only for a single type, like virtually any Redis application will
 * do, the function is already fair. */
void handleClientsBlockedOnKeys(void) {
    serverAssert(GlobalLocksAcquired());
    while(listLength(g_pserver->ready_keys) != 0) {
        list *l;

        /* Point g_pserver->ready_keys to a fresh list and save the current one
         * locally. This way as we run the old list we are free to call
         * signalKeyAsReady() that may push new elements in g_pserver->ready_keys
         * when handling clients blocked into BRPOPLPUSH. */
        l = g_pserver->ready_keys;
        g_pserver->ready_keys = listCreate();

        while(listLength(l) != 0) {
            listNode *ln = listFirst(l);
            readyList *rl = (readyList*)ln->value;

            /* First of all remove this key from db->ready_keys so that
             * we can safely call signalKeyAsReady() against this key. */
            dictDelete(rl->db->ready_keys,rl->key);

            /* Even if we are not inside call(), increment the call depth
             * in order to make sure that keys are expired against a fixed
             * reference time, and not against the wallclock time. This
             * way we can lookup an object multiple times (BLMOVE does
             * that) without the risk of it being freed in the second
             * lookup, invalidating the first one.
             * See https://github.com/redis/redis/pull/6554. */
            serverTL->fixed_time_expire++;

            /* Serve clients blocked on the key. */
            robj *o = lookupKeyWrite(rl->db,rl->key);

            if (o != NULL) {
                if (o->type == OBJ_LIST)
                    serveClientsBlockedOnListKey(o,rl);
                else if (o->type == OBJ_ZSET)
                    serveClientsBlockedOnSortedSetKey(o,rl);
                else if (o->type == OBJ_STREAM)
                    serveClientsBlockedOnStreamKey(o,rl);
                /* We want to serve clients blocked on module keys
                 * regardless of the object type: we don't know what the
                 * module is trying to accomplish right now. */
                serveClientsBlockedOnKeyByModule(rl);
            }
            serverTL->fixed_time_expire--;

            /* Free this item. */
            decrRefCount(rl->key);
            zfree(rl);
            listDelNode(l,ln);
        }
        listRelease(l); /* We have the new list on place at this point. */
    }
}

/* This is how the current blocking lists/sorted sets/streams work, we use
 * BLPOP as example, but the concept is the same for other list ops, sorted
 * sets and XREAD.
 * - If the user calls BLPOP and the key exists and contains a non empty list
 *   then LPOP is called instead. So BLPOP is semantically the same as LPOP
 *   if blocking is not required.
 * - If instead BLPOP is called and the key does not exists or the list is
 *   empty we need to block. In order to do so we remove the notification for
 *   new data to read in the client socket (so that we'll not serve new
 *   requests if the blocking request is not served). Also we put the client
 *   in a dictionary (db->blocking_keys) mapping keys to a list of clients
 *   blocking for this keys.
 * - If a PUSH operation against a key with blocked clients waiting is
 *   performed, we mark this key as "ready", and after the current command,
 *   MULTI/EXEC block, or script, is executed, we serve all the clients waiting
 *   for this list, from the one that blocked first, to the last, accordingly
 *   to the number of elements we have in the ready list.
 */

/* Set a client in blocking mode for the specified key (list, zset or stream),
 * with the specified timeout. The 'type' argument is BLOCKED_LIST,
 * BLOCKED_ZSET or BLOCKED_STREAM depending on the kind of operation we are
 * waiting for an empty key in order to awake the client. The client is blocked
 * for all the 'numkeys' keys as in the 'keys' argument. When we block for
 * stream keys, we also provide an array of streamID structures: clients will
 * be unblocked only when items with an ID greater or equal to the specified
 * one is appended to the stream. */
void blockForKeys(client *c, int btype, robj **keys, int numkeys, mstime_t timeout, robj *target, struct listPos *listpos, streamID *ids) {
    dictEntry *de;
    list *l;
    int j;

    c->bpop.timeout = timeout;
    c->bpop.target = target;

    if (listpos != NULL) c->bpop.listpos = *listpos;

    if (target != NULL) incrRefCount(target);

    for (j = 0; j < numkeys; j++) {
        /* Allocate our bkinfo structure, associated to each key the client
         * is blocked for. */
        bkinfo *bki = (bkinfo*)zmalloc(sizeof(*bki));
        if (btype == BLOCKED_STREAM)
            bki->stream_id = ids[j];

        /* If the key already exists in the dictionary ignore it. */
        if (dictAdd(c->bpop.keys,keys[j],bki) != DICT_OK) {
            zfree(bki);
            continue;
        }
        incrRefCount(keys[j]);

        /* And in the other "side", to map keys -> clients */
        de = dictFind(c->db->blocking_keys,keys[j]);
        if (de == NULL) {
            int retval;

            /* For every key we take a list of clients blocked for it */
            l = listCreate();
            retval = dictAdd(c->db->blocking_keys,keys[j],l);
            incrRefCount(keys[j]);
            serverAssertWithInfo(c,keys[j],retval == DICT_OK);
        } else {
            l = (list*)dictGetVal(de);
        }
        listAddNodeTail(l,c);
        bki->listnode = listLast(l);
    }
    blockClient(c,btype);
}

/* Unblock a client that's waiting in a blocking operation such as BLPOP.
 * You should never call this function directly, but unblockClient() instead. */
void unblockClientWaitingData(client *c) {
    dictEntry *de;
    dictIterator *di;
    list *l;

    serverAssertWithInfo(c,NULL,dictSize(c->bpop.keys) != 0);
    di = dictGetIterator(c->bpop.keys);
    /* The client may wait for multiple keys, so unblock it for every key. */
    while((de = dictNext(di)) != NULL) {
        robj *key = (robj*)dictGetKey(de);
        bkinfo *bki = (bkinfo*)dictGetVal(de);

        /* Remove this client from the list of clients waiting for this key. */
        l = (list*)dictFetchValue(c->db->blocking_keys,key);
        serverAssertWithInfo(c,key,l != NULL);
        listDelNode(l,bki->listnode);
        /* If the list is empty we need to remove it to avoid wasting memory */
        if (listLength(l) == 0)
            dictDelete(c->db->blocking_keys,key);
    }
    dictReleaseIterator(di);

    /* Cleanup the client structure */
    dictEmpty(c->bpop.keys,NULL);
    if (c->bpop.target) {
        decrRefCount(c->bpop.target);
        c->bpop.target = NULL;
    }
    if (c->bpop.xread_group) {
        decrRefCount(c->bpop.xread_group);
        decrRefCount(c->bpop.xread_consumer);
        c->bpop.xread_group = NULL;
        c->bpop.xread_consumer = NULL;
    }
}

static int getBlockedTypeByType(int type) {
    switch (type) {
        case OBJ_LIST: return BLOCKED_LIST;
        case OBJ_ZSET: return BLOCKED_ZSET;
        case OBJ_MODULE: return BLOCKED_MODULE;
        case OBJ_STREAM: return BLOCKED_STREAM;
        default: return BLOCKED_NONE;
    }
}

/* If the specified key has clients blocked waiting for list pushes, this
 * function will put the key reference into the g_pserver->ready_keys list.
 * Note that db->ready_keys is a hash table that allows us to avoid putting
 * the same key again and again in the list in case of multiple pushes
 * made by a script or in the context of MULTI/EXEC.
 *
 * The list will be finally processed by handleClientsBlockedOnKeys() */
void signalKeyAsReady(redisDb *db, robj *key, int type) {
    readyList *rl;

    /* Quick returns. */
    int btype = getBlockedTypeByType(type);
    if (btype == BLOCKED_NONE) {
        /* The type can never block. */
        return;
    }
    if (!g_pserver->blocked_clients_by_type[btype] &&
        !g_pserver->blocked_clients_by_type[BLOCKED_MODULE]) {
        /* No clients block on this type. Note: Blocked modules are represented
         * by BLOCKED_MODULE, even if the intention is to wake up by normal
         * types (list, zset, stream), so we need to check that there are no
         * blocked modules before we do a quick return here. */
        return;
    }

    /* No clients blocking for this key? No need to queue it. */
    if (dictFind(db->blocking_keys,key) == NULL) return;

    /* Key was already signaled? No need to queue it again. */
    if (dictFind(db->ready_keys,key) != NULL) return;

    if (key->getrefcount() == OBJ_STATIC_REFCOUNT) {
        // Sometimes a key may be stack allocated, we'll need to dupe it
        robj *newKey = createStringObject(szFromObj(key), sdslen(szFromObj(key)));
        newKey->setrefcount(0); // Start with 0 but don't free
        key = newKey;
    }

    /* Ok, we need to queue this key into g_pserver->ready_keys. */
    rl = (readyList*)zmalloc(sizeof(*rl), MALLOC_SHARED);
    rl->key = key;
    rl->db = db;
    incrRefCount(key);
    listAddNodeTail(g_pserver->ready_keys,rl);

    /* We also add the key in the db->ready_keys dictionary in order
     * to avoid adding it multiple times into a list with a simple O(1)
     * check. */
    incrRefCount(key);
    serverAssert(dictAdd(db->ready_keys,key,NULL) == DICT_OK);
}

void signalKeyAsReady(redisDb *db, sds key, int type) {
    redisObjectStack o;
    initStaticStringObject(o, key);
    signalKeyAsReady(db, &o, type);
}<|MERGE_RESOLUTION|>--- conflicted
+++ resolved
@@ -197,15 +197,12 @@
     } else if (c->btype == BLOCKED_MODULE) {
         if (moduleClientIsBlockedOnKeys(c)) unblockClientWaitingData(c);
         unblockClientFromModule(c);
-<<<<<<< HEAD
     } else if (c->btype == BLOCKED_ASYNC) {
         serverAssert(c->casyncOpsPending > 0);
         c->casyncOpsPending--;
-=======
     } else if (c->btype == BLOCKED_PAUSE) {
         listDelNode(g_pserver->paused_clients,c->paused_list_node);
         c->paused_list_node = NULL;
->>>>>>> 5a43dcdb
     } else {
         serverPanic("Unknown btype in unblockClient().");
     }
