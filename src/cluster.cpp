/* Redis Cluster implementation.
 *
 * Copyright (c) 2009-2012, Salvatore Sanfilippo <antirez at gmail dot com>
 * All rights reserved.
 *
 * Redistribution and use in source and binary forms, with or without
 * modification, are permitted provided that the following conditions are met:
 *
 *   * Redistributions of source code must retain the above copyright notice,
 *     this list of conditions and the following disclaimer.
 *   * Redistributions in binary form must reproduce the above copyright
 *     notice, this list of conditions and the following disclaimer in the
 *     documentation and/or other materials provided with the distribution.
 *   * Neither the name of Redis nor the names of its contributors may be used
 *     to endorse or promote products derived from this software without
 *     specific prior written permission.
 *
 * THIS SOFTWARE IS PROVIDED BY THE COPYRIGHT HOLDERS AND CONTRIBUTORS "AS IS"
 * AND ANY EXPRESS OR IMPLIED WARRANTIES, INCLUDING, BUT NOT LIMITED TO, THE
 * IMPLIED WARRANTIES OF MERCHANTABILITY AND FITNESS FOR A PARTICULAR PURPOSE
 * ARE DISCLAIMED. IN NO EVENT SHALL THE COPYRIGHT OWNER OR CONTRIBUTORS BE
 * LIABLE FOR ANY DIRECT, INDIRECT, INCIDENTAL, SPECIAL, EXEMPLARY, OR
 * CONSEQUENTIAL DAMAGES (INCLUDING, BUT NOT LIMITED TO, PROCUREMENT OF
 * SUBSTITUTE GOODS OR SERVICES; LOSS OF USE, DATA, OR PROFITS; OR BUSINESS
 * INTERRUPTION) HOWEVER CAUSED AND ON ANY THEORY OF LIABILITY, WHETHER IN
 * CONTRACT, STRICT LIABILITY, OR TORT (INCLUDING NEGLIGENCE OR OTHERWISE)
 * ARISING IN ANY WAY OUT OF THE USE OF THIS SOFTWARE, EVEN IF ADVISED OF THE
 * POSSIBILITY OF SUCH DAMAGE.
 */

#include "server.h"
#include "cluster.h"
#include "endianconv.h"

#include <sys/types.h>
#include <sys/socket.h>
#include <arpa/inet.h>
#include <fcntl.h>
#include <unistd.h>
#include <sys/stat.h>
#include <sys/file.h>
#include <math.h>

/* A global reference to myself is handy to make code more clear.
 * Myself always points to g_pserver->cluster->myself, that is, the clusterNode
 * that represents this node. */
clusterNode *myself = NULL;

clusterNode *createClusterNode(char *nodename, int flags);
int clusterAddNode(clusterNode *node);
void clusterAcceptHandler(aeEventLoop *el, int fd, void *privdata, int mask);
void clusterReadHandler(connection *conn);
void clusterSendPing(clusterLink *link, int type);
void clusterSendFail(char *nodename);
void clusterSendFailoverAuthIfNeeded(clusterNode *node, clusterMsg *request);
void clusterUpdateState(void);
int clusterNodeGetSlotBit(clusterNode *n, int slot);
sds clusterGenNodesDescription(int filter);
clusterNode *clusterLookupNode(const char *name);
int clusterNodeAddSlave(clusterNode *master, clusterNode *slave);
int clusterAddSlot(clusterNode *n, int slot);
int clusterDelSlot(int slot);
int clusterDelNodeSlots(clusterNode *node);
int clusterNodeSetSlotBit(clusterNode *n, int slot);
void clusterSetMaster(clusterNode *n);
void clusterHandleSlaveFailover(void);
void clusterHandleSlaveMigration(int max_slaves);
int bitmapTestBit(unsigned char *bitmap, int pos);
void clusterDoBeforeSleep(int flags);
void clusterSendUpdate(clusterLink *link, clusterNode *node);
void resetManualFailover(void);
void clusterCloseAllSlots(void);
void clusterSetNodeAsMaster(clusterNode *n);
void clusterDelNode(clusterNode *delnode);
sds representClusterNodeFlags(sds ci, uint16_t flags);
uint64_t clusterGetMaxEpoch(void);
int clusterBumpConfigEpochWithoutConsensus(void);
void moduleCallClusterReceivers(const char *sender_id, uint64_t module_id, uint8_t type, const unsigned char *payload, uint32_t len);

#define RCVBUF_INIT_LEN 1024
#define RCVBUF_MAX_PREALLOC (1<<20) /* 1MB */

struct redisMaster *getFirstMaster()
{
    serverAssert(listLength(g_pserver->masters) <= 1);
    if (!listLength(g_pserver->masters))
        return NULL;
    return (redisMaster*)listFirst(g_pserver->masters)->value;
}

/* -----------------------------------------------------------------------------
 * Initialization
 * -------------------------------------------------------------------------- */

/* Load the cluster config from 'filename'.
 *
 * If the file does not exist or is zero-length (this may happen because
 * when we lock the nodes.conf file, we create a zero-length one for the
 * sake of locking if it does not already exist), C_ERR is returned.
 * If the configuration was loaded from the file, C_OK is returned. */
int clusterLoadConfig(char *filename) {
    FILE *fp = fopen(filename,"r");
    struct stat sb;
    char *line;
    int maxline, j;

    if (fp == NULL) {
        if (errno == ENOENT) {
            return C_ERR;
        } else {
            serverLog(LL_WARNING,
                "Loading the cluster node config from %s: %s",
                filename, strerror(errno));
            exit(1);
        }
    }

    /* Check if the file is zero-length: if so return C_ERR to signal
     * we have to write the config. */
    if (fstat(fileno(fp),&sb) != -1 && sb.st_size == 0) {
        fclose(fp);
        return C_ERR;
    }

    /* Parse the file. Note that single lines of the cluster config file can
     * be really long as they include all the hash slots of the node.
     * This means in the worst possible case, half of the Redis slots will be
     * present in a single line, possibly in importing or migrating state, so
     * together with the node ID of the sender/receiver.
     *
     * To simplify we allocate 1024+CLUSTER_SLOTS*128 bytes per line. */
    maxline = 1024+CLUSTER_SLOTS*128;
    line = (char*)zmalloc(maxline, MALLOC_LOCAL);
    while(fgets(line,maxline,fp) != NULL) {
        int argc;
        sds *argv;
        clusterNode *n, *master;
        char *p, *s;

        /* Skip blank lines, they can be created either by users manually
         * editing nodes.conf or by the config writing process if stopped
         * before the truncate() call. */
        if (line[0] == '\n' || line[0] == '\0') continue;

        /* Split the line into arguments for processing. */
        argv = sdssplitargs(line,&argc);
        if (argv == NULL) goto fmterr;

        /* Handle the special "vars" line. Don't pretend it is the last
         * line even if it actually is when generated by Redis. */
        if (strcasecmp(argv[0],"vars") == 0) {
            if (!(argc % 2)) goto fmterr;
            for (j = 1; j < argc; j += 2) {
                if (strcasecmp(argv[j],"currentEpoch") == 0) {
                    g_pserver->cluster->currentEpoch =
                            strtoull(argv[j+1],NULL,10);
                } else if (strcasecmp(argv[j],"lastVoteEpoch") == 0) {
                    g_pserver->cluster->lastVoteEpoch =
                            strtoull(argv[j+1],NULL,10);
                } else {
                    serverLog(LL_WARNING,
                        "Skipping unknown cluster config variable '%s'",
                        argv[j]);
                }
            }
            sdsfreesplitres(argv,argc);
            continue;
        }

        /* Regular config lines have at least eight fields */
        if (argc < 8) {
            sdsfreesplitres(argv,argc);
            goto fmterr;
        }

        /* Create this node if it does not exist */
        n = clusterLookupNode(argv[0]);
        if (!n) {
            n = createClusterNode(argv[0],0);
            clusterAddNode(n);
        }
        /* Address and port */
        if ((p = strrchr(argv[1],':')) == NULL) {
            sdsfreesplitres(argv,argc);
            goto fmterr;
        }
        *p = '\0';
        memcpy(n->ip,argv[1],strlen(argv[1])+1);
        char *port = p+1;
        char *busp = strchr(port,'@');
        if (busp) {
            *busp = '\0';
            busp++;
        }
        n->port = atoi(port);
        /* In older versions of nodes.conf the "@busport" part is missing.
         * In this case we set it to the default offset of 10000 from the
         * base port. */
        n->cport = busp ? atoi(busp) : n->port + CLUSTER_PORT_INCR;

        /* Parse flags */
        p = s = argv[2];
        while(p) {
            p = strchr(s,',');
            if (p) *p = '\0';
            if (!strcasecmp(s,"myself")) {
                serverAssert(g_pserver->cluster->myself == NULL);
                myself = g_pserver->cluster->myself = n;
                n->flags |= CLUSTER_NODE_MYSELF;
            } else if (!strcasecmp(s,"master")) {
                n->flags |= CLUSTER_NODE_MASTER;
            } else if (!strcasecmp(s,"slave")) {
                n->flags |= CLUSTER_NODE_SLAVE;
            } else if (!strcasecmp(s,"fail?")) {
                n->flags |= CLUSTER_NODE_PFAIL;
            } else if (!strcasecmp(s,"fail")) {
                n->flags |= CLUSTER_NODE_FAIL;
                n->fail_time = mstime();
            } else if (!strcasecmp(s,"handshake")) {
                n->flags |= CLUSTER_NODE_HANDSHAKE;
            } else if (!strcasecmp(s,"noaddr")) {
                n->flags |= CLUSTER_NODE_NOADDR;
            } else if (!strcasecmp(s,"nofailover")) {
                n->flags |= CLUSTER_NODE_NOFAILOVER;
            } else if (!strcasecmp(s,"noflags")) {
                /* nothing to do */
            } else {
                serverPanic("Unknown flag in redis cluster config file");
            }
            if (p) s = p+1;
        }

        /* Get master if any. Set the master and populate master's
         * slave list. */
        if (argv[3][0] != '-') {
            master = clusterLookupNode(argv[3]);
            if (!master) {
                master = createClusterNode(argv[3],0);
                clusterAddNode(master);
            }
            n->slaveof = master;
            clusterNodeAddSlave(master,n);
        }

        /* Set ping sent / pong received timestamps */
        if (atoi(argv[4])) n->ping_sent = mstime();
        if (atoi(argv[5])) n->pong_received = mstime();

        /* Set configEpoch for this node. */
        n->configEpoch = strtoull(argv[6],NULL,10);

        /* Populate hash slots served by this instance. */
        for (j = 8; j < argc; j++) {
            int start, stop;

            if (argv[j][0] == '[') {
                /* Here we handle migrating / importing slots */
                int slot;
                char direction;
                clusterNode *cn;

                p = strchr(argv[j],'-');
                serverAssert(p != NULL);
                *p = '\0';
                direction = p[1]; /* Either '>' or '<' */
                slot = atoi(argv[j]+1);
                if (slot < 0 || slot >= CLUSTER_SLOTS) {
                    sdsfreesplitres(argv,argc);
                    goto fmterr;
                }
                p += 3;
                cn = clusterLookupNode(p);
                if (!cn) {
                    cn = createClusterNode(p,0);
                    clusterAddNode(cn);
                }
                if (direction == '>') {
                    g_pserver->cluster->migrating_slots_to[slot] = cn;
                } else {
                    g_pserver->cluster->importing_slots_from[slot] = cn;
                }
                continue;
            } else if ((p = strchr(argv[j],'-')) != NULL) {
                *p = '\0';
                start = atoi(argv[j]);
                stop = atoi(p+1);
            } else {
                start = stop = atoi(argv[j]);
            }
            if (start < 0 || start >= CLUSTER_SLOTS ||
                stop < 0 || stop >= CLUSTER_SLOTS)
            {
                sdsfreesplitres(argv,argc);
                goto fmterr;
            }
            while(start <= stop) clusterAddSlot(n, start++);
        }

        sdsfreesplitres(argv,argc);
    }
    /* Config sanity check */
    if (g_pserver->cluster->myself == NULL) goto fmterr;

    zfree(line);
    fclose(fp);

    serverLog(LL_NOTICE,"Node configuration loaded, I'm %.40s", myself->name);

    /* Something that should never happen: currentEpoch smaller than
     * the max epoch found in the nodes configuration. However we handle this
     * as some form of protection against manual editing of critical files. */
    if (clusterGetMaxEpoch() > g_pserver->cluster->currentEpoch) {
        g_pserver->cluster->currentEpoch = clusterGetMaxEpoch();
    }

    if (dictSize(g_pserver->cluster->nodes) > 1 && cserver.thread_min_client_threshold < 100)
    {
        // Because we expect the individual load of a client to be much less in a cluster (it will spread over multiple server)
        //  we can increase the grouping of clients on a single thread within reason
        cserver.thread_min_client_threshold *= dictSize(g_pserver->cluster->nodes);
        cserver.thread_min_client_threshold = std::min(cserver.thread_min_client_threshold, 200);
        serverLog(LL_NOTICE, "Expanding min-clients-per-thread to %d due to cluster", cserver.thread_min_client_threshold);
    }
    return C_OK;

fmterr:
    serverLog(LL_WARNING,
        "Unrecoverable error: corrupted cluster config file.");
    zfree(line);
    if (fp) fclose(fp);
    exit(1);
}

/* Cluster node configuration is exactly the same as CLUSTER NODES output.
 *
 * This function writes the node config and returns 0, on error -1
 * is returned.
 *
 * Note: we need to write the file in an atomic way from the point of view
 * of the POSIX filesystem semantics, so that if the server is stopped
 * or crashes during the write, we'll end with either the old file or the
 * new one. Since we have the full payload to write available we can use
 * a single write to write the whole file. If the pre-existing file was
 * bigger we pad our payload with newlines that are anyway ignored and truncate
 * the file afterward. */
int clusterSaveConfig(int do_fsync) {
    sds ci;
    size_t content_size;
    struct stat sb;
    int fd;

    g_pserver->cluster->todo_before_sleep &= ~CLUSTER_TODO_SAVE_CONFIG;

    /* Get the nodes description and concatenate our "vars" directive to
     * save currentEpoch and lastVoteEpoch. */
    ci = clusterGenNodesDescription(CLUSTER_NODE_HANDSHAKE);
    ci = sdscatprintf(ci,"vars currentEpoch %llu lastVoteEpoch %llu\n",
        (unsigned long long) g_pserver->cluster->currentEpoch,
        (unsigned long long) g_pserver->cluster->lastVoteEpoch);
    content_size = sdslen(ci);

    if ((fd = open(g_pserver->cluster_configfile,O_WRONLY|O_CREAT,0644))
        == -1) goto err;

    /* Pad the new payload if the existing file length is greater. */
    if (fstat(fd,&sb) != -1) {
        if (sb.st_size > (off_t)content_size) {
            ci = sdsgrowzero(ci,sb.st_size);
            memset(ci+content_size,'\n',sb.st_size-content_size);
        }
    }
    if (write(fd,ci,sdslen(ci)) != (ssize_t)sdslen(ci)) goto err;
    if (do_fsync) {
        g_pserver->cluster->todo_before_sleep &= ~CLUSTER_TODO_FSYNC_CONFIG;
        fsync(fd);
    }

    /* Truncate the file if needed to remove the final \n padding that
     * is just garbage. */
    if (content_size != sdslen(ci) && ftruncate(fd,content_size) == -1) {
        /* ftruncate() failing is not a critical error. */
    }
    close(fd);
    sdsfree(ci);
    return 0;

err:
    if (fd != -1) close(fd);
    sdsfree(ci);
    return -1;
}

void clusterSaveConfigOrDie(int do_fsync) {
    if (clusterSaveConfig(do_fsync) == -1) {
        serverLog(LL_WARNING,"Fatal: can't update cluster config file.");
        exit(1);
    }
}

/* Lock the cluster config using flock(), and leaks the file descriptor used to
 * acquire the lock so that the file will be locked forever.
 *
 * This works because we always update nodes.conf with a new version
 * in-place, reopening the file, and writing to it in place (later adjusting
 * the length with ftruncate()).
 *
 * On success C_OK is returned, otherwise an error is logged and
 * the function returns C_ERR to signal a lock was not acquired. */
int clusterLockConfig(char *filename) {
/* flock() does not exist on Solaris
 * and a fcntl-based solution won't help, as we constantly re-open that file,
 * which will release _all_ locks anyway
 */
#if !defined(__sun)
    /* To lock it, we need to open the file in a way it is created if
     * it does not exist, otherwise there is a race condition with other
     * processes. */
    int fd = open(filename,O_WRONLY|O_CREAT,0644);
    if (fd == -1) {
        serverLog(LL_WARNING,
            "Can't open %s in order to acquire a lock: %s",
            filename, strerror(errno));
        return C_ERR;
    }

    if (flock(fd,LOCK_EX|LOCK_NB) == -1) {
        if (errno == EWOULDBLOCK) {
            serverLog(LL_WARNING,
                 "Sorry, the cluster configuration file %s is already used "
                 "by a different Redis Cluster node. Please make sure that "
                 "different nodes use different cluster configuration "
                 "files.", filename);
        } else {
            serverLog(LL_WARNING,
                "Impossible to lock %s: %s", filename, strerror(errno));
        }
        close(fd);
        return C_ERR;
    }
    /* Lock acquired: leak the 'fd' by not closing it, so that we'll retain the
     * lock to the file as long as the process exists.
     *
     * After fork, the child process will get the fd opened by the parent process,
     * we need save `fd` to `cluster_config_file_lock_fd`, so that in redisFork(),
     * it will be closed in the child process.
     * If it is not closed, when the main process is killed -9, but the child process
     * (redis-aof-rewrite) is still alive, the fd(lock) will still be held by the
     * child process, and the main process will fail to get lock, means fail to start. */
    g_pserver->cluster_config_file_lock_fd = fd;
#endif /* __sun */

    return C_OK;
}

/* Some flags (currently just the NOFAILOVER flag) may need to be updated
 * in the "myself" node based on the current configuration of the node,
 * that may change at runtime via CONFIG SET. This function changes the
 * set of flags in myself->flags accordingly. */
void clusterUpdateMyselfFlags(void) {
    int oldflags = myself->flags;
    int nofailover = g_pserver->cluster_slave_no_failover ?
                     CLUSTER_NODE_NOFAILOVER : 0;
    myself->flags &= ~CLUSTER_NODE_NOFAILOVER;
    myself->flags |= nofailover;
    if (myself->flags != oldflags) {
        clusterDoBeforeSleep(CLUSTER_TODO_SAVE_CONFIG|
                             CLUSTER_TODO_UPDATE_STATE);
    }
}

void clusterInit(void) {
    int saveconf = 0;
    if (g_pserver->enable_multimaster)
    {
        serverLog(LL_WARNING, "Clusters are not compatible with multi-master");
        exit(EXIT_FAILURE);
    }

    g_pserver->cluster = (clusterState*)zmalloc(sizeof(clusterState), MALLOC_LOCAL);
    g_pserver->cluster->myself = NULL;
    g_pserver->cluster->currentEpoch = 0;
    g_pserver->cluster->state = CLUSTER_FAIL;
    g_pserver->cluster->size = 1;
    g_pserver->cluster->todo_before_sleep = 0;
    g_pserver->cluster->nodes = dictCreate(&clusterNodesDictType,NULL);
    g_pserver->cluster->nodes_black_list =
        dictCreate(&clusterNodesBlackListDictType,NULL);
    g_pserver->cluster->failover_auth_time = 0;
    g_pserver->cluster->failover_auth_count = 0;
    g_pserver->cluster->failover_auth_rank = 0;
    g_pserver->cluster->failover_auth_epoch = 0;
    g_pserver->cluster->cant_failover_reason = CLUSTER_CANT_FAILOVER_NONE;
    g_pserver->cluster->lastVoteEpoch = 0;
    for (int i = 0; i < CLUSTERMSG_TYPE_COUNT; i++) {
        g_pserver->cluster->stats_bus_messages_sent[i] = 0;
        g_pserver->cluster->stats_bus_messages_received[i] = 0;
    }
    g_pserver->cluster->stats_pfail_nodes = 0;
    memset(g_pserver->cluster->slots,0, sizeof(g_pserver->cluster->slots));
    clusterCloseAllSlots();

    /* Lock the cluster config file to make sure every node uses
     * its own nodes.conf. */
    g_pserver->cluster_config_file_lock_fd = -1;
    if (clusterLockConfig(g_pserver->cluster_configfile) == C_ERR)
        exit(1);

    /* Load or create a new nodes configuration. */
    if (clusterLoadConfig(g_pserver->cluster_configfile) == C_ERR) {
        /* No configuration found. We will just use the random name provided
         * by the createClusterNode() function. */
        myself = g_pserver->cluster->myself =
            createClusterNode(NULL,CLUSTER_NODE_MYSELF|CLUSTER_NODE_MASTER);
        serverLog(LL_NOTICE,"No cluster configuration found, I'm %.40s",
            myself->name);
        clusterAddNode(myself);
        saveconf = 1;
    }
    if (saveconf) clusterSaveConfigOrDie(1);

    /* We need a listening TCP port for our cluster messaging needs. */
    g_pserver->cfd_count = 0;

    /* Port sanity check II
     * The other handshake port check is triggered too late to stop
     * us from trying to use a too-high cluster port number. */
    int port = g_pserver->tls_cluster ? g_pserver->tls_port : g_pserver->port;
    if (port > (65535-CLUSTER_PORT_INCR)) {
        serverLog(LL_WARNING, "Redis port number too high. "
                   "Cluster communication port is 10,000 port "
                   "numbers higher than your Redis port. "
                   "Your Redis port number must be "
                   "lower than 55535.");
        exit(1);
    }
    if (listenToPort(port+CLUSTER_PORT_INCR,
        g_pserver->cfd,&g_pserver->cfd_count, 0 /*fReusePort*/, 0 /*fFirstListen*/) == C_ERR)
    {
        exit(1);
    } else {
        int j;

        for (j = 0; j < g_pserver->cfd_count; j++) {
            if (aeCreateFileEvent(g_pserver->rgthreadvar[IDX_EVENT_LOOP_MAIN].el, g_pserver->cfd[j], AE_READABLE,
                clusterAcceptHandler, NULL) == AE_ERR)
                    serverPanic("Unrecoverable error creating Redis Cluster "
                                "file event.");
        }
    }

    /* The slots -> keys map is a radix tree. Initialize it here. */
    g_pserver->cluster->slots_to_keys = raxNew();
    memset(g_pserver->cluster->slots_keys_count,0,
           sizeof(g_pserver->cluster->slots_keys_count));

    /* Set myself->port / cport to my listening ports, we'll just need to
     * discover the IP address via MEET messages. */
    myself->port = port;
    myself->cport = port+CLUSTER_PORT_INCR;
    if (g_pserver->cluster_announce_port)
        myself->port = g_pserver->cluster_announce_port;
    if (g_pserver->cluster_announce_bus_port)
        myself->cport = g_pserver->cluster_announce_bus_port;

    g_pserver->cluster->mf_end = 0;
    resetManualFailover();
    clusterUpdateMyselfFlags();
}

/* Reset a node performing a soft or hard reset:
 *
 * 1) All other nodes are forgotten.
 * 2) All the assigned / open slots are released.
 * 3) If the node is a slave, it turns into a master.
 * 4) Only for hard reset: a new Node ID is generated.
 * 5) Only for hard reset: currentEpoch and configEpoch are set to 0.
 * 6) The new configuration is saved and the cluster state updated.
 * 7) If the node was a slave, the whole data set is flushed away. */
void clusterReset(int hard) {
    dictIterator *di;
    dictEntry *de;
    int j;

    /* Turn into master. */
    if (nodeIsSlave(myself)) {
        clusterSetNodeAsMaster(myself);
        if (listLength(g_pserver->masters) > 0)
        {
            serverAssert(listLength(g_pserver->masters) == 1);
            replicationUnsetMaster((redisMaster*)listFirst(g_pserver->masters)->value);
        }
        emptyDb(-1,EMPTYDB_NO_FLAGS,NULL);
    }

    /* Close slots, reset manual failover state. */
    clusterCloseAllSlots();
    resetManualFailover();

    /* Unassign all the slots. */
    for (j = 0; j < CLUSTER_SLOTS; j++) clusterDelSlot(j);

    /* Forget all the nodes, but myself. */
    di = dictGetSafeIterator(g_pserver->cluster->nodes);
    while((de = dictNext(di)) != NULL) {
        clusterNode *node = (clusterNode*)dictGetVal(de);

        if (node == myself) continue;
        clusterDelNode(node);
    }
    dictReleaseIterator(di);

    /* Hard reset only: set epochs to 0, change node ID. */
    if (hard) {
        sds oldname;

        g_pserver->cluster->currentEpoch = 0;
        g_pserver->cluster->lastVoteEpoch = 0;
        myself->configEpoch = 0;
        serverLog(LL_WARNING, "configEpoch set to 0 via CLUSTER RESET HARD");

        /* To change the Node ID we need to remove the old name from the
         * nodes table, change the ID, and re-add back with new name. */
        oldname = sdsnewlen(myself->name, CLUSTER_NAMELEN);
        dictDelete(g_pserver->cluster->nodes,oldname);
        sdsfree(oldname);
        getRandomHexChars(myself->name, CLUSTER_NAMELEN);
        clusterAddNode(myself);
        serverLog(LL_NOTICE,"Node hard reset, now I'm %.40s", myself->name);
    }

    /* Make sure to persist the new config and update the state. */
    clusterDoBeforeSleep(CLUSTER_TODO_SAVE_CONFIG|
                         CLUSTER_TODO_UPDATE_STATE|
                         CLUSTER_TODO_FSYNC_CONFIG);
}

/* -----------------------------------------------------------------------------
 * CLUSTER communication link
 * -------------------------------------------------------------------------- */

clusterLink *createClusterLink(clusterNode *node) {
    clusterLink *link = (clusterLink*)zmalloc(sizeof(*link), MALLOC_LOCAL);
    link->ctime = mstime();
    link->sndbuf = sdsempty();
    link->rcvbuf = (char*)zmalloc(link->rcvbuf_alloc = RCVBUF_INIT_LEN);
    link->rcvbuf_len = 0;
    link->node = node;
    link->conn = NULL;
    return link;
}

/* Free a cluster link, but does not free the associated node of course.
 * This function will just make sure that the original node associated
 * with this link will have the 'link' field set to NULL. */
void freeClusterLink(clusterLink *link) {
    if (ielFromEventLoop(serverTL->el) != IDX_EVENT_LOOP_MAIN)
    {
        // we can't perform this operation on this thread, queue it on the main thread
        if (link->node)
            link->node->link = NULL;
        link->node = nullptr;
        int res = aePostFunction(g_pserver->rgthreadvar[IDX_EVENT_LOOP_MAIN].el, [link]{
            freeClusterLink(link);
        });
        serverAssert(res == AE_OK);
        return;
    }
    if (link->conn) {
        connClose(link->conn);
        link->conn = NULL;
    }
    sdsfree(link->sndbuf);
    zfree(link->rcvbuf);
    if (link->node)
        link->node->link = NULL;
    zfree(link);
}

static void clusterConnAcceptHandler(connection *conn) {
    clusterLink *link;

    if (connGetState(conn) != CONN_STATE_CONNECTED) {
        serverLog(LL_VERBOSE,
                "Error accepting cluster node connection: %s", connGetLastError(conn));
        connClose(conn);
        return;
    }

    /* Create a link object we use to handle the connection.
     * It gets passed to the readable handler when data is available.
     * Initially the link->node pointer is set to NULL as we don't know
     * which node is, but the right node is references once we know the
     * node identity. */
    link = createClusterLink(NULL);
    link->conn = conn;
    connSetPrivateData(conn, link);

    /* Register read handler */
    connSetReadHandler(conn, clusterReadHandler);
}

#define MAX_CLUSTER_ACCEPTS_PER_CALL 1000
void clusterAcceptHandler(aeEventLoop *el, int fd, void *privdata, int mask) {
    int cport, cfd;
    int max = MAX_CLUSTER_ACCEPTS_PER_CALL;
    char cip[NET_IP_STR_LEN];
    UNUSED(el);
    UNUSED(mask);
    UNUSED(privdata);

    /* If the server is starting up, don't accept cluster connections:
     * UPDATE messages may interact with the database content. */
    if (listLength(g_pserver->masters) == 0 && g_pserver->loading) return;

    while(max--) {
        cfd = anetTcpAccept(serverTL->neterr, fd, cip, sizeof(cip), &cport);
        if (cfd == ANET_ERR) {
            if (errno != EWOULDBLOCK)
                serverLog(LL_VERBOSE,
                    "Error accepting cluster node: %s", serverTL->neterr);
            return;
        }

        connection *conn = g_pserver->tls_cluster ?
            connCreateAcceptedTLS(cfd, TLS_CLIENT_AUTH_YES) : connCreateAcceptedSocket(cfd);

        /* Make sure connection is not in an error state */
        if (connGetState(conn) != CONN_STATE_ACCEPTING) {
            serverLog(LL_VERBOSE,
                "Error creating an accepting connection for cluster node: %s",
                    connGetLastError(conn));
            connClose(conn);
            return;
        }
        connNonBlock(conn);
        connEnableTcpNoDelay(conn);

        /* Use non-blocking I/O for cluster messages. */
        serverLog(LL_VERBOSE,"Accepting cluster node connection from %s:%d", cip, cport);

        /* Accept the connection now.  connAccept() may call our handler directly
         * or schedule it for later depending on connection implementation.
         */
        if (connAccept(conn, clusterConnAcceptHandler) == C_ERR) {
            if (connGetState(conn) == CONN_STATE_ERROR)
                serverLog(LL_VERBOSE,
                        "Error accepting cluster node connection: %s",
                        connGetLastError(conn));
            connClose(conn);
            return;
        }
    }
}

/* Return the approximated number of sockets we are using in order to
 * take the cluster bus connections. */
unsigned long getClusterConnectionsCount(void) {
    /* We decrement the number of nodes by one, since there is the
     * "myself" node too in the list. Each node uses two file descriptors,
     * one incoming and one outgoing, thus the multiplication by 2. */
    return g_pserver->cluster_enabled ?
           ((dictSize(g_pserver->cluster->nodes)-1)*2) : 0;
}

/* -----------------------------------------------------------------------------
 * Key space handling
 * -------------------------------------------------------------------------- */

/* We have 16384 hash slots. The hash slot of a given key is obtained
 * as the least significant 14 bits of the crc16 of the key.
 *
 * However if the key contains the {...} pattern, only the part between
 * { and } is hashed. This may be useful in the future to force certain
 * keys to be in the same node (assuming no resharding is in progress). */
unsigned int keyHashSlot(const char *key, int keylen) {
    int s, e; /* start-end indexes of { and } */

    for (s = 0; s < keylen; s++)
        if (key[s] == '{') break;

    /* No '{' ? Hash the whole key. This is the base case. */
    if (s == keylen) return crc16(key,keylen) & 0x3FFF;

    /* '{' found? Check if we have the corresponding '}'. */
    for (e = s+1; e < keylen; e++)
        if (key[e] == '}') break;

    /* No '}' or nothing between {} ? Hash the whole key. */
    if (e == keylen || e == s+1) return crc16(key,keylen) & 0x3FFF;

    /* If we are here there is both a { and a } on its right. Hash
     * what is in the middle between { and }. */
    return crc16(key+s+1,e-s-1) & 0x3FFF;
}

/* -----------------------------------------------------------------------------
 * CLUSTER node API
 * -------------------------------------------------------------------------- */

/* Create a new cluster node, with the specified flags.
 * If "nodename" is NULL this is considered a first handshake and a random
 * node name is assigned to this node (it will be fixed later when we'll
 * receive the first pong).
 *
 * The node is created and returned to the user, but it is not automatically
 * added to the nodes hash table. */
clusterNode *createClusterNode(char *nodename, int flags) {
    clusterNode *node = (clusterNode*)zmalloc(sizeof(*node), MALLOC_LOCAL);

    if (nodename)
        memcpy(node->name, nodename, CLUSTER_NAMELEN);
    else
        getRandomHexChars(node->name, CLUSTER_NAMELEN);
    node->ctime = mstime();
    node->configEpoch = 0;
    node->flags = flags;
    memset(node->slots,0,sizeof(node->slots));
    node->numslots = 0;
    node->numslaves = 0;
    node->slaves = NULL;
    node->slaveof = NULL;
    node->ping_sent = node->pong_received = 0;
    node->data_received = 0;
    node->fail_time = 0;
    node->link = NULL;
    memset(node->ip,0,sizeof(node->ip));
    node->port = 0;
    node->cport = 0;
    node->fail_reports = listCreate();
    node->voted_time = 0;
    node->orphaned_time = 0;
    node->repl_offset_time = 0;
    node->repl_offset = 0;
    listSetFreeMethod(node->fail_reports,zfree);
    return node;
}

/* This function is called every time we get a failure report from a node.
 * The side effect is to populate the fail_reports list (or to update
 * the timestamp of an existing report).
 *
 * 'failing' is the node that is in failure state according to the
 * 'sender' node.
 *
 * The function returns 0 if it just updates a timestamp of an existing
 * failure report from the same sender. 1 is returned if a new failure
 * report is created. */
int clusterNodeAddFailureReport(clusterNode *failing, clusterNode *sender) {
    list *l = failing->fail_reports;
    listNode *ln;
    listIter li;
    clusterNodeFailReport *fr;

    /* If a failure report from the same sender already exists, just update
     * the timestamp. */
    listRewind(l,&li);
    while ((ln = listNext(&li)) != NULL) {
        fr = (clusterNodeFailReport*)ln->value;
        if (fr->node == sender) {
            fr->time = mstime();
            return 0;
        }
    }

    /* Otherwise create a new report. */
    fr = (clusterNodeFailReport*)zmalloc(sizeof(*fr), MALLOC_LOCAL);
    fr->node = sender;
    fr->time = mstime();
    listAddNodeTail(l,fr);
    return 1;
}

/* Remove failure reports that are too old, where too old means reasonably
 * older than the global node timeout. Note that anyway for a node to be
 * flagged as FAIL we need to have a local PFAIL state that is at least
 * older than the global node timeout, so we don't just trust the number
 * of failure reports from other nodes. */
void clusterNodeCleanupFailureReports(clusterNode *node) {
    list *l = node->fail_reports;
    listNode *ln;
    listIter li;
    clusterNodeFailReport *fr;
    mstime_t maxtime = g_pserver->cluster_node_timeout *
                     CLUSTER_FAIL_REPORT_VALIDITY_MULT;
    mstime_t now = mstime();

    listRewind(l,&li);
    while ((ln = listNext(&li)) != NULL) {
        fr = (clusterNodeFailReport*)ln->value;
        if (now - fr->time > maxtime) listDelNode(l,ln);
    }
}

/* Remove the failing report for 'node' if it was previously considered
 * failing by 'sender'. This function is called when a node informs us via
 * gossip that a node is OK from its point of view (no FAIL or PFAIL flags).
 *
 * Note that this function is called relatively often as it gets called even
 * when there are no nodes failing, and is O(N), however when the cluster is
 * fine the failure reports list is empty so the function runs in constant
 * time.
 *
 * The function returns 1 if the failure report was found and removed.
 * Otherwise 0 is returned. */
int clusterNodeDelFailureReport(clusterNode *node, clusterNode *sender) {
    list *l = node->fail_reports;
    listNode *ln;
    listIter li;
    clusterNodeFailReport *fr;

    /* Search for a failure report from this sender. */
    listRewind(l,&li);
    while ((ln = listNext(&li)) != NULL) {
        fr = (clusterNodeFailReport*)ln->value;
        if (fr->node == sender) break;
    }
    if (!ln) return 0; /* No failure report from this sender. */

    /* Remove the failure report. */
    listDelNode(l,ln);
    clusterNodeCleanupFailureReports(node);
    return 1;
}

/* Return the number of external nodes that believe 'node' is failing,
 * not including this node, that may have a PFAIL or FAIL state for this
 * node as well. */
int clusterNodeFailureReportsCount(clusterNode *node) {
    clusterNodeCleanupFailureReports(node);
    return listLength(node->fail_reports);
}

int clusterNodeRemoveSlave(clusterNode *master, clusterNode *slave) {
    int j;

    for (j = 0; j < master->numslaves; j++) {
        if (master->slaves[j] == slave) {
            if ((j+1) < master->numslaves) {
                int remaining_slaves = (master->numslaves - j) - 1;
                memmove(master->slaves+j,master->slaves+(j+1),
                        (sizeof(*master->slaves) * remaining_slaves));
            }
            master->numslaves--;
            if (master->numslaves == 0)
                master->flags &= ~CLUSTER_NODE_MIGRATE_TO;
            return C_OK;
        }
    }
    return C_ERR;
}

int clusterNodeAddSlave(clusterNode *master, clusterNode *slave) {
    int j;

    /* If it's already a slave, don't add it again. */
    for (j = 0; j < master->numslaves; j++)
        if (master->slaves[j] == slave) return C_ERR;
    master->slaves = (clusterNode**)zrealloc(master->slaves,
        sizeof(clusterNode*)*(master->numslaves+1), MALLOC_LOCAL);
    master->slaves[master->numslaves] = slave;
    master->numslaves++;
    master->flags |= CLUSTER_NODE_MIGRATE_TO;
    return C_OK;
}

int clusterCountNonFailingSlaves(clusterNode *n) {
    int j, okslaves = 0;

    for (j = 0; j < n->numslaves; j++)
        if (!nodeFailed(n->slaves[j])) okslaves++;
    return okslaves;
}

/* Low level cleanup of the node structure. Only called by clusterDelNode(). */
void freeClusterNode(clusterNode *n) {
    sds nodename;
    int j;

    /* If the node has associated slaves, we have to set
     * all the slaves->slaveof fields to NULL (unknown). */
    for (j = 0; j < n->numslaves; j++)
        n->slaves[j]->slaveof = NULL;

    /* Remove this node from the list of slaves of its master. */
    if (nodeIsSlave(n) && n->slaveof) clusterNodeRemoveSlave(n->slaveof,n);

    /* Unlink from the set of nodes. */
    nodename = sdsnewlen(n->name, CLUSTER_NAMELEN);
    serverAssert(dictDelete(g_pserver->cluster->nodes,nodename) == DICT_OK);
    sdsfree(nodename);

    /* Release link and associated data structures. */
    if (n->link) freeClusterLink(n->link);
    listRelease(n->fail_reports);
    zfree(n->slaves);
    zfree(n);
}

/* Add a node to the nodes hash table */
int clusterAddNode(clusterNode *node) {
    int retval;

    retval = dictAdd(g_pserver->cluster->nodes,
            sdsnewlen(node->name,CLUSTER_NAMELEN), node);
    return (retval == DICT_OK) ? C_OK : C_ERR;
}

/* Remove a node from the cluster. The function performs the high level
 * cleanup, calling freeClusterNode() for the low level cleanup.
 * Here we do the following:
 *
 * 1) Mark all the slots handled by it as unassigned.
 * 2) Remove all the failure reports sent by this node and referenced by
 *    other nodes.
 * 3) Free the node with freeClusterNode() that will in turn remove it
 *    from the hash table and from the list of slaves of its master, if
 *    it is a slave node.
 */
void clusterDelNode(clusterNode *delnode) {
    int j;
    dictIterator *di;
    dictEntry *de;

    /* 1) Mark slots as unassigned. */
    for (j = 0; j < CLUSTER_SLOTS; j++) {
        if (g_pserver->cluster->importing_slots_from[j] == delnode)
            g_pserver->cluster->importing_slots_from[j] = NULL;
        if (g_pserver->cluster->migrating_slots_to[j] == delnode)
            g_pserver->cluster->migrating_slots_to[j] = NULL;
        if (g_pserver->cluster->slots[j] == delnode)
            clusterDelSlot(j);
    }

    /* 2) Remove failure reports. */
    di = dictGetSafeIterator(g_pserver->cluster->nodes);
    while((de = dictNext(di)) != NULL) {
        clusterNode *node = (clusterNode*)dictGetVal(de);

        if (node == delnode) continue;
        clusterNodeDelFailureReport(node,delnode);
    }
    dictReleaseIterator(di);

    /* 3) Free the node, unlinking it from the cluster. */
    freeClusterNode(delnode);
}

/* Node lookup by name */
clusterNode *clusterLookupNode(const char *name) {
    sds s = sdsnewlen(name, CLUSTER_NAMELEN);
    dictEntry *de;

    de = dictFind(g_pserver->cluster->nodes,s);
    sdsfree(s);
    if (de == NULL) return NULL;
    return (clusterNode*)dictGetVal(de);
}

/* This is only used after the handshake. When we connect a given IP/PORT
 * as a result of CLUSTER MEET we don't have the node name yet, so we
 * pick a random one, and will fix it when we receive the PONG request using
 * this function. */
void clusterRenameNode(clusterNode *node, char *newname) {
    int retval;
    sds s = sdsnewlen(node->name, CLUSTER_NAMELEN);

    serverLog(LL_DEBUG,"Renaming node %.40s into %.40s",
        node->name, newname);
    retval = dictDelete(g_pserver->cluster->nodes, s);
    sdsfree(s);
    serverAssert(retval == DICT_OK);
    memcpy(node->name, newname, CLUSTER_NAMELEN);
    clusterAddNode(node);
}

/* -----------------------------------------------------------------------------
 * CLUSTER config epoch handling
 * -------------------------------------------------------------------------- */

/* Return the greatest configEpoch found in the cluster, or the current
 * epoch if greater than any node configEpoch. */
uint64_t clusterGetMaxEpoch(void) {
    uint64_t max = 0;
    dictIterator *di;
    dictEntry *de;

    di = dictGetSafeIterator(g_pserver->cluster->nodes);
    while((de = dictNext(di)) != NULL) {
        clusterNode *node = (clusterNode*)dictGetVal(de);
        if (node->configEpoch > max) max = node->configEpoch;
    }
    dictReleaseIterator(di);
    if (max < g_pserver->cluster->currentEpoch) max = g_pserver->cluster->currentEpoch;
    return max;
}

/* If this node epoch is zero or is not already the greatest across the
 * cluster (from the POV of the local configuration), this function will:
 *
 * 1) Generate a new config epoch, incrementing the current epoch.
 * 2) Assign the new epoch to this node, WITHOUT any consensus.
 * 3) Persist the configuration on disk before sending packets with the
 *    new configuration.
 *
 * If the new config epoch is generated and assigned, C_OK is returned,
 * otherwise C_ERR is returned (since the node has already the greatest
 * configuration around) and no operation is performed.
 *
 * Important note: this function violates the principle that config epochs
 * should be generated with consensus and should be unique across the cluster.
 * However Redis Cluster uses this auto-generated new config epochs in two
 * cases:
 *
 * 1) When slots are closed after importing. Otherwise resharding would be
 *    too expensive.
 * 2) When CLUSTER FAILOVER is called with options that force a slave to
 *    failover its master even if there is not master majority able to
 *    create a new configuration epoch.
 *
 * Redis Cluster will not explode using this function, even in the case of
 * a collision between this node and another node, generating the same
 * configuration epoch unilaterally, because the config epoch conflict
 * resolution algorithm will eventually move colliding nodes to different
 * config epochs. However using this function may violate the "last failover
 * wins" rule, so should only be used with care. */
int clusterBumpConfigEpochWithoutConsensus(void) {
    uint64_t maxEpoch = clusterGetMaxEpoch();

    if (myself->configEpoch == 0 ||
        myself->configEpoch != maxEpoch)
    {
        g_pserver->cluster->currentEpoch++;
        myself->configEpoch = g_pserver->cluster->currentEpoch;
        clusterDoBeforeSleep(CLUSTER_TODO_SAVE_CONFIG|
                             CLUSTER_TODO_FSYNC_CONFIG);
        serverLog(LL_WARNING,
            "New configEpoch set to %llu",
            (unsigned long long) myself->configEpoch);
        return C_OK;
    } else {
        return C_ERR;
    }
}

/* This function is called when this node is a master, and we receive from
 * another master a configuration epoch that is equal to our configuration
 * epoch.
 *
 * BACKGROUND
 *
 * It is not possible that different slaves get the same config
 * epoch during a failover election, because the slaves need to get voted
 * by a majority. However when we perform a manual resharding of the cluster
 * the node will assign a configuration epoch to itself without to ask
 * for agreement. Usually resharding happens when the cluster is working well
 * and is supervised by the sysadmin, however it is possible for a failover
 * to happen exactly while the node we are resharding a slot to assigns itself
 * a new configuration epoch, but before it is able to propagate it.
 *
 * So technically it is possible in this condition that two nodes end with
 * the same configuration epoch.
 *
 * Another possibility is that there are bugs in the implementation causing
 * this to happen.
 *
 * Moreover when a new cluster is created, all the nodes start with the same
 * configEpoch. This collision resolution code allows nodes to automatically
 * end with a different configEpoch at startup automatically.
 *
 * In all the cases, we want a mechanism that resolves this issue automatically
 * as a safeguard. The same configuration epoch for masters serving different
 * set of slots is not harmful, but it is if the nodes end serving the same
 * slots for some reason (manual errors or software bugs) without a proper
 * failover procedure.
 *
 * In general we want a system that eventually always ends with different
 * masters having different configuration epochs whatever happened, since
 * nothing is worse than a split-brain condition in a distributed system.
 *
 * BEHAVIOR
 *
 * When this function gets called, what happens is that if this node
 * has the lexicographically smaller Node ID compared to the other node
 * with the conflicting epoch (the 'sender' node), it will assign itself
 * the greatest configuration epoch currently detected among nodes plus 1.
 *
 * This means that even if there are multiple nodes colliding, the node
 * with the greatest Node ID never moves forward, so eventually all the nodes
 * end with a different configuration epoch.
 */
void clusterHandleConfigEpochCollision(clusterNode *sender) {
    /* Prerequisites: nodes have the same configEpoch and are both masters. */
    if (sender->configEpoch != myself->configEpoch ||
        !nodeIsMaster(sender) || !nodeIsMaster(myself)) return;
    /* Don't act if the colliding node has a smaller Node ID. */
    if (memcmp(sender->name,myself->name,CLUSTER_NAMELEN) <= 0) return;
    /* Get the next ID available at the best of this node knowledge. */
    g_pserver->cluster->currentEpoch++;
    myself->configEpoch = g_pserver->cluster->currentEpoch;
    clusterSaveConfigOrDie(1);
    serverLog(LL_VERBOSE,
        "WARNING: configEpoch collision with node %.40s."
        " configEpoch set to %llu",
        sender->name,
        (unsigned long long) myself->configEpoch);
}

/* -----------------------------------------------------------------------------
 * CLUSTER nodes blacklist
 *
 * The nodes blacklist is just a way to ensure that a given node with a given
 * Node ID is not readded before some time elapsed (this time is specified
 * in seconds in CLUSTER_BLACKLIST_TTL).
 *
 * This is useful when we want to remove a node from the cluster completely:
 * when CLUSTER FORGET is called, it also puts the node into the blacklist so
 * that even if we receive gossip messages from other nodes that still remember
 * about the node we want to remove, we don't re-add it before some time.
 *
 * Currently the CLUSTER_BLACKLIST_TTL is set to 1 minute, this means
 * that keydb-trib has 60 seconds to send CLUSTER FORGET messages to nodes
 * in the cluster without dealing with the problem of other nodes re-adding
 * back the node to nodes we already sent the FORGET command to.
 *
 * The data structure used is a hash table with an sds string representing
 * the node ID as key, and the time when it is ok to re-add the node as
 * value.
 * -------------------------------------------------------------------------- */

#define CLUSTER_BLACKLIST_TTL 60      /* 1 minute. */


/* Before of the addNode() or Exists() operations we always remove expired
 * entries from the black list. This is an O(N) operation but it is not a
 * problem since add / exists operations are called very infrequently and
 * the hash table is supposed to contain very little elements at max.
 * However without the cleanup during long uptime and with some automated
 * node add/removal procedures, entries could accumulate. */
void clusterBlacklistCleanup(void) {
    dictIterator *di;
    dictEntry *de;

    di = dictGetSafeIterator(g_pserver->cluster->nodes_black_list);
    while((de = dictNext(di)) != NULL) {
        int64_t expire = dictGetUnsignedIntegerVal(de);

        if (expire < g_pserver->unixtime)
            dictDelete(g_pserver->cluster->nodes_black_list,dictGetKey(de));
    }
    dictReleaseIterator(di);
}

/* Cleanup the blacklist and add a new node ID to the black list. */
void clusterBlacklistAddNode(clusterNode *node) {
    dictEntry *de;
    sds id = sdsnewlen(node->name,CLUSTER_NAMELEN);

    clusterBlacklistCleanup();
    if (dictAdd(g_pserver->cluster->nodes_black_list,id,NULL) == DICT_OK) {
        /* If the key was added, duplicate the sds string representation of
         * the key for the next lookup. We'll free it at the end. */
        id = sdsdup(id);
    }
    de = dictFind(g_pserver->cluster->nodes_black_list,id);
    dictSetUnsignedIntegerVal(de,time(NULL)+CLUSTER_BLACKLIST_TTL);
    sdsfree(id);
}

/* Return non-zero if the specified node ID exists in the blacklist.
 * You don't need to pass an sds string here, any pointer to 40 bytes
 * will work. */
int clusterBlacklistExists(char *nodeid) {
    sds id = sdsnewlen(nodeid,CLUSTER_NAMELEN);
    int retval;

    clusterBlacklistCleanup();
    retval = dictFind(g_pserver->cluster->nodes_black_list,id) != NULL;
    sdsfree(id);
    return retval;
}

/* -----------------------------------------------------------------------------
 * CLUSTER messages exchange - PING/PONG and gossip
 * -------------------------------------------------------------------------- */

/* This function checks if a given node should be marked as FAIL.
 * It happens if the following conditions are met:
 *
 * 1) We received enough failure reports from other master nodes via gossip.
 *    Enough means that the majority of the masters signaled the node is
 *    down recently.
 * 2) We believe this node is in PFAIL state.
 *
 * If a failure is detected we also inform the whole cluster about this
 * event trying to force every other node to set the FAIL flag for the node.
 *
 * Note that the form of agreement used here is weak, as we collect the majority
 * of masters state during some time, and even if we force agreement by
 * propagating the FAIL message, because of partitions we may not reach every
 * node. However:
 *
 * 1) Either we reach the majority and eventually the FAIL state will propagate
 *    to all the cluster.
 * 2) Or there is no majority so no slave promotion will be authorized and the
 *    FAIL flag will be cleared after some time.
 */
void markNodeAsFailingIfNeeded(clusterNode *node) {
    int failures;
    int needed_quorum = (g_pserver->cluster->size / 2) + 1;

    if (!nodeTimedOut(node)) return; /* We can reach it. */
    if (nodeFailed(node)) return; /* Already FAILing. */

    failures = clusterNodeFailureReportsCount(node);
    /* Also count myself as a voter if I'm a master. */
    if (nodeIsMaster(myself)) failures++;
    if (failures < needed_quorum) return; /* No weak agreement from masters. */

    serverLog(LL_NOTICE,
        "Marking node %.40s as failing (quorum reached).", node->name);

    /* Mark the node as failing. */
    node->flags &= ~CLUSTER_NODE_PFAIL;
    node->flags |= CLUSTER_NODE_FAIL;
    node->fail_time = mstime();

    /* Broadcast the failing node name to everybody, forcing all the other
     * reachable nodes to flag the node as FAIL.
     * We do that even if this node is a replica and not a master: anyway
     * the failing state is triggered collecting failure reports from masters,
     * so here the replica is only helping propagating this status. */
    clusterSendFail(node->name);
    clusterDoBeforeSleep(CLUSTER_TODO_UPDATE_STATE|CLUSTER_TODO_SAVE_CONFIG);
}

/* This function is called only if a node is marked as FAIL, but we are able
 * to reach it again. It checks if there are the conditions to undo the FAIL
 * state. */
void clearNodeFailureIfNeeded(clusterNode *node) {
    mstime_t now = mstime();

    serverAssert(nodeFailed(node));

    /* For slaves we always clear the FAIL flag if we can contact the
     * node again. */
    if (nodeIsSlave(node) || node->numslots == 0) {
        serverLog(LL_NOTICE,
            "Clear FAIL state for node %.40s: %s is reachable again.",
                node->name,
                nodeIsSlave(node) ? "replica" : "master without slots");
        node->flags &= ~CLUSTER_NODE_FAIL;
        clusterDoBeforeSleep(CLUSTER_TODO_UPDATE_STATE|CLUSTER_TODO_SAVE_CONFIG);
    }

    /* If it is a master and...
     * 1) The FAIL state is old enough.
     * 2) It is yet serving slots from our point of view (not failed over).
     * Apparently no one is going to fix these slots, clear the FAIL flag. */
    if (nodeIsMaster(node) && node->numslots > 0 &&
        (now - node->fail_time) >
        (g_pserver->cluster_node_timeout * CLUSTER_FAIL_UNDO_TIME_MULT))
    {
        serverLog(LL_NOTICE,
            "Clear FAIL state for node %.40s: is reachable again and nobody is serving its slots after some time.",
                node->name);
        node->flags &= ~CLUSTER_NODE_FAIL;
        clusterDoBeforeSleep(CLUSTER_TODO_UPDATE_STATE|CLUSTER_TODO_SAVE_CONFIG);
    }
}

/* Return true if we already have a node in HANDSHAKE state matching the
 * specified ip address and port number. This function is used in order to
 * avoid adding a new handshake node for the same address multiple times. */
int clusterHandshakeInProgress(char *ip, int port, int cport) {
    dictIterator *di;
    dictEntry *de;

    di = dictGetSafeIterator(g_pserver->cluster->nodes);
    while((de = dictNext(di)) != NULL) {
        clusterNode *node = (clusterNode*)dictGetVal(de);

        if (!nodeInHandshake(node)) continue;
        if (!strcasecmp(node->ip,ip) &&
            node->port == port &&
            node->cport == cport) break;
    }
    dictReleaseIterator(di);
    return de != NULL;
}

/* Start a handshake with the specified address if there is not one
 * already in progress. Returns non-zero if the handshake was actually
 * started. On error zero is returned and errno is set to one of the
 * following values:
 *
 * EAGAIN - There is already a handshake in progress for this address.
 * EINVAL - IP or port are not valid. */
int clusterStartHandshake(char *ip, int port, int cport) {
    clusterNode *n;
    char norm_ip[NET_IP_STR_LEN];
    struct sockaddr_storage sa;

    /* IP sanity check */
    if (inet_pton(AF_INET,ip,
            &(((struct sockaddr_in *)&sa)->sin_addr)))
    {
        sa.ss_family = AF_INET;
    } else if (inet_pton(AF_INET6,ip,
            &(((struct sockaddr_in6 *)&sa)->sin6_addr)))
    {
        sa.ss_family = AF_INET6;
    } else {
        errno = EINVAL;
        return 0;
    }

    /* Port sanity check */
    if (port <= 0 || port > 65535 || cport <= 0 || cport > 65535) {
        errno = EINVAL;
        return 0;
    }

    /* Set norm_ip as the normalized string representation of the node
     * IP address. */
    memset(norm_ip,0,NET_IP_STR_LEN);
    if (sa.ss_family == AF_INET)
        inet_ntop(AF_INET,
            (void*)&(((struct sockaddr_in *)&sa)->sin_addr),
            norm_ip,NET_IP_STR_LEN);
    else
        inet_ntop(AF_INET6,
            (void*)&(((struct sockaddr_in6 *)&sa)->sin6_addr),
            norm_ip,NET_IP_STR_LEN);

    if (clusterHandshakeInProgress(norm_ip,port,cport)) {
        errno = EAGAIN;
        return 0;
    }

    /* Add the node with a random address (NULL as first argument to
     * createClusterNode()). Everything will be fixed during the
     * handshake. */
    n = createClusterNode(NULL,CLUSTER_NODE_HANDSHAKE|CLUSTER_NODE_MEET);
    memcpy(n->ip,norm_ip,sizeof(n->ip));
    n->port = port;
    n->cport = cport;
    clusterAddNode(n);
    return 1;
}

/* Process the gossip section of PING or PONG packets.
 * Note that this function assumes that the packet is already sanity-checked
 * by the caller, not in the content of the gossip section, but in the
 * length. */
void clusterProcessGossipSection(clusterMsg *hdr, clusterLink *link) {
    uint16_t count = ntohs(hdr->count);
    clusterMsgDataGossip *g = (clusterMsgDataGossip*) hdr->data.ping.gossip;
    clusterNode *sender = link->node ? link->node : clusterLookupNode(hdr->sender);

    while(count--) {
        uint16_t flags = ntohs(g->flags);
        clusterNode *node;
        sds ci;

        if (cserver.verbosity == LL_DEBUG) {
            ci = representClusterNodeFlags(sdsempty(), flags);
            serverLog(LL_DEBUG,"GOSSIP %.40s %s:%d@%d %s",
                g->nodename,
                g->ip,
                ntohs(g->port),
                ntohs(g->cport),
                ci);
            sdsfree(ci);
        }

        /* Update our state accordingly to the gossip sections */
        node = clusterLookupNode(g->nodename);
        if (node) {
            /* We already know this node.
               Handle failure reports, only when the sender is a master. */
            if (sender && nodeIsMaster(sender) && node != myself) {
                if (flags & (CLUSTER_NODE_FAIL|CLUSTER_NODE_PFAIL)) {
                    if (clusterNodeAddFailureReport(node,sender)) {
                        serverLog(LL_VERBOSE,
                            "Node %.40s reported node %.40s as not reachable.",
                            sender->name, node->name);
                    }
                    markNodeAsFailingIfNeeded(node);
                } else {
                    if (clusterNodeDelFailureReport(node,sender)) {
                        serverLog(LL_VERBOSE,
                            "Node %.40s reported node %.40s is back online.",
                            sender->name, node->name);
                    }
                }
            }

            /* If from our POV the node is up (no failure flags are set),
             * we have no pending ping for the node, nor we have failure
             * reports for this node, update the last pong time with the
             * one we see from the other nodes. */
            if (!(flags & (CLUSTER_NODE_FAIL|CLUSTER_NODE_PFAIL)) &&
                node->ping_sent == 0 &&
                clusterNodeFailureReportsCount(node) == 0)
            {
                mstime_t pongtime = ntohl(g->pong_received);
                pongtime *= 1000; /* Convert back to milliseconds. */

                /* Replace the pong time with the received one only if
                 * it's greater than our view but is not in the future
                 * (with 500 milliseconds tolerance) from the POV of our
                 * clock. */
                if (pongtime <= (g_pserver->mstime+500) &&
                    pongtime > node->pong_received)
                {
                    node->pong_received = pongtime;
                }
            }

            /* If we already know this node, but it is not reachable, and
             * we see a different address in the gossip section of a node that
             * can talk with this other node, update the address, disconnect
             * the old link if any, so that we'll attempt to connect with the
             * new address. */
            if (node->flags & (CLUSTER_NODE_FAIL|CLUSTER_NODE_PFAIL) &&
                !(flags & CLUSTER_NODE_NOADDR) &&
                !(flags & (CLUSTER_NODE_FAIL|CLUSTER_NODE_PFAIL)) &&
                (strcasecmp(node->ip,g->ip) ||
                 node->port != ntohs(g->port) ||
                 node->cport != ntohs(g->cport)))
            {
                if (node->link) freeClusterLink(node->link);
                memcpy(node->ip,g->ip,NET_IP_STR_LEN);
                node->port = ntohs(g->port);
                node->cport = ntohs(g->cport);
                node->flags &= ~CLUSTER_NODE_NOADDR;
            }
        } else {
            /* If it's not in NOADDR state and we don't have it, we
             * add it to our trusted dict with exact nodeid and flag.
             * Note that we cannot simply start a handshake against
             * this IP/PORT pairs, since IP/PORT can be reused already,
             * otherwise we risk joining another cluster.
             *
             * Note that we require that the sender of this gossip message
             * is a well known node in our cluster, otherwise we risk
             * joining another cluster. */
            if (sender &&
                !(flags & CLUSTER_NODE_NOADDR) &&
                !clusterBlacklistExists(g->nodename))
            {
                clusterNode *node;
                node = createClusterNode(g->nodename, flags);
                memcpy(node->ip,g->ip,NET_IP_STR_LEN);
                node->port = ntohs(g->port);
                node->cport = ntohs(g->cport);
                clusterAddNode(node);
            }
        }

        /* Next node */
        g++;
    }
}

/* IP -> string conversion. 'buf' is supposed to at least be 46 bytes.
 * If 'announced_ip' length is non-zero, it is used instead of extracting
 * the IP from the socket peer address. */
void nodeIp2String(char *buf, clusterLink *link, char *announced_ip) {
    if (announced_ip[0] != '\0') {
        memcpy(buf,announced_ip,NET_IP_STR_LEN);
        buf[NET_IP_STR_LEN-1] = '\0'; /* We are not sure the input is sane. */
    } else {
        connPeerToString(link->conn, buf, NET_IP_STR_LEN, NULL);
    }
}

/* Update the node address to the IP address that can be extracted
 * from link->fd, or if hdr->myip is non empty, to the address the node
 * is announcing us. The port is taken from the packet header as well.
 *
 * If the address or port changed, disconnect the node link so that we'll
 * connect again to the new address.
 *
 * If the ip/port pair are already correct no operation is performed at
 * all.
 *
 * The function returns 0 if the node address is still the same,
 * otherwise 1 is returned. */
int nodeUpdateAddressIfNeeded(clusterNode *node, clusterLink *link,
                              clusterMsg *hdr)
{
    char ip[NET_IP_STR_LEN] = {0};
    int port = ntohs(hdr->port);
    int cport = ntohs(hdr->cport);

    /* We don't proceed if the link is the same as the sender link, as this
     * function is designed to see if the node link is consistent with the
     * symmetric link that is used to receive PINGs from the node.
     *
     * As a side effect this function never frees the passed 'link', so
     * it is safe to call during packet processing. */
    if (link == node->link) return 0;

    nodeIp2String(ip,link,hdr->myip);
    if (node->port == port && node->cport == cport &&
        strcmp(ip,node->ip) == 0) return 0;

    /* IP / port is different, update it. */
    memcpy(node->ip,ip,sizeof(ip));
    node->port = port;
    node->cport = cport;
    if (node->link) freeClusterLink(node->link);
    node->flags &= ~CLUSTER_NODE_NOADDR;
    serverLog(LL_WARNING,"Address updated for node %.40s, now %s:%d",
        node->name, node->ip, node->port);

    /* Check if this is our master and we have to change the
     * replication target as well. */
    if (nodeIsSlave(myself) && myself->slaveof == node)
    {
        serverAssert(listLength(g_pserver->masters) == 1);
        replicationAddMaster(node->ip, node->port);
    }
        
    return 1;
}

/* Reconfigure the specified node 'n' as a master. This function is called when
 * a node that we believed to be a slave is now acting as master in order to
 * update the state of the node. */
void clusterSetNodeAsMaster(clusterNode *n) {
    if (nodeIsMaster(n)) return;

    if (n->slaveof) {
        clusterNodeRemoveSlave(n->slaveof,n);
        if (n != myself) n->flags |= CLUSTER_NODE_MIGRATE_TO;
    }
    n->flags &= ~CLUSTER_NODE_SLAVE;
    n->flags |= CLUSTER_NODE_MASTER;
    n->slaveof = NULL;

    /* Update config and state. */
    clusterDoBeforeSleep(CLUSTER_TODO_SAVE_CONFIG|
                         CLUSTER_TODO_UPDATE_STATE);
}

/* This function is called when we receive a master configuration via a
 * PING, PONG or UPDATE packet. What we receive is a node, a configEpoch of the
 * node, and the set of slots claimed under this configEpoch.
 *
 * What we do is to rebind the slots with newer configuration compared to our
 * local configuration, and if needed, we turn ourself into a replica of the
 * node (see the function comments for more info).
 *
 * The 'sender' is the node for which we received a configuration update.
 * Sometimes it is not actually the "Sender" of the information, like in the
 * case we receive the info via an UPDATE packet. */
void clusterUpdateSlotsConfigWith(clusterNode *sender, uint64_t senderConfigEpoch, unsigned char *slots) {
    int j;
    clusterNode *curmaster, *newmaster = NULL;
    /* The dirty slots list is a list of slots for which we lose the ownership
     * while having still keys inside. This usually happens after a failover
     * or after a manual cluster reconfiguration operated by the admin.
     *
     * If the update message is not able to demote a master to slave (in this
     * case we'll resync with the master updating the whole key space), we
     * need to delete all the keys in the slots we lost ownership. */
    uint16_t dirty_slots[CLUSTER_SLOTS];
    int dirty_slots_count = 0;

    /* Here we set curmaster to this node or the node this node
     * replicates to if it's a slave. In the for loop we are
     * interested to check if slots are taken away from curmaster. */
    curmaster = nodeIsMaster(myself) ? myself : myself->slaveof;

    if (sender == myself) {
        serverLog(LL_WARNING,"Discarding UPDATE message about myself.");
        return;
    }

    for (j = 0; j < CLUSTER_SLOTS; j++) {
        if (bitmapTestBit(slots,j)) {
            /* The slot is already bound to the sender of this message. */
            if (g_pserver->cluster->slots[j] == sender) continue;

            /* The slot is in importing state, it should be modified only
             * manually via keydb-trib (example: a resharding is in progress
             * and the migrating side slot was already closed and is advertising
             * a new config. We still want the slot to be closed manually). */
            if (g_pserver->cluster->importing_slots_from[j]) continue;

            /* We rebind the slot to the new node claiming it if:
             * 1) The slot was unassigned or the new node claims it with a
             *    greater configEpoch.
             * 2) We are not currently importing the slot. */
            if (g_pserver->cluster->slots[j] == NULL ||
                g_pserver->cluster->slots[j]->configEpoch < senderConfigEpoch)
            {
                /* Was this slot mine, and still contains keys? Mark it as
                 * a dirty slot. */
                if (g_pserver->cluster->slots[j] == myself &&
                    countKeysInSlot(j) &&
                    sender != myself)
                {
                    dirty_slots[dirty_slots_count] = j;
                    dirty_slots_count++;
                }

                if (g_pserver->cluster->slots[j] == curmaster)
                    newmaster = sender;
                clusterDelSlot(j);
                clusterAddSlot(sender,j);
                clusterDoBeforeSleep(CLUSTER_TODO_SAVE_CONFIG|
                                     CLUSTER_TODO_UPDATE_STATE|
                                     CLUSTER_TODO_FSYNC_CONFIG);
            }
        }
    }

    /* After updating the slots configuration, don't do any actual change
     * in the state of the server if a module disabled Redis Cluster
     * keys redirections. */
    if (g_pserver->cluster_module_flags & CLUSTER_MODULE_FLAG_NO_REDIRECTION)
        return;

    /* If at least one slot was reassigned from a node to another node
     * with a greater configEpoch, it is possible that:
     * 1) We are a master left without slots. This means that we were
     *    failed over and we should turn into a replica of the new
     *    master.
     * 2) We are a slave and our master is left without slots. We need
     *    to replicate to the new slots owner. */
    if (newmaster && curmaster->numslots == 0) {
        serverLog(LL_WARNING,
            "Configuration change detected. Reconfiguring myself "
            "as a replica of %.40s", sender->name);
        clusterSetMaster(sender);
        clusterDoBeforeSleep(CLUSTER_TODO_SAVE_CONFIG|
                             CLUSTER_TODO_UPDATE_STATE|
                             CLUSTER_TODO_FSYNC_CONFIG);
    } else if (dirty_slots_count) {
        /* If we are here, we received an update message which removed
         * ownership for certain slots we still have keys about, but still
         * we are serving some slots, so this master node was not demoted to
         * a slave.
         *
         * In order to maintain a consistent state between keys and slots
         * we need to remove all the keys from the slots we lost. */
        for (j = 0; j < dirty_slots_count; j++)
            delKeysInSlot(dirty_slots[j]);
    }
}

/* When this function is called, there is a packet to process starting
 * at node->rcvbuf. Releasing the buffer is up to the caller, so this
 * function should just handle the higher level stuff of processing the
 * packet, modifying the cluster state if needed.
 *
 * The function returns 1 if the link is still valid after the packet
 * was processed, otherwise 0 if the link was freed since the packet
 * processing lead to some inconsistency error (for instance a PONG
 * received from the wrong sender ID). */
int clusterProcessPacket(clusterLink *link) {
    clusterMsg *hdr = (clusterMsg*) link->rcvbuf;
    uint32_t totlen = ntohl(hdr->totlen);
    uint16_t type = ntohs(hdr->type);
    mstime_t now = mstime();

    if (type < CLUSTERMSG_TYPE_COUNT)
        g_pserver->cluster->stats_bus_messages_received[type]++;
    serverLog(LL_DEBUG,"--- Processing packet of type %d, %lu bytes",
        type, (unsigned long) totlen);

    /* Perform sanity checks */
    if (totlen < 16) return 1; /* At least signature, version, totlen, count. */
    if (totlen > link->rcvbuf_len) return 1;

    if (ntohs(hdr->ver) != CLUSTER_PROTO_VER) {
        /* Can't handle messages of different versions. */
        return 1;
    }

    uint16_t flags = ntohs(hdr->flags);
    uint64_t senderCurrentEpoch = 0, senderConfigEpoch = 0;
    clusterNode *sender;

    if (type == CLUSTERMSG_TYPE_PING || type == CLUSTERMSG_TYPE_PONG ||
        type == CLUSTERMSG_TYPE_MEET)
    {
        uint16_t count = ntohs(hdr->count);
        uint32_t explen; /* expected length of this packet */

        explen = sizeof(clusterMsg)-sizeof(union clusterMsgData);
        explen += (sizeof(clusterMsgDataGossip)*count);
        if (totlen != explen) return 1;
    } else if (type == CLUSTERMSG_TYPE_FAIL) {
        uint32_t explen = sizeof(clusterMsg)-sizeof(union clusterMsgData);

        explen += sizeof(clusterMsgDataFail);
        if (totlen != explen) return 1;
    } else if (type == CLUSTERMSG_TYPE_PUBLISH) {
        uint32_t explen = sizeof(clusterMsg)-sizeof(union clusterMsgData);

        explen += sizeof(clusterMsgDataPublish) -
                8 +
                ntohl(hdr->data.publish.msg.channel_len) +
                ntohl(hdr->data.publish.msg.message_len);
        if (totlen != explen) return 1;
    } else if (type == CLUSTERMSG_TYPE_FAILOVER_AUTH_REQUEST ||
               type == CLUSTERMSG_TYPE_FAILOVER_AUTH_ACK ||
               type == CLUSTERMSG_TYPE_MFSTART)
    {
        uint32_t explen = sizeof(clusterMsg)-sizeof(union clusterMsgData);

        if (totlen != explen) return 1;
    } else if (type == CLUSTERMSG_TYPE_UPDATE) {
        uint32_t explen = sizeof(clusterMsg)-sizeof(union clusterMsgData);

        explen += sizeof(clusterMsgDataUpdate);
        if (totlen != explen) return 1;
    } else if (type == CLUSTERMSG_TYPE_MODULE) {
        uint32_t explen = sizeof(clusterMsg)-sizeof(union clusterMsgData);

        explen += sizeof(clusterMsgModule) -
                3 + ntohl(hdr->data.module.msg.len);
        if (totlen != explen) return 1;
    }

    /* Check if the sender is a known node. Note that for incoming connections
     * we don't store link->node information, but resolve the node by the
     * ID in the header each time in the current implementation. */
    sender = clusterLookupNode(hdr->sender);

    /* Update the last time we saw any data from this node. We
     * use this in order to avoid detecting a timeout from a node that
     * is just sending a lot of data in the cluster bus, for instance
     * because of Pub/Sub. */
    if (sender) sender->data_received = now;

    if (sender && !nodeInHandshake(sender)) {
        /* Update our currentEpoch if we see a newer epoch in the cluster. */
        senderCurrentEpoch = ntohu64(hdr->currentEpoch);
        senderConfigEpoch = ntohu64(hdr->configEpoch);
        if (senderCurrentEpoch > g_pserver->cluster->currentEpoch)
            g_pserver->cluster->currentEpoch = senderCurrentEpoch;
        /* Update the sender configEpoch if it is publishing a newer one. */
        if (senderConfigEpoch > sender->configEpoch) {
            sender->configEpoch = senderConfigEpoch;
            clusterDoBeforeSleep(CLUSTER_TODO_SAVE_CONFIG|
                                 CLUSTER_TODO_FSYNC_CONFIG);
        }
        /* Update the replication offset info for this node. */
        sender->repl_offset = ntohu64(hdr->offset);
        sender->repl_offset_time = now;
        /* If we are a slave performing a manual failover and our master
         * sent its offset while already paused, populate the MF state. */
        if (g_pserver->cluster->mf_end &&
            nodeIsSlave(myself) &&
            myself->slaveof == sender &&
            hdr->mflags[0] & CLUSTERMSG_FLAG0_PAUSED &&
            g_pserver->cluster->mf_master_offset == 0)
        {
            g_pserver->cluster->mf_master_offset = sender->repl_offset;
            serverLog(LL_WARNING,
                "Received replication offset for paused "
                "master manual failover: %lld",
                g_pserver->cluster->mf_master_offset);
        }
    }

    /* Initial processing of PING and MEET requests replying with a PONG. */
    if (type == CLUSTERMSG_TYPE_PING || type == CLUSTERMSG_TYPE_MEET) {
        serverLog(LL_DEBUG,"Ping packet received: %p", (void*)link->node);

        /* We use incoming MEET messages in order to set the address
         * for 'myself', since only other cluster nodes will send us
         * MEET messages on handshakes, when the cluster joins, or
         * later if we changed address, and those nodes will use our
         * official address to connect to us. So by obtaining this address
         * from the socket is a simple way to discover / update our own
         * address in the cluster without it being hardcoded in the config.
         *
         * However if we don't have an address at all, we update the address
         * even with a normal PING packet. If it's wrong it will be fixed
         * by MEET later. */
        if ((type == CLUSTERMSG_TYPE_MEET || myself->ip[0] == '\0') &&
            g_pserver->cluster_announce_ip == NULL)
        {
            char ip[NET_IP_STR_LEN];

            if (connSockName(link->conn,ip,sizeof(ip),NULL) != -1 &&
                strcmp(ip,myself->ip))
            {
                memcpy(myself->ip,ip,NET_IP_STR_LEN);
                serverLog(LL_WARNING,"IP address for this node updated to %s",
                    myself->ip);
                clusterDoBeforeSleep(CLUSTER_TODO_SAVE_CONFIG);
            }
        }

        /* Add this node if it is new for us and the msg type is MEET.
         * In this stage we don't try to add the node with the right
         * flags, slaveof pointer, and so forth, as this details will be
         * resolved when we'll receive PONGs from the node. */
        if (!sender && type == CLUSTERMSG_TYPE_MEET) {
            clusterNode *node;

            node = createClusterNode(NULL,CLUSTER_NODE_HANDSHAKE);
            nodeIp2String(node->ip,link,hdr->myip);
            node->port = ntohs(hdr->port);
            node->cport = ntohs(hdr->cport);
            clusterAddNode(node);
            clusterDoBeforeSleep(CLUSTER_TODO_SAVE_CONFIG);
        }

        /* If this is a MEET packet from an unknown node, we still process
         * the gossip section here since we have to trust the sender because
         * of the message type. */
        if (!sender && type == CLUSTERMSG_TYPE_MEET)
            clusterProcessGossipSection(hdr,link);

        /* Anyway reply with a PONG */
        clusterSendPing(link,CLUSTERMSG_TYPE_PONG);
    }

    /* PING, PONG, MEET: process config information. */
    if (type == CLUSTERMSG_TYPE_PING || type == CLUSTERMSG_TYPE_PONG ||
        type == CLUSTERMSG_TYPE_MEET)
    {
        serverLog(LL_DEBUG,"%s packet received: %p",
            type == CLUSTERMSG_TYPE_PING ? "ping" : "pong",
            (void*)link->node);
        if (link->node) {
            if (nodeInHandshake(link->node)) {
                /* If we already have this node, try to change the
                 * IP/port of the node with the new one. */
                if (sender) {
                    serverLog(LL_VERBOSE,
                        "Handshake: we already know node %.40s, "
                        "updating the address if needed.", sender->name);
                    if (nodeUpdateAddressIfNeeded(sender,link,hdr))
                    {
                        clusterDoBeforeSleep(CLUSTER_TODO_SAVE_CONFIG|
                                             CLUSTER_TODO_UPDATE_STATE);
                    }
                    /* Free this node as we already have it. This will
                     * cause the link to be freed as well. */
                    clusterDelNode(link->node);
                    return 0;
                }

                /* First thing to do is replacing the random name with the
                 * right node name if this was a handshake stage. */
                clusterRenameNode(link->node, hdr->sender);
                serverLog(LL_DEBUG,"Handshake with node %.40s completed.",
                    link->node->name);
                link->node->flags &= ~CLUSTER_NODE_HANDSHAKE;
                link->node->flags |= flags&(CLUSTER_NODE_MASTER|CLUSTER_NODE_SLAVE);
                clusterDoBeforeSleep(CLUSTER_TODO_SAVE_CONFIG);
            } else if (memcmp(link->node->name,hdr->sender,
                        CLUSTER_NAMELEN) != 0)
            {
                /* If the reply has a non matching node ID we
                 * disconnect this node and set it as not having an associated
                 * address. */
                serverLog(LL_DEBUG,"PONG contains mismatching sender ID. About node %.40s added %d ms ago, having flags %d",
                    link->node->name,
                    (int)(now-(link->node->ctime)),
                    link->node->flags);
                link->node->flags |= CLUSTER_NODE_NOADDR;
                link->node->ip[0] = '\0';
                link->node->port = 0;
                link->node->cport = 0;
                freeClusterLink(link);
                clusterDoBeforeSleep(CLUSTER_TODO_SAVE_CONFIG);
                return 0;
            }
        }

        /* Copy the CLUSTER_NODE_NOFAILOVER flag from what the sender
         * announced. This is a dynamic flag that we receive from the
         * sender, and the latest status must be trusted. We need it to
         * be propagated because the slave ranking used to understand the
         * delay of each slave in the voting process, needs to know
         * what are the instances really competing. */
        if (sender) {
            int nofailover = flags & CLUSTER_NODE_NOFAILOVER;
            sender->flags &= ~CLUSTER_NODE_NOFAILOVER;
            sender->flags |= nofailover;
        }

        /* Update the node address if it changed. */
        if (sender && type == CLUSTERMSG_TYPE_PING &&
            !nodeInHandshake(sender) &&
            nodeUpdateAddressIfNeeded(sender,link,hdr))
        {
            clusterDoBeforeSleep(CLUSTER_TODO_SAVE_CONFIG|
                                 CLUSTER_TODO_UPDATE_STATE);
        }

        /* Update our info about the node */
        if (link->node && type == CLUSTERMSG_TYPE_PONG) {
            link->node->pong_received = now;
            link->node->ping_sent = 0;

            /* The PFAIL condition can be reversed without external
             * help if it is momentary (that is, if it does not
             * turn into a FAIL state).
             *
             * The FAIL condition is also reversible under specific
             * conditions detected by clearNodeFailureIfNeeded(). */
            if (nodeTimedOut(link->node)) {
                link->node->flags &= ~CLUSTER_NODE_PFAIL;
                clusterDoBeforeSleep(CLUSTER_TODO_SAVE_CONFIG|
                                     CLUSTER_TODO_UPDATE_STATE);
            } else if (nodeFailed(link->node)) {
                clearNodeFailureIfNeeded(link->node);
            }
        }

        /* Check for role switch: slave -> master or master -> slave. */
        if (sender) {
            if (!memcmp(hdr->slaveof,CLUSTER_NODE_NULL_NAME,
                sizeof(hdr->slaveof)))
            {
                /* Node is a master. */
                clusterSetNodeAsMaster(sender);
            } else {
                /* Node is a slave. */
                clusterNode *master = clusterLookupNode(hdr->slaveof);

                if (nodeIsMaster(sender)) {
                    /* Master turned into a slave! Reconfigure the node. */
                    clusterDelNodeSlots(sender);
                    sender->flags &= ~(CLUSTER_NODE_MASTER|
                                       CLUSTER_NODE_MIGRATE_TO);
                    sender->flags |= CLUSTER_NODE_SLAVE;

                    /* Update config and state. */
                    clusterDoBeforeSleep(CLUSTER_TODO_SAVE_CONFIG|
                                         CLUSTER_TODO_UPDATE_STATE);
                }

                /* Master node changed for this slave? */
                if (master && sender->slaveof != master) {
                    if (sender->slaveof)
                        clusterNodeRemoveSlave(sender->slaveof,sender);
                    clusterNodeAddSlave(master,sender);
                    sender->slaveof = master;

                    /* Update config. */
                    clusterDoBeforeSleep(CLUSTER_TODO_SAVE_CONFIG);
                }
            }
        }

        /* Update our info about served slots.
         *
         * Note: this MUST happen after we update the master/slave state
         * so that CLUSTER_NODE_MASTER flag will be set. */

        /* Many checks are only needed if the set of served slots this
         * instance claims is different compared to the set of slots we have
         * for it. Check this ASAP to avoid other computational expansive
         * checks later. */
        clusterNode *sender_master = NULL; /* Sender or its master if slave. */
        int dirty_slots = 0; /* Sender claimed slots don't match my view? */

        if (sender) {
            sender_master = nodeIsMaster(sender) ? sender : sender->slaveof;
            if (sender_master) {
                dirty_slots = memcmp(sender_master->slots,
                        hdr->myslots,sizeof(hdr->myslots)) != 0;
            }
        }

        /* 1) If the sender of the message is a master, and we detected that
         *    the set of slots it claims changed, scan the slots to see if we
         *    need to update our configuration. */
        if (sender && nodeIsMaster(sender) && dirty_slots)
            clusterUpdateSlotsConfigWith(sender,senderConfigEpoch,hdr->myslots);

        /* 2) We also check for the reverse condition, that is, the sender
         *    claims to serve slots we know are served by a master with a
         *    greater configEpoch. If this happens we inform the sender.
         *
         * This is useful because sometimes after a partition heals, a
         * reappearing master may be the last one to claim a given set of
         * hash slots, but with a configuration that other instances know to
         * be deprecated. Example:
         *
         * A and B are master and slave for slots 1,2,3.
         * A is partitioned away, B gets promoted.
         * B is partitioned away, and A returns available.
         *
         * Usually B would PING A publishing its set of served slots and its
         * configEpoch, but because of the partition B can't inform A of the
         * new configuration, so other nodes that have an updated table must
         * do it. In this way A will stop to act as a master (or can try to
         * failover if there are the conditions to win the election). */
        if (sender && dirty_slots) {
            int j;

            for (j = 0; j < CLUSTER_SLOTS; j++) {
                if (bitmapTestBit(hdr->myslots,j)) {
                    if (g_pserver->cluster->slots[j] == sender ||
                        g_pserver->cluster->slots[j] == NULL) continue;
                    if (g_pserver->cluster->slots[j]->configEpoch >
                        senderConfigEpoch)
                    {
                        serverLog(LL_VERBOSE,
                            "Node %.40s has old slots configuration, sending "
                            "an UPDATE message about %.40s",
                                sender->name, g_pserver->cluster->slots[j]->name);
                        clusterSendUpdate(sender->link,
                            g_pserver->cluster->slots[j]);

                        /* TODO: instead of exiting the loop send every other
                         * UPDATE packet for other nodes that are the new owner
                         * of sender's slots. */
                        break;
                    }
                }
            }
        }

        /* If our config epoch collides with the sender's try to fix
         * the problem. */
        if (sender &&
            nodeIsMaster(myself) && nodeIsMaster(sender) &&
            senderConfigEpoch == myself->configEpoch)
        {
            clusterHandleConfigEpochCollision(sender);
        }

        /* Get info from the gossip section */
        if (sender) clusterProcessGossipSection(hdr,link);
    } else if (type == CLUSTERMSG_TYPE_FAIL) {
        clusterNode *failing;

        if (sender) {
            failing = clusterLookupNode(hdr->data.fail.about.nodename);
            if (failing &&
                !(failing->flags & (CLUSTER_NODE_FAIL|CLUSTER_NODE_MYSELF)))
            {
                serverLog(LL_NOTICE,
                    "FAIL message received from %.40s about %.40s",
                    hdr->sender, hdr->data.fail.about.nodename);
                failing->flags |= CLUSTER_NODE_FAIL;
                failing->fail_time = now;
                failing->flags &= ~CLUSTER_NODE_PFAIL;
                clusterDoBeforeSleep(CLUSTER_TODO_SAVE_CONFIG|
                                     CLUSTER_TODO_UPDATE_STATE);
            }
        } else {
            serverLog(LL_NOTICE,
                "Ignoring FAIL message from unknown node %.40s about %.40s",
                hdr->sender, hdr->data.fail.about.nodename);
        }
    } else if (type == CLUSTERMSG_TYPE_PUBLISH) {
        robj *channel, *message;
        uint32_t channel_len, message_len;

        /* Don't bother creating useless objects if there are no
         * Pub/Sub subscribers. */
        if (dictSize(g_pserver->pubsub_channels) ||
           listLength(g_pserver->pubsub_patterns))
        {
            channel_len = ntohl(hdr->data.publish.msg.channel_len);
            message_len = ntohl(hdr->data.publish.msg.message_len);
            channel = createStringObject(
                        (char*)hdr->data.publish.msg.bulk_data,channel_len);
            message = createStringObject(
                        (char*)hdr->data.publish.msg.bulk_data+channel_len,
                        message_len);
            pubsubPublishMessage(channel,message);
            decrRefCount(channel);
            decrRefCount(message);
        }
    } else if (type == CLUSTERMSG_TYPE_FAILOVER_AUTH_REQUEST) {
        if (!sender) return 1;  /* We don't know that node. */
        clusterSendFailoverAuthIfNeeded(sender,hdr);
    } else if (type == CLUSTERMSG_TYPE_FAILOVER_AUTH_ACK) {
        if (!sender) return 1;  /* We don't know that node. */
        /* We consider this vote only if the sender is a master serving
         * a non zero number of slots, and its currentEpoch is greater or
         * equal to epoch where this node started the election. */
        if (nodeIsMaster(sender) && sender->numslots > 0 &&
            senderCurrentEpoch >= g_pserver->cluster->failover_auth_epoch)
        {
            g_pserver->cluster->failover_auth_count++;
            /* Maybe we reached a quorum here, set a flag to make sure
             * we check ASAP. */
            clusterDoBeforeSleep(CLUSTER_TODO_HANDLE_FAILOVER);
        }
    } else if (type == CLUSTERMSG_TYPE_MFSTART) {
        /* This message is acceptable only if I'm a master and the sender
         * is one of my slaves. */
        if (!sender || sender->slaveof != myself) return 1;
        /* Manual failover requested from slaves. Initialize the state
         * accordingly. */
        resetManualFailover();
        g_pserver->cluster->mf_end = now + CLUSTER_MF_TIMEOUT;
        g_pserver->cluster->mf_slave = sender;
        pauseClients(now+(CLUSTER_MF_TIMEOUT*CLUSTER_MF_PAUSE_MULT));
        serverLog(LL_WARNING,"Manual failover requested by replica %.40s.",
            sender->name);
    } else if (type == CLUSTERMSG_TYPE_UPDATE) {
        clusterNode *n; /* The node the update is about. */
        uint64_t reportedConfigEpoch =
                    ntohu64(hdr->data.update.nodecfg.configEpoch);

        if (!sender) return 1;  /* We don't know the sender. */
        n = clusterLookupNode(hdr->data.update.nodecfg.nodename);
        if (!n) return 1;   /* We don't know the reported node. */
        if (n->configEpoch >= reportedConfigEpoch) return 1; /* Nothing new. */

        /* If in our current config the node is a slave, set it as a master. */
        if (nodeIsSlave(n)) clusterSetNodeAsMaster(n);

        /* Update the node's configEpoch. */
        n->configEpoch = reportedConfigEpoch;
        clusterDoBeforeSleep(CLUSTER_TODO_SAVE_CONFIG|
                             CLUSTER_TODO_FSYNC_CONFIG);

        /* Check the bitmap of served slots and update our
         * config accordingly. */
        clusterUpdateSlotsConfigWith(n,reportedConfigEpoch,
            hdr->data.update.nodecfg.slots);
    } else if (type == CLUSTERMSG_TYPE_MODULE) {
        if (!sender) return 1;  /* Protect the module from unknown nodes. */
        /* We need to route this message back to the right module subscribed
         * for the right message type. */
        uint64_t module_id = hdr->data.module.msg.module_id; /* Endian-safe ID */
        uint32_t len = ntohl(hdr->data.module.msg.len);
        uint8_t type = hdr->data.module.msg.type;
        unsigned char *payload = hdr->data.module.msg.bulk_data;
        moduleCallClusterReceivers(sender->name,module_id,type,payload,len);
    } else {
        serverLog(LL_WARNING,"Received unknown packet type: %d", type);
    }
    return 1;
}

/* This function is called when we detect the link with this node is lost.
   We set the node as no longer connected. The Cluster Cron will detect
   this connection and will try to get it connected again.

   Instead if the node is a temporary node used to accept a query, we
   completely free the node on error. */
void handleLinkIOError(clusterLink *link) {
    freeClusterLink(link);
}

/* Send data. This is handled using a trivial send buffer that gets
 * consumed by write(). We don't try to optimize this for speed too much
 * as this is a very low traffic channel. */
void clusterWriteHandler(connection *conn) {
    serverAssert(ielFromEventLoop(serverTL->el) == IDX_EVENT_LOOP_MAIN);
    clusterLink *link = (clusterLink*)connGetPrivateData(conn);
    ssize_t nwritten;

    nwritten = connWrite(conn, link->sndbuf, sdslen(link->sndbuf));
    if (nwritten <= 0) {
        serverLog(LL_DEBUG,"I/O error writing to node link: %s",
            (nwritten == -1) ? connGetLastError(conn) : "short write");
        handleLinkIOError(link);
        return;
    }
    sdsrange(link->sndbuf,nwritten,-1);
    if (sdslen(link->sndbuf) == 0)
        connSetWriteHandler(link->conn, NULL);
}

/* A connect handler that gets called when a connection to another node
 * gets established.
 */
void clusterLinkConnectHandler(connection *conn) {
    clusterLink *link = (clusterLink*)connGetPrivateData(conn);
    clusterNode *node = link->node;
    if (node == nullptr)
        return; // we're about to be freed

    /* Check if connection succeeded */
    if (connGetState(conn) != CONN_STATE_CONNECTED) {
        serverLog(LL_VERBOSE, "Connection with Node %.40s at %s:%d failed: %s",
                node->name, node->ip, node->cport,
                connGetLastError(conn));
        freeClusterLink(link);
        return;
    }

    /* Register a read handler from now on */
    connSetReadHandler(conn, clusterReadHandler);

    /* Queue a PING in the new connection ASAP: this is crucial
     * to avoid false positives in failure detection.
     *
     * If the node is flagged as MEET, we send a MEET message instead
     * of a PING one, to force the receiver to add us in its node
     * table. */
    mstime_t old_ping_sent = node->ping_sent;
    clusterSendPing(link, node->flags & CLUSTER_NODE_MEET ?
            CLUSTERMSG_TYPE_MEET : CLUSTERMSG_TYPE_PING);
    if (old_ping_sent) {
        /* If there was an active ping before the link was
         * disconnected, we want to restore the ping time, otherwise
         * replaced by the clusterSendPing() call. */
        node->ping_sent = old_ping_sent;
    }
    /* We can clear the flag after the first packet is sent.
     * If we'll never receive a PONG, we'll never send new packets
     * to this node. Instead after the PONG is received and we
     * are no longer in meet/handshake status, we want to send
     * normal PING packets. */
    node->flags &= ~CLUSTER_NODE_MEET;

    serverLog(LL_DEBUG,"Connecting with Node %.40s at %s:%d",
            node->name, node->ip, node->cport);
}

/* Read data. Try to read the first field of the header first to check the
 * full length of the packet. When a whole packet is in memory this function
 * will call the function to process the packet. And so forth. */
void clusterReadHandler(connection *conn) {
    clusterMsg buf[1];
    ssize_t nread;
    clusterMsg *hdr;
    clusterLink *link = (clusterLink*)connGetPrivateData(conn);
    unsigned int readlen, rcvbuflen;

    while(1) { /* Read as long as there is data to read. */
        rcvbuflen = link->rcvbuf_len;
        if (rcvbuflen < 8) {
            /* First, obtain the first 8 bytes to get the full message
             * length. */
            readlen = 8 - rcvbuflen;
        } else {
            /* Finally read the full message. */
            hdr = (clusterMsg*) link->rcvbuf;
            if (rcvbuflen == 8) {
                /* Perform some sanity check on the message signature
                 * and length. */
                if (memcmp(hdr->sig,"RCmb",4) != 0 ||
                    ntohl(hdr->totlen) < CLUSTERMSG_MIN_LEN)
                {
                    serverLog(LL_WARNING,
                        "Bad message length or signature received "
                        "from Cluster bus.");
                    handleLinkIOError(link);
                    return;
                }
            }
            readlen = ntohl(hdr->totlen) - rcvbuflen;
            if (readlen > sizeof(buf)) readlen = sizeof(buf);
        }

        nread = connRead(conn,buf,readlen);
        if (nread == -1 && (connGetState(conn) == CONN_STATE_CONNECTED)) return; /* No more data ready. */

        if (nread <= 0) {
            /* I/O error... */
            serverLog(LL_DEBUG,"I/O error reading from node link: %s",
                (nread == 0) ? "connection closed" : connGetLastError(conn));
            handleLinkIOError(link);
            return;
        } else {
            /* Read data and recast the pointer to the new buffer. */
            size_t unused = link->rcvbuf_alloc - link->rcvbuf_len;
            if ((size_t)nread > unused) {
                size_t required = link->rcvbuf_len + nread;
                /* If less than 1mb, grow to twice the needed size, if larger grow by 1mb. */
                link->rcvbuf_alloc = required < RCVBUF_MAX_PREALLOC ? required * 2: required + RCVBUF_MAX_PREALLOC;
                link->rcvbuf = (char*)zrealloc(link->rcvbuf, link->rcvbuf_alloc);
            }
            memcpy(link->rcvbuf + link->rcvbuf_len, buf, nread);
            link->rcvbuf_len += nread;
            hdr = (clusterMsg*) link->rcvbuf;
            rcvbuflen += nread;
        }

        /* Total length obtained? Process this packet. */
        if (rcvbuflen >= 8 && rcvbuflen == ntohl(hdr->totlen)) {
            if (clusterProcessPacket(link)) {
                if (link->rcvbuf_alloc > RCVBUF_INIT_LEN) {
                    zfree(link->rcvbuf);
                    link->rcvbuf = (char*)zmalloc(link->rcvbuf_alloc = RCVBUF_INIT_LEN);
                }
                link->rcvbuf_len = 0;
            } else {
                return; /* Link no longer valid. */
            }
        }
    }
}

/* Put stuff into the send buffer.
 *
 * It is guaranteed that this function will never have as a side effect
 * the link to be invalidated, so it is safe to call this function
 * from event handlers that will do stuff with the same link later. */
void clusterSendMessage(clusterLink *link, unsigned char *msg, size_t msglen) {
    serverAssert(GlobalLocksAcquired());
    if (sdslen(link->sndbuf) == 0 && msglen != 0)
    {
        aePostFunction(g_pserver->rgthreadvar[IDX_EVENT_LOOP_MAIN].el, [link] {
            connSetWriteHandlerWithBarrier(link->conn, clusterWriteHandler, 1);
        });
    }

    link->sndbuf = sdscatlen(link->sndbuf, msg, msglen);

    /* Populate sent messages stats. */
    clusterMsg *hdr = (clusterMsg*) msg;
    uint16_t type = ntohs(hdr->type);
    if (type < CLUSTERMSG_TYPE_COUNT)
        g_pserver->cluster->stats_bus_messages_sent[type]++;
}

/* Send a message to all the nodes that are part of the cluster having
 * a connected link.
 *
 * It is guaranteed that this function will never have as a side effect
 * some node->link to be invalidated, so it is safe to call this function
 * from event handlers that will do stuff with node links later. */
void clusterBroadcastMessage(void *buf, size_t len) {
    dictIterator *di;
    dictEntry *de;

    di = dictGetSafeIterator(g_pserver->cluster->nodes);
    while((de = dictNext(di)) != NULL) {
        clusterNode *node = (clusterNode*)dictGetVal(de);

        if (!node->link) continue;
        if (node->flags & (CLUSTER_NODE_MYSELF|CLUSTER_NODE_HANDSHAKE))
            continue;
        clusterSendMessage(node->link,(unsigned char*)buf,len);
    }
    dictReleaseIterator(di);
}

/* Build the message header. hdr must point to a buffer at least
 * sizeof(clusterMsg) in bytes. */
void clusterBuildMessageHdr(clusterMsg *hdr, int type) {
    int totlen = 0;
    uint64_t offset;
    clusterNode *master;

    /* If this node is a master, we send its slots bitmap and configEpoch.
     * If this node is a slave we send the master's information instead (the
     * node is flagged as slave so the receiver knows that it is NOT really
     * in charge for this slots. */
    master = (nodeIsSlave(myself) && myself->slaveof) ?
              myself->slaveof : myself;

    memset(hdr,0,sizeof(*hdr));
    hdr->ver = htons(CLUSTER_PROTO_VER);
    hdr->sig[0] = 'R';
    hdr->sig[1] = 'C';
    hdr->sig[2] = 'm';
    hdr->sig[3] = 'b';
    hdr->type = htons(type);
    memcpy(hdr->sender,myself->name,CLUSTER_NAMELEN);

    /* If cluster-announce-ip option is enabled, force the receivers of our
     * packets to use the specified address for this node. Otherwise if the
     * first byte is zero, they'll do auto discovery. */
    memset(hdr->myip,0,NET_IP_STR_LEN);
    if (g_pserver->cluster_announce_ip) {
        strncpy(hdr->myip,g_pserver->cluster_announce_ip,NET_IP_STR_LEN-1);
        hdr->myip[NET_IP_STR_LEN-1] = '\0';
    }

    /* Handle cluster-announce-port as well. */
    int port = g_pserver->tls_cluster ? g_pserver->tls_port : g_pserver->port;
    int announced_port = g_pserver->cluster_announce_port ?
                         g_pserver->cluster_announce_port : port;
    int announced_cport = g_pserver->cluster_announce_bus_port ?
                          g_pserver->cluster_announce_bus_port :
                          (port + CLUSTER_PORT_INCR);

    memcpy(hdr->myslots,master->slots,sizeof(hdr->myslots));
    memset(hdr->slaveof,0,CLUSTER_NAMELEN);
    if (myself->slaveof != NULL)
        memcpy(hdr->slaveof,myself->slaveof->name, CLUSTER_NAMELEN);
    hdr->port = htons(announced_port);
    hdr->cport = htons(announced_cport);
    hdr->flags = htons(myself->flags);
    hdr->state = g_pserver->cluster->state;

    /* Set the currentEpoch and configEpochs. */
    hdr->currentEpoch = htonu64(g_pserver->cluster->currentEpoch);
    hdr->configEpoch = htonu64(master->configEpoch);

    /* Set the replication offset. */
    if (nodeIsSlave(myself))
        offset = replicationGetSlaveOffset(getFirstMaster());
    else
        offset = g_pserver->master_repl_offset;
    hdr->offset = htonu64(offset);

    /* Set the message flags. */
    if (nodeIsMaster(myself) && g_pserver->cluster->mf_end)
        hdr->mflags[0] |= CLUSTERMSG_FLAG0_PAUSED;

    /* Compute the message length for certain messages. For other messages
     * this is up to the caller. */
    if (type == CLUSTERMSG_TYPE_FAIL) {
        totlen = sizeof(clusterMsg)-sizeof(union clusterMsgData);
        totlen += sizeof(clusterMsgDataFail);
    } else if (type == CLUSTERMSG_TYPE_UPDATE) {
        totlen = sizeof(clusterMsg)-sizeof(union clusterMsgData);
        totlen += sizeof(clusterMsgDataUpdate);
    }
    hdr->totlen = htonl(totlen);
    /* For PING, PONG, and MEET, fixing the totlen field is up to the caller. */
}

/* Return non zero if the node is already present in the gossip section of the
 * message pointed by 'hdr' and having 'count' gossip entries. Otherwise
 * zero is returned. Helper for clusterSendPing(). */
int clusterNodeIsInGossipSection(clusterMsg *hdr, int count, clusterNode *n) {
    int j;
    for (j = 0; j < count; j++) {
        if (memcmp(hdr->data.ping.gossip[j].nodename,n->name,
                CLUSTER_NAMELEN) == 0) break;
    }
    return j != count;
}

/* Set the i-th entry of the gossip section in the message pointed by 'hdr'
 * to the info of the specified node 'n'. */
void clusterSetGossipEntry(clusterMsg *hdr, int i, clusterNode *n) {
    clusterMsgDataGossip *gossip;
    gossip = &(hdr->data.ping.gossip[i]);
    memcpy(gossip->nodename,n->name,CLUSTER_NAMELEN);
    gossip->ping_sent = htonl(n->ping_sent/1000);
    gossip->pong_received = htonl(n->pong_received/1000);
    memcpy(gossip->ip,n->ip,sizeof(n->ip));
    gossip->port = htons(n->port);
    gossip->cport = htons(n->cport);
    gossip->flags = htons(n->flags);
    gossip->notused1 = 0;
}

/* Send a PING or PONG packet to the specified node, making sure to add enough
 * gossip information. */
void clusterSendPing(clusterLink *link, int type) {
    unsigned char *buf;
    clusterMsg *hdr;
    int gossipcount = 0; /* Number of gossip sections added so far. */
    int wanted; /* Number of gossip sections we want to append if possible. */
    int totlen; /* Total packet length. */
    /* freshnodes is the max number of nodes we can hope to append at all:
     * nodes available minus two (ourself and the node we are sending the
     * message to). However practically there may be less valid nodes since
     * nodes in handshake state, disconnected, are not considered. */
    int freshnodes = dictSize(g_pserver->cluster->nodes)-2;

    /* How many gossip sections we want to add? 1/10 of the number of nodes
     * and anyway at least 3. Why 1/10?
     *
     * If we have N masters, with N/10 entries, and we consider that in
     * node_timeout we exchange with each other node at least 4 packets
     * (we ping in the worst case in node_timeout/2 time, and we also
     * receive two pings from the host), we have a total of 8 packets
     * in the node_timeout*2 failure reports validity time. So we have
     * that, for a single PFAIL node, we can expect to receive the following
     * number of failure reports (in the specified window of time):
     *
     * PROB * GOSSIP_ENTRIES_PER_PACKET * TOTAL_PACKETS:
     *
     * PROB = probability of being featured in a single gossip entry,
     *        which is 1 / NUM_OF_NODES.
     * ENTRIES = 10.
     * TOTAL_PACKETS = 2 * 4 * NUM_OF_MASTERS.
     *
     * If we assume we have just masters (so num of nodes and num of masters
     * is the same), with 1/10 we always get over the majority, and specifically
     * 80% of the number of nodes, to account for many masters failing at the
     * same time.
     *
     * Since we have non-voting slaves that lower the probability of an entry
     * to feature our node, we set the number of entries per packet as
     * 10% of the total nodes we have. */
    wanted = floor(dictSize(g_pserver->cluster->nodes)/10);
    if (wanted < 3) wanted = 3;
    if (wanted > freshnodes) wanted = freshnodes;

    /* Include all the nodes in PFAIL state, so that failure reports are
     * faster to propagate to go from PFAIL to FAIL state. */
    int pfail_wanted = g_pserver->cluster->stats_pfail_nodes;

    /* Compute the maximum totlen to allocate our buffer. We'll fix the totlen
     * later according to the number of gossip sections we really were able
     * to put inside the packet. */
    totlen = sizeof(clusterMsg)-sizeof(union clusterMsgData);
    totlen += (sizeof(clusterMsgDataGossip)*(wanted+pfail_wanted));
    /* Note: clusterBuildMessageHdr() expects the buffer to be always at least
     * sizeof(clusterMsg) or more. */
    if (totlen < (int)sizeof(clusterMsg)) totlen = sizeof(clusterMsg);
    buf = (unsigned char*)zcalloc(totlen, MALLOC_LOCAL);
    hdr = (clusterMsg*) buf;

    /* Populate the header. */
    if (link->node && type == CLUSTERMSG_TYPE_PING)
        link->node->ping_sent = mstime();
    clusterBuildMessageHdr(hdr,type);

    /* Populate the gossip fields */
    int maxiterations = wanted*3;
    while(freshnodes > 0 && gossipcount < wanted && maxiterations--) {
        dictEntry *de = dictGetRandomKey(g_pserver->cluster->nodes);
        clusterNode *thisNode = (clusterNode*)dictGetVal(de);

        /* Don't include this node: the whole packet header is about us
         * already, so we just gossip about other nodes. */
        if (thisNode == myself) continue;

        /* PFAIL nodes will be added later. */
        if (thisNode->flags & CLUSTER_NODE_PFAIL) continue;

        /* In the gossip section don't include:
         * 1) Nodes in HANDSHAKE state.
         * 3) Nodes with the NOADDR flag set.
         * 4) Disconnected nodes if they don't have configured slots.
         */
        if (thisNode->flags & (CLUSTER_NODE_HANDSHAKE|CLUSTER_NODE_NOADDR) ||
            (thisNode->link == NULL && thisNode->numslots == 0))
        {
            freshnodes--; /* Technically not correct, but saves CPU. */
            continue;
        }

        /* Do not add a node we already have. */
        if (clusterNodeIsInGossipSection(hdr,gossipcount,thisNode)) continue;

        /* Add it */
        clusterSetGossipEntry(hdr,gossipcount,thisNode);
        freshnodes--;
        gossipcount++;
    }

    /* If there are PFAIL nodes, add them at the end. */
    if (pfail_wanted) {
        dictIterator *di;
        dictEntry *de;

        di = dictGetSafeIterator(g_pserver->cluster->nodes);
        while((de = dictNext(di)) != NULL && pfail_wanted > 0) {
            clusterNode *node = (clusterNode*)dictGetVal(de);
            if (node->flags & CLUSTER_NODE_HANDSHAKE) continue;
            if (node->flags & CLUSTER_NODE_NOADDR) continue;
            if (!(node->flags & CLUSTER_NODE_PFAIL)) continue;
            clusterSetGossipEntry(hdr,gossipcount,node);
            freshnodes--;
            gossipcount++;
            /* We take the count of the slots we allocated, since the
             * PFAIL stats may not match perfectly with the current number
             * of PFAIL nodes. */
            pfail_wanted--;
        }
        dictReleaseIterator(di);
    }

    /* Ready to send... fix the totlen fiend and queue the message in the
     * output buffer. */
    totlen = sizeof(clusterMsg)-sizeof(union clusterMsgData);
    totlen += (sizeof(clusterMsgDataGossip)*gossipcount);
    hdr->count = htons(gossipcount);
    hdr->totlen = htonl(totlen);
    clusterSendMessage(link,buf,totlen);
    zfree(buf);
}

/* Send a PONG packet to every connected node that's not in handshake state
 * and for which we have a valid link.
 *
 * In Redis Cluster pongs are not used just for failure detection, but also
 * to carry important configuration information. So broadcasting a pong is
 * useful when something changes in the configuration and we want to make
 * the cluster aware ASAP (for instance after a slave promotion).
 *
 * The 'target' argument specifies the receiving instances using the
 * defines below:
 *
 * CLUSTER_BROADCAST_ALL -> All known instances.
 * CLUSTER_BROADCAST_LOCAL_SLAVES -> All slaves in my master-slaves ring.
 */
#define CLUSTER_BROADCAST_ALL 0
#define CLUSTER_BROADCAST_LOCAL_SLAVES 1
void clusterBroadcastPong(int target) {
    dictIterator *di;
    dictEntry *de;

    di = dictGetSafeIterator(g_pserver->cluster->nodes);
    while((de = dictNext(di)) != NULL) {
        clusterNode *node = (clusterNode*)dictGetVal(de);

        if (!node->link) continue;
        if (node == myself || nodeInHandshake(node)) continue;
        if (target == CLUSTER_BROADCAST_LOCAL_SLAVES) {
            int local_slave =
                nodeIsSlave(node) && node->slaveof &&
                (node->slaveof == myself || node->slaveof == myself->slaveof);
            if (!local_slave) continue;
        }
        clusterSendPing(node->link,CLUSTERMSG_TYPE_PONG);
    }
    dictReleaseIterator(di);
}

/* Send a PUBLISH message.
 *
 * If link is NULL, then the message is broadcasted to the whole cluster. */
void clusterSendPublish(clusterLink *link, robj *channel, robj *message) {
    unsigned char *payload;
    clusterMsg buf[1];
    clusterMsg *hdr = (clusterMsg*) buf;
    uint32_t totlen;
    uint32_t channel_len, message_len;

    channel = getDecodedObject(channel);
    message = getDecodedObject(message);
    channel_len = sdslen(szFromObj(channel));
    message_len = sdslen(szFromObj(message));

    clusterBuildMessageHdr(hdr,CLUSTERMSG_TYPE_PUBLISH);
    totlen = sizeof(clusterMsg)-sizeof(union clusterMsgData);
    totlen += sizeof(clusterMsgDataPublish) - 8 + channel_len + message_len;

    hdr->data.publish.msg.channel_len = htonl(channel_len);
    hdr->data.publish.msg.message_len = htonl(message_len);
    hdr->totlen = htonl(totlen);

    /* Try to use the local buffer if possible */
    if (totlen < sizeof(buf)) {
        payload = (unsigned char*)buf;
    } else {
        payload = (unsigned char*)zmalloc(totlen, MALLOC_LOCAL);
        memcpy(payload,hdr,sizeof(*hdr));
        hdr = (clusterMsg*) payload;
    }
    memcpy(hdr->data.publish.msg.bulk_data,ptrFromObj(channel),sdslen(szFromObj(channel)));
    memcpy(hdr->data.publish.msg.bulk_data+sdslen(szFromObj(channel)),
        ptrFromObj(message),sdslen(szFromObj(message)));

    if (link)
        clusterSendMessage(link,payload,totlen);
    else
        clusterBroadcastMessage(payload,totlen);

    decrRefCount(channel);
    decrRefCount(message);
    if (payload != (unsigned char*)buf) zfree(payload);
}

/* Send a FAIL message to all the nodes we are able to contact.
 * The FAIL message is sent when we detect that a node is failing
 * (CLUSTER_NODE_PFAIL) and we also receive a gossip confirmation of this:
 * we switch the node state to CLUSTER_NODE_FAIL and ask all the other
 * nodes to do the same ASAP. */
void clusterSendFail(char *nodename) {
    clusterMsg buf[1];
    clusterMsg *hdr = (clusterMsg*) buf;

    clusterBuildMessageHdr(hdr,CLUSTERMSG_TYPE_FAIL);
    memcpy(hdr->data.fail.about.nodename,nodename,CLUSTER_NAMELEN);
    clusterBroadcastMessage(buf,ntohl(hdr->totlen));
}

/* Send an UPDATE message to the specified link carrying the specified 'node'
 * slots configuration. The node name, slots bitmap, and configEpoch info
 * are included. */
void clusterSendUpdate(clusterLink *link, clusterNode *node) {
    clusterMsg buf[1];
    clusterMsg *hdr = (clusterMsg*) buf;

    if (link == NULL) return;
    clusterBuildMessageHdr(hdr,CLUSTERMSG_TYPE_UPDATE);
    memcpy(hdr->data.update.nodecfg.nodename,node->name,CLUSTER_NAMELEN);
    hdr->data.update.nodecfg.configEpoch = htonu64(node->configEpoch);
    memcpy(hdr->data.update.nodecfg.slots,node->slots,sizeof(node->slots));
    clusterSendMessage(link,(unsigned char*)buf,ntohl(hdr->totlen));
}

/* Send a MODULE message.
 *
 * If link is NULL, then the message is broadcasted to the whole cluster. */
void clusterSendModule(clusterLink *link, uint64_t module_id, uint8_t type,
                       unsigned char *payload, uint32_t len) {
    unsigned char *heapbuf;
    clusterMsg buf[1];
    clusterMsg *hdr = (clusterMsg*) buf;
    uint32_t totlen;

    clusterBuildMessageHdr(hdr,CLUSTERMSG_TYPE_MODULE);
    totlen = sizeof(clusterMsg)-sizeof(union clusterMsgData);
    totlen += sizeof(clusterMsgModule) - 3 + len;

    hdr->data.module.msg.module_id = module_id; /* Already endian adjusted. */
    hdr->data.module.msg.type = type;
    hdr->data.module.msg.len = htonl(len);
    hdr->totlen = htonl(totlen);

    /* Try to use the local buffer if possible */
    if (totlen < sizeof(buf)) {
        heapbuf = (unsigned char*)buf;
    } else {
        heapbuf = (unsigned char*)zmalloc(totlen, MALLOC_LOCAL);
        memcpy(heapbuf,hdr,sizeof(*hdr));
        hdr = (clusterMsg*) heapbuf;
    }
    memcpy(hdr->data.module.msg.bulk_data,payload,len);

    if (link)
        clusterSendMessage(link,heapbuf,totlen);
    else
        clusterBroadcastMessage(heapbuf,totlen);

    if (heapbuf != (unsigned char*)buf) zfree(heapbuf);
}

/* This function gets a cluster node ID string as target, the same way the nodes
 * addresses are represented in the modules side, resolves the node, and sends
 * the message. If the target is NULL the message is broadcasted.
 *
 * The function returns C_OK if the target is valid, otherwise C_ERR is
 * returned. */
int clusterSendModuleMessageToTarget(const char *target, uint64_t module_id, uint8_t type, unsigned char *payload, uint32_t len) {
    clusterNode *node = NULL;

    if (target != NULL) {
        node = clusterLookupNode(target);
        if (node == NULL || node->link == NULL) return C_ERR;
    }

    clusterSendModule(target ? node->link : NULL,
                      module_id, type, payload, len);
    return C_OK;
}

/* -----------------------------------------------------------------------------
 * CLUSTER Pub/Sub support
 *
 * For now we do very little, just propagating PUBLISH messages across the whole
 * cluster. In the future we'll try to get smarter and avoiding propagating those
 * messages to hosts without receives for a given channel.
 * -------------------------------------------------------------------------- */
void clusterPropagatePublish(robj *channel, robj *message) {
    clusterSendPublish(NULL, channel, message);
}

/* -----------------------------------------------------------------------------
 * SLAVE node specific functions
 * -------------------------------------------------------------------------- */

/* This function sends a FAILOVE_AUTH_REQUEST message to every node in order to
 * see if there is the quorum for this slave instance to failover its failing
 * master.
 *
 * Note that we send the failover request to everybody, master and slave nodes,
 * but only the masters are supposed to reply to our query. */
void clusterRequestFailoverAuth(void) {
    clusterMsg buf[1];
    clusterMsg *hdr = (clusterMsg*) buf;
    uint32_t totlen;

    clusterBuildMessageHdr(hdr,CLUSTERMSG_TYPE_FAILOVER_AUTH_REQUEST);
    /* If this is a manual failover, set the CLUSTERMSG_FLAG0_FORCEACK bit
     * in the header to communicate the nodes receiving the message that
     * they should authorized the failover even if the master is working. */
    if (g_pserver->cluster->mf_end) hdr->mflags[0] |= CLUSTERMSG_FLAG0_FORCEACK;
    totlen = sizeof(clusterMsg)-sizeof(union clusterMsgData);
    hdr->totlen = htonl(totlen);
    clusterBroadcastMessage(buf,totlen);
}

/* Send a FAILOVER_AUTH_ACK message to the specified node. */
void clusterSendFailoverAuth(clusterNode *node) {
    clusterMsg buf[1];
    clusterMsg *hdr = (clusterMsg*) buf;
    uint32_t totlen;

    if (!node->link) return;
    clusterBuildMessageHdr(hdr,CLUSTERMSG_TYPE_FAILOVER_AUTH_ACK);
    totlen = sizeof(clusterMsg)-sizeof(union clusterMsgData);
    hdr->totlen = htonl(totlen);
    clusterSendMessage(node->link,(unsigned char*)buf,totlen);
}

/* Send a MFSTART message to the specified node. */
void clusterSendMFStart(clusterNode *node) {
    clusterMsg buf[1];
    clusterMsg *hdr = (clusterMsg*) buf;
    uint32_t totlen;

    if (!node->link) return;
    clusterBuildMessageHdr(hdr,CLUSTERMSG_TYPE_MFSTART);
    totlen = sizeof(clusterMsg)-sizeof(union clusterMsgData);
    hdr->totlen = htonl(totlen);
    clusterSendMessage(node->link,(unsigned char*)buf,totlen);
}

/* Vote for the node asking for our vote if there are the conditions. */
void clusterSendFailoverAuthIfNeeded(clusterNode *node, clusterMsg *request) {
    clusterNode *master = node->slaveof;
    uint64_t requestCurrentEpoch = ntohu64(request->currentEpoch);
    uint64_t requestConfigEpoch = ntohu64(request->configEpoch);
    unsigned char *claimed_slots = request->myslots;
    int force_ack = request->mflags[0] & CLUSTERMSG_FLAG0_FORCEACK;
    int j;

    /* IF we are not a master serving at least 1 slot, we don't have the
     * right to vote, as the cluster size in Redis Cluster is the number
     * of masters serving at least one slot, and quorum is the cluster
     * size + 1 */
    if (nodeIsSlave(myself) || myself->numslots == 0) return;

    /* Request epoch must be >= our currentEpoch.
     * Note that it is impossible for it to actually be greater since
     * our currentEpoch was updated as a side effect of receiving this
     * request, if the request epoch was greater. */
    if (requestCurrentEpoch < g_pserver->cluster->currentEpoch) {
        serverLog(LL_WARNING,
            "Failover auth denied to %.40s: reqEpoch (%llu) < curEpoch(%llu)",
            node->name,
            (unsigned long long) requestCurrentEpoch,
            (unsigned long long) g_pserver->cluster->currentEpoch);
        return;
    }

    /* I already voted for this epoch? Return ASAP. */
    if (g_pserver->cluster->lastVoteEpoch == g_pserver->cluster->currentEpoch) {
        serverLog(LL_WARNING,
                "Failover auth denied to %.40s: already voted for epoch %llu",
                node->name,
                (unsigned long long) g_pserver->cluster->currentEpoch);
        return;
    }

    /* Node must be a slave and its master down.
     * The master can be non failing if the request is flagged
     * with CLUSTERMSG_FLAG0_FORCEACK (manual failover). */
    if (nodeIsMaster(node) || master == NULL ||
        (!nodeFailed(master) && !force_ack))
    {
        if (nodeIsMaster(node)) {
            serverLog(LL_WARNING,
                    "Failover auth denied to %.40s: it is a master node",
                    node->name);
        } else if (master == NULL) {
            serverLog(LL_WARNING,
                    "Failover auth denied to %.40s: I don't know its master",
                    node->name);
        } else if (!nodeFailed(master)) {
            serverLog(LL_WARNING,
                    "Failover auth denied to %.40s: its master is up",
                    node->name);
        }
        return;
    }

    /* We did not voted for a slave about this master for two
     * times the node timeout. This is not strictly needed for correctness
     * of the algorithm but makes the base case more linear. */
    if (mstime() - node->slaveof->voted_time < g_pserver->cluster_node_timeout * 2)
    {
        serverLog(LL_WARNING,
                "Failover auth denied to %.40s: "
                "can't vote about this master before %lld milliseconds",
                node->name,
                (long long) ((g_pserver->cluster_node_timeout*2)-
                             (mstime() - node->slaveof->voted_time)));
        return;
    }

    /* The slave requesting the vote must have a configEpoch for the claimed
     * slots that is >= the one of the masters currently serving the same
     * slots in the current configuration. */
    for (j = 0; j < CLUSTER_SLOTS; j++) {
        if (bitmapTestBit(claimed_slots, j) == 0) continue;
        if (g_pserver->cluster->slots[j] == NULL ||
            g_pserver->cluster->slots[j]->configEpoch <= requestConfigEpoch)
        {
            continue;
        }
        /* If we reached this point we found a slot that in our current slots
         * is served by a master with a greater configEpoch than the one claimed
         * by the slave requesting our vote. Refuse to vote for this slave. */
        serverLog(LL_WARNING,
                "Failover auth denied to %.40s: "
                "slot %d epoch (%llu) > reqEpoch (%llu)",
                node->name, j,
                (unsigned long long) g_pserver->cluster->slots[j]->configEpoch,
                (unsigned long long) requestConfigEpoch);
        return;
    }

    /* We can vote for this slave. */
    g_pserver->cluster->lastVoteEpoch = g_pserver->cluster->currentEpoch;
    node->slaveof->voted_time = mstime();
    clusterDoBeforeSleep(CLUSTER_TODO_SAVE_CONFIG|CLUSTER_TODO_FSYNC_CONFIG);
    clusterSendFailoverAuth(node);
    serverLog(LL_WARNING, "Failover auth granted to %.40s for epoch %llu",
        node->name, (unsigned long long) g_pserver->cluster->currentEpoch);
}

/* This function returns the "rank" of this instance, a slave, in the context
 * of its master-slaves ring. The rank of the slave is given by the number of
 * other slaves for the same master that have a better replication offset
 * compared to the local one (better means, greater, so they claim more data).
 *
 * A slave with rank 0 is the one with the greatest (most up to date)
 * replication offset, and so forth. Note that because how the rank is computed
 * multiple slaves may have the same rank, in case they have the same offset.
 *
 * The slave rank is used to add a delay to start an election in order to
 * get voted and replace a failing master. Slaves with better replication
 * offsets are more likely to win. */
int clusterGetSlaveRank(void) {
    long long myoffset;
    int j, rank = 0;
    clusterNode *master;

    serverAssert(nodeIsSlave(myself));
    master = myself->slaveof;
    if (master == NULL) return 0; /* Never called by slaves without master. */

    myoffset = replicationGetSlaveOffset(getFirstMaster());
    for (j = 0; j < master->numslaves; j++)
        if (master->slaves[j] != myself &&
            !nodeCantFailover(master->slaves[j]) &&
            master->slaves[j]->repl_offset > myoffset) rank++;
    return rank;
}

/* This function is called by clusterHandleSlaveFailover() in order to
 * let the slave log why it is not able to failover. Sometimes there are
 * not the conditions, but since the failover function is called again and
 * again, we can't log the same things continuously.
 *
 * This function works by logging only if a given set of conditions are
 * true:
 *
 * 1) The reason for which the failover can't be initiated changed.
 *    The reasons also include a NONE reason we reset the state to
 *    when the slave finds that its master is fine (no FAIL flag).
 * 2) Also, the log is emitted again if the master is still down and
 *    the reason for not failing over is still the same, but more than
 *    CLUSTER_CANT_FAILOVER_RELOG_PERIOD seconds elapsed.
 * 3) Finally, the function only logs if the slave is down for more than
 *    five seconds + NODE_TIMEOUT. This way nothing is logged when a
 *    failover starts in a reasonable time.
 *
 * The function is called with the reason why the slave can't failover
 * which is one of the integer macros CLUSTER_CANT_FAILOVER_*.
 *
 * The function is guaranteed to be called only if 'myself' is a slave. */
void clusterLogCantFailover(int reason) {
    const char *msg;
    static time_t lastlog_time = 0;
    mstime_t nolog_fail_time = g_pserver->cluster_node_timeout + 5000;

    /* Don't log if we have the same reason for some time. */
    if (reason == g_pserver->cluster->cant_failover_reason &&
        time(NULL)-lastlog_time < CLUSTER_CANT_FAILOVER_RELOG_PERIOD)
        return;

    g_pserver->cluster->cant_failover_reason = reason;

    /* We also don't emit any log if the master failed no long ago, the
     * goal of this function is to log slaves in a stalled condition for
     * a long time. */
    if (myself->slaveof &&
        nodeFailed(myself->slaveof) &&
        (mstime() - myself->slaveof->fail_time) < nolog_fail_time) return;

    switch(reason) {
    case CLUSTER_CANT_FAILOVER_DATA_AGE:
        msg = "Disconnected from master for longer than allowed. "
              "Please check the 'cluster-replica-validity-factor' configuration "
              "option.";
        break;
    case CLUSTER_CANT_FAILOVER_WAITING_DELAY:
        msg = "Waiting the delay before I can start a new failover.";
        break;
    case CLUSTER_CANT_FAILOVER_EXPIRED:
        msg = "Failover attempt expired.";
        break;
    case CLUSTER_CANT_FAILOVER_WAITING_VOTES:
        msg = "Waiting for votes, but majority still not reached.";
        break;
    default:
        msg = "Unknown reason code.";
        break;
    }
    lastlog_time = time(NULL);
    serverLog(LL_WARNING,"Currently unable to failover: %s", msg);
}

/* This function implements the final part of automatic and manual failovers,
 * where the slave grabs its master's hash slots, and propagates the new
 * configuration.
 *
 * Note that it's up to the caller to be sure that the node got a new
 * configuration epoch already. */
void clusterFailoverReplaceYourMaster(void) {
    int j;
    clusterNode *oldmaster = myself->slaveof;

    if (nodeIsMaster(myself) || oldmaster == NULL) return;

    /* 1) Turn this node into a master. */
    clusterSetNodeAsMaster(myself);
    replicationUnsetMaster(getFirstMaster());

    /* 2) Claim all the slots assigned to our master. */
    for (j = 0; j < CLUSTER_SLOTS; j++) {
        if (clusterNodeGetSlotBit(oldmaster,j)) {
            clusterDelSlot(j);
            clusterAddSlot(myself,j);
        }
    }

    /* 3) Update state and save config. */
    clusterUpdateState();
    clusterSaveConfigOrDie(1);

    /* 4) Pong all the other nodes so that they can update the state
     *    accordingly and detect that we switched to master role. */
    clusterBroadcastPong(CLUSTER_BROADCAST_ALL);

    /* 5) If there was a manual failover in progress, clear the state. */
    resetManualFailover();
}

/* This function is called if we are a slave node and our master serving
 * a non-zero amount of hash slots is in FAIL state.
 *
 * The gaol of this function is:
 * 1) To check if we are able to perform a failover, is our data updated?
 * 2) Try to get elected by masters.
 * 3) Perform the failover informing all the other nodes.
 */
void clusterHandleSlaveFailover(void) {
    mstime_t data_age;
    mstime_t auth_age = mstime() - g_pserver->cluster->failover_auth_time;
    int needed_quorum = (g_pserver->cluster->size / 2) + 1;
    int manual_failover = g_pserver->cluster->mf_end != 0 &&
                          g_pserver->cluster->mf_can_start;
    mstime_t auth_timeout, auth_retry_time;

    g_pserver->cluster->todo_before_sleep &= ~CLUSTER_TODO_HANDLE_FAILOVER;

    /* Compute the failover timeout (the max time we have to send votes
     * and wait for replies), and the failover retry time (the time to wait
     * before trying to get voted again).
     *
     * Timeout is MAX(NODE_TIMEOUT*2,2000) milliseconds.
     * Retry is two times the Timeout.
     */
    auth_timeout = g_pserver->cluster_node_timeout*2;
    if (auth_timeout < 2000) auth_timeout = 2000;
    auth_retry_time = auth_timeout*2;

    /* Pre conditions to run the function, that must be met both in case
     * of an automatic or manual failover:
     * 1) We are a slave.
     * 2) Our master is flagged as FAIL, or this is a manual failover.
     * 3) We don't have the no failover configuration set, and this is
     *    not a manual failover.
     * 4) It is serving slots. */
    if (nodeIsMaster(myself) ||
        myself->slaveof == NULL ||
        (!nodeFailed(myself->slaveof) && !manual_failover) ||
        (g_pserver->cluster_slave_no_failover && !manual_failover) ||
        myself->slaveof->numslots == 0)
    {
        /* There are no reasons to failover, so we set the reason why we
         * are returning without failing over to NONE. */
        g_pserver->cluster->cant_failover_reason = CLUSTER_CANT_FAILOVER_NONE;
        return;
    }

    /* Set data_age to the number of seconds we are disconnected from
     * the master. */
    if (getFirstMaster()->repl_state == REPL_STATE_CONNECTED) {
        data_age = (mstime_t)(g_pserver->unixtime - getFirstMaster()->master->lastinteraction)
                   * 1000;
    } else {
        data_age = (mstime_t)(g_pserver->unixtime - getFirstMaster()->repl_down_since) * 1000;
    }

    /* Remove the node timeout from the data age as it is fine that we are
     * disconnected from our master at least for the time it was down to be
     * flagged as FAIL, that's the baseline. */
    if (data_age > g_pserver->cluster_node_timeout)
        data_age -= g_pserver->cluster_node_timeout;

    /* Check if our data is recent enough according to the slave validity
     * factor configured by the user.
     *
     * Check bypassed for manual failovers. */
    if (g_pserver->cluster_slave_validity_factor &&
        data_age >
        (((mstime_t)g_pserver->repl_ping_slave_period * 1000) +
         (g_pserver->cluster_node_timeout * g_pserver->cluster_slave_validity_factor)))
    {
        if (!manual_failover) {
            clusterLogCantFailover(CLUSTER_CANT_FAILOVER_DATA_AGE);
            return;
        }
    }

    /* If the previous failover attempt timeout and the retry time has
     * elapsed, we can setup a new one. */
    if (auth_age > auth_retry_time) {
        g_pserver->cluster->failover_auth_time = mstime() +
            500 + /* Fixed delay of 500 milliseconds, let FAIL msg propagate. */
            random() % 500; /* Random delay between 0 and 500 milliseconds. */
        g_pserver->cluster->failover_auth_count = 0;
        g_pserver->cluster->failover_auth_sent = 0;
        g_pserver->cluster->failover_auth_rank = clusterGetSlaveRank();
        /* We add another delay that is proportional to the slave rank.
         * Specifically 1 second * rank. This way slaves that have a probably
         * less updated replication offset, are penalized. */
        g_pserver->cluster->failover_auth_time +=
            g_pserver->cluster->failover_auth_rank * 1000;
        /* However if this is a manual failover, no delay is needed. */
        if (g_pserver->cluster->mf_end) {
            g_pserver->cluster->failover_auth_time = mstime();
            g_pserver->cluster->failover_auth_rank = 0;
	    clusterDoBeforeSleep(CLUSTER_TODO_HANDLE_FAILOVER);
        }
        serverLog(LL_WARNING,
            "Start of election delayed for %lld milliseconds "
            "(rank #%d, offset %lld).",
            g_pserver->cluster->failover_auth_time - mstime(),
            g_pserver->cluster->failover_auth_rank,
            replicationGetSlaveOffset(getFirstMaster()));
        /* Now that we have a scheduled election, broadcast our offset
         * to all the other slaves so that they'll updated their offsets
         * if our offset is better. */
        clusterBroadcastPong(CLUSTER_BROADCAST_LOCAL_SLAVES);
        return;
    }

    /* It is possible that we received more updated offsets from other
     * slaves for the same master since we computed our election delay.
     * Update the delay if our rank changed.
     *
     * Not performed if this is a manual failover. */
    if (g_pserver->cluster->failover_auth_sent == 0 &&
        g_pserver->cluster->mf_end == 0)
    {
        int newrank = clusterGetSlaveRank();
        if (newrank > g_pserver->cluster->failover_auth_rank) {
            long long added_delay =
                (newrank - g_pserver->cluster->failover_auth_rank) * 1000;
            g_pserver->cluster->failover_auth_time += added_delay;
            g_pserver->cluster->failover_auth_rank = newrank;
            serverLog(LL_WARNING,
                "Replica rank updated to #%d, added %lld milliseconds of delay.",
                newrank, added_delay);
        }
    }

    /* Return ASAP if we can't still start the election. */
    if (mstime() < g_pserver->cluster->failover_auth_time) {
        clusterLogCantFailover(CLUSTER_CANT_FAILOVER_WAITING_DELAY);
        return;
    }

    /* Return ASAP if the election is too old to be valid. */
    if (auth_age > auth_timeout) {
        clusterLogCantFailover(CLUSTER_CANT_FAILOVER_EXPIRED);
        return;
    }

    /* Ask for votes if needed. */
    if (g_pserver->cluster->failover_auth_sent == 0) {
        g_pserver->cluster->currentEpoch++;
        g_pserver->cluster->failover_auth_epoch = g_pserver->cluster->currentEpoch;
        serverLog(LL_WARNING,"Starting a failover election for epoch %llu.",
            (unsigned long long) g_pserver->cluster->currentEpoch);
        clusterRequestFailoverAuth();
        g_pserver->cluster->failover_auth_sent = 1;
        clusterDoBeforeSleep(CLUSTER_TODO_SAVE_CONFIG|
                             CLUSTER_TODO_UPDATE_STATE|
                             CLUSTER_TODO_FSYNC_CONFIG);
        return; /* Wait for replies. */
    }

    /* Check if we reached the quorum. */
    if (g_pserver->cluster->failover_auth_count >= needed_quorum) {
        /* We have the quorum, we can finally failover the master. */

        serverLog(LL_WARNING,
            "Failover election won: I'm the new master.");

        /* Update my configEpoch to the epoch of the election. */
        if (myself->configEpoch < g_pserver->cluster->failover_auth_epoch) {
            myself->configEpoch = g_pserver->cluster->failover_auth_epoch;
            serverLog(LL_WARNING,
                "configEpoch set to %llu after successful failover",
                (unsigned long long) myself->configEpoch);
        }

        /* Take responsibility for the cluster slots. */
        clusterFailoverReplaceYourMaster();
    } else {
        clusterLogCantFailover(CLUSTER_CANT_FAILOVER_WAITING_VOTES);
    }
}

/* -----------------------------------------------------------------------------
 * CLUSTER slave migration
 *
 * Slave migration is the process that allows a slave of a master that is
 * already covered by at least another slave, to "migrate" to a master that
 * is orphaned, that is, left with no working slaves.
 * ------------------------------------------------------------------------- */

/* This function is responsible to decide if this replica should be migrated
 * to a different (orphaned) master. It is called by the clusterCron() function
 * only if:
 *
 * 1) We are a slave node.
 * 2) It was detected that there is at least one orphaned master in
 *    the cluster.
 * 3) We are a slave of one of the masters with the greatest number of
 *    slaves.
 *
 * This checks are performed by the caller since it requires to iterate
 * the nodes anyway, so we spend time into clusterHandleSlaveMigration()
 * if definitely needed.
 *
 * The function is called with a pre-computed max_slaves, that is the max
 * number of working (not in FAIL state) slaves for a single master.
 *
 * Additional conditions for migration are examined inside the function.
 */
void clusterHandleSlaveMigration(int max_slaves) {
    int j, okslaves = 0;
    clusterNode *mymaster = myself->slaveof, *target = NULL, *candidate = NULL;
    dictIterator *di;
    dictEntry *de;

    /* Step 1: Don't migrate if the cluster state is not ok. */
    if (g_pserver->cluster->state != CLUSTER_OK) return;

    /* Step 2: Don't migrate if my master will not be left with at least
     *         'migration-barrier' slaves after my migration. */
    if (mymaster == NULL) return;
    for (j = 0; j < mymaster->numslaves; j++)
        if (!nodeFailed(mymaster->slaves[j]) &&
            !nodeTimedOut(mymaster->slaves[j])) okslaves++;
    if (okslaves <= g_pserver->cluster_migration_barrier) return;

    /* Step 3: Identify a candidate for migration, and check if among the
     * masters with the greatest number of ok slaves, I'm the one with the
     * smallest node ID (the "candidate slave").
     *
     * Note: this means that eventually a replica migration will occur
     * since slaves that are reachable again always have their FAIL flag
     * cleared, so eventually there must be a candidate. At the same time
     * this does not mean that there are no race conditions possible (two
     * slaves migrating at the same time), but this is unlikely to
     * happen, and harmless when happens. */
    candidate = myself;
    di = dictGetSafeIterator(g_pserver->cluster->nodes);
    while((de = dictNext(di)) != NULL) {
        clusterNode *node = (clusterNode*)dictGetVal(de);
        int okslaves = 0, is_orphaned = 1;

        /* We want to migrate only if this master is working, orphaned, and
         * used to have slaves or if failed over a master that had slaves
         * (MIGRATE_TO flag). This way we only migrate to instances that were
         * supposed to have replicas. */
        if (nodeIsSlave(node) || nodeFailed(node)) is_orphaned = 0;
        if (!(node->flags & CLUSTER_NODE_MIGRATE_TO)) is_orphaned = 0;

        /* Check number of working slaves. */
        if (nodeIsMaster(node)) okslaves = clusterCountNonFailingSlaves(node);
        if (okslaves > 0) is_orphaned = 0;

        if (is_orphaned) {
            if (!target && node->numslots > 0) target = node;

            /* Track the starting time of the orphaned condition for this
             * master. */
            if (!node->orphaned_time) node->orphaned_time = mstime();
        } else {
            node->orphaned_time = 0;
        }

        /* Check if I'm the slave candidate for the migration: attached
         * to a master with the maximum number of slaves and with the smallest
         * node ID. */
        if (okslaves == max_slaves) {
            for (j = 0; j < node->numslaves; j++) {
                if (memcmp(node->slaves[j]->name,
                           candidate->name,
                           CLUSTER_NAMELEN) < 0)
                {
                    candidate = node->slaves[j];
                }
            }
        }
    }
    dictReleaseIterator(di);

    /* Step 4: perform the migration if there is a target, and if I'm the
     * candidate, but only if the master is continuously orphaned for a
     * couple of seconds, so that during failovers, we give some time to
     * the natural slaves of this instance to advertise their switch from
     * the old master to the new one. */
    if (target && candidate == myself &&
        (mstime()-target->orphaned_time) > CLUSTER_SLAVE_MIGRATION_DELAY &&
       !(g_pserver->cluster_module_flags & CLUSTER_MODULE_FLAG_NO_FAILOVER))
    {
        serverLog(LL_WARNING,"Migrating to orphaned master %.40s",
            target->name);
        clusterSetMaster(target);
    }
}

/* -----------------------------------------------------------------------------
 * CLUSTER manual failover
 *
 * This are the important steps performed by slaves during a manual failover:
 * 1) User send CLUSTER FAILOVER command. The failover state is initialized
 *    setting mf_end to the millisecond unix time at which we'll abort the
 *    attempt.
 * 2) Slave sends a MFSTART message to the master requesting to pause clients
 *    for two times the manual failover timeout CLUSTER_MF_TIMEOUT.
 *    When master is paused for manual failover, it also starts to flag
 *    packets with CLUSTERMSG_FLAG0_PAUSED.
 * 3) Slave waits for master to send its replication offset flagged as PAUSED.
 * 4) If slave received the offset from the master, and its offset matches,
 *    mf_can_start is set to 1, and clusterHandleSlaveFailover() will perform
 *    the failover as usually, with the difference that the vote request
 *    will be modified to force masters to vote for a slave that has a
 *    working master.
 *
 * From the point of view of the master things are simpler: when a
 * PAUSE_CLIENTS packet is received the master sets mf_end as well and
 * the sender in mf_slave. During the time limit for the manual failover
 * the master will just send PINGs more often to this slave, flagged with
 * the PAUSED flag, so that the slave will set mf_master_offset when receiving
 * a packet from the master with this flag set.
 *
 * The gaol of the manual failover is to perform a fast failover without
 * data loss due to the asynchronous master-slave replication.
 * -------------------------------------------------------------------------- */

/* Reset the manual failover state. This works for both masters and slaves
 * as all the state about manual failover is cleared.
 *
 * The function can be used both to initialize the manual failover state at
 * startup or to abort a manual failover in progress. */
void resetManualFailover(void) {
    if (g_pserver->cluster->mf_end && clientsArePaused()) {
        g_pserver->clients_pause_end_time = 0;
        unpauseClientsIfNecessary();
    }
    g_pserver->cluster->mf_end = 0; /* No manual failover in progress. */
    g_pserver->cluster->mf_can_start = 0;
    g_pserver->cluster->mf_slave = NULL;
    g_pserver->cluster->mf_master_offset = 0;
}

/* If a manual failover timed out, abort it. */
void manualFailoverCheckTimeout(void) {
    if (g_pserver->cluster->mf_end && g_pserver->cluster->mf_end < mstime()) {
        serverLog(LL_WARNING,"Manual failover timed out.");
        resetManualFailover();
    }
}

/* This function is called from the cluster cron function in order to go
 * forward with a manual failover state machine. */
void clusterHandleManualFailover(void) {
    /* Return ASAP if no manual failover is in progress. */
    if (g_pserver->cluster->mf_end == 0) return;

    /* If mf_can_start is non-zero, the failover was already triggered so the
     * next steps are performed by clusterHandleSlaveFailover(). */
    if (g_pserver->cluster->mf_can_start) return;

    if (g_pserver->cluster->mf_master_offset == 0) return; /* Wait for offset... */

    if (g_pserver->cluster->mf_master_offset == replicationGetSlaveOffset(getFirstMaster())) {
        /* Our replication offset matches the master replication offset
         * announced after clients were paused. We can start the failover. */
        g_pserver->cluster->mf_can_start = 1;
        serverLog(LL_WARNING,
            "All master replication stream processed, "
            "manual failover can start.");
    }
}

/* -----------------------------------------------------------------------------
 * CLUSTER cron job
 * -------------------------------------------------------------------------- */

/* This is executed 10 times every second */
void clusterCron(void) {
    dictIterator *di;
    dictEntry *de;
    int update_state = 0;
    int orphaned_masters; /* How many masters there are without ok slaves. */
    int max_slaves; /* Max number of ok slaves for a single master. */
    int this_slaves; /* Number of ok slaves for our master (if we are slave). */
    mstime_t min_pong = 0, now = mstime();
    clusterNode *min_pong_node = NULL;
    static unsigned long long iteration = 0;
    mstime_t handshake_timeout;

    iteration++; /* Number of times this function was called so far. */

    /* We want to take myself->ip in sync with the cluster-announce-ip option.
     * The option can be set at runtime via CONFIG SET, so we periodically check
     * if the option changed to reflect this into myself->ip. */
    {
        static char *prev_ip = NULL;
        char *curr_ip = g_pserver->cluster_announce_ip;
        int changed = 0;

        if (prev_ip == NULL && curr_ip != NULL) changed = 1;
        else if (prev_ip != NULL && curr_ip == NULL) changed = 1;
        else if (prev_ip && curr_ip && strcmp(prev_ip,curr_ip)) changed = 1;

        if (changed) {
            if (prev_ip) zfree(prev_ip);
            prev_ip = curr_ip;

            if (curr_ip) {
                /* We always take a copy of the previous IP address, by
                 * duplicating the string. This way later we can check if
                 * the address really changed. */
                prev_ip = zstrdup(prev_ip);
                strncpy(myself->ip,g_pserver->cluster_announce_ip,NET_IP_STR_LEN-1);
                myself->ip[NET_IP_STR_LEN-1] = '\0';
            } else {
                myself->ip[0] = '\0'; /* Force autodetection. */
            }
        }
    }

    /* The handshake timeout is the time after which a handshake node that was
     * not turned into a normal node is removed from the nodes. Usually it is
     * just the NODE_TIMEOUT value, but when NODE_TIMEOUT is too small we use
     * the value of 1 second. */
    handshake_timeout = g_pserver->cluster_node_timeout;
    if (handshake_timeout < 1000) handshake_timeout = 1000;

    /* Update myself flags. */
    clusterUpdateMyselfFlags();

    /* Check if we have disconnected nodes and re-establish the connection.
     * Also update a few stats while we are here, that can be used to make
     * better decisions in other part of the code. */
    di = dictGetSafeIterator(g_pserver->cluster->nodes);
    g_pserver->cluster->stats_pfail_nodes = 0;
    while((de = dictNext(di)) != NULL) {
        clusterNode *node = (clusterNode*)dictGetVal(de);

        /* Not interested in reconnecting the link with myself or nodes
         * for which we have no address. */
        if (node->flags & (CLUSTER_NODE_MYSELF|CLUSTER_NODE_NOADDR)) continue;

        if (node->flags & CLUSTER_NODE_PFAIL)
            g_pserver->cluster->stats_pfail_nodes++;

        /* A Node in HANDSHAKE state has a limited lifespan equal to the
         * configured node timeout. */
        if (nodeInHandshake(node) && now - node->ctime > handshake_timeout) {
            clusterDelNode(node);
            continue;
        }

        if (node->link == NULL) {
            clusterLink *link = createClusterLink(node);
            link->conn = g_pserver->tls_cluster ? connCreateTLS() : connCreateSocket();
            connSetPrivateData(link->conn, link);
            if (connConnect(link->conn, node->ip, node->cport, NET_FIRST_BIND_ADDR,
                        clusterLinkConnectHandler) == -1) {
                /* We got a synchronous error from connect before
                 * clusterSendPing() had a chance to be called.
                 * If node->ping_sent is zero, failure detection can't work,
                 * so we claim we actually sent a ping now (that will
                 * be really sent as soon as the link is obtained). */
                if (node->ping_sent == 0) node->ping_sent = mstime();
                serverLog(LL_DEBUG, "Unable to connect to "
                    "Cluster Node [%s]:%d -> %s", node->ip,
                    node->cport, serverTL->neterr);

                freeClusterLink(link);
                continue;
            }
            node->link = link;
        }
    }
    dictReleaseIterator(di);

    /* Ping some random node 1 time every 10 iterations, so that we usually ping
     * one random node every second. */
    if (!(iteration % 10)) {
        int j;

        /* Check a few random nodes and ping the one with the oldest
         * pong_received time. */
        for (j = 0; j < 5; j++) {
            de = dictGetRandomKey(g_pserver->cluster->nodes);
            clusterNode *thisNode = (clusterNode*)dictGetVal(de);

            /* Don't ping nodes disconnected or with a ping currently active. */
            if (thisNode->link == NULL || thisNode->ping_sent != 0) continue;
            if (thisNode->flags & (CLUSTER_NODE_MYSELF|CLUSTER_NODE_HANDSHAKE))
                continue;
            if (min_pong_node == NULL || min_pong > thisNode->pong_received) {
                min_pong_node = thisNode;
                min_pong = thisNode->pong_received;
            }
        }
        if (min_pong_node) {
            serverLog(LL_DEBUG,"Pinging node %.40s", min_pong_node->name);
            clusterSendPing(min_pong_node->link, CLUSTERMSG_TYPE_PING);
        }
    }

    /* Iterate nodes to check if we need to flag something as failing.
     * This loop is also responsible to:
     * 1) Check if there are orphaned masters (masters without non failing
     *    slaves).
     * 2) Count the max number of non failing slaves for a single master.
     * 3) Count the number of slaves for our master, if we are a slave. */
    orphaned_masters = 0;
    max_slaves = 0;
    this_slaves = 0;
    di = dictGetSafeIterator(g_pserver->cluster->nodes);
    while((de = dictNext(di)) != NULL) {
        clusterNode *node = (clusterNode*)dictGetVal(de);
        now = mstime(); /* Use an updated time at every iteration. */

        if (node->flags &
            (CLUSTER_NODE_MYSELF|CLUSTER_NODE_NOADDR|CLUSTER_NODE_HANDSHAKE))
                continue;

        /* Orphaned master check, useful only if the current instance
         * is a slave that may migrate to another master. */
        if (nodeIsSlave(myself) && nodeIsMaster(node) && !nodeFailed(node)) {
            int okslaves = clusterCountNonFailingSlaves(node);

            /* A master is orphaned if it is serving a non-zero number of
             * slots, have no working slaves, but used to have at least one
             * slave, or failed over a master that used to have slaves. */
            if (okslaves == 0 && node->numslots > 0 &&
                node->flags & CLUSTER_NODE_MIGRATE_TO)
            {
                orphaned_masters++;
            }
            if (okslaves > max_slaves) max_slaves = okslaves;
            if (nodeIsSlave(myself) && myself->slaveof == node)
                this_slaves = okslaves;
        }

        /* If we are not receiving any data for more than half the cluster
         * timeout, reconnect the link: maybe there is a connection
         * issue even if the node is alive. */
        mstime_t ping_delay = now - node->ping_sent;
        mstime_t data_delay = now - node->data_received;
        if (node->link && /* is connected */
            now - node->link->ctime >
            g_pserver->cluster_node_timeout && /* was not already reconnected */
            node->ping_sent && /* we already sent a ping */
            node->pong_received < node->ping_sent && /* still waiting pong */
            /* and we are waiting for the pong more than timeout/2 */
            ping_delay > g_pserver->cluster_node_timeout/2 &&
            /* and in such interval we are not seeing any traffic at all. */
            data_delay > g_pserver->cluster_node_timeout/2)
        {
            /* Disconnect the link, it will be reconnected automatically. */
            freeClusterLink(node->link);
        }

        /* If we have currently no active ping in this instance, and the
         * received PONG is older than half the cluster timeout, send
         * a new ping now, to ensure all the nodes are pinged without
         * a too big delay. */
        if (node->link &&
            node->ping_sent == 0 &&
            (now - node->pong_received) > g_pserver->cluster_node_timeout/2)
        {
            clusterSendPing(node->link, CLUSTERMSG_TYPE_PING);
            continue;
        }

        /* If we are a master and one of the slaves requested a manual
         * failover, ping it continuously. */
        if (g_pserver->cluster->mf_end &&
            nodeIsMaster(myself) &&
            g_pserver->cluster->mf_slave == node &&
            node->link)
        {
            clusterSendPing(node->link, CLUSTERMSG_TYPE_PING);
            continue;
        }

        /* Check only if we have an active ping for this instance. */
        if (node->ping_sent == 0) continue;

        /* Check if this node looks unreachable.
         * Note that if we already received the PONG, then node->ping_sent
         * is zero, so can't reach this code at all, so we don't risk of
         * checking for a PONG delay if we didn't sent the PING.
         *
         * We also consider every incoming data as proof of liveness, since
         * our cluster bus link is also used for data: under heavy data
         * load pong delays are possible. */
        mstime_t node_delay = (ping_delay < data_delay) ? ping_delay :
                                                          data_delay;

        if (node_delay > g_pserver->cluster_node_timeout) {
            /* Timeout reached. Set the node as possibly failing if it is
             * not already in this state. */
            if (!(node->flags & (CLUSTER_NODE_PFAIL|CLUSTER_NODE_FAIL))) {
                serverLog(LL_DEBUG,"*** NODE %.40s possibly failing",
                    node->name);
                node->flags |= CLUSTER_NODE_PFAIL;
                update_state = 1;
            }
        }
    }
    dictReleaseIterator(di);

    /* If we are a slave node but the replication is still turned off,
     * enable it if we know the address of our master and it appears to
     * be up. */
    if (nodeIsSlave(myself) &&
        listLength(g_pserver->masters) == 0 &&
        myself->slaveof &&
        nodeHasAddr(myself->slaveof))
    {
        replicationAddMaster(myself->slaveof->ip, myself->slaveof->port);
    }

    /* Abort a manual failover if the timeout is reached. */
    manualFailoverCheckTimeout();

    if (nodeIsSlave(myself)) {
        clusterHandleManualFailover();
        if (!(g_pserver->cluster_module_flags & CLUSTER_MODULE_FLAG_NO_FAILOVER))
            clusterHandleSlaveFailover();
        /* If there are orphaned slaves, and we are a slave among the masters
         * with the max number of non-failing slaves, consider migrating to
         * the orphaned masters. Note that it does not make sense to try
         * a migration if there is no master with at least *two* working
         * slaves. */
        if (orphaned_masters && max_slaves >= 2 && this_slaves == max_slaves)
            clusterHandleSlaveMigration(max_slaves);
    }

    if (update_state || g_pserver->cluster->state == CLUSTER_FAIL)
        clusterUpdateState();
}

/* This function is called before the event handler returns to sleep for
 * events. It is useful to perform operations that must be done ASAP in
 * reaction to events fired but that are not safe to perform inside event
 * handlers, or to perform potentially expansive tasks that we need to do
 * a single time before replying to clients. */
void clusterBeforeSleep(void) {
    /* Handle failover, this is needed when it is likely that there is already
     * the quorum from masters in order to react fast. */
    if (g_pserver->cluster->todo_before_sleep & CLUSTER_TODO_HANDLE_FAILOVER)
        clusterHandleSlaveFailover();

    /* Update the cluster state. */
    if (g_pserver->cluster->todo_before_sleep & CLUSTER_TODO_UPDATE_STATE)
        clusterUpdateState();

    /* Save the config, possibly using fsync. */
    if (g_pserver->cluster->todo_before_sleep & CLUSTER_TODO_SAVE_CONFIG) {
        int fsync = g_pserver->cluster->todo_before_sleep &
                    CLUSTER_TODO_FSYNC_CONFIG;
        clusterSaveConfigOrDie(fsync);
    }

    /* Reset our flags (not strictly needed since every single function
     * called for flags set should be able to clear its flag). */
    g_pserver->cluster->todo_before_sleep = 0;
}

void clusterDoBeforeSleep(int flags) {
    g_pserver->cluster->todo_before_sleep |= flags;
}

/* -----------------------------------------------------------------------------
 * Slots management
 * -------------------------------------------------------------------------- */

/* Test bit 'pos' in a generic bitmap. Return 1 if the bit is set,
 * otherwise 0. */
int bitmapTestBit(unsigned char *bitmap, int pos) {
    off_t byte = pos/8;
    int bit = pos&7;
    return (bitmap[byte] & (1<<bit)) != 0;
}

/* Set the bit at position 'pos' in a bitmap. */
void bitmapSetBit(unsigned char *bitmap, int pos) {
    off_t byte = pos/8;
    int bit = pos&7;
    bitmap[byte] |= 1<<bit;
}

/* Clear the bit at position 'pos' in a bitmap. */
void bitmapClearBit(unsigned char *bitmap, int pos) {
    off_t byte = pos/8;
    int bit = pos&7;
    bitmap[byte] &= ~(1<<bit);
}

/* Return non-zero if there is at least one master with slaves in the cluster.
 * Otherwise zero is returned. Used by clusterNodeSetSlotBit() to set the
 * MIGRATE_TO flag the when a master gets the first slot. */
int clusterMastersHaveSlaves(void) {
    dictIterator *di = dictGetSafeIterator(g_pserver->cluster->nodes);
    dictEntry *de;
    int slaves = 0;
    while((de = dictNext(di)) != NULL) {
        clusterNode *node = (clusterNode*)dictGetVal(de);

        if (nodeIsSlave(node)) continue;
        slaves += node->numslaves;
    }
    dictReleaseIterator(di);
    return slaves != 0;
}

/* Set the slot bit and return the old value. */
int clusterNodeSetSlotBit(clusterNode *n, int slot) {
    int old = bitmapTestBit(n->slots,slot);
    bitmapSetBit(n->slots,slot);
    if (!old) {
        n->numslots++;
        /* When a master gets its first slot, even if it has no slaves,
         * it gets flagged with MIGRATE_TO, that is, the master is a valid
         * target for replicas migration, if and only if at least one of
         * the other masters has slaves right now.
         *
         * Normally masters are valid targets of replica migration if:
         * 1. The used to have slaves (but no longer have).
         * 2. They are slaves failing over a master that used to have slaves.
         *
         * However new masters with slots assigned are considered valid
         * migration targets if the rest of the cluster is not a slave-less.
         *
         * See https://github.com/antirez/redis/issues/3043 for more info. */
        if (n->numslots == 1 && clusterMastersHaveSlaves())
            n->flags |= CLUSTER_NODE_MIGRATE_TO;
    }
    return old;
}

/* Clear the slot bit and return the old value. */
int clusterNodeClearSlotBit(clusterNode *n, int slot) {
    int old = bitmapTestBit(n->slots,slot);
    bitmapClearBit(n->slots,slot);
    if (old) n->numslots--;
    return old;
}

/* Return the slot bit from the cluster node structure. */
int clusterNodeGetSlotBit(clusterNode *n, int slot) {
    return bitmapTestBit(n->slots,slot);
}

/* Add the specified slot to the list of slots that node 'n' will
 * serve. Return C_OK if the operation ended with success.
 * If the slot is already assigned to another instance this is considered
 * an error and C_ERR is returned. */
int clusterAddSlot(clusterNode *n, int slot) {
    if (g_pserver->cluster->slots[slot]) return C_ERR;
    clusterNodeSetSlotBit(n,slot);
    g_pserver->cluster->slots[slot] = n;
    return C_OK;
}

/* Delete the specified slot marking it as unassigned.
 * Returns C_OK if the slot was assigned, otherwise if the slot was
 * already unassigned C_ERR is returned. */
int clusterDelSlot(int slot) {
    clusterNode *n = g_pserver->cluster->slots[slot];

    if (!n) return C_ERR;
    serverAssert(clusterNodeClearSlotBit(n,slot) == 1);
    g_pserver->cluster->slots[slot] = NULL;
    return C_OK;
}

/* Delete all the slots associated with the specified node.
 * The number of deleted slots is returned. */
int clusterDelNodeSlots(clusterNode *node) {
    int deleted = 0, j;

    for (j = 0; j < CLUSTER_SLOTS; j++) {
        if (clusterNodeGetSlotBit(node,j)) {
            clusterDelSlot(j);
            deleted++;
        }
    }
    return deleted;
}

/* Clear the migrating / importing state for all the slots.
 * This is useful at initialization and when turning a master into slave. */
void clusterCloseAllSlots(void) {
    memset(g_pserver->cluster->migrating_slots_to,0,
        sizeof(g_pserver->cluster->migrating_slots_to));
    memset(g_pserver->cluster->importing_slots_from,0,
        sizeof(g_pserver->cluster->importing_slots_from));
}

/* -----------------------------------------------------------------------------
 * Cluster state evaluation function
 * -------------------------------------------------------------------------- */

/* The following are defines that are only used in the evaluation function
 * and are based on heuristics. Actually the main point about the rejoin and
 * writable delay is that they should be a few orders of magnitude larger
 * than the network latency. */
#define CLUSTER_MAX_REJOIN_DELAY 5000
#define CLUSTER_MIN_REJOIN_DELAY 500
#define CLUSTER_WRITABLE_DELAY 2000

void clusterUpdateState(void) {
    int j, new_state;
    int reachable_masters = 0;
    static mstime_t among_minority_time;
    static mstime_t first_call_time = 0;

    g_pserver->cluster->todo_before_sleep &= ~CLUSTER_TODO_UPDATE_STATE;

    /* If this is a master node, wait some time before turning the state
     * into OK, since it is not a good idea to rejoin the cluster as a writable
     * master, after a reboot, without giving the cluster a chance to
     * reconfigure this node. Note that the delay is calculated starting from
     * the first call to this function and not since the server start, in order
     * to don't count the DB loading time. */
    if (first_call_time == 0) first_call_time = mstime();
    if (nodeIsMaster(myself) &&
        g_pserver->cluster->state == CLUSTER_FAIL &&
        mstime() - first_call_time < CLUSTER_WRITABLE_DELAY) return;

    /* Start assuming the state is OK. We'll turn it into FAIL if there
     * are the right conditions. */
    new_state = CLUSTER_OK;

    /* Check if all the slots are covered. */
    if (g_pserver->cluster_require_full_coverage) {
        for (j = 0; j < CLUSTER_SLOTS; j++) {
            if (g_pserver->cluster->slots[j] == NULL ||
                g_pserver->cluster->slots[j]->flags & (CLUSTER_NODE_FAIL))
            {
                new_state = CLUSTER_FAIL;
                break;
            }
        }
    }

    /* Compute the cluster size, that is the number of master nodes
     * serving at least a single slot.
     *
     * At the same time count the number of reachable masters having
     * at least one slot. */
    {
        dictIterator *di;
        dictEntry *de;

        g_pserver->cluster->size = 0;
        di = dictGetSafeIterator(g_pserver->cluster->nodes);
        while((de = dictNext(di)) != NULL) {
            clusterNode *node = (clusterNode*)dictGetVal(de);

            if (nodeIsMaster(node) && node->numslots) {
                g_pserver->cluster->size++;
                if ((node->flags & (CLUSTER_NODE_FAIL|CLUSTER_NODE_PFAIL)) == 0)
                    reachable_masters++;
            }
        }
        dictReleaseIterator(di);
    }

    /* If we are in a minority partition, change the cluster state
     * to FAIL. */
    {
        int needed_quorum = (g_pserver->cluster->size / 2) + 1;

        if (reachable_masters < needed_quorum) {
            new_state = CLUSTER_FAIL;
            among_minority_time = mstime();
        }
    }

    /* Log a state change */
    if (new_state != g_pserver->cluster->state) {
        mstime_t rejoin_delay = g_pserver->cluster_node_timeout;

        /* If the instance is a master and was partitioned away with the
         * minority, don't let it accept queries for some time after the
         * partition heals, to make sure there is enough time to receive
         * a configuration update. */
        if (rejoin_delay > CLUSTER_MAX_REJOIN_DELAY)
            rejoin_delay = CLUSTER_MAX_REJOIN_DELAY;
        if (rejoin_delay < CLUSTER_MIN_REJOIN_DELAY)
            rejoin_delay = CLUSTER_MIN_REJOIN_DELAY;

        if (new_state == CLUSTER_OK &&
            nodeIsMaster(myself) &&
            mstime() - among_minority_time < rejoin_delay)
        {
            return;
        }

        /* Change the state and log the event. */
        serverLog(LL_WARNING,"Cluster state changed: %s",
            new_state == CLUSTER_OK ? "ok" : "fail");
        g_pserver->cluster->state = new_state;
    }
}

/* This function is called after the node startup in order to verify that data
 * loaded from disk is in agreement with the cluster configuration:
 *
 * 1) If we find keys about hash slots we have no responsibility for, the
 *    following happens:
 *    A) If no other node is in charge according to the current cluster
 *       configuration, we add these slots to our node.
 *    B) If according to our config other nodes are already in charge for
 *       this slots, we set the slots as IMPORTING from our point of view
 *       in order to justify we have those slots, and in order to make
 *       keydb-trib aware of the issue, so that it can try to fix it.
 * 2) If we find data in a DB different than DB0 we return C_ERR to
 *    signal the caller it should quit the server with an error message
 *    or take other actions.
 *
 * The function always returns C_OK even if it will try to correct
 * the error described in "1". However if data is found in DB different
 * from DB0, C_ERR is returned.
 *
 * The function also uses the logging facility in order to warn the user
 * about desynchronizations between the data we have in memory and the
 * cluster configuration. */
int verifyClusterConfigWithData(void) {
    int j;
    int update_config = 0;

    /* Return ASAP if a module disabled cluster redirections. In that case
     * every master can store keys about every possible hash slot. */
    if (g_pserver->cluster_module_flags & CLUSTER_MODULE_FLAG_NO_REDIRECTION)
        return C_OK;

    /* If this node is a slave, don't perform the check at all as we
     * completely depend on the replication stream. */
    if (nodeIsSlave(myself)) return C_OK;

    /* Make sure we only have keys in DB0. */
    for (j = 1; j < cserver.dbnum; j++) {
<<<<<<< HEAD
        if (g_pserver->db[j]->size()) return C_ERR;
=======
        if (dictSize(g_pserver->db[j].dict)) return C_ERR;
>>>>>>> 22c4ab41
    }

    /* Check that all the slots we see populated memory have a corresponding
     * entry in the cluster table. Otherwise fix the table. */
    for (j = 0; j < CLUSTER_SLOTS; j++) {
        if (!countKeysInSlot(j)) continue; /* No keys in this slot. */
        /* Check if we are assigned to this slot or if we are importing it.
         * In both cases check the next slot as the configuration makes
         * sense. */
        if (g_pserver->cluster->slots[j] == myself ||
            g_pserver->cluster->importing_slots_from[j] != NULL) continue;

        /* If we are here data and cluster config don't agree, and we have
         * slot 'j' populated even if we are not importing it, nor we are
         * assigned to this slot. Fix this condition. */

        update_config++;
        /* Case A: slot is unassigned. Take responsibility for it. */
        if (g_pserver->cluster->slots[j] == NULL) {
            serverLog(LL_WARNING, "I have keys for unassigned slot %d. "
                                    "Taking responsibility for it.",j);
            clusterAddSlot(myself,j);
        } else {
            serverLog(LL_WARNING, "I have keys for slot %d, but the slot is "
                                    "assigned to another node. "
                                    "Setting it to importing state.",j);
            g_pserver->cluster->importing_slots_from[j] = g_pserver->cluster->slots[j];
        }
    }
    if (update_config) clusterSaveConfigOrDie(1);
    return C_OK;
}

/* -----------------------------------------------------------------------------
 * SLAVE nodes handling
 * -------------------------------------------------------------------------- */

/* Set the specified node 'n' as master for this node.
 * If this node is currently a master, it is turned into a slave. */
void clusterSetMaster(clusterNode *n) {
    serverAssert(n != myself);
    serverAssert(myself->numslots == 0);

    if (nodeIsMaster(myself)) {
        myself->flags &= ~(CLUSTER_NODE_MASTER|CLUSTER_NODE_MIGRATE_TO);
        myself->flags |= CLUSTER_NODE_SLAVE;
        clusterCloseAllSlots();
    } else {
        if (myself->slaveof)
            clusterNodeRemoveSlave(myself->slaveof,myself);
    }
    myself->slaveof = n;
    clusterNodeAddSlave(n,myself);
    replicationAddMaster(n->ip, n->port);
    resetManualFailover();
}

/* -----------------------------------------------------------------------------
 * Nodes to string representation functions.
 * -------------------------------------------------------------------------- */

struct redisNodeFlags {
    uint16_t flag;
    const char *name;
};

static struct redisNodeFlags redisNodeFlagsTable[] = {
    {CLUSTER_NODE_MYSELF,       "myself,"},
    {CLUSTER_NODE_MASTER,       "master,"},
    {CLUSTER_NODE_SLAVE,        "slave,"},
    {CLUSTER_NODE_PFAIL,        "fail?,"},
    {CLUSTER_NODE_FAIL,         "fail,"},
    {CLUSTER_NODE_HANDSHAKE,    "handshake,"},
    {CLUSTER_NODE_NOADDR,       "noaddr,"},
    {CLUSTER_NODE_NOFAILOVER,   "nofailover,"}
};

/* Concatenate the comma separated list of node flags to the given SDS
 * string 'ci'. */
sds representClusterNodeFlags(sds ci, uint16_t flags) {
    size_t orig_len = sdslen(ci);
    int i, size = sizeof(redisNodeFlagsTable)/sizeof(struct redisNodeFlags);
    for (i = 0; i < size; i++) {
        struct redisNodeFlags *nodeflag = redisNodeFlagsTable + i;
        if (flags & nodeflag->flag) ci = sdscat(ci, nodeflag->name);
    }
    /* If no flag was added, add the "noflags" special flag. */
    if (sdslen(ci) == orig_len) ci = sdscat(ci,"noflags,");
    sdsIncrLen(ci,-1); /* Remove trailing comma. */
    return ci;
}

/* Generate a csv-alike representation of the specified cluster node.
 * See clusterGenNodesDescription() top comment for more information.
 *
 * The function returns the string representation as an SDS string. */
sds clusterGenNodeDescription(clusterNode *node) {
    int j, start;
    sds ci;

    /* Node coordinates */
    ci = sdscatprintf(sdsempty(),"%.40s %s:%d@%d ",
        node->name,
        node->ip,
        node->port,
        node->cport);

    /* Flags */
    ci = representClusterNodeFlags(ci, node->flags);

    /* Slave of... or just "-" */
    if (node->slaveof)
        ci = sdscatprintf(ci," %.40s ",node->slaveof->name);
    else
        ci = sdscatlen(ci," - ",3);

    unsigned long long nodeEpoch = node->configEpoch;
    if (nodeIsSlave(node) && node->slaveof) {
        nodeEpoch = node->slaveof->configEpoch;
    }
    /* Latency from the POV of this node, config epoch, link status */
    ci = sdscatprintf(ci,"%lld %lld %llu %s",
        (long long) node->ping_sent,
        (long long) node->pong_received,
        nodeEpoch,
        (node->link || node->flags & CLUSTER_NODE_MYSELF) ?
                    "connected" : "disconnected");

    /* Slots served by this instance */
    start = -1;
    for (j = 0; j < CLUSTER_SLOTS; j++) {
        int bit;

        if ((bit = clusterNodeGetSlotBit(node,j)) != 0) {
            if (start == -1) start = j;
        }
        if (start != -1 && (!bit || j == CLUSTER_SLOTS-1)) {
            if (bit && j == CLUSTER_SLOTS-1) j++;

            if (start == j-1) {
                ci = sdscatprintf(ci," %d",start);
            } else {
                ci = sdscatprintf(ci," %d-%d",start,j-1);
            }
            start = -1;
        }
    }

    /* Just for MYSELF node we also dump info about slots that
     * we are migrating to other instances or importing from other
     * instances. */
    if (node->flags & CLUSTER_NODE_MYSELF) {
        for (j = 0; j < CLUSTER_SLOTS; j++) {
            if (g_pserver->cluster->migrating_slots_to[j]) {
                ci = sdscatprintf(ci," [%d->-%.40s]",j,
                    g_pserver->cluster->migrating_slots_to[j]->name);
            } else if (g_pserver->cluster->importing_slots_from[j]) {
                ci = sdscatprintf(ci," [%d-<-%.40s]",j,
                    g_pserver->cluster->importing_slots_from[j]->name);
            }
        }
    }
    return ci;
}

/* Generate a csv-alike representation of the nodes we are aware of,
 * including the "myself" node, and return an SDS string containing the
 * representation (it is up to the caller to free it).
 *
 * All the nodes matching at least one of the node flags specified in
 * "filter" are excluded from the output, so using zero as a filter will
 * include all the known nodes in the representation, including nodes in
 * the HANDSHAKE state.
 *
 * The representation obtained using this function is used for the output
 * of the CLUSTER NODES function, and as format for the cluster
 * configuration file (nodes.conf) for a given node. */
sds clusterGenNodesDescription(int filter) {
    sds ci = sdsempty(), ni;
    dictIterator *di;
    dictEntry *de;

    di = dictGetSafeIterator(g_pserver->cluster->nodes);
    while((de = dictNext(di)) != NULL) {
        clusterNode *node = (clusterNode*)dictGetVal(de);

        if (node->flags & filter) continue;
        ni = clusterGenNodeDescription(node);
        ci = sdscatsds(ci,ni);
        sdsfree(ni);
        ci = sdscatlen(ci,"\n",1);
    }
    dictReleaseIterator(di);
    return ci;
}

/* -----------------------------------------------------------------------------
 * CLUSTER command
 * -------------------------------------------------------------------------- */

const char *clusterGetMessageTypeString(int type) {
    switch(type) {
    case CLUSTERMSG_TYPE_PING: return "ping";
    case CLUSTERMSG_TYPE_PONG: return "pong";
    case CLUSTERMSG_TYPE_MEET: return "meet";
    case CLUSTERMSG_TYPE_FAIL: return "fail";
    case CLUSTERMSG_TYPE_PUBLISH: return "publish";
    case CLUSTERMSG_TYPE_FAILOVER_AUTH_REQUEST: return "auth-req";
    case CLUSTERMSG_TYPE_FAILOVER_AUTH_ACK: return "auth-ack";
    case CLUSTERMSG_TYPE_UPDATE: return "update";
    case CLUSTERMSG_TYPE_MFSTART: return "mfstart";
    case CLUSTERMSG_TYPE_MODULE: return "module";
    }
    return "unknown";
}

int getSlotOrReply(client *c, robj *o) {
    long long slot;

    if (getLongLongFromObject(o,&slot) != C_OK ||
        slot < 0 || slot >= CLUSTER_SLOTS)
    {
        addReplyError(c,"Invalid or out of range slot");
        return -1;
    }
    return (int) slot;
}

void clusterReplyMultiBulkSlots(client *c) {
    /* Format: 1) 1) start slot
     *            2) end slot
     *            3) 1) master IP
     *               2) master port
     *               3) node ID
     *            4) 1) replica IP
     *               2) replica port
     *               3) node ID
     *           ... continued until done
     */

    int num_masters = 0;
    void *slot_replylen = addReplyDeferredLen(c);

    dictEntry *de;
    dictIterator *di = dictGetSafeIterator(g_pserver->cluster->nodes);
    while((de = dictNext(di)) != NULL) {
        clusterNode *node = (clusterNode*)dictGetVal(de);
        int j = 0, start = -1;
        int i, nested_elements = 0;

        /* Skip slaves (that are iterated when producing the output of their
         * master) and  masters not serving any slot. */
        if (!nodeIsMaster(node) || node->numslots == 0) continue;

        for(i = 0; i < node->numslaves; i++) {
            if (nodeFailed(node->slaves[i])) continue;
            nested_elements++;
        }

        for (j = 0; j < CLUSTER_SLOTS; j++) {
            int bit, i;

            if ((bit = clusterNodeGetSlotBit(node,j)) != 0) {
                if (start == -1) start = j;
            }
            if (start != -1 && (!bit || j == CLUSTER_SLOTS-1)) {
                addReplyArrayLen(c, nested_elements + 3); /* slots (2) + master addr (1). */

                if (bit && j == CLUSTER_SLOTS-1) j++;

                /* If slot exists in output map, add to it's list.
                 * else, create a new output map for this slot */
                if (start == j-1) {
                    addReplyLongLong(c, start); /* only one slot; low==high */
                    addReplyLongLong(c, start);
                } else {
                    addReplyLongLong(c, start); /* low */
                    addReplyLongLong(c, j-1);   /* high */
                }
                start = -1;

                /* First node reply position is always the master */
                addReplyArrayLen(c, 3);
                addReplyBulkCString(c, node->ip);
                addReplyLongLong(c, node->port);
                addReplyBulkCBuffer(c, node->name, CLUSTER_NAMELEN);

                /* Remaining nodes in reply are replicas for slot range */
                for (i = 0; i < node->numslaves; i++) {
                    /* This loop is copy/pasted from clusterGenNodeDescription()
                     * with modifications for per-slot node aggregation */
                    if (nodeFailed(node->slaves[i])) continue;
                    addReplyArrayLen(c, 3);
                    addReplyBulkCString(c, node->slaves[i]->ip);
                    addReplyLongLong(c, node->slaves[i]->port);
                    addReplyBulkCBuffer(c, node->slaves[i]->name, CLUSTER_NAMELEN);
                }
                num_masters++;
            }
        }
    }
    dictReleaseIterator(di);
    setDeferredArrayLen(c, slot_replylen, num_masters);
}

void clusterCommand(client *c) {
    if (g_pserver->cluster_enabled == 0) {
        addReplyError(c,"This instance has cluster support disabled");
        return;
    }

    if (c->argc == 2 && !strcasecmp(szFromObj(c->argv[1]),"help")) {
        const char *help[] = {
"ADDSLOTS <slot> [slot ...] -- Assign slots to current node.",
"BUMPEPOCH -- Advance the cluster config epoch.",
"COUNT-failure-reports <node-id> -- Return number of failure reports for <node-id>.",
"COUNTKEYSINSLOT <slot> - Return the number of keys in <slot>.",
"DELSLOTS <slot> [slot ...] -- Delete slots information from current node.",
"FAILOVER [force|takeover] -- Promote current replica node to being a master.",
"FORGET <node-id> -- Remove a node from the cluster.",
"GETKEYSINSLOT <slot> <count> -- Return key names stored by current node in a slot.",
"FLUSHSLOTS -- Delete current node own slots information.",
"INFO - Return information about the cluster.",
"KEYSLOT <key> -- Return the hash slot for <key>.",
"MEET <ip> <port> [bus-port] -- Connect nodes into a working cluster.",
"MYID -- Return the node id.",
"NODES -- Return cluster configuration seen by node. Output format:",
"    <id> <ip:port> <flags> <master> <pings> <pongs> <epoch> <link> <slot> ... <slot>",
"REPLICATE <node-id> -- Configure current node as replica to <node-id>.",
"RESET [hard|soft] -- Reset current node (default: soft).",
"SET-config-epoch <epoch> - Set config epoch of current node.",
"SETSLOT <slot> (importing|migrating|stable|node <node-id>) -- Set slot state.",
"REPLICAS <node-id> -- Return <node-id> replicas.",
"SAVECONFIG - Force saving cluster configuration on disk.",
"SLOTS -- Return information about slots range mappings. Each range is made of:",
"    start, end, master and replicas IP addresses, ports and ids",
NULL
        };
        addReplyHelp(c, help);
    } else if (!strcasecmp(szFromObj(c->argv[1]),"meet") && (c->argc == 4 || c->argc == 5)) {
        /* CLUSTER MEET <ip> <port> [cport] */
        long long port, cport;

        if (getLongLongFromObject(c->argv[3], &port) != C_OK) {
            addReplyErrorFormat(c,"Invalid TCP base port specified: %s",
                                (char*)ptrFromObj(c->argv[3]));
            return;
        }

        if (c->argc == 5) {
            if (getLongLongFromObject(c->argv[4], &cport) != C_OK) {
                addReplyErrorFormat(c,"Invalid TCP bus port specified: %s",
                                    (char*)ptrFromObj(c->argv[4]));
                return;
            }
        } else {
            cport = port + CLUSTER_PORT_INCR;
        }

        if (clusterStartHandshake(szFromObj(c->argv[2]),port,cport) == 0 &&
            errno == EINVAL)
        {
            addReplyErrorFormat(c,"Invalid node address specified: %s:%s",
                            (char*)ptrFromObj(c->argv[2]), (char*)ptrFromObj(c->argv[3]));
        } else {
            addReply(c,shared.ok);
        }
    } else if (!strcasecmp(szFromObj(c->argv[1]),"nodes") && c->argc == 2) {
        /* CLUSTER NODES */
        sds nodes = clusterGenNodesDescription(0);
        addReplyVerbatim(c,nodes,sdslen(nodes),"txt");
        sdsfree(nodes);
    } else if (!strcasecmp(szFromObj(c->argv[1]),"myid") && c->argc == 2) {
        /* CLUSTER MYID */
        addReplyBulkCBuffer(c,myself->name, CLUSTER_NAMELEN);
    } else if (!strcasecmp(szFromObj(c->argv[1]),"slots") && c->argc == 2) {
        /* CLUSTER SLOTS */
        clusterReplyMultiBulkSlots(c);
    } else if (!strcasecmp(szFromObj(c->argv[1]),"flushslots") && c->argc == 2) {
        /* CLUSTER FLUSHSLOTS */
<<<<<<< HEAD
        if (g_pserver->db[0]->size() != 0) {
=======
        if (dictSize(g_pserver->db[0].dict) != 0) {
>>>>>>> 22c4ab41
            addReplyError(c,"DB must be empty to perform CLUSTER FLUSHSLOTS.");
            return;
        }
        clusterDelNodeSlots(myself);
        clusterDoBeforeSleep(CLUSTER_TODO_UPDATE_STATE|CLUSTER_TODO_SAVE_CONFIG);
        addReply(c,shared.ok);
    } else if ((!strcasecmp(szFromObj(c->argv[1]),"addslots") ||
               !strcasecmp(szFromObj(c->argv[1]),"delslots")) && c->argc >= 3)
    {
        /* CLUSTER ADDSLOTS <slot> [slot] ... */
        /* CLUSTER DELSLOTS <slot> [slot] ... */
        int j, slot;
        unsigned char *slots = (unsigned char*)zmalloc(CLUSTER_SLOTS, MALLOC_LOCAL);
        int del = !strcasecmp(szFromObj(c->argv[1]),"delslots");

        memset(slots,0,CLUSTER_SLOTS);
        /* Check that all the arguments are parseable and that all the
         * slots are not already busy. */
        for (j = 2; j < c->argc; j++) {
            if ((slot = getSlotOrReply(c,c->argv[j])) == -1) {
                zfree(slots);
                return;
            }
            if (del && g_pserver->cluster->slots[slot] == NULL) {
                addReplyErrorFormat(c,"Slot %d is already unassigned", slot);
                zfree(slots);
                return;
            } else if (!del && g_pserver->cluster->slots[slot]) {
                addReplyErrorFormat(c,"Slot %d is already busy", slot);
                zfree(slots);
                return;
            }
            if (slots[slot]++ == 1) {
                addReplyErrorFormat(c,"Slot %d specified multiple times",
                    (int)slot);
                zfree(slots);
                return;
            }
        }
        for (j = 0; j < CLUSTER_SLOTS; j++) {
            if (slots[j]) {
                int retval;

                /* If this slot was set as importing we can clear this
                 * state as now we are the real owner of the slot. */
                if (g_pserver->cluster->importing_slots_from[j])
                    g_pserver->cluster->importing_slots_from[j] = NULL;

                retval = del ? clusterDelSlot(j) :
                               clusterAddSlot(myself,j);
                serverAssertWithInfo(c,NULL,retval == C_OK);
            }
        }
        zfree(slots);
        clusterDoBeforeSleep(CLUSTER_TODO_UPDATE_STATE|CLUSTER_TODO_SAVE_CONFIG);
        addReply(c,shared.ok);
    } else if (!strcasecmp(szFromObj(c->argv[1]),"setslot") && c->argc >= 4) {
        /* SETSLOT 10 MIGRATING <node ID> */
        /* SETSLOT 10 IMPORTING <node ID> */
        /* SETSLOT 10 STABLE */
        /* SETSLOT 10 NODE <node ID> */
        int slot;
        clusterNode *n;

        if (nodeIsSlave(myself)) {
            addReplyError(c,"Please use SETSLOT only with masters.");
            return;
        }

        if ((slot = getSlotOrReply(c,c->argv[2])) == -1) return;

        if (!strcasecmp(szFromObj(c->argv[3]),"migrating") && c->argc == 5) {
            if (g_pserver->cluster->slots[slot] != myself) {
                addReplyErrorFormat(c,"I'm not the owner of hash slot %u",slot);
                return;
            }
            if ((n = clusterLookupNode(szFromObj(c->argv[4]))) == NULL) {
                addReplyErrorFormat(c,"I don't know about node %s",
                    (char*)ptrFromObj(c->argv[4]));
                return;
            }
            g_pserver->cluster->migrating_slots_to[slot] = n;
        } else if (!strcasecmp(szFromObj(c->argv[3]),"importing") && c->argc == 5) {
            if (g_pserver->cluster->slots[slot] == myself) {
                addReplyErrorFormat(c,
                    "I'm already the owner of hash slot %u",slot);
                return;
            }
            if ((n = clusterLookupNode(szFromObj(c->argv[4]))) == NULL) {
                addReplyErrorFormat(c,"I don't know about node %s",
                    (char*)ptrFromObj(c->argv[4]));
                return;
            }
            g_pserver->cluster->importing_slots_from[slot] = n;
        } else if (!strcasecmp(szFromObj(c->argv[3]),"stable") && c->argc == 4) {
            /* CLUSTER SETSLOT <SLOT> STABLE */
            g_pserver->cluster->importing_slots_from[slot] = NULL;
            g_pserver->cluster->migrating_slots_to[slot] = NULL;
        } else if (!strcasecmp(szFromObj(c->argv[3]),"node") && c->argc == 5) {
            /* CLUSTER SETSLOT <SLOT> NODE <NODE ID> */
            clusterNode *n = clusterLookupNode(szFromObj(c->argv[4]));

            if (!n) {
                addReplyErrorFormat(c,"Unknown node %s",
                    (char*)ptrFromObj(c->argv[4]));
                return;
            }
            /* If this hash slot was served by 'myself' before to switch
             * make sure there are no longer local keys for this hash slot. */
            if (g_pserver->cluster->slots[slot] == myself && n != myself) {
                if (countKeysInSlot(slot) != 0) {
                    addReplyErrorFormat(c,
                        "Can't assign hashslot %d to a different node "
                        "while I still hold keys for this hash slot.", slot);
                    return;
                }
            }
            /* If this slot is in migrating status but we have no keys
             * for it assigning the slot to another node will clear
             * the migrating status. */
            if (countKeysInSlot(slot) == 0 &&
                g_pserver->cluster->migrating_slots_to[slot])
                g_pserver->cluster->migrating_slots_to[slot] = NULL;

            /* If this node was importing this slot, assigning the slot to
             * itself also clears the importing status. */
            if (n == myself &&
                g_pserver->cluster->importing_slots_from[slot])
            {
                /* This slot was manually migrated, set this node configEpoch
                 * to a new epoch so that the new version can be propagated
                 * by the cluster.
                 *
                 * Note that if this ever results in a collision with another
                 * node getting the same configEpoch, for example because a
                 * failover happens at the same time we close the slot, the
                 * configEpoch collision resolution will fix it assigning
                 * a different epoch to each node. */
                if (clusterBumpConfigEpochWithoutConsensus() == C_OK) {
                    serverLog(LL_WARNING,
                        "configEpoch updated after importing slot %d", slot);
                }
                g_pserver->cluster->importing_slots_from[slot] = NULL;
            }
            clusterDelSlot(slot);
            clusterAddSlot(n,slot);
        } else {
            addReplyError(c,
                "Invalid CLUSTER SETSLOT action or number of arguments. Try CLUSTER HELP");
            return;
        }
        clusterDoBeforeSleep(CLUSTER_TODO_SAVE_CONFIG|CLUSTER_TODO_UPDATE_STATE);
        addReply(c,shared.ok);
    } else if (!strcasecmp(szFromObj(c->argv[1]),"bumpepoch") && c->argc == 2) {
        /* CLUSTER BUMPEPOCH */
        int retval = clusterBumpConfigEpochWithoutConsensus();
        sds reply = sdscatprintf(sdsempty(),"+%s %llu\r\n",
                (retval == C_OK) ? "BUMPED" : "STILL",
                (unsigned long long) myself->configEpoch);
        addReplySds(c,reply);
    } else if (!strcasecmp(szFromObj(c->argv[1]),"info") && c->argc == 2) {
        /* CLUSTER INFO */
        const char *statestr[] = {"ok","fail","needhelp"};
        int slots_assigned = 0, slots_ok = 0, slots_pfail = 0, slots_fail = 0;
        uint64_t myepoch;
        int j;

        for (j = 0; j < CLUSTER_SLOTS; j++) {
            clusterNode *n = g_pserver->cluster->slots[j];

            if (n == NULL) continue;
            slots_assigned++;
            if (nodeFailed(n)) {
                slots_fail++;
            } else if (nodeTimedOut(n)) {
                slots_pfail++;
            } else {
                slots_ok++;
            }
        }

        myepoch = (nodeIsSlave(myself) && myself->slaveof) ?
                  myself->slaveof->configEpoch : myself->configEpoch;

        sds info = sdscatprintf(sdsempty(),
            "cluster_state:%s\r\n"
            "cluster_slots_assigned:%d\r\n"
            "cluster_slots_ok:%d\r\n"
            "cluster_slots_pfail:%d\r\n"
            "cluster_slots_fail:%d\r\n"
            "cluster_known_nodes:%lu\r\n"
            "cluster_size:%d\r\n"
            "cluster_current_epoch:%llu\r\n"
            "cluster_my_epoch:%llu\r\n"
            , statestr[g_pserver->cluster->state],
            slots_assigned,
            slots_ok,
            slots_pfail,
            slots_fail,
            dictSize(g_pserver->cluster->nodes),
            g_pserver->cluster->size,
            (unsigned long long) g_pserver->cluster->currentEpoch,
            (unsigned long long) myepoch
        );

        /* Show stats about messages sent and received. */
        long long tot_msg_sent = 0;
        long long tot_msg_received = 0;

        for (int i = 0; i < CLUSTERMSG_TYPE_COUNT; i++) {
            if (g_pserver->cluster->stats_bus_messages_sent[i] == 0) continue;
            tot_msg_sent += g_pserver->cluster->stats_bus_messages_sent[i];
            info = sdscatprintf(info,
                "cluster_stats_messages_%s_sent:%lld\r\n",
                clusterGetMessageTypeString(i),
                g_pserver->cluster->stats_bus_messages_sent[i]);
        }
        info = sdscatprintf(info,
            "cluster_stats_messages_sent:%lld\r\n", tot_msg_sent);

        for (int i = 0; i < CLUSTERMSG_TYPE_COUNT; i++) {
            if (g_pserver->cluster->stats_bus_messages_received[i] == 0) continue;
            tot_msg_received += g_pserver->cluster->stats_bus_messages_received[i];
            info = sdscatprintf(info,
                "cluster_stats_messages_%s_received:%lld\r\n",
                clusterGetMessageTypeString(i),
                g_pserver->cluster->stats_bus_messages_received[i]);
        }
        info = sdscatprintf(info,
            "cluster_stats_messages_received:%lld\r\n", tot_msg_received);

        /* Produce the reply protocol. */
        addReplyVerbatim(c,info,sdslen(info),"txt");
        sdsfree(info);
    } else if (!strcasecmp(szFromObj(c->argv[1]),"saveconfig") && c->argc == 2) {
        int retval = clusterSaveConfig(1);

        if (retval == 0)
            addReply(c,shared.ok);
        else
            addReplyErrorFormat(c,"error saving the cluster node config: %s",
                strerror(errno));
    } else if (!strcasecmp(szFromObj(c->argv[1]),"keyslot") && c->argc == 3) {
        /* CLUSTER KEYSLOT <key> */
        sds key = szFromObj(c->argv[2]);

        addReplyLongLong(c,keyHashSlot(key,sdslen(key)));
    } else if (!strcasecmp(szFromObj(c->argv[1]),"countkeysinslot") && c->argc == 3) {
        /* CLUSTER COUNTKEYSINSLOT <slot> */
        long long slot;

        if (getLongLongFromObjectOrReply(c,c->argv[2],&slot,NULL) != C_OK)
            return;
        if (slot < 0 || slot >= CLUSTER_SLOTS) {
            addReplyError(c,"Invalid slot");
            return;
        }
        addReplyLongLong(c,countKeysInSlot(slot));
    } else if (!strcasecmp(szFromObj(c->argv[1]),"getkeysinslot") && c->argc == 4) {
        /* CLUSTER GETKEYSINSLOT <slot> <count> */
        long long maxkeys, slot;
        unsigned int numkeys, j;
        robj **keys;

        if (getLongLongFromObjectOrReply(c,c->argv[2],&slot,NULL) != C_OK)
            return;
        if (getLongLongFromObjectOrReply(c,c->argv[3],&maxkeys,NULL)
            != C_OK)
            return;
        if (slot < 0 || slot >= CLUSTER_SLOTS || maxkeys < 0) {
            addReplyError(c,"Invalid slot or number of keys");
            return;
        }

        /* Avoid allocating more than needed in case of large COUNT argument
         * and smaller actual number of keys. */
        unsigned int keys_in_slot = countKeysInSlot(slot);
        if (maxkeys > keys_in_slot) maxkeys = keys_in_slot;

        keys = (robj**)zmalloc(sizeof(robj*)*maxkeys, MALLOC_LOCAL);
        numkeys = getKeysInSlot(slot, keys, maxkeys);
        addReplyArrayLen(c,numkeys);
        for (j = 0; j < numkeys; j++) {
            addReplyBulk(c,keys[j]);
            decrRefCount(keys[j]);
        }
        zfree(keys);
    } else if (!strcasecmp(szFromObj(c->argv[1]),"forget") && c->argc == 3) {
        /* CLUSTER FORGET <NODE ID> */
        clusterNode *n = clusterLookupNode(szFromObj(c->argv[2]));

        if (!n) {
            addReplyErrorFormat(c,"Unknown node %s", (char*)ptrFromObj(c->argv[2]));
            return;
        } else if (n == myself) {
            addReplyError(c,"I tried hard but I can't forget myself...");
            return;
        } else if (nodeIsSlave(myself) && myself->slaveof == n) {
            addReplyError(c,"Can't forget my master!");
            return;
        }
        clusterBlacklistAddNode(n);
        clusterDelNode(n);
        clusterDoBeforeSleep(CLUSTER_TODO_UPDATE_STATE|
                             CLUSTER_TODO_SAVE_CONFIG);
        addReply(c,shared.ok);
    } else if (!strcasecmp(szFromObj(c->argv[1]),"replicate") && c->argc == 3) {
        /* CLUSTER REPLICATE <NODE ID> */
        clusterNode *n = clusterLookupNode(szFromObj(c->argv[2]));

        /* Lookup the specified node in our table. */
        if (!n) {
            addReplyErrorFormat(c,"Unknown node %s", (char*)ptrFromObj(c->argv[2]));
            return;
        }

        /* I can't replicate myself. */
        if (n == myself) {
            addReplyError(c,"Can't replicate myself");
            return;
        }

        /* Can't replicate a slave. */
        if (nodeIsSlave(n)) {
            addReplyError(c,"I can only replicate a master, not a replica.");
            return;
        }

        /* If the instance is currently a master, it should have no assigned
         * slots nor keys to accept to replicate some other node.
         * Slaves can switch to another master without issues. */
        if (nodeIsMaster(myself) &&
<<<<<<< HEAD
            (myself->numslots != 0 || g_pserver->db[0]->size() != 0)) {
=======
            (myself->numslots != 0 || dictSize(g_pserver->db[0].dict) != 0)) {
>>>>>>> 22c4ab41
            addReplyError(c,
                "To set a master the node must be empty and "
                "without assigned slots.");
            return;
        }

        /* Set the master. */
        clusterSetMaster(n);
        clusterDoBeforeSleep(CLUSTER_TODO_UPDATE_STATE|CLUSTER_TODO_SAVE_CONFIG);
        addReply(c,shared.ok);
    } else if ((!strcasecmp(szFromObj(c->argv[1]),"slaves") ||
                !strcasecmp(szFromObj(c->argv[1]),"replicas")) && c->argc == 3) {
        /* CLUSTER SLAVES <NODE ID> */
        clusterNode *n = clusterLookupNode(szFromObj(c->argv[2]));
        int j;

        /* Lookup the specified node in our table. */
        if (!n) {
            addReplyErrorFormat(c,"Unknown node %s", (char*)ptrFromObj(c->argv[2]));
            return;
        }

        if (nodeIsSlave(n)) {
            addReplyError(c,"The specified node is not a master");
            return;
        }

        addReplyArrayLen(c,n->numslaves);
        for (j = 0; j < n->numslaves; j++) {
            sds ni = clusterGenNodeDescription(n->slaves[j]);
            addReplyBulkCString(c,ni);
            sdsfree(ni);
        }
    } else if (!strcasecmp(szFromObj(c->argv[1]),"count-failure-reports") &&
               c->argc == 3)
    {
        /* CLUSTER COUNT-FAILURE-REPORTS <NODE ID> */
        clusterNode *n = clusterLookupNode(szFromObj(c->argv[2]));

        if (!n) {
            addReplyErrorFormat(c,"Unknown node %s", (char*)ptrFromObj(c->argv[2]));
            return;
        } else {
            addReplyLongLong(c,clusterNodeFailureReportsCount(n));
        }
    } else if (!strcasecmp(szFromObj(c->argv[1]),"failover") &&
               (c->argc == 2 || c->argc == 3))
    {
        /* CLUSTER FAILOVER [FORCE|TAKEOVER] */
        int force = 0, takeover = 0;

        if (c->argc == 3) {
            if (!strcasecmp(szFromObj(c->argv[2]),"force")) {
                force = 1;
            } else if (!strcasecmp(szFromObj(c->argv[2]),"takeover")) {
                takeover = 1;
                force = 1; /* Takeover also implies force. */
            } else {
                addReply(c,shared.syntaxerr);
                return;
            }
        }

        /* Check preconditions. */
        if (nodeIsMaster(myself)) {
            addReplyError(c,"You should send CLUSTER FAILOVER to a replica");
            return;
        } else if (myself->slaveof == NULL) {
            addReplyError(c,"I'm a replica but my master is unknown to me");
            return;
        } else if (!force &&
                   (nodeFailed(myself->slaveof) ||
                    myself->slaveof->link == NULL))
        {
            addReplyError(c,"Master is down or failed, "
                            "please use CLUSTER FAILOVER FORCE");
            return;
        }
        resetManualFailover();
        g_pserver->cluster->mf_end = mstime() + CLUSTER_MF_TIMEOUT;

        if (takeover) {
            /* A takeover does not perform any initial check. It just
             * generates a new configuration epoch for this node without
             * consensus, claims the master's slots, and broadcast the new
             * configuration. */
            serverLog(LL_WARNING,"Taking over the master (user request).");
            clusterBumpConfigEpochWithoutConsensus();
            clusterFailoverReplaceYourMaster();
        } else if (force) {
            /* If this is a forced failover, we don't need to talk with our
             * master to agree about the offset. We just failover taking over
             * it without coordination. */
            serverLog(LL_WARNING,"Forced failover user request accepted.");
            g_pserver->cluster->mf_can_start = 1;
        } else {
            serverLog(LL_WARNING,"Manual failover user request accepted.");
            clusterSendMFStart(myself->slaveof);
        }
        addReply(c,shared.ok);
    } else if (!strcasecmp(szFromObj(c->argv[1]),"set-config-epoch") && c->argc == 3)
    {
        /* CLUSTER SET-CONFIG-EPOCH <epoch>
         *
         * The user is allowed to set the config epoch only when a node is
         * totally fresh: no config epoch, no other known node, and so forth.
         * This happens at cluster creation time to start with a cluster where
         * every node has a different node ID, without to rely on the conflicts
         * resolution system which is too slow when a big cluster is created. */
        long long epoch;

        if (getLongLongFromObjectOrReply(c,c->argv[2],&epoch,NULL) != C_OK)
            return;

        if (epoch < 0) {
            addReplyErrorFormat(c,"Invalid config epoch specified: %lld",epoch);
        } else if (dictSize(g_pserver->cluster->nodes) > 1) {
            addReplyError(c,"The user can assign a config epoch only when the "
                            "node does not know any other node.");
        } else if (myself->configEpoch != 0) {
            addReplyError(c,"Node config epoch is already non-zero");
        } else {
            myself->configEpoch = epoch;
            serverLog(LL_WARNING,
                "configEpoch set to %llu via CLUSTER SET-CONFIG-EPOCH",
                (unsigned long long) myself->configEpoch);

            if (g_pserver->cluster->currentEpoch < (uint64_t)epoch)
                g_pserver->cluster->currentEpoch = epoch;
            /* No need to fsync the config here since in the unlucky event
             * of a failure to persist the config, the conflict resolution code
             * will assign a unique config to this node. */
            clusterDoBeforeSleep(CLUSTER_TODO_UPDATE_STATE|
                                 CLUSTER_TODO_SAVE_CONFIG);
            addReply(c,shared.ok);
        }
    } else if (!strcasecmp(szFromObj(c->argv[1]),"reset") &&
               (c->argc == 2 || c->argc == 3))
    {
        /* CLUSTER RESET [SOFT|HARD] */
        int hard = 0;

        /* Parse soft/hard argument. Default is soft. */
        if (c->argc == 3) {
            if (!strcasecmp(szFromObj(c->argv[2]),"hard")) {
                hard = 1;
            } else if (!strcasecmp(szFromObj(c->argv[2]),"soft")) {
                hard = 0;
            } else {
                addReply(c,shared.syntaxerr);
                return;
            }
        }

        /* Slaves can be reset while containing data, but not master nodes
         * that must be empty. */
<<<<<<< HEAD
        if (nodeIsMaster(myself) && c->db->size() != 0) {
=======
        if (nodeIsMaster(myself) && dictSize(c->db->dict) != 0) {
>>>>>>> 22c4ab41
            addReplyError(c,"CLUSTER RESET can't be called with "
                            "master nodes containing keys");
            return;
        }
        clusterReset(hard);
        addReply(c,shared.ok);
    } else {
        addReplySubcommandSyntaxError(c);
        return;
    }
}

/* -----------------------------------------------------------------------------
 * DUMP, RESTORE and MIGRATE commands
 * -------------------------------------------------------------------------- */
ssize_t rdbSaveAuxFieldStrStr(rio *rdb, const char *key, const char *val);

/* Generates a DUMP-format representation of the object 'o', adding it to the
 * io stream pointed by 'rio'. This function can't fail. */
void createDumpPayload(rio *payload, robj_roptr o, robj *key) {
    unsigned char buf[2];
    uint64_t crc;

    /* Serialize the object in an RDB-like format. It consist of an object type
     * byte followed by the serialized object. This is understood by RESTORE. */
    rioInitWithBuffer(payload,sdsempty());
    serverAssert(rdbSaveObjectType(payload,o));
    serverAssert(rdbSaveObject(payload,o,key));
    char szT[32];
    uint64_t mvcc = mvccFromObj(o);
    snprintf(szT, 32, "%" PRIu64, mvcc);
    serverAssert(rdbSaveAuxFieldStrStr(payload,"mvcc-tstamp", szT) != -1);

    /* Write the footer, this is how it looks like:
     * ----------------+---------------------+---------------+
     * ... RDB payload | 2 bytes RDB version | 8 bytes CRC64 |
     * ----------------+---------------------+---------------+
     * RDB version and CRC are both in little endian.
     */

    /* RDB version */
    buf[0] = RDB_VERSION & 0xff;
    buf[1] = (RDB_VERSION >> 8) & 0xff;
    payload->io.buffer.ptr = sdscatlen(payload->io.buffer.ptr,buf,2);

    /* CRC64 */
    crc = crc64(0,(unsigned char*)payload->io.buffer.ptr,
                sdslen(payload->io.buffer.ptr));
    memrev64ifbe(&crc);
    payload->io.buffer.ptr = sdscatlen(payload->io.buffer.ptr,&crc,8);
}

/* Verify that the RDB version of the dump payload matches the one of this Redis
 * instance and that the checksum is ok.
 * If the DUMP payload looks valid C_OK is returned, otherwise C_ERR
 * is returned. */
int verifyDumpPayload(unsigned char *p, size_t len) {
    unsigned char *footer;
    uint16_t rdbver;
    uint64_t crc;

    /* At least 2 bytes of RDB version and 8 of CRC64 should be present. */
    if (len < 10) return C_ERR;
    footer = p+(len-10);

    /* Verify RDB version */
    rdbver = (footer[1] << 8) | footer[0];
    if (rdbver > RDB_VERSION) return C_ERR;

    /* Verify CRC64 */
    crc = crc64(0,p,len-8);
    memrev64ifbe(&crc);
    return (memcmp(&crc,footer+2,8) == 0) ? C_OK : C_ERR;
}

/* DUMP keyname
 * DUMP is actually not used by Redis Cluster but it is the obvious
 * complement of RESTORE and can be useful for different applications. */
void dumpCommand(client *c) {
    robj_roptr o;
    rio payload;

    /* Check if the key is here. */
    if ((o = lookupKeyRead(c->db,c->argv[1])) == nullptr) {
        addReplyNull(c);
        return;
    }

    /* Create the DUMP encoded representation. */
    createDumpPayload(&payload,o,c->argv[1]);

    /* Transfer to the client */
    addReplyBulkSds(c,payload.io.buffer.ptr);
    return;
}

/* KEYDB.MVCCRESTORE key mvcc expire serialized-value */
void mvccrestoreCommand(client *c) {
    long long mvcc, expire;
    robj *key = c->argv[1], *obj = nullptr;
    int type;
    
    if (getLongLongFromObjectOrReply(c, c->argv[2], &mvcc, "Invalid MVCC Tstamp") != C_OK)
        return;

    if (getLongLongFromObjectOrReply(c, c->argv[3], &expire, "Invalid expire") != C_OK)
        return;

    /* Verify RDB version and data checksum unles the client is already a replica or master */
    if (!(c->flags & (CLIENT_SLAVE | CLIENT_MASTER))) {
        if (verifyDumpPayload((unsigned char*)ptrFromObj(c->argv[4]),sdslen(szFromObj(c->argv[4]))) == C_ERR)
        {
            addReplyError(c,"DUMP payload version or checksum are wrong");
            return;
        }
    }

    rio payload;
    rioInitWithBuffer(&payload,szFromObj(c->argv[4]));
    if (((type = rdbLoadObjectType(&payload)) == -1) ||
        ((obj = rdbLoadObject(type,&payload,szFromObj(key), OBJ_MVCC_INVALID)) == NULL))
    {
        addReplyError(c,"Bad data format");
        return;
    }
    setMvccTstamp(obj, mvcc);

    /* Create the key and set the TTL if any */
    dbMerge(c->db,key,obj,true);
    if (expire >= 0) {
        setExpire(c,c->db,key,nullptr,expire);
    }
    signalModifiedKey(c,c->db,key);
    notifyKeyspaceEvent(NOTIFY_GENERIC,"restore",key,c->db->id);
    addReply(c,shared.ok);
    g_pserver->dirty++;
}

/* RESTORE key ttl serialized-value [REPLACE] */
void restoreCommand(client *c) {
    long long ttl, lfu_freq = -1, lru_idle = -1, lru_clock = -1;
    rio payload;
    int j, type, replace = 0, absttl = 0;
    robj *obj;

    /* Parse additional options */
    for (j = 4; j < c->argc; j++) {
        int additional = c->argc-j-1;
        if (!strcasecmp(szFromObj(c->argv[j]),"replace")) {
            replace = 1;
        } else if (!strcasecmp(szFromObj(c->argv[j]),"absttl")) {
            absttl = 1;
        } else if (!strcasecmp(szFromObj(c->argv[j]),"idletime") && additional >= 1 &&
                   lfu_freq == -1)
        {
            if (getLongLongFromObjectOrReply(c,c->argv[j+1],&lru_idle,NULL)
                    != C_OK) return;
            if (lru_idle < 0) {
                addReplyError(c,"Invalid IDLETIME value, must be >= 0");
                return;
            }
            lru_clock = LRU_CLOCK();
            j++; /* Consume additional arg. */
        } else if (!strcasecmp(szFromObj(c->argv[j]),"freq") && additional >= 1 &&
                   lru_idle == -1)
        {
            if (getLongLongFromObjectOrReply(c,c->argv[j+1],&lfu_freq,NULL)
                    != C_OK) return;
            if (lfu_freq < 0 || lfu_freq > 255) {
                addReplyError(c,"Invalid FREQ value, must be >= 0 and <= 255");
                return;
            }
            j++; /* Consume additional arg. */
        } else {
            addReply(c,shared.syntaxerr);
            return;
        }
    }

    /* Make sure this key does not already exist here... */
    robj *key = c->argv[1];
    if (!replace && lookupKeyWrite(c->db,key) != NULL) {
        addReply(c,shared.busykeyerr);
        return;
    }

    /* Check if the TTL value makes sense */
    if (getLongLongFromObjectOrReply(c,c->argv[2],&ttl,NULL) != C_OK) {
        return;
    } else if (ttl < 0) {
        addReplyError(c,"Invalid TTL value, must be >= 0");
        return;
    }

    /* Verify RDB version and data checksum. */
    if (verifyDumpPayload((unsigned char*)ptrFromObj(c->argv[3]),sdslen(szFromObj(c->argv[3]))) == C_ERR)
    {
        addReplyError(c,"DUMP payload version or checksum are wrong");
        return;
    }

    rioInitWithBuffer(&payload,szFromObj(c->argv[3]));
    if (((type = rdbLoadObjectType(&payload)) == -1) ||
        ((obj = rdbLoadObject(type,&payload,szFromObj(key), OBJ_MVCC_INVALID)) == NULL))
    {
        addReplyError(c,"Bad data format");
        return;
    }
    if (rdbLoadType(&payload) == RDB_OPCODE_AUX)
    {
        robj *auxkey, *auxval;
        if ((auxkey = rdbLoadStringObject(&payload)) == NULL) goto eoferr;
        if ((auxval = rdbLoadStringObject(&payload)) == NULL) {
            decrRefCount(auxkey);
            goto eoferr;
        }
        if (strcasecmp(szFromObj(auxkey), "mvcc-tstamp") == 0) {
            setMvccTstamp(obj, strtoull(szFromObj(auxval), nullptr, 10));
        }
        decrRefCount(auxkey);
        decrRefCount(auxval);
    }
eoferr:

    /* Remove the old key if needed. */
    int deleted = 0;
    if (replace)
        deleted = dbDelete(c->db,key);

    if (ttl && !absttl) ttl+=mstime();
    if (ttl && checkAlreadyExpired(ttl)) {
        if (deleted) {
            rewriteClientCommandVector(c,2,shared.del,key);
            signalModifiedKey(c,c->db,key);
            notifyKeyspaceEvent(NOTIFY_GENERIC,"del",key,c->db->id);
            g_pserver->dirty++;
        }
        decrRefCount(obj);
        addReply(c, shared.ok);
        return;
    }

    /* Create the key and set the TTL if any */
    dbAdd(c->db,key,obj);
    if (ttl) {
        setExpire(c,c->db,key,nullptr,ttl);
    }
    objectSetLRUOrLFU(obj,lfu_freq,lru_idle,lru_clock,1000);
    signalModifiedKey(c,c->db,key);
    notifyKeyspaceEvent(NOTIFY_GENERIC,"restore",key,c->db->id);
    addReply(c,shared.ok);
    g_pserver->dirty++;
}

/* MIGRATE socket cache implementation.
 *
 * We take a map between host:ip and a TCP socket that we used to connect
 * to this instance in recent time.
 * This sockets are closed when the max number we cache is reached, and also
 * in serverCron() when they are around for more than a few seconds. */
#define MIGRATE_SOCKET_CACHE_ITEMS 64 /* max num of items in the cache. */
#define MIGRATE_SOCKET_CACHE_TTL 10 /* close cached sockets after 10 sec. */

typedef struct migrateCachedSocket {
    connection *conn;
    long last_dbid;
    time_t last_use_time;
} migrateCachedSocket;

/* Return a migrateCachedSocket containing a TCP socket connected with the
 * target instance, possibly returning a cached one.
 *
 * This function is responsible of sending errors to the client if a
 * connection can't be established. In this case -1 is returned.
 * Otherwise on success the socket is returned, and the caller should not
 * attempt to free it after usage.
 *
 * If the caller detects an error while using the socket, migrateCloseSocket()
 * should be called so that the connection will be created from scratch
 * the next time. */
migrateCachedSocket* migrateGetSocket(client *c, robj *host, robj *port, long timeout) {
    connection *conn;
    sds name = sdsempty();
    migrateCachedSocket *cs;

    /* Check if we have an already cached socket for this ip:port pair. */
    name = sdscatlen(name,ptrFromObj(host),sdslen(szFromObj(host)));
    name = sdscatlen(name,":",1);
    name = sdscatlen(name,ptrFromObj(port),sdslen(szFromObj(port)));
    cs = (migrateCachedSocket*)dictFetchValue(g_pserver->migrate_cached_sockets,name);
    if (cs) {
        sdsfree(name);
        cs->last_use_time = g_pserver->unixtime;
        return cs;
    }

    /* No cached socket, create one. */
    if (dictSize(g_pserver->migrate_cached_sockets) == MIGRATE_SOCKET_CACHE_ITEMS) {
        /* Too many items, drop one at random. */
        dictEntry *de = dictGetRandomKey(g_pserver->migrate_cached_sockets);
        cs = (migrateCachedSocket*)dictGetVal(de);
        connClose(cs->conn);
        zfree(cs);
        dictDelete(g_pserver->migrate_cached_sockets,dictGetKey(de));
    }

    /* Create the socket */
    conn = g_pserver->tls_cluster ? connCreateTLS() : connCreateSocket();
    if (connBlockingConnect(conn, szFromObj(c->argv[1]), atoi(szFromObj(c->argv[2])), timeout)
            != C_OK) {
        addReplySds(c,
            sdsnew("-IOERR error or timeout connecting to the client\r\n"));
        connClose(conn);
        sdsfree(name);
        return NULL;
    }
    connEnableTcpNoDelay(conn);

    /* Add to the cache and return it to the caller. */
    cs = (migrateCachedSocket*)zmalloc(sizeof(*cs), MALLOC_LOCAL);
    cs->conn = conn;
    cs->last_dbid = -1;
    cs->last_use_time = g_pserver->unixtime;
    dictAdd(g_pserver->migrate_cached_sockets,name,cs);
    return cs;
}

/* Free a migrate cached connection. */
void migrateCloseSocket(robj *host, robj *port) {
    sds name = sdsempty();
    migrateCachedSocket *cs;

    name = sdscatlen(name,ptrFromObj(host),sdslen(szFromObj(host)));
    name = sdscatlen(name,":",1);
    name = sdscatlen(name,ptrFromObj(port),sdslen(szFromObj(port)));
    cs = (migrateCachedSocket*)dictFetchValue(g_pserver->migrate_cached_sockets,name);
    if (!cs) {
        sdsfree(name);
        return;
    }

    connClose(cs->conn);
    zfree(cs);
    dictDelete(g_pserver->migrate_cached_sockets,name);
    sdsfree(name);
}

void migrateCloseTimedoutSockets(void) {
    dictIterator *di = dictGetSafeIterator(g_pserver->migrate_cached_sockets);
    dictEntry *de;

    while((de = dictNext(di)) != NULL) {
        migrateCachedSocket *cs = (migrateCachedSocket*)dictGetVal(de);

        if ((g_pserver->unixtime - cs->last_use_time) > MIGRATE_SOCKET_CACHE_TTL) {
            connClose(cs->conn);
            zfree(cs);
            dictDelete(g_pserver->migrate_cached_sockets,dictGetKey(de));
        }
    }
    dictReleaseIterator(di);
}

/* MIGRATE host port key dbid timeout [COPY | REPLACE | AUTH password |
 *         AUTH2 username password]
 *
 * On in the multiple keys form:
 *
 * MIGRATE host port "" dbid timeout [COPY | REPLACE | AUTH password |
 *         AUTH2 username password] KEYS key1 key2 ... keyN */
void migrateCommand(client *c) {
    migrateCachedSocket *cs;
    int copy = 0, replace = 0, j;
    char *username = NULL;
    char *password = NULL;
    long timeout;
    long dbid;
    robj_roptr *ov = NULL; /* Objects to migrate. */
    robj **kv = NULL; /* Key names. */
    robj **newargv = NULL; /* Used to rewrite the command as DEL ... keys ... */
    rio cmd, payload;
    int may_retry = 1;
    int write_error = 0;
    int argv_rewritten = 0;

    /* To support the KEYS option we need the following additional state. */
    int first_key = 3; /* Argument index of the first key. */
    int num_keys = 1;  /* By default only migrate the 'key' argument. */

    /* Parse additional options */
    for (j = 6; j < c->argc; j++) {
        int moreargs = (c->argc-1) - j;
        if (!strcasecmp(szFromObj(c->argv[j]),"copy")) {
            copy = 1;
        } else if (!strcasecmp(szFromObj(c->argv[j]),"replace")) {
            replace = 1;
        } else if (!strcasecmp(szFromObj(c->argv[j]),"auth")) {
            if (!moreargs) {
                addReply(c,shared.syntaxerr);
                return;
            }
            j++;
            password = szFromObj(c->argv[j]);
        } else if (!strcasecmp(szFromObj(c->argv[j]),"auth2")) {
            if (moreargs < 2) {
                addReply(c,shared.syntaxerr);
                return;
            }
            username = szFromObj(c->argv[++j]);
            password = szFromObj(c->argv[++j]);
        } else if (!strcasecmp(szFromObj(c->argv[j]),"keys")) {
            if (sdslen(szFromObj(c->argv[3])) != 0) {
                addReplyError(c,
                    "When using MIGRATE KEYS option, the key argument"
                    " must be set to the empty string");
                return;
            }
            first_key = j+1;
            num_keys = c->argc - j - 1;
            break; /* All the remaining args are keys. */
        } else {
            addReply(c,shared.syntaxerr);
            return;
        }
    }

    /* Sanity check */
    if (getLongFromObjectOrReply(c,c->argv[5],&timeout,NULL) != C_OK ||
        getLongFromObjectOrReply(c,c->argv[4],&dbid,NULL) != C_OK)
    {
        return;
    }
    if (timeout <= 0) timeout = 1000;

    /* Check if the keys are here. If at least one key is to migrate, do it
     * otherwise if all the keys are missing reply with "NOKEY" to signal
     * the caller there was nothing to migrate. We don't return an error in
     * this case, since often this is due to a normal condition like the key
     * expiring in the meantime. */
    ov = (robj_roptr*)zrealloc(ov,sizeof(robj_roptr)*num_keys, MALLOC_LOCAL);
    kv = (robj**)zrealloc(kv,sizeof(robj*)*num_keys, MALLOC_LOCAL);
    int oi = 0;

    for (j = 0; j < num_keys; j++) {
        if ((ov[oi] = lookupKeyRead(c->db,c->argv[first_key+j])) != nullptr) {
            kv[oi] = c->argv[first_key+j];
            oi++;
        }
    }
    num_keys = oi;
    if (num_keys == 0) {
        zfree(ov); zfree(kv);
        addReplySds(c,sdsnew("+NOKEY\r\n"));
        return;
    }

try_again:
    write_error = 0;

    /* Connect */
    cs = migrateGetSocket(c,c->argv[1],c->argv[2],timeout);
    if (cs == NULL) {
        zfree(ov); zfree(kv);
        return; /* error sent to the client by migrateGetSocket() */
    }
    connMarshalThread(cs->conn);

    rioInitWithBuffer(&cmd,sdsempty());

    /* Authentication */
    if (password) {
        int arity = username ? 3 : 2;
        serverAssertWithInfo(c,NULL,rioWriteBulkCount(&cmd,'*',arity));
        serverAssertWithInfo(c,NULL,rioWriteBulkString(&cmd,"AUTH",4));
        if (username) {
            serverAssertWithInfo(c,NULL,rioWriteBulkString(&cmd,username,
                                 sdslen(username)));
        }
        serverAssertWithInfo(c,NULL,rioWriteBulkString(&cmd,password,
            sdslen(password)));
    }

    /* Send the SELECT command if the current DB is not already selected. */
    int select = cs->last_dbid != dbid; /* Should we emit SELECT? */
    if (select) {
        serverAssertWithInfo(c,NULL,rioWriteBulkCount(&cmd,'*',2));
        serverAssertWithInfo(c,NULL,rioWriteBulkString(&cmd,"SELECT",6));
        serverAssertWithInfo(c,NULL,rioWriteBulkLongLong(&cmd,dbid));
    }

    int non_expired = 0; /* Number of keys that we'll find non expired.
                            Note that serializing large keys may take some time
                            so certain keys that were found non expired by the
                            lookupKey() function, may be expired later. */

    /* Create RESTORE payload and generate the protocol to call the command. */
    for (j = 0; j < num_keys; j++) {
        long long ttl = 0;
        std::unique_lock<fastlock> ul(g_expireLock);
        expireEntry *pexpire = c->db->getExpire(kv[j]);
        long long expireat = -1;
        if (pexpire != nullptr)
            pexpire->FGetPrimaryExpire(&expireat);

        if (expireat != -1) {
            ttl = expireat-mstime();
            if (ttl < 0) {
                continue;
            }
            if (ttl < 1) ttl = 1;
        }

        /* Relocate valid (non expired) keys into the array in successive
         * positions to remove holes created by the keys that were present
         * in the first lookup but are now expired after the second lookup. */
        kv[non_expired++] = kv[j];

        serverAssertWithInfo(c,NULL,
            rioWriteBulkCount(&cmd,'*',replace ? 5 : 4));

        if (g_pserver->cluster_enabled)
            serverAssertWithInfo(c,NULL,
                rioWriteBulkString(&cmd,"RESTORE-ASKING",14));
        else
            serverAssertWithInfo(c,NULL,rioWriteBulkString(&cmd,"RESTORE",7));
        serverAssertWithInfo(c,NULL,sdsEncodedObject(kv[j]));
        serverAssertWithInfo(c,NULL,rioWriteBulkString(&cmd,szFromObj(kv[j]),
                sdslen(szFromObj(kv[j]))));
        serverAssertWithInfo(c,NULL,rioWriteBulkLongLong(&cmd,ttl));

        /* Emit the payload argument, that is the serialized object using
         * the DUMP format. */
        createDumpPayload(&payload,ov[j],kv[j]);
        serverAssertWithInfo(c,NULL,
            rioWriteBulkString(&cmd,payload.io.buffer.ptr,
                               sdslen(payload.io.buffer.ptr)));
        sdsfree(payload.io.buffer.ptr);

        /* Add the REPLACE option to the RESTORE command if it was specified
         * as a MIGRATE option. */
        if (replace)
            serverAssertWithInfo(c,NULL,rioWriteBulkString(&cmd,"REPLACE",7));
    }

    /* Fix the actual number of keys we are migrating. */
    num_keys = non_expired;

    char buf0[1024]; /* Auth reply. */
    char buf1[1024]; /* Select reply. */
    char buf2[1024]; /* Restore reply. */
    int error_from_target = 0;
    int socket_error = 0;
    int del_idx = 1; /* Index of the key argument for the replicated DEL op. */

    /* Transfer the query to the other node in 64K chunks. */
    errno = 0;
    {
        sds buf = cmd.io.buffer.ptr;
        size_t pos = 0, towrite;
        int nwritten = 0;

        while ((towrite = sdslen(buf)-pos) > 0) {
            towrite = (towrite > (64*1024) ? (64*1024) : towrite);
            nwritten = connSyncWrite(cs->conn,buf+pos,towrite,timeout);
            if (nwritten != (signed)towrite) {
                write_error = 1;
                goto socket_err;
            }
            pos += nwritten;
        }
    }


    /* Read the AUTH reply if needed. */
    if (password && connSyncReadLine(cs->conn, buf0, sizeof(buf0), timeout) <= 0)
        goto socket_err;

    /* Read the SELECT reply if needed. */
    if (select && connSyncReadLine(cs->conn, buf1, sizeof(buf1), timeout) <= 0)
        goto socket_err;

    /* Allocate the new argument vector that will replace the current command,
     * to propagate the MIGRATE as a DEL command (if no COPY option was given).
     * We allocate num_keys+1 because the additional argument is for "DEL"
     * command name itself. */
    if (!copy) newargv = (robj**)zmalloc(sizeof(robj*)*(num_keys+1), MALLOC_LOCAL);

    /* Read the RESTORE replies. */
    for (j = 0; j < num_keys; j++) {
        if (connSyncReadLine(cs->conn, buf2, sizeof(buf2), timeout) <= 0) {
            socket_error = 1;
            break;
        }
        if ((password && buf0[0] == '-') ||
            (select && buf1[0] == '-') ||
            buf2[0] == '-')
        {
            /* On error assume that last_dbid is no longer valid. */
            if (!error_from_target) {
                cs->last_dbid = -1;
                char *errbuf;
                if (password && buf0[0] == '-') errbuf = buf0;
                else if (select && buf1[0] == '-') errbuf = buf1;
                else errbuf = buf2;

                error_from_target = 1;
                addReplyErrorFormat(c,"Target instance replied with error: %s",
                    errbuf+1);
            }
        } else {
            if (!copy) {
                /* No COPY option: remove the local key, signal the change. */
                dbDelete(c->db,kv[j]);
                signalModifiedKey(c,c->db,kv[j]);
                notifyKeyspaceEvent(NOTIFY_GENERIC,"del",kv[j],c->db->id);
                g_pserver->dirty++;

                /* Populate the argument vector to replace the old one. */
                newargv[del_idx++] = kv[j];
                incrRefCount(kv[j]);
            }
        }
    }

    /* On socket error, if we want to retry, do it now before rewriting the
     * command vector. We only retry if we are sure nothing was processed
     * and we failed to read the first reply (j == 0 test). */
    if (!error_from_target && socket_error && j == 0 && may_retry &&
        errno != ETIMEDOUT)
    {
        goto socket_err; /* A retry is guaranteed because of tested conditions.*/
    }

    /* On socket errors, close the migration socket now that we still have
     * the original host/port in the ARGV. Later the original command may be
     * rewritten to DEL and will be too later. */
    if (socket_error) migrateCloseSocket(c->argv[1],c->argv[2]);

    if (!copy) {
        /* Translate MIGRATE as DEL for replication/AOF. Note that we do
         * this only for the keys for which we received an acknowledgement
         * from the receiving Redis server, by using the del_idx index. */
        if (del_idx > 1) {
            newargv[0] = createStringObject("DEL",3);
            /* Note that the following call takes ownership of newargv. */
            replaceClientCommandVector(c,del_idx,newargv);
            argv_rewritten = 1;
        } else {
            /* No key transfer acknowledged, no need to rewrite as DEL. */
            zfree(newargv);
        }
        newargv = NULL; /* Make it safe to call zfree() on it in the future. */
    }

    /* If we are here and a socket error happened, we don't want to retry.
     * Just signal the problem to the client, but only do it if we did not
     * already queue a different error reported by the destination g_pserver-> */
    if (!error_from_target && socket_error) {
        may_retry = 0;
        goto socket_err;
    }

    if (!error_from_target) {
        /* Success! Update the last_dbid in migrateCachedSocket, so that we can
         * avoid SELECT the next time if the target DB is the same. Reply +OK.
         *
         * Note: If we reached this point, even if socket_error is true
         * still the SELECT command succeeded (otherwise the code jumps to
         * socket_err label. */
        cs->last_dbid = dbid;
        addReply(c,shared.ok);
    } else {
        /* On error we already sent it in the for loop above, and set
         * the currently selected socket to -1 to force SELECT the next time. */
    }

    sdsfree(cmd.io.buffer.ptr);
    zfree(ov); zfree(kv); zfree(newargv);
    return;

/* On socket errors we try to close the cached socket and try again.
 * It is very common for the cached socket to get closed, if just reopening
 * it works it's a shame to notify the error to the caller. */
socket_err:
    /* Cleanup we want to perform in both the retry and no retry case.
     * Note: Closing the migrate socket will also force SELECT next time. */
    sdsfree(cmd.io.buffer.ptr);

    /* If the command was rewritten as DEL and there was a socket error,
     * we already closed the socket earlier. While migrateCloseSocket()
     * is idempotent, the host/port arguments are now gone, so don't do it
     * again. */
    if (!argv_rewritten) migrateCloseSocket(c->argv[1],c->argv[2]);
    zfree(newargv);
    newargv = NULL; /* This will get reallocated on retry. */

    /* Retry only if it's not a timeout and we never attempted a retry
     * (or the code jumping here did not set may_retry to zero). */
    if (errno != ETIMEDOUT && may_retry) {
        may_retry = 0;
        goto try_again;
    }

    /* Cleanup we want to do if no retry is attempted. */
    zfree(ov); zfree(kv);
    addReplySds(c,
        sdscatprintf(sdsempty(),
            "-IOERR error or timeout %s to target instance\r\n",
            write_error ? "writing" : "reading"));
    return;
}

/* -----------------------------------------------------------------------------
 * Cluster functions related to serving / redirecting clients
 * -------------------------------------------------------------------------- */

/* The ASKING command is required after a -ASK redirection.
 * The client should issue ASKING before to actually send the command to
 * the target instance. See the Redis Cluster specification for more
 * information. */
void askingCommand(client *c) {
    serverAssert(GlobalLocksAcquired());
    if (g_pserver->cluster_enabled == 0) {
        addReplyError(c,"This instance has cluster support disabled");
        return;
    }
    c->flags |= CLIENT_ASKING;
    addReply(c,shared.ok);
}

/* The READONLY command is used by clients to enter the read-only mode.
 * In this mode slaves will not redirect clients as long as clients access
 * with read-only commands to keys that are served by the slave's master. */
void readonlyCommand(client *c) {
    serverAssert(GlobalLocksAcquired());
    if (g_pserver->cluster_enabled == 0) {
        addReplyError(c,"This instance has cluster support disabled");
        return;
    }
    c->flags |= CLIENT_READONLY;
    addReply(c,shared.ok);
}

/* The READWRITE command just clears the READONLY command state. */
void readwriteCommand(client *c) {
    serverAssert(GlobalLocksAcquired());
    c->flags &= ~CLIENT_READONLY;
    addReply(c,shared.ok);
}

/* Return the pointer to the cluster node that is able to serve the command.
 * For the function to succeed the command should only target either:
 *
 * 1) A single key (even multiple times like LPOPRPUSH mylist mylist).
 * 2) Multiple keys in the same hash slot, while the slot is stable (no
 *    resharding in progress).
 *
 * On success the function returns the node that is able to serve the request.
 * If the node is not 'myself' a redirection must be performed. The kind of
 * redirection is specified setting the integer passed by reference
 * 'error_code', which will be set to CLUSTER_REDIR_ASK or
 * CLUSTER_REDIR_MOVED.
 *
 * When the node is 'myself' 'error_code' is set to CLUSTER_REDIR_NONE.
 *
 * If the command fails NULL is returned, and the reason of the failure is
 * provided via 'error_code', which will be set to:
 *
 * CLUSTER_REDIR_CROSS_SLOT if the request contains multiple keys that
 * don't belong to the same hash slot.
 *
 * CLUSTER_REDIR_UNSTABLE if the request contains multiple keys
 * belonging to the same slot, but the slot is not stable (in migration or
 * importing state, likely because a resharding is in progress).
 *
 * CLUSTER_REDIR_DOWN_UNBOUND if the request addresses a slot which is
 * not bound to any node. In this case the cluster global state should be
 * already "down" but it is fragile to rely on the update of the global state,
 * so we also handle it here.
 *
 * CLUSTER_REDIR_DOWN_STATE and CLUSTER_REDIR_DOWN_RO_STATE if the cluster is
 * down but the user attempts to execute a command that addresses one or more keys. */
clusterNode *getNodeByQuery(client *c, struct redisCommand *cmd, robj **argv, int argc, int *hashslot, int *error_code) {
    clusterNode *n = NULL;
    robj *firstkey = NULL;
    int multiple_keys = 0;
    multiState *ms, _ms;
    multiCmd mc;
    int i, slot = 0, migrating_slot = 0, importing_slot = 0, missing_keys = 0;
    serverAssert(GlobalLocksAcquired());

    /* Allow any key to be set if a module disabled cluster redirections. */
    if (g_pserver->cluster_module_flags & CLUSTER_MODULE_FLAG_NO_REDIRECTION)
        return myself;

    /* Allow any key to be set if a module disabled cluster redirections. */
    if (g_pserver->cluster_module_flags & CLUSTER_MODULE_FLAG_NO_REDIRECTION)
        return myself;

    /* Set error code optimistically for the base case. */
    if (error_code) *error_code = CLUSTER_REDIR_NONE;

    /* Modules can turn off Redis Cluster redirection: this is useful
     * when writing a module that implements a completely different
     * distributed system. */

    /* We handle all the cases as if they were EXEC commands, so we have
     * a common code path for everything */
    if (cmd->proc == execCommand) {
        /* If CLIENT_MULTI flag is not set EXEC is just going to return an
         * error. */
        if (!(c->flags & CLIENT_MULTI)) return myself;
        ms = &c->mstate;
    } else {
        /* In order to have a single codepath create a fake Multi State
         * structure if the client is not in MULTI/EXEC state, this way
         * we have a single codepath below. */
        ms = &_ms;
        _ms.commands = &mc;
        _ms.count = 1;
        mc.argv = argv;
        mc.argc = argc;
        mc.cmd = cmd;
    }

    /* Check that all the keys are in the same hash slot, and obtain this
     * slot and the node associated. */
    for (i = 0; i < ms->count; i++) {
        struct redisCommand *mcmd;
        robj **margv;
        int margc, *keyindex, numkeys, j;

        mcmd = ms->commands[i].cmd;
        margc = ms->commands[i].argc;
        margv = ms->commands[i].argv;

        getKeysResult result = GETKEYS_RESULT_INIT;
        numkeys = getKeysFromCommand(mcmd,margv,margc,&result);
        keyindex = result.keys;

        for (j = 0; j < numkeys; j++) {
            robj *thiskey = margv[keyindex[j]];
            int thisslot = keyHashSlot((char*)ptrFromObj(thiskey),
                                       sdslen(szFromObj(thiskey)));

            if (firstkey == NULL) {
                /* This is the first key we see. Check what is the slot
                 * and node. */
                firstkey = thiskey;
                slot = thisslot;
                n = g_pserver->cluster->slots[slot];

                /* Error: If a slot is not served, we are in "cluster down"
                 * state. However the state is yet to be updated, so this was
                 * not trapped earlier in processCommand(). Report the same
                 * error to the client. */
                if (n == NULL) {
                    getKeysFreeResult(&result);
                    if (error_code)
                        *error_code = CLUSTER_REDIR_DOWN_UNBOUND;
                    return NULL;
                }

                /* If we are migrating or importing this slot, we need to check
                 * if we have all the keys in the request (the only way we
                 * can safely serve the request, otherwise we return a TRYAGAIN
                 * error). To do so we set the importing/migrating state and
                 * increment a counter for every missing key. */
                if (n == myself &&
                    g_pserver->cluster->migrating_slots_to[slot] != NULL)
                {
                    migrating_slot = 1;
                } else if (g_pserver->cluster->importing_slots_from[slot] != NULL) {
                    importing_slot = 1;
                }
            } else {
                /* If it is not the first key, make sure it is exactly
                 * the same key as the first we saw. */
                if (!equalStringObjects(firstkey,thiskey)) {
                    if (slot != thisslot) {
                        /* Error: multiple keys from different slots. */
                        getKeysFreeResult(&result);
                        if (error_code)
                            *error_code = CLUSTER_REDIR_CROSS_SLOT;
                        return NULL;
                    } else {
                        /* Flag this request as one with multiple different
                         * keys. */
                        multiple_keys = 1;
                    }
                }
            }

            /* Migrating / Importing slot? Count keys we don't have. */
            if ((migrating_slot || importing_slot) &&
                lookupKeyRead(g_pserver->db[0],thiskey) == nullptr)
            {
                missing_keys++;
            }
        }
        getKeysFreeResult(&result);
    }

    /* No key at all in command? then we can serve the request
     * without redirections or errors in all the cases. */
    if (n == NULL) return myself;

    /* Cluster is globally down but we got keys? We only serve the request
     * if it is a read command and when allow_reads_when_down is enabled. */
    if (g_pserver->cluster->state != CLUSTER_OK) {
        if (!g_pserver->cluster_allow_reads_when_down) {
            /* The cluster is configured to block commands when the
             * cluster is down. */
            if (error_code) *error_code = CLUSTER_REDIR_DOWN_STATE;
            return NULL;
        } else if (!(cmd->flags & CMD_READONLY) && !(cmd->proc == evalCommand)
                && !(cmd->proc == evalShaCommand))
        {
            /* The cluster is configured to allow read only commands
             * but this command is neither readonly, nor EVAL or
             * EVALSHA. */
            if (error_code) *error_code = CLUSTER_REDIR_DOWN_RO_STATE;
            return NULL;
        } else {
            /* Fall through and allow the command to be executed:
             * this happens when g_pserver->cluster_allow_reads_when_down is
             * true and the command is a readonly command or EVAL / EVALSHA. */
        }
    }

    /* Return the hashslot by reference. */
    if (hashslot) *hashslot = slot;

    /* MIGRATE always works in the context of the local node if the slot
     * is open (migrating or importing state). We need to be able to freely
     * move keys among instances in this case. */
    if ((migrating_slot || importing_slot) && cmd->proc == migrateCommand)
        return myself;

    /* If we don't have all the keys and we are migrating the slot, send
     * an ASK redirection. */
    if (migrating_slot && missing_keys) {
        if (error_code) *error_code = CLUSTER_REDIR_ASK;
        return g_pserver->cluster->migrating_slots_to[slot];
    }

    /* If we are receiving the slot, and the client correctly flagged the
     * request as "ASKING", we can serve the request. However if the request
     * involves multiple keys and we don't have them all, the only option is
     * to send a TRYAGAIN error. */
    if (importing_slot &&
        (c->flags & CLIENT_ASKING || cmd->flags & CMD_ASKING))
    {
        if (multiple_keys && missing_keys) {
            if (error_code) *error_code = CLUSTER_REDIR_UNSTABLE;
            return NULL;
        } else {
            return myself;
        }
    }

    /* Handle the read-only client case reading from a slave: if this
     * node is a slave and the request is about a hash slot our master
     * is serving, we can reply without redirection. */
    int is_readonly_command = (c->cmd->flags & CMD_READONLY) ||
                              (c->cmd->proc == execCommand && !(c->mstate.cmd_inv_flags & CMD_READONLY));
    if (c->flags & CLIENT_READONLY &&
        (is_readonly_command || cmd->proc == evalCommand ||
         cmd->proc == evalShaCommand) &&
        nodeIsSlave(myself) &&
        myself->slaveof == n)
    {
        return myself;
    }

    /* Base case: just return the right node. However if this node is not
     * myself, set error_code to MOVED since we need to issue a redirection. */
    if (n != myself && error_code) *error_code = CLUSTER_REDIR_MOVED;
    return n;
}

/* Send the client the right redirection code, according to error_code
 * that should be set to one of CLUSTER_REDIR_* macros.
 *
 * If CLUSTER_REDIR_ASK or CLUSTER_REDIR_MOVED error codes
 * are used, then the node 'n' should not be NULL, but should be the
 * node we want to mention in the redirection. Moreover hashslot should
 * be set to the hash slot that caused the redirection. */
void clusterRedirectClient(client *c, clusterNode *n, int hashslot, int error_code) {
    if (error_code == CLUSTER_REDIR_CROSS_SLOT) {
        addReplySds(c,sdsnew("-CROSSSLOT Keys in request don't hash to the same slot\r\n"));
    } else if (error_code == CLUSTER_REDIR_UNSTABLE) {
        /* The request spawns multiple keys in the same slot,
         * but the slot is not "stable" currently as there is
         * a migration or import in progress. */
        addReplySds(c,sdsnew("-TRYAGAIN Multiple keys request during rehashing of slot\r\n"));
    } else if (error_code == CLUSTER_REDIR_DOWN_STATE) {
        addReplySds(c,sdsnew("-CLUSTERDOWN The cluster is down\r\n"));
    } else if (error_code == CLUSTER_REDIR_DOWN_RO_STATE) {
        addReplySds(c,sdsnew("-CLUSTERDOWN The cluster is down and only accepts read commands\r\n"));
    } else if (error_code == CLUSTER_REDIR_DOWN_UNBOUND) {
        addReplySds(c,sdsnew("-CLUSTERDOWN Hash slot not served\r\n"));
    } else if (error_code == CLUSTER_REDIR_MOVED ||
               error_code == CLUSTER_REDIR_ASK)
    {
        addReplySds(c,sdscatprintf(sdsempty(),
            "-%s %d %s:%d\r\n",
            (error_code == CLUSTER_REDIR_ASK) ? "ASK" : "MOVED",
            hashslot,n->ip,n->port));
    } else {
        serverPanic("getNodeByQuery() unknown error.");
    }
}

/* This function is called by the function processing clients incrementally
 * to detect timeouts, in order to handle the following case:
 *
 * 1) A client blocks with BLPOP or similar blocking operation.
 * 2) The master migrates the hash slot elsewhere or turns into a slave.
 * 3) The client may remain blocked forever (or up to the max timeout time)
 *    waiting for a key change that will never happen.
 *
 * If the client is found to be blocked into a hash slot this node no
 * longer handles, the client is sent a redirection error, and the function
 * returns 1. Otherwise 0 is returned and no operation is performed. */
int clusterRedirectBlockedClientIfNeeded(client *c) {
    serverAssert(GlobalLocksAcquired());
    if (c->flags & CLIENT_BLOCKED &&
        (c->btype == BLOCKED_LIST ||
         c->btype == BLOCKED_ZSET ||
         c->btype == BLOCKED_STREAM))
    {
        dictEntry *de;
        dictIterator *di;

        /* If the cluster is down, unblock the client with the right error.
         * If the cluster is configured to allow reads on cluster down, we
         * still want to emit this error since a write will be required
         * to unblock them which may never come.  */
        if (g_pserver->cluster->state == CLUSTER_FAIL) {
            clusterRedirectClient(c,NULL,0,CLUSTER_REDIR_DOWN_STATE);
            return 1;
        }

        /* All keys must belong to the same slot, so check first key only. */
        di = dictGetIterator(c->bpop.keys);
        if ((de = dictNext(di)) != NULL) {
            robj *key = (robj*)dictGetKey(de);
            int slot = keyHashSlot((char*)ptrFromObj(key), sdslen(szFromObj(key)));
            clusterNode *node = g_pserver->cluster->slots[slot];

            /* if the client is read-only and attempting to access key that our
             * replica can handle, allow it. */
            if ((c->flags & CLIENT_READONLY) &&
                (c->lastcmd->flags & CMD_READONLY) &&
                nodeIsSlave(myself) && myself->slaveof == node)
            {
                node = myself;
            }

            /* We send an error and unblock the client if:
             * 1) The slot is unassigned, emitting a cluster down error.
             * 2) The slot is not handled by this node, nor being imported. */
            if (node != myself &&
                g_pserver->cluster->importing_slots_from[slot] == NULL)
            {
                if (node == NULL) {
                    clusterRedirectClient(c,NULL,0,
                        CLUSTER_REDIR_DOWN_UNBOUND);
                } else {
                    clusterRedirectClient(c,node,slot,
                        CLUSTER_REDIR_MOVED);
                }
                dictReleaseIterator(di);
                return 1;
            }
        }
        dictReleaseIterator(di);
    }
    return 0;
}<|MERGE_RESOLUTION|>--- conflicted
+++ resolved
@@ -4071,11 +4071,7 @@
 
     /* Make sure we only have keys in DB0. */
     for (j = 1; j < cserver.dbnum; j++) {
-<<<<<<< HEAD
         if (g_pserver->db[j]->size()) return C_ERR;
-=======
-        if (dictSize(g_pserver->db[j].dict)) return C_ERR;
->>>>>>> 22c4ab41
     }
 
     /* Check that all the slots we see populated memory have a corresponding
@@ -4456,11 +4452,7 @@
         clusterReplyMultiBulkSlots(c);
     } else if (!strcasecmp(szFromObj(c->argv[1]),"flushslots") && c->argc == 2) {
         /* CLUSTER FLUSHSLOTS */
-<<<<<<< HEAD
         if (g_pserver->db[0]->size() != 0) {
-=======
-        if (dictSize(g_pserver->db[0].dict) != 0) {
->>>>>>> 22c4ab41
             addReplyError(c,"DB must be empty to perform CLUSTER FLUSHSLOTS.");
             return;
         }
@@ -4793,11 +4785,7 @@
          * slots nor keys to accept to replicate some other node.
          * Slaves can switch to another master without issues. */
         if (nodeIsMaster(myself) &&
-<<<<<<< HEAD
             (myself->numslots != 0 || g_pserver->db[0]->size() != 0)) {
-=======
-            (myself->numslots != 0 || dictSize(g_pserver->db[0].dict) != 0)) {
->>>>>>> 22c4ab41
             addReplyError(c,
                 "To set a master the node must be empty and "
                 "without assigned slots.");
@@ -4954,11 +4942,7 @@
 
         /* Slaves can be reset while containing data, but not master nodes
          * that must be empty. */
-<<<<<<< HEAD
         if (nodeIsMaster(myself) && c->db->size() != 0) {
-=======
-        if (nodeIsMaster(myself) && dictSize(c->db->dict) != 0) {
->>>>>>> 22c4ab41
             addReplyError(c,"CLUSTER RESET can't be called with "
                             "master nodes containing keys");
             return;
