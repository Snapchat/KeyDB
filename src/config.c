/* Configuration file parsing and CONFIG GET/SET commands implementation.
 *
 * Copyright (c) 2009-2012, Salvatore Sanfilippo <antirez at gmail dot com>
 * All rights reserved.
 *
 * Redistribution and use in source and binary forms, with or without
 * modification, are permitted provided that the following conditions are met:
 *
 *   * Redistributions of source code must retain the above copyright notice,
 *     this list of conditions and the following disclaimer.
 *   * Redistributions in binary form must reproduce the above copyright
 *     notice, this list of conditions and the following disclaimer in the
 *     documentation and/or other materials provided with the distribution.
 *   * Neither the name of Redis nor the names of its contributors may be used
 *     to endorse or promote products derived from this software without
 *     specific prior written permission.
 *
 * THIS SOFTWARE IS PROVIDED BY THE COPYRIGHT HOLDERS AND CONTRIBUTORS "AS IS"
 * AND ANY EXPRESS OR IMPLIED WARRANTIES, INCLUDING, BUT NOT LIMITED TO, THE
 * IMPLIED WARRANTIES OF MERCHANTABILITY AND FITNESS FOR A PARTICULAR PURPOSE
 * ARE DISCLAIMED. IN NO EVENT SHALL THE COPYRIGHT OWNER OR CONTRIBUTORS BE
 * LIABLE FOR ANY DIRECT, INDIRECT, INCIDENTAL, SPECIAL, EXEMPLARY, OR
 * CONSEQUENTIAL DAMAGES (INCLUDING, BUT NOT LIMITED TO, PROCUREMENT OF
 * SUBSTITUTE GOODS OR SERVICES; LOSS OF USE, DATA, OR PROFITS; OR BUSINESS
 * INTERRUPTION) HOWEVER CAUSED AND ON ANY THEORY OF LIABILITY, WHETHER IN
 * CONTRACT, STRICT LIABILITY, OR TORT (INCLUDING NEGLIGENCE OR OTHERWISE)
 * ARISING IN ANY WAY OUT OF THE USE OF THIS SOFTWARE, EVEN IF ADVISED OF THE
 * POSSIBILITY OF SUCH DAMAGE.
 */

#include "server.h"
#include "cluster.h"

#include <fcntl.h>
#include <sys/stat.h>

/*-----------------------------------------------------------------------------
 * Config file name-value maps.
 *----------------------------------------------------------------------------*/

typedef struct configEnum {
    const char *name;
    const int val;
} configEnum;

configEnum maxmemory_policy_enum[] = {
    {"volatile-lru", MAXMEMORY_VOLATILE_LRU},
    {"volatile-lfu", MAXMEMORY_VOLATILE_LFU},
    {"volatile-random",MAXMEMORY_VOLATILE_RANDOM},
    {"volatile-ttl",MAXMEMORY_VOLATILE_TTL},
    {"allkeys-lru",MAXMEMORY_ALLKEYS_LRU},
    {"allkeys-lfu",MAXMEMORY_ALLKEYS_LFU},
    {"allkeys-random",MAXMEMORY_ALLKEYS_RANDOM},
    {"noeviction",MAXMEMORY_NO_EVICTION},
    {NULL, 0}
};

configEnum syslog_facility_enum[] = {
    {"user",    LOG_USER},
    {"local0",  LOG_LOCAL0},
    {"local1",  LOG_LOCAL1},
    {"local2",  LOG_LOCAL2},
    {"local3",  LOG_LOCAL3},
    {"local4",  LOG_LOCAL4},
    {"local5",  LOG_LOCAL5},
    {"local6",  LOG_LOCAL6},
    {"local7",  LOG_LOCAL7},
    {NULL, 0}
};

configEnum loglevel_enum[] = {
    {"debug", LL_DEBUG},
    {"verbose", LL_VERBOSE},
    {"notice", LL_NOTICE},
    {"warning", LL_WARNING},
    {NULL,0}
};

configEnum supervised_mode_enum[] = {
    {"upstart", SUPERVISED_UPSTART},
    {"systemd", SUPERVISED_SYSTEMD},
    {"auto", SUPERVISED_AUTODETECT},
    {"no", SUPERVISED_NONE},
    {NULL, 0}
};

configEnum aof_fsync_enum[] = {
    {"everysec", AOF_FSYNC_EVERYSEC},
    {"always", AOF_FSYNC_ALWAYS},
    {"no", AOF_FSYNC_NO},
    {NULL, 0}
};

/* Output buffer limits presets. */
clientBufferLimitsConfig clientBufferLimitsDefaults[CLIENT_TYPE_OBUF_COUNT] = {
    {0, 0, 0}, /* normal */
    {1024*1024*256, 1024*1024*64, 60}, /* slave */
    {1024*1024*32, 1024*1024*8, 60}  /* pubsub */
};

/*-----------------------------------------------------------------------------
 * Enum access functions
 *----------------------------------------------------------------------------*/

/* Get enum value from name. If there is no match INT_MIN is returned. */
int configEnumGetValue(configEnum *ce, char *name) {
    while(ce->name != NULL) {
        if (!strcasecmp(ce->name,name)) return ce->val;
        ce++;
    }
    return INT_MIN;
}

/* Get enum name from value. If no match is found NULL is returned. */
const char *configEnumGetName(configEnum *ce, int val) {
    while(ce->name != NULL) {
        if (ce->val == val) return ce->name;
        ce++;
    }
    return NULL;
}

/* Wrapper for configEnumGetName() returning "unknown" instead of NULL if
 * there is no match. */
const char *configEnumGetNameOrUnknown(configEnum *ce, int val) {
    const char *name = configEnumGetName(ce,val);
    return name ? name : "unknown";
}

/* Used for INFO generation. */
const char *evictPolicyToString(void) {
    return configEnumGetNameOrUnknown(maxmemory_policy_enum,server.maxmemory_policy);
}

/*-----------------------------------------------------------------------------
 * Config file parsing
 *----------------------------------------------------------------------------*/

int yesnotoi(char *s) {
    if (!strcasecmp(s,"yes")) return 1;
    else if (!strcasecmp(s,"no")) return 0;
    else return -1;
}

void appendServerSaveParams(time_t seconds, int changes) {
    server.saveparams = zrealloc(server.saveparams,sizeof(struct saveparam)*(server.saveparamslen+1), MALLOC_LOCAL);
    server.saveparams[server.saveparamslen].seconds = seconds;
    server.saveparams[server.saveparamslen].changes = changes;
    server.saveparamslen++;
}

void resetServerSaveParams(void) {
    zfree(server.saveparams);
    server.saveparams = NULL;
    server.saveparamslen = 0;
}

void queueLoadModule(sds path, sds *argv, int argc) {
    int i;
    struct moduleLoadQueueEntry *loadmod;

    loadmod = zmalloc(sizeof(struct moduleLoadQueueEntry), MALLOC_LOCAL);
    loadmod->argv = zmalloc(sizeof(robj*)*argc, MALLOC_LOCAL);
    loadmod->path = sdsnew(path);
    loadmod->argc = argc;
    for (i = 0; i < argc; i++) {
        loadmod->argv[i] = createRawStringObject(argv[i],sdslen(argv[i]));
    }
    listAddNodeTail(server.loadmodule_queue,loadmod);
}

void loadServerConfigFromString(char *config) {
    char *err = NULL;
    int linenum = 0, totlines, i;
    int slaveof_linenum = 0;
    sds *lines;

    lines = sdssplitlen(config,strlen(config),"\n",1,&totlines);

    for (i = 0; i < totlines; i++) {
        sds *argv;
        int argc;

        linenum = i+1;
        lines[i] = sdstrim(lines[i]," \t\r\n");

        /* Skip comments and blank lines */
        if (lines[i][0] == '#' || lines[i][0] == '\0') continue;

        /* Split into arguments */
        argv = sdssplitargs(lines[i],&argc);
        if (argv == NULL) {
            err = "Unbalanced quotes in configuration line";
            goto loaderr;
        }

        /* Skip this line if the resulting command vector is empty. */
        if (argc == 0) {
            sdsfreesplitres(argv,argc);
            continue;
        }
        sdstolower(argv[0]);

        /* Execute config directives */
        if (!strcasecmp(argv[0],"timeout") && argc == 2) {
            server.maxidletime = atoi(argv[1]);
            if (server.maxidletime < 0) {
                err = "Invalid timeout value"; goto loaderr;
            }
        } else if (!strcasecmp(argv[0],"tcp-keepalive") && argc == 2) {
            server.tcpkeepalive = atoi(argv[1]);
            if (server.tcpkeepalive < 0) {
                err = "Invalid tcp-keepalive value"; goto loaderr;
            }
        } else if (!strcasecmp(argv[0],"protected-mode") && argc == 2) {
            if ((server.protected_mode = yesnotoi(argv[1])) == -1) {
                err = "argument must be 'yes' or 'no'"; goto loaderr;
            }
        } else if (!strcasecmp(argv[0],"port") && argc == 2) {
            server.port = atoi(argv[1]);
            if (server.port < 0 || server.port > 65535) {
                err = "Invalid port"; goto loaderr;
            }
        } else if (!strcasecmp(argv[0],"tcp-backlog") && argc == 2) {
            server.tcp_backlog = atoi(argv[1]);
            if (server.tcp_backlog < 0) {
                err = "Invalid backlog value"; goto loaderr;
            }
        } else if (!strcasecmp(argv[0],"bind") && argc >= 2) {
            int j, addresses = argc-1;

            if (addresses > CONFIG_BINDADDR_MAX) {
                err = "Too many bind addresses specified"; goto loaderr;
            }
            for (j = 0; j < addresses; j++)
                server.bindaddr[j] = zstrdup(argv[j+1]);
            server.bindaddr_count = addresses;
        } else if (!strcasecmp(argv[0],"unixsocket") && argc == 2) {
            server.unixsocket = zstrdup(argv[1]);
        } else if (!strcasecmp(argv[0],"unixsocketperm") && argc == 2) {
            errno = 0;
            server.unixsocketperm = (mode_t)strtol(argv[1], NULL, 8);
            if (errno || server.unixsocketperm > 0777) {
                err = "Invalid socket file permissions"; goto loaderr;
            }
        } else if (!strcasecmp(argv[0],"save")) {
            if (argc == 3) {
                int seconds = atoi(argv[1]);
                int changes = atoi(argv[2]);
                if (seconds < 1 || changes < 0) {
                    err = "Invalid save parameters"; goto loaderr;
                }
                appendServerSaveParams(seconds,changes);
            } else if (argc == 2 && !strcasecmp(argv[1],"")) {
                resetServerSaveParams();
            }
        } else if (!strcasecmp(argv[0],"dir") && argc == 2) {
            if (chdir(argv[1]) == -1) {
                serverLog(LL_WARNING,"Can't chdir to '%s': %s",
                    argv[1], strerror(errno));
                exit(1);
            }
        } else if (!strcasecmp(argv[0],"loglevel") && argc == 2) {
            server.verbosity = configEnumGetValue(loglevel_enum,argv[1]);
            if (server.verbosity == INT_MIN) {
                err = "Invalid log level. "
                      "Must be one of debug, verbose, notice, warning";
                goto loaderr;
            }
        } else if (!strcasecmp(argv[0],"logfile") && argc == 2) {
            FILE *logfp;

            zfree(server.logfile);
            server.logfile = zstrdup(argv[1]);
            if (server.logfile[0] != '\0') {
                /* Test if we are able to open the file. The server will not
                 * be able to abort just for this problem later... */
                logfp = fopen(server.logfile,"a");
                if (logfp == NULL) {
                    err = sdscatprintf(sdsempty(),
                        "Can't open the log file: %s", strerror(errno));
                    goto loaderr;
                }
                fclose(logfp);
            }
        } else if (!strcasecmp(argv[0],"aclfile") && argc == 2) {
            zfree(server.acl_filename);
            server.acl_filename = zstrdup(argv[1]);
        } else if (!strcasecmp(argv[0],"always-show-logo") && argc == 2) {
            if ((server.always_show_logo = yesnotoi(argv[1])) == -1) {
                err = "argument must be 'yes' or 'no'"; goto loaderr;
            }
        } else if (!strcasecmp(argv[0],"syslog-enabled") && argc == 2) {
            if ((server.syslog_enabled = yesnotoi(argv[1])) == -1) {
                err = "argument must be 'yes' or 'no'"; goto loaderr;
            }
        } else if (!strcasecmp(argv[0],"syslog-ident") && argc == 2) {
            if (server.syslog_ident) zfree(server.syslog_ident);
            server.syslog_ident = zstrdup(argv[1]);
        } else if (!strcasecmp(argv[0],"syslog-facility") && argc == 2) {
            server.syslog_facility =
                configEnumGetValue(syslog_facility_enum,argv[1]);
            if (server.syslog_facility == INT_MIN) {
                err = "Invalid log facility. Must be one of USER or between LOCAL0-LOCAL7";
                goto loaderr;
            }
        } else if (!strcasecmp(argv[0],"databases") && argc == 2) {
            server.dbnum = atoi(argv[1]);
            if (server.dbnum < 1) {
                err = "Invalid number of databases"; goto loaderr;
            }
        } else if (!strcasecmp(argv[0],"include") && argc == 2) {
            loadServerConfig(argv[1],NULL);
        } else if (!strcasecmp(argv[0],"maxclients") && argc == 2) {
            server.maxclients = atoi(argv[1]);
            if (server.maxclients < 1) {
                err = "Invalid max clients limit"; goto loaderr;
            }
        } else if (!strcasecmp(argv[0],"maxmemory") && argc == 2) {
            server.maxmemory = memtoll(argv[1],NULL);
        } else if (!strcasecmp(argv[0],"maxmemory-policy") && argc == 2) {
            server.maxmemory_policy =
                configEnumGetValue(maxmemory_policy_enum,argv[1]);
            if (server.maxmemory_policy == INT_MIN) {
                err = "Invalid maxmemory policy";
                goto loaderr;
            }
        } else if (!strcasecmp(argv[0],"maxmemory-samples") && argc == 2) {
            server.maxmemory_samples = atoi(argv[1]);
            if (server.maxmemory_samples <= 0) {
                err = "maxmemory-samples must be 1 or greater";
                goto loaderr;
            }
        } else if ((!strcasecmp(argv[0],"proto-max-bulk-len")) && argc == 2) {
            server.proto_max_bulk_len = memtoll(argv[1],NULL);
        } else if ((!strcasecmp(argv[0],"client-query-buffer-limit")) && argc == 2) {
            server.client_max_querybuf_len = memtoll(argv[1],NULL);
        } else if (!strcasecmp(argv[0],"lfu-log-factor") && argc == 2) {
            server.lfu_log_factor = atoi(argv[1]);
            if (server.lfu_log_factor < 0) {
                err = "lfu-log-factor must be 0 or greater";
                goto loaderr;
            }
        } else if (!strcasecmp(argv[0],"lfu-decay-time") && argc == 2) {
            server.lfu_decay_time = atoi(argv[1]);
            if (server.lfu_decay_time < 0) {
                err = "lfu-decay-time must be 0 or greater";
                goto loaderr;
            }
        } else if ((!strcasecmp(argv[0],"slaveof") ||
                    !strcasecmp(argv[0],"replicaof")) && argc == 3) {
            slaveof_linenum = linenum;
            server.masterhost = sdsnew(argv[1]);
            server.masterport = atoi(argv[2]);
            server.repl_state = REPL_STATE_CONNECT;
        } else if ((!strcasecmp(argv[0],"repl-ping-slave-period") ||
                    !strcasecmp(argv[0],"repl-ping-replica-period")) &&
                    argc == 2)
        {
            server.repl_ping_slave_period = atoi(argv[1]);
            if (server.repl_ping_slave_period <= 0) {
                err = "repl-ping-replica-period must be 1 or greater";
                goto loaderr;
            }
        } else if (!strcasecmp(argv[0],"repl-timeout") && argc == 2) {
            server.repl_timeout = atoi(argv[1]);
            if (server.repl_timeout <= 0) {
                err = "repl-timeout must be 1 or greater";
                goto loaderr;
            }
        } else if (!strcasecmp(argv[0],"repl-disable-tcp-nodelay") && argc==2) {
            if ((server.repl_disable_tcp_nodelay = yesnotoi(argv[1])) == -1) {
                err = "argument must be 'yes' or 'no'"; goto loaderr;
            }
        } else if (!strcasecmp(argv[0],"repl-diskless-sync") && argc==2) {
            if ((server.repl_diskless_sync = yesnotoi(argv[1])) == -1) {
                err = "argument must be 'yes' or 'no'"; goto loaderr;
            }
        } else if (!strcasecmp(argv[0],"repl-diskless-sync-delay") && argc==2) {
            server.repl_diskless_sync_delay = atoi(argv[1]);
            if (server.repl_diskless_sync_delay < 0) {
                err = "repl-diskless-sync-delay can't be negative";
                goto loaderr;
            }
        } else if (!strcasecmp(argv[0],"repl-backlog-size") && argc == 2) {
            long long size = memtoll(argv[1],NULL);
            if (size <= 0) {
                err = "repl-backlog-size must be 1 or greater.";
                goto loaderr;
            }
            resizeReplicationBacklog(size);
        } else if (!strcasecmp(argv[0],"repl-backlog-ttl") && argc == 2) {
            server.repl_backlog_time_limit = atoi(argv[1]);
            if (server.repl_backlog_time_limit < 0) {
                err = "repl-backlog-ttl can't be negative ";
                goto loaderr;
            }
        } else if (!strcasecmp(argv[0],"masteruser") && argc == 2) {
            zfree(server.masteruser);
            server.masteruser = argv[1][0] ? zstrdup(argv[1]) : NULL;
        } else if (!strcasecmp(argv[0],"masterauth") && argc == 2) {
            zfree(server.masterauth);
            server.masterauth = argv[1][0] ? zstrdup(argv[1]) : NULL;
        } else if ((!strcasecmp(argv[0],"slave-serve-stale-data") ||
                    !strcasecmp(argv[0],"replica-serve-stale-data"))
                    && argc == 2)
        {
            if ((server.repl_serve_stale_data = yesnotoi(argv[1])) == -1) {
                err = "argument must be 'yes' or 'no'"; goto loaderr;
            }
        } else if ((!strcasecmp(argv[0],"slave-read-only") ||
                    !strcasecmp(argv[0],"replica-read-only"))
                    && argc == 2)
        {
            if ((server.repl_slave_ro = yesnotoi(argv[1])) == -1) {
                err = "argument must be 'yes' or 'no'"; goto loaderr;
            }
        } else if ((!strcasecmp(argv[0],"slave-ignore-maxmemory") ||
                    !strcasecmp(argv[0],"replica-ignore-maxmemory"))
                    && argc == 2)
        {
            if ((server.repl_slave_ignore_maxmemory = yesnotoi(argv[1])) == -1) {
                err = "argument must be 'yes' or 'no'"; goto loaderr;
            }
        } else if (!strcasecmp(argv[0],"rdbcompression") && argc == 2) {
            if ((server.rdb_compression = yesnotoi(argv[1])) == -1) {
                err = "argument must be 'yes' or 'no'"; goto loaderr;
            }
        } else if (!strcasecmp(argv[0],"rdbchecksum") && argc == 2) {
            if ((server.rdb_checksum = yesnotoi(argv[1])) == -1) {
                err = "argument must be 'yes' or 'no'"; goto loaderr;
            }
        } else if (!strcasecmp(argv[0],"activerehashing") && argc == 2) {
            if ((server.activerehashing = yesnotoi(argv[1])) == -1) {
                err = "argument must be 'yes' or 'no'"; goto loaderr;
            }
        } else if (!strcasecmp(argv[0],"lazyfree-lazy-eviction") && argc == 2) {
            if ((server.lazyfree_lazy_eviction = yesnotoi(argv[1])) == -1) {
                err = "argument must be 'yes' or 'no'"; goto loaderr;
            }
        } else if (!strcasecmp(argv[0],"lazyfree-lazy-expire") && argc == 2) {
            if ((server.lazyfree_lazy_expire = yesnotoi(argv[1])) == -1) {
                err = "argument must be 'yes' or 'no'"; goto loaderr;
            }
        } else if (!strcasecmp(argv[0],"lazyfree-lazy-server-del") && argc == 2){
            if ((server.lazyfree_lazy_server_del = yesnotoi(argv[1])) == -1) {
                err = "argument must be 'yes' or 'no'"; goto loaderr;
            }
        } else if ((!strcasecmp(argv[0],"slave-lazy-flush") ||
                    !strcasecmp(argv[0],"replica-lazy-flush")) && argc == 2)
        {
            if ((server.repl_slave_lazy_flush = yesnotoi(argv[1])) == -1) {
                err = "argument must be 'yes' or 'no'"; goto loaderr;
            }
        } else if (!strcasecmp(argv[0],"activedefrag") && argc == 2) {
            if ((server.active_defrag_enabled = yesnotoi(argv[1])) == -1) {
                err = "argument must be 'yes' or 'no'"; goto loaderr;
            }
            if (server.active_defrag_enabled) {
#ifndef HAVE_DEFRAG
                err = "active defrag can't be enabled without proper jemalloc support"; goto loaderr;
#endif
            }
        } else if (!strcasecmp(argv[0],"daemonize") && argc == 2) {
            if ((server.daemonize = yesnotoi(argv[1])) == -1) {
                err = "argument must be 'yes' or 'no'"; goto loaderr;
            }
        } else if (!strcasecmp(argv[0],"dynamic-hz") && argc == 2) {
            if ((server.dynamic_hz = yesnotoi(argv[1])) == -1) {
                err = "argument must be 'yes' or 'no'"; goto loaderr;
            }
        } else if (!strcasecmp(argv[0],"hz") && argc == 2) {
            server.config_hz = atoi(argv[1]);
            if (server.config_hz < CONFIG_MIN_HZ) server.config_hz = CONFIG_MIN_HZ;
            if (server.config_hz > CONFIG_MAX_HZ) server.config_hz = CONFIG_MAX_HZ;
        } else if (!strcasecmp(argv[0],"appendonly") && argc == 2) {
            int yes;

            if ((yes = yesnotoi(argv[1])) == -1) {
                err = "argument must be 'yes' or 'no'"; goto loaderr;
            }
            server.aof_state = yes ? AOF_ON : AOF_OFF;
        } else if (!strcasecmp(argv[0],"appendfilename") && argc == 2) {
            if (!pathIsBaseName(argv[1])) {
                err = "appendfilename can't be a path, just a filename";
                goto loaderr;
            }
            zfree(server.aof_filename);
            server.aof_filename = zstrdup(argv[1]);
        } else if (!strcasecmp(argv[0],"no-appendfsync-on-rewrite")
                   && argc == 2) {
            if ((server.aof_no_fsync_on_rewrite= yesnotoi(argv[1])) == -1) {
                err = "argument must be 'yes' or 'no'"; goto loaderr;
            }
        } else if (!strcasecmp(argv[0],"appendfsync") && argc == 2) {
            server.aof_fsync = configEnumGetValue(aof_fsync_enum,argv[1]);
            if (server.aof_fsync == INT_MIN) {
                err = "argument must be 'no', 'always' or 'everysec'";
                goto loaderr;
            }
        } else if (!strcasecmp(argv[0],"auto-aof-rewrite-percentage") &&
                   argc == 2)
        {
            server.aof_rewrite_perc = atoi(argv[1]);
            if (server.aof_rewrite_perc < 0) {
                err = "Invalid negative percentage for AOF auto rewrite";
                goto loaderr;
            }
        } else if (!strcasecmp(argv[0],"auto-aof-rewrite-min-size") &&
                   argc == 2)
        {
            server.aof_rewrite_min_size = memtoll(argv[1],NULL);
        } else if (!strcasecmp(argv[0],"aof-rewrite-incremental-fsync") &&
                   argc == 2)
        {
            if ((server.aof_rewrite_incremental_fsync =
                 yesnotoi(argv[1])) == -1) {
                err = "argument must be 'yes' or 'no'"; goto loaderr;
            }
        } else if (!strcasecmp(argv[0],"rdb-save-incremental-fsync") &&
                   argc == 2)
        {
            if ((server.rdb_save_incremental_fsync =
                 yesnotoi(argv[1])) == -1) {
                err = "argument must be 'yes' or 'no'"; goto loaderr;
            }
        } else if (!strcasecmp(argv[0],"aof-load-truncated") && argc == 2) {
            if ((server.aof_load_truncated = yesnotoi(argv[1])) == -1) {
                err = "argument must be 'yes' or 'no'"; goto loaderr;
            }
        } else if (!strcasecmp(argv[0],"aof-use-rdb-preamble") && argc == 2) {
            if ((server.aof_use_rdb_preamble = yesnotoi(argv[1])) == -1) {
                err = "argument must be 'yes' or 'no'"; goto loaderr;
            }
        } else if (!strcasecmp(argv[0],"requirepass") && argc == 2) {
            if (strlen(argv[1]) > CONFIG_AUTHPASS_MAX_LEN) {
                err = "Password is longer than CONFIG_AUTHPASS_MAX_LEN";
                goto loaderr;
            }
            /* The old "requirepass" directive just translates to setting
             * a password to the default user. */
            ACLSetUser(DefaultUser,"resetpass",-1);
            sds aclop = sdscatprintf(sdsempty(),">%s",argv[1]);
            ACLSetUser(DefaultUser,aclop,sdslen(aclop));
            sdsfree(aclop);
        } else if (!strcasecmp(argv[0],"pidfile") && argc == 2) {
            zfree(server.pidfile);
            server.pidfile = zstrdup(argv[1]);
        } else if (!strcasecmp(argv[0],"dbfilename") && argc == 2) {
            if (!pathIsBaseName(argv[1])) {
                err = "dbfilename can't be a path, just a filename";
                goto loaderr;
            }
            zfree(server.rdb_filename);
            server.rdb_filename = zstrdup(argv[1]);
        } else if(!strcasecmp(argv[0],"db-s3-object") && argc == 2) {
            zfree(server.rdb_s3bucketpath);
            server.rdb_s3bucketpath = zstrdup(argv[1]);
        } else if (!strcasecmp(argv[0],"active-defrag-threshold-lower") && argc == 2) {
            server.active_defrag_threshold_lower = atoi(argv[1]);
            if (server.active_defrag_threshold_lower < 0 ||
                server.active_defrag_threshold_lower > 1000) {
                err = "active-defrag-threshold-lower must be between 0 and 1000";
                goto loaderr;
            }
        } else if (!strcasecmp(argv[0],"active-defrag-threshold-upper") && argc == 2) {
            server.active_defrag_threshold_upper = atoi(argv[1]);
            if (server.active_defrag_threshold_upper < 0 ||
                server.active_defrag_threshold_upper > 1000) {
                err = "active-defrag-threshold-upper must be between 0 and 1000";
                goto loaderr;
            }
        } else if (!strcasecmp(argv[0],"active-defrag-ignore-bytes") && argc == 2) {
            server.active_defrag_ignore_bytes = memtoll(argv[1], NULL);
            if (server.active_defrag_ignore_bytes <= 0) {
                err = "active-defrag-ignore-bytes must above 0";
                goto loaderr;
            }
        } else if (!strcasecmp(argv[0],"active-defrag-cycle-min") && argc == 2) {
            server.active_defrag_cycle_min = atoi(argv[1]);
            if (server.active_defrag_cycle_min < 1 || server.active_defrag_cycle_min > 99) {
                err = "active-defrag-cycle-min must be between 1 and 99";
                goto loaderr;
            }
        } else if (!strcasecmp(argv[0],"active-defrag-cycle-max") && argc == 2) {
            server.active_defrag_cycle_max = atoi(argv[1]);
            if (server.active_defrag_cycle_max < 1 || server.active_defrag_cycle_max > 99) {
                err = "active-defrag-cycle-max must be between 1 and 99";
                goto loaderr;
            }
        } else if (!strcasecmp(argv[0],"active-defrag-max-scan-fields") && argc == 2) {
            server.active_defrag_max_scan_fields = strtoll(argv[1],NULL,10);
            if (server.active_defrag_max_scan_fields < 1) {
                err = "active-defrag-max-scan-fields must be positive";
                goto loaderr;
            }
        } else if (!strcasecmp(argv[0],"hash-max-ziplist-entries") && argc == 2) {
            server.hash_max_ziplist_entries = memtoll(argv[1], NULL);
        } else if (!strcasecmp(argv[0],"hash-max-ziplist-value") && argc == 2) {
            server.hash_max_ziplist_value = memtoll(argv[1], NULL);
        } else if (!strcasecmp(argv[0],"stream-node-max-bytes") && argc == 2) {
            server.stream_node_max_bytes = memtoll(argv[1], NULL);
        } else if (!strcasecmp(argv[0],"stream-node-max-entries") && argc == 2) {
            server.stream_node_max_entries = atoi(argv[1]);
        } else if (!strcasecmp(argv[0],"list-max-ziplist-entries") && argc == 2){
            /* DEAD OPTION */
        } else if (!strcasecmp(argv[0],"list-max-ziplist-value") && argc == 2) {
            /* DEAD OPTION */
        } else if (!strcasecmp(argv[0],"list-max-ziplist-size") && argc == 2) {
            server.list_max_ziplist_size = atoi(argv[1]);
        } else if (!strcasecmp(argv[0],"list-compress-depth") && argc == 2) {
            server.list_compress_depth = atoi(argv[1]);
        } else if (!strcasecmp(argv[0],"set-max-intset-entries") && argc == 2) {
            server.set_max_intset_entries = memtoll(argv[1], NULL);
        } else if (!strcasecmp(argv[0],"zset-max-ziplist-entries") && argc == 2) {
            server.zset_max_ziplist_entries = memtoll(argv[1], NULL);
        } else if (!strcasecmp(argv[0],"zset-max-ziplist-value") && argc == 2) {
            server.zset_max_ziplist_value = memtoll(argv[1], NULL);
        } else if (!strcasecmp(argv[0],"hll-sparse-max-bytes") && argc == 2) {
            server.hll_sparse_max_bytes = memtoll(argv[1], NULL);
        } else if (!strcasecmp(argv[0],"rename-command") && argc == 3) {
            struct redisCommand *cmd = lookupCommand(argv[1]);
            int retval;

            if (!cmd) {
                err = "No such command in rename-command";
                goto loaderr;
            }

            /* If the target command name is the empty string we just
             * remove it from the command table. */
            retval = dictDelete(server.commands, argv[1]);
            serverAssert(retval == DICT_OK);

            /* Otherwise we re-add the command under a different name. */
            if (sdslen(argv[2]) != 0) {
                sds copy = sdsdup(argv[2]);

                retval = dictAdd(server.commands, copy, cmd);
                if (retval != DICT_OK) {
                    sdsfree(copy);
                    err = "Target command name already exists"; goto loaderr;
                }
            }
        } else if (!strcasecmp(argv[0],"cluster-enabled") && argc == 2) {
            if ((server.cluster_enabled = yesnotoi(argv[1])) == -1) {
                err = "argument must be 'yes' or 'no'"; goto loaderr;
            }
        } else if (!strcasecmp(argv[0],"cluster-config-file") && argc == 2) {
            zfree(server.cluster_configfile);
            server.cluster_configfile = zstrdup(argv[1]);
        } else if (!strcasecmp(argv[0],"cluster-announce-ip") && argc == 2) {
            zfree(server.cluster_announce_ip);
            server.cluster_announce_ip = zstrdup(argv[1]);
        } else if (!strcasecmp(argv[0],"cluster-announce-port") && argc == 2) {
            server.cluster_announce_port = atoi(argv[1]);
            if (server.cluster_announce_port < 0 ||
                server.cluster_announce_port > 65535)
            {
                err = "Invalid port"; goto loaderr;
            }
        } else if (!strcasecmp(argv[0],"cluster-announce-bus-port") &&
                   argc == 2)
        {
            server.cluster_announce_bus_port = atoi(argv[1]);
            if (server.cluster_announce_bus_port < 0 ||
                server.cluster_announce_bus_port > 65535)
            {
                err = "Invalid port"; goto loaderr;
            }
        } else if (!strcasecmp(argv[0],"cluster-require-full-coverage") &&
                    argc == 2)
        {
            if ((server.cluster_require_full_coverage = yesnotoi(argv[1])) == -1)
            {
                err = "argument must be 'yes' or 'no'"; goto loaderr;
            }
        } else if (!strcasecmp(argv[0],"cluster-node-timeout") && argc == 2) {
            server.cluster_node_timeout = strtoll(argv[1],NULL,10);
            if (server.cluster_node_timeout <= 0) {
                err = "cluster node timeout must be 1 or greater"; goto loaderr;
            }
        } else if (!strcasecmp(argv[0],"cluster-migration-barrier")
                   && argc == 2)
        {
            server.cluster_migration_barrier = atoi(argv[1]);
            if (server.cluster_migration_barrier < 0) {
                err = "cluster migration barrier must zero or positive";
                goto loaderr;
            }
        } else if ((!strcasecmp(argv[0],"cluster-slave-validity-factor") ||
                    !strcasecmp(argv[0],"cluster-replica-validity-factor"))
                   && argc == 2)
        {
            server.cluster_slave_validity_factor = atoi(argv[1]);
            if (server.cluster_slave_validity_factor < 0) {
                err = "cluster replica validity factor must be zero or positive";
                goto loaderr;
            }
        } else if ((!strcasecmp(argv[0],"cluster-slave-no-failover") ||
                    !strcasecmp(argv[0],"cluster-replica-no-failover")) &&
                   argc == 2)
        {
            server.cluster_slave_no_failover = yesnotoi(argv[1]);
            if (server.cluster_slave_no_failover == -1) {
                err = "argument must be 'yes' or 'no'";
                goto loaderr;
            }
        } else if (!strcasecmp(argv[0],"lua-time-limit") && argc == 2) {
            server.lua_time_limit = strtoll(argv[1],NULL,10);
        } else if (!strcasecmp(argv[0],"lua-replicate-commands") && argc == 2) {
            server.lua_always_replicate_commands = yesnotoi(argv[1]);
        } else if (!strcasecmp(argv[0],"slowlog-log-slower-than") &&
                   argc == 2)
        {
            server.slowlog_log_slower_than = strtoll(argv[1],NULL,10);
        } else if (!strcasecmp(argv[0],"latency-monitor-threshold") &&
                   argc == 2)
        {
            server.latency_monitor_threshold = strtoll(argv[1],NULL,10);
            if (server.latency_monitor_threshold < 0) {
                err = "The latency threshold can't be negative";
                goto loaderr;
            }
        } else if (!strcasecmp(argv[0],"slowlog-max-len") && argc == 2) {
            server.slowlog_max_len = strtoll(argv[1],NULL,10);
        } else if (!strcasecmp(argv[0],"client-output-buffer-limit") &&
                   argc == 5)
        {
            int class = getClientTypeByName(argv[1]);
            unsigned long long hard, soft;
            int soft_seconds;

            if (class == -1 || class == CLIENT_TYPE_MASTER) {
                err = "Unrecognized client limit class: the user specified "
                "an invalid one, or 'master' which has no buffer limits.";
                goto loaderr;
            }
            hard = memtoll(argv[2],NULL);
            soft = memtoll(argv[3],NULL);
            soft_seconds = atoi(argv[4]);
            if (soft_seconds < 0) {
                err = "Negative number of seconds in soft limit is invalid";
                goto loaderr;
            }
            server.client_obuf_limits[class].hard_limit_bytes = hard;
            server.client_obuf_limits[class].soft_limit_bytes = soft;
            server.client_obuf_limits[class].soft_limit_seconds = soft_seconds;
        } else if (!strcasecmp(argv[0],"stop-writes-on-bgsave-error") &&
                   argc == 2) {
            if ((server.stop_writes_on_bgsave_err = yesnotoi(argv[1])) == -1) {
                err = "argument must be 'yes' or 'no'"; goto loaderr;
            }
        } else if ((!strcasecmp(argv[0],"slave-priority") ||
                    !strcasecmp(argv[0],"replica-priority")) && argc == 2)
        {
            server.slave_priority = atoi(argv[1]);
        } else if ((!strcasecmp(argv[0],"slave-announce-ip") ||
                    !strcasecmp(argv[0],"replica-announce-ip")) && argc == 2)
        {
            zfree(server.slave_announce_ip);
            server.slave_announce_ip = zstrdup(argv[1]);
        } else if ((!strcasecmp(argv[0],"slave-announce-port") ||
                    !strcasecmp(argv[0],"replica-announce-port")) && argc == 2)
        {
            server.slave_announce_port = atoi(argv[1]);
            if (server.slave_announce_port < 0 ||
                server.slave_announce_port > 65535)
            {
                err = "Invalid port"; goto loaderr;
            }
        } else if ((!strcasecmp(argv[0],"min-slaves-to-write") ||
                    !strcasecmp(argv[0],"min-replicas-to-write")) && argc == 2)
        {
            server.repl_min_slaves_to_write = atoi(argv[1]);
            if (server.repl_min_slaves_to_write < 0) {
                err = "Invalid value for min-replicas-to-write."; goto loaderr;
            }
        } else if ((!strcasecmp(argv[0],"min-slaves-max-lag") ||
                    !strcasecmp(argv[0],"min-replicas-max-lag")) && argc == 2)
        {
            server.repl_min_slaves_max_lag = atoi(argv[1]);
            if (server.repl_min_slaves_max_lag < 0) {
                err = "Invalid value for min-replicas-max-lag."; goto loaderr;
            }
        } else if (!strcasecmp(argv[0],"notify-keyspace-events") && argc == 2) {
            int flags = keyspaceEventsStringToFlags(argv[1]);

            if (flags == -1) {
                err = "Invalid event class character. Use 'g$lshzxeA'.";
                goto loaderr;
            }
            server.notify_keyspace_events = flags;
        } else if (!strcasecmp(argv[0],"supervised") && argc == 2) {
            server.supervised_mode =
                configEnumGetValue(supervised_mode_enum,argv[1]);

            if (server.supervised_mode == INT_MIN) {
                err = "Invalid option for 'supervised'. "
                    "Allowed values: 'upstart', 'systemd', 'auto', or 'no'";
                goto loaderr;
            }
        } else if (!strcasecmp(argv[0],"user") && argc >= 2) {
            int argc_err;
            if (ACLAppendUserForLoading(argv,argc,&argc_err) == C_ERR) {
                char buf[1024];
                char *errmsg = ACLSetUserStringError();
                snprintf(buf,sizeof(buf),"Error in user declaration '%s': %s",
                    argv[argc_err],errmsg);
                err = buf;
                goto loaderr;
            }
        } else if (!strcasecmp(argv[0],"loadmodule") && argc >= 2) {
            queueLoadModule(argv[1],&argv[2],argc-2);
        } else if (!strcasecmp(argv[0],"sentinel")) {
            /* argc == 1 is handled by main() as we need to enter the sentinel
             * mode ASAP. */
            if (argc != 1) {
                if (!server.sentinel_mode) {
                    err = "sentinel directive while not in sentinel mode";
                    goto loaderr;
                }
                err = sentinelHandleConfiguration(argv+1,argc-1);
                if (err) goto loaderr;
            }
        } else if (!strcasecmp(argv[0],"scratch-file-path")) {
<<<<<<< HEAD
            storage_init(argv[1], server.maxmemory);
=======
#ifdef USE_MEMKIND
            storage_init(argv[1], server.maxmemory);
#else
            err = "KeyDB not compliled with scratch-file support.";
            goto loaderr;
#endif
        } else if (!strcasecmp(argv[0],"server-threads") && argc == 2) {
            server.cthreads = atoi(argv[1]);
            if (server.cthreads <= 0 || server.cthreads > MAX_EVENT_LOOPS) {
                err = "Invalid number of threads specified";
                goto loaderr;
            }
>>>>>>> 06d4b7ef
        } else {
            err = "Bad directive or wrong number of arguments"; goto loaderr;
        }
        sdsfreesplitres(argv,argc);
    }

    /* Sanity checks. */
    if (server.cluster_enabled && server.masterhost) {
        linenum = slaveof_linenum;
        i = linenum-1;
        err = "replicaof directive not allowed in cluster mode";
        goto loaderr;
    }

    sdsfreesplitres(lines,totlines);
    return;

loaderr:
    fprintf(stderr, "\n*** FATAL CONFIG FILE ERROR ***\n");
    fprintf(stderr, "Reading the configuration file, at line %d\n", linenum);
    fprintf(stderr, ">>> '%s'\n", lines[i]);
    fprintf(stderr, "%s\n", err);
    exit(1);
}

/* Load the server configuration from the specified filename.
 * The function appends the additional configuration directives stored
 * in the 'options' string to the config file before loading.
 *
 * Both filename and options can be NULL, in such a case are considered
 * empty. This way loadServerConfig can be used to just load a file or
 * just load a string. */
void loadServerConfig(char *filename, char *options) {
    sds config = sdsempty();
    char buf[CONFIG_MAX_LINE+1];

    /* Load the file content */
    if (filename) {
        FILE *fp;

        if (filename[0] == '-' && filename[1] == '\0') {
            fp = stdin;
        } else {
            if ((fp = fopen(filename,"r")) == NULL) {
                serverLog(LL_WARNING,
                    "Fatal error, can't open config file '%s'", filename);
                exit(1);
            }
        }
        while(fgets(buf,CONFIG_MAX_LINE+1,fp) != NULL)
            config = sdscat(config,buf);
        if (fp != stdin) fclose(fp);
    }
    /* Append the additional options */
    if (options) {
        config = sdscat(config,"\n");
        config = sdscat(config,options);
    }
    loadServerConfigFromString(config);
    sdsfree(config);
}

/*-----------------------------------------------------------------------------
 * CONFIG SET implementation
 *----------------------------------------------------------------------------*/

#define config_set_bool_field(_name,_var) \
    } else if (!strcasecmp(ptrFromObj(c->argv[2]),_name)) { \
        int yn = yesnotoi(ptrFromObj(o)); \
        if (yn == -1) goto badfmt; \
        _var = yn;

#define config_set_numerical_field(_name,_var,min,max) \
    } else if (!strcasecmp(ptrFromObj(c->argv[2]),_name)) { \
        if (getLongLongFromObject(o,&ll) == C_ERR) goto badfmt; \
        if (min != LLONG_MIN && ll < min) goto badfmt; \
        if (max != LLONG_MAX && ll > max) goto badfmt; \
        _var = ll;

#define config_set_memory_field(_name,_var) \
    } else if (!strcasecmp(ptrFromObj(c->argv[2]),_name)) { \
        ll = memtoll(ptrFromObj(o),&err); \
        if (err || ll < 0) goto badfmt; \
        _var = ll;

#define config_set_enum_field(_name,_var,_enumvar) \
    } else if (!strcasecmp(ptrFromObj(c->argv[2]),_name)) { \
        int enumval = configEnumGetValue(_enumvar,ptrFromObj(o)); \
        if (enumval == INT_MIN) goto badfmt; \
        _var = enumval;

#define config_set_special_field(_name) \
    } else if (!strcasecmp(ptrFromObj(c->argv[2]),_name)) {

#define config_set_special_field_with_alias(_name1,_name2) \
    } else if (!strcasecmp(ptrFromObj(c->argv[2]),_name1) || \
               !strcasecmp(ptrFromObj(c->argv[2]),_name2)) {

#define config_set_else } else

void configSetCommand(client *c) {
    robj *o;
    long long ll;
    int err;
    serverAssertWithInfo(c,c->argv[2],sdsEncodedObject(c->argv[2]));
    serverAssertWithInfo(c,c->argv[3],sdsEncodedObject(c->argv[3]));
    o = c->argv[3];

    if (0) { /* this starts the config_set macros else-if chain. */

    /* Special fields that can't be handled with general macros. */
    config_set_special_field("dbfilename") {
        if (!pathIsBaseName(ptrFromObj(o))) {
            addReplyError(c, "dbfilename can't be a path, just a filename");
            return;
        }
        zfree(server.rdb_filename);
        server.rdb_filename = zstrdup(ptrFromObj(o));
    } config_set_special_field("requirepass") {
        if (sdslen(ptrFromObj(o)) > CONFIG_AUTHPASS_MAX_LEN) goto badfmt;
        /* The old "requirepass" directive just translates to setting
         * a password to the default user. */
        ACLSetUser(DefaultUser,"resetpass",-1);
        sds aclop = sdscatprintf(sdsempty(),">%s",(char*)ptrFromObj(o));
        ACLSetUser(DefaultUser,aclop,sdslen(aclop));
        sdsfree(aclop);
    } config_set_special_field("masteruser") {
        zfree(server.masteruser);
        server.masteruser = ((char*)ptrFromObj(o))[0] ? zstrdup(ptrFromObj(o)) : NULL;
    } config_set_special_field("masterauth") {
        zfree(server.masterauth);
        server.masterauth = ((char*)ptrFromObj(o))[0] ? zstrdup(ptrFromObj(o)) : NULL;
    } config_set_special_field("cluster-announce-ip") {
        zfree(server.cluster_announce_ip);
        server.cluster_announce_ip = ((char*)ptrFromObj(o))[0] ? zstrdup(ptrFromObj(o)) : NULL;
    } config_set_special_field("maxclients") {
        int orig_value = server.maxclients;

        if (getLongLongFromObject(o,&ll) == C_ERR || ll < 1) goto badfmt;

        /* Try to check if the OS is capable of supporting so many FDs. */
        server.maxclients = ll;
        serverAssert(FALSE);
        if (ll > orig_value) {
            adjustOpenFilesLimit();
            if (server.maxclients != ll) {
                addReplyErrorFormat(c,"The operating system is not able to handle the specified number of clients, try with %d", server.maxclients);
                server.maxclients = orig_value;
                return;
            }
            if ((unsigned int) aeGetSetSize(server.rgthreadvar[IDX_EVENT_LOOP_MAIN].el) <
                server.maxclients + CONFIG_FDSET_INCR)
            {
                for (int iel = 0; iel < server.cthreads; ++iel)
                {
                    if (aeResizeSetSize(server.rgthreadvar[iel].el,
                        server.maxclients + CONFIG_FDSET_INCR) == AE_ERR)
                    {
                        addReplyError(c,"The event loop API used by Redis is not able to handle the specified number of clients");
                        server.maxclients = orig_value;
                        return;
                    }
                }
            }
        }
    } config_set_special_field("appendonly") {
        int enable = yesnotoi(ptrFromObj(o));

        if (enable == -1) goto badfmt;
        if (enable == 0 && server.aof_state != AOF_OFF) {
            stopAppendOnly();
        } else if (enable && server.aof_state == AOF_OFF) {
            if (startAppendOnly() == C_ERR) {
                addReplyError(c,
                    "Unable to turn on AOF. Check server logs.");
                return;
            }
        }
    } config_set_special_field("save") {
        int vlen, j;
        sds *v = sdssplitlen(ptrFromObj(o),sdslen(ptrFromObj(o))," ",1,&vlen);

        /* Perform sanity check before setting the new config:
         * - Even number of args
         * - Seconds >= 1, changes >= 0 */
        if (vlen & 1) {
            sdsfreesplitres(v,vlen);
            goto badfmt;
        }
        for (j = 0; j < vlen; j++) {
            char *eptr;
            long val;

            val = strtoll(v[j], &eptr, 10);
            if (eptr[0] != '\0' ||
                ((j & 1) == 0 && val < 1) ||
                ((j & 1) == 1 && val < 0)) {
                sdsfreesplitres(v,vlen);
                goto badfmt;
            }
        }
        /* Finally set the new config */
        resetServerSaveParams();
        for (j = 0; j < vlen; j += 2) {
            time_t seconds;
            int changes;

            seconds = strtoll(v[j],NULL,10);
            changes = strtoll(v[j+1],NULL,10);
            appendServerSaveParams(seconds, changes);
        }
        sdsfreesplitres(v,vlen);
    } config_set_special_field("dir") {
        if (chdir((char*)ptrFromObj(o)) == -1) {
            addReplyErrorFormat(c,"Changing directory: %s", strerror(errno));
            return;
        }
    } config_set_special_field("client-output-buffer-limit") {
        int vlen, j;
        sds *v = sdssplitlen(ptrFromObj(o),sdslen(ptrFromObj(o))," ",1,&vlen);

        /* We need a multiple of 4: <class> <hard> <soft> <soft_seconds> */
        if (vlen % 4) {
            sdsfreesplitres(v,vlen);
            goto badfmt;
        }

        /* Sanity check of single arguments, so that we either refuse the
         * whole configuration string or accept it all, even if a single
         * error in a single client class is present. */
        for (j = 0; j < vlen; j++) {
            long val;

            if ((j % 4) == 0) {
                int class = getClientTypeByName(v[j]);
                if (class == -1 || class == CLIENT_TYPE_MASTER) {
                    sdsfreesplitres(v,vlen);
                    goto badfmt;
                }
            } else {
                val = memtoll(v[j], &err);
                if (err || val < 0) {
                    sdsfreesplitres(v,vlen);
                    goto badfmt;
                }
            }
        }
        /* Finally set the new config */
        for (j = 0; j < vlen; j += 4) {
            int class;
            unsigned long long hard, soft;
            int soft_seconds;

            class = getClientTypeByName(v[j]);
            hard = strtoll(v[j+1],NULL,10);
            soft = strtoll(v[j+2],NULL,10);
            soft_seconds = strtoll(v[j+3],NULL,10);

            server.client_obuf_limits[class].hard_limit_bytes = hard;
            server.client_obuf_limits[class].soft_limit_bytes = soft;
            server.client_obuf_limits[class].soft_limit_seconds = soft_seconds;
        }
        sdsfreesplitres(v,vlen);
    } config_set_special_field("notify-keyspace-events") {
        int flags = keyspaceEventsStringToFlags(ptrFromObj(o));

        if (flags == -1) goto badfmt;
        server.notify_keyspace_events = flags;
    } config_set_special_field_with_alias("slave-announce-ip",
                                          "replica-announce-ip")
    {
        zfree(server.slave_announce_ip);
        server.slave_announce_ip = ((char*)ptrFromObj(o))[0] ? zstrdup(ptrFromObj(o)) : NULL;

    /* Boolean fields.
     * config_set_bool_field(name,var). */
    } config_set_bool_field(
      "rdbcompression", server.rdb_compression) {
    } config_set_bool_field(
      "repl-disable-tcp-nodelay",server.repl_disable_tcp_nodelay) {
    } config_set_bool_field(
      "repl-diskless-sync",server.repl_diskless_sync) {
    } config_set_bool_field(
      "cluster-require-full-coverage",server.cluster_require_full_coverage) {
    } config_set_bool_field(
      "cluster-slave-no-failover",server.cluster_slave_no_failover) {
    } config_set_bool_field(
      "cluster-replica-no-failover",server.cluster_slave_no_failover) {
    } config_set_bool_field(
      "aof-rewrite-incremental-fsync",server.aof_rewrite_incremental_fsync) {
    } config_set_bool_field(
      "rdb-save-incremental-fsync",server.rdb_save_incremental_fsync) {
    } config_set_bool_field(
      "aof-load-truncated",server.aof_load_truncated) {
    } config_set_bool_field(
      "aof-use-rdb-preamble",server.aof_use_rdb_preamble) {
    } config_set_bool_field(
      "slave-serve-stale-data",server.repl_serve_stale_data) {
    } config_set_bool_field(
      "replica-serve-stale-data",server.repl_serve_stale_data) {
    } config_set_bool_field(
      "slave-read-only",server.repl_slave_ro) {
    } config_set_bool_field(
      "replica-read-only",server.repl_slave_ro) {
    } config_set_bool_field(
      "slave-ignore-maxmemory",server.repl_slave_ignore_maxmemory) {
    } config_set_bool_field(
      "replica-ignore-maxmemory",server.repl_slave_ignore_maxmemory) {
    } config_set_bool_field(
      "activerehashing",server.activerehashing) {
    } config_set_bool_field(
      "activedefrag",server.active_defrag_enabled) {
#ifndef HAVE_DEFRAG
        if (server.active_defrag_enabled) {
            server.active_defrag_enabled = 0;
            addReplyError(c,
                "-DISABLED Active defragmentation cannot be enabled: it "
                "requires a Redis server compiled with a modified Jemalloc "
                "like the one shipped by default with the Redis source "
                "distribution");
            return;
        }
#endif
    } config_set_bool_field(
      "protected-mode",server.protected_mode) {
    } config_set_bool_field(
      "stop-writes-on-bgsave-error",server.stop_writes_on_bgsave_err) {
    } config_set_bool_field(
      "lazyfree-lazy-eviction",server.lazyfree_lazy_eviction) {
    } config_set_bool_field(
      "lazyfree-lazy-expire",server.lazyfree_lazy_expire) {
    } config_set_bool_field(
      "lazyfree-lazy-server-del",server.lazyfree_lazy_server_del) {
    } config_set_bool_field(
      "slave-lazy-flush",server.repl_slave_lazy_flush) {
    } config_set_bool_field(
      "replica-lazy-flush",server.repl_slave_lazy_flush) {
    } config_set_bool_field(
      "no-appendfsync-on-rewrite",server.aof_no_fsync_on_rewrite) {
    } config_set_bool_field(
      "dynamic-hz",server.dynamic_hz) {

    /* Numerical fields.
     * config_set_numerical_field(name,var,min,max) */
    } config_set_numerical_field(
      "tcp-keepalive",server.tcpkeepalive,0,INT_MAX) {
    } config_set_numerical_field(
      "maxmemory-samples",server.maxmemory_samples,1,INT_MAX) {
    } config_set_numerical_field(
      "lfu-log-factor",server.lfu_log_factor,0,INT_MAX) {
    } config_set_numerical_field(
      "lfu-decay-time",server.lfu_decay_time,0,INT_MAX) {
    } config_set_numerical_field(
      "timeout",server.maxidletime,0,INT_MAX) {
    } config_set_numerical_field(
      "active-defrag-threshold-lower",server.active_defrag_threshold_lower,0,1000) {
    } config_set_numerical_field(
      "active-defrag-threshold-upper",server.active_defrag_threshold_upper,0,1000) {
    } config_set_memory_field(
      "active-defrag-ignore-bytes",server.active_defrag_ignore_bytes) {
    } config_set_numerical_field(
      "active-defrag-cycle-min",server.active_defrag_cycle_min,1,99) {
    } config_set_numerical_field(
      "active-defrag-cycle-max",server.active_defrag_cycle_max,1,99) {
    } config_set_numerical_field(
      "active-defrag-max-scan-fields",server.active_defrag_max_scan_fields,1,LONG_MAX) {
    } config_set_numerical_field(
      "auto-aof-rewrite-percentage",server.aof_rewrite_perc,0,INT_MAX){
    } config_set_numerical_field(
      "hash-max-ziplist-entries",server.hash_max_ziplist_entries,0,LONG_MAX) {
    } config_set_numerical_field(
      "hash-max-ziplist-value",server.hash_max_ziplist_value,0,LONG_MAX) {
    } config_set_numerical_field(
      "stream-node-max-bytes",server.stream_node_max_bytes,0,LONG_MAX) {
    } config_set_numerical_field(
      "stream-node-max-entries",server.stream_node_max_entries,0,LLONG_MAX) {
    } config_set_numerical_field(
      "list-max-ziplist-size",server.list_max_ziplist_size,INT_MIN,INT_MAX) {
    } config_set_numerical_field(
      "list-compress-depth",server.list_compress_depth,0,INT_MAX) {
    } config_set_numerical_field(
      "set-max-intset-entries",server.set_max_intset_entries,0,LONG_MAX) {
    } config_set_numerical_field(
      "zset-max-ziplist-entries",server.zset_max_ziplist_entries,0,LONG_MAX) {
    } config_set_numerical_field(
      "zset-max-ziplist-value",server.zset_max_ziplist_value,0,LONG_MAX) {
    } config_set_numerical_field(
      "hll-sparse-max-bytes",server.hll_sparse_max_bytes,0,LONG_MAX) {
    } config_set_numerical_field(
      "lua-time-limit",server.lua_time_limit,0,LONG_MAX) {
    } config_set_numerical_field(
      "slowlog-log-slower-than",server.slowlog_log_slower_than,-1,LLONG_MAX) {
    } config_set_numerical_field(
      "slowlog-max-len",ll,0,LONG_MAX) {
      /* Cast to unsigned. */
        server.slowlog_max_len = (unsigned long)ll;
    } config_set_numerical_field(
      "latency-monitor-threshold",server.latency_monitor_threshold,0,LLONG_MAX){
    } config_set_numerical_field(
      "repl-ping-slave-period",server.repl_ping_slave_period,1,INT_MAX) {
    } config_set_numerical_field(
      "repl-ping-replica-period",server.repl_ping_slave_period,1,INT_MAX) {
    } config_set_numerical_field(
      "repl-timeout",server.repl_timeout,1,INT_MAX) {
    } config_set_numerical_field(
      "repl-backlog-ttl",server.repl_backlog_time_limit,0,LONG_MAX) {
    } config_set_numerical_field(
      "repl-diskless-sync-delay",server.repl_diskless_sync_delay,0,INT_MAX) {
    } config_set_numerical_field(
      "slave-priority",server.slave_priority,0,INT_MAX) {
    } config_set_numerical_field(
      "replica-priority",server.slave_priority,0,INT_MAX) {
    } config_set_numerical_field(
      "slave-announce-port",server.slave_announce_port,0,65535) {
    } config_set_numerical_field(
      "replica-announce-port",server.slave_announce_port,0,65535) {
    } config_set_numerical_field(
      "min-slaves-to-write",server.repl_min_slaves_to_write,0,INT_MAX) {
        refreshGoodSlavesCount();
    } config_set_numerical_field(
      "min-replicas-to-write",server.repl_min_slaves_to_write,0,INT_MAX) {
        refreshGoodSlavesCount();
    } config_set_numerical_field(
      "min-slaves-max-lag",server.repl_min_slaves_max_lag,0,INT_MAX) {
        refreshGoodSlavesCount();
    } config_set_numerical_field(
      "min-replicas-max-lag",server.repl_min_slaves_max_lag,0,INT_MAX) {
        refreshGoodSlavesCount();
    } config_set_numerical_field(
      "cluster-node-timeout",server.cluster_node_timeout,0,LLONG_MAX) {
    } config_set_numerical_field(
      "cluster-announce-port",server.cluster_announce_port,0,65535) {
    } config_set_numerical_field(
      "cluster-announce-bus-port",server.cluster_announce_bus_port,0,65535) {
    } config_set_numerical_field(
      "cluster-migration-barrier",server.cluster_migration_barrier,0,INT_MAX){
    } config_set_numerical_field(
      "cluster-slave-validity-factor",server.cluster_slave_validity_factor,0,INT_MAX) {
    } config_set_numerical_field(
      "cluster-replica-validity-factor",server.cluster_slave_validity_factor,0,INT_MAX) {
    } config_set_numerical_field(
      "hz",server.config_hz,0,INT_MAX) {
        /* Hz is more an hint from the user, so we accept values out of range
         * but cap them to reasonable values. */
        if (server.config_hz < CONFIG_MIN_HZ) server.config_hz = CONFIG_MIN_HZ;
        if (server.config_hz > CONFIG_MAX_HZ) server.config_hz = CONFIG_MAX_HZ;
    } config_set_numerical_field(
      "watchdog-period",ll,0,INT_MAX) {
        if (ll)
            enableWatchdog(ll);
        else
            disableWatchdog();

    /* Memory fields.
     * config_set_memory_field(name,var) */
    } config_set_memory_field("maxmemory",server.maxmemory) {
        if (server.maxmemory) {
            if (server.maxmemory < zmalloc_used_memory()) {
                serverLog(LL_WARNING,"WARNING: the new maxmemory value set via CONFIG SET is smaller than the current memory usage. This will result in key eviction and/or the inability to accept new write commands depending on the maxmemory-policy.");
            }
            freeMemoryIfNeededAndSafe();
        }
    } config_set_memory_field(
      "proto-max-bulk-len",server.proto_max_bulk_len) {
    } config_set_memory_field(
      "client-query-buffer-limit",server.client_max_querybuf_len) {
    } config_set_memory_field("repl-backlog-size",ll) {
        resizeReplicationBacklog(ll);
    } config_set_memory_field("auto-aof-rewrite-min-size",ll) {
        server.aof_rewrite_min_size = ll;

    /* Enumeration fields.
     * config_set_enum_field(name,var,enum_var) */
    } config_set_enum_field(
      "loglevel",server.verbosity,loglevel_enum) {
    } config_set_enum_field(
      "maxmemory-policy",server.maxmemory_policy,maxmemory_policy_enum) {
    } config_set_enum_field(
      "appendfsync",server.aof_fsync,aof_fsync_enum) {

    /* Everyhing else is an error... */
    } config_set_else {
        addReplyErrorFormat(c,"Unsupported CONFIG parameter: %s",
            (char*)ptrFromObj(c->argv[2]));
        return;
    }

    /* On success we just return a generic OK for all the options. */
    addReply(c,shared.ok);
    return;

badfmt: /* Bad format errors */
    addReplyErrorFormat(c,"Invalid argument '%s' for CONFIG SET '%s'",
            (char*)ptrFromObj(o),
            (char*)ptrFromObj(c->argv[2]));
}

/*-----------------------------------------------------------------------------
 * CONFIG GET implementation
 *----------------------------------------------------------------------------*/

#define config_get_string_field(_name,_var) do { \
    if (stringmatch(pattern,_name,1)) { \
        addReplyBulkCString(c,_name); \
        addReplyBulkCString(c,_var ? _var : ""); \
        matches++; \
    } \
} while(0);

#define config_get_bool_field(_name,_var) do { \
    if (stringmatch(pattern,_name,1)) { \
        addReplyBulkCString(c,_name); \
        addReplyBulkCString(c,_var ? "yes" : "no"); \
        matches++; \
    } \
} while(0);

#define config_get_numerical_field(_name,_var) do { \
    if (stringmatch(pattern,_name,1)) { \
        ll2string(buf,sizeof(buf),_var); \
        addReplyBulkCString(c,_name); \
        addReplyBulkCString(c,buf); \
        matches++; \
    } \
} while(0);

#define config_get_enum_field(_name,_var,_enumvar) do { \
    if (stringmatch(pattern,_name,1)) { \
        addReplyBulkCString(c,_name); \
        addReplyBulkCString(c,configEnumGetNameOrUnknown(_enumvar,_var)); \
        matches++; \
    } \
} while(0);

void configGetCommand(client *c) {
    robj *o = c->argv[2];
    void *replylen = addReplyDeferredLen(c);
    char *pattern = ptrFromObj(o);
    char buf[128];
    int matches = 0;
    serverAssertWithInfo(c,o,sdsEncodedObject(o));

    /* String values */
    config_get_string_field("dbfilename",server.rdb_filename);
    config_get_string_field("masteruser",server.masteruser);
    config_get_string_field("masterauth",server.masterauth);
    config_get_string_field("cluster-announce-ip",server.cluster_announce_ip);
    config_get_string_field("unixsocket",server.unixsocket);
    config_get_string_field("logfile",server.logfile);
    config_get_string_field("aclfile",server.acl_filename);
    config_get_string_field("pidfile",server.pidfile);
    config_get_string_field("slave-announce-ip",server.slave_announce_ip);
    config_get_string_field("replica-announce-ip",server.slave_announce_ip);

    /* Numerical values */
    config_get_numerical_field("maxmemory",server.maxmemory);
    config_get_numerical_field("proto-max-bulk-len",server.proto_max_bulk_len);
    config_get_numerical_field("client-query-buffer-limit",server.client_max_querybuf_len);
    config_get_numerical_field("maxmemory-samples",server.maxmemory_samples);
    config_get_numerical_field("lfu-log-factor",server.lfu_log_factor);
    config_get_numerical_field("lfu-decay-time",server.lfu_decay_time);
    config_get_numerical_field("timeout",server.maxidletime);
    config_get_numerical_field("active-defrag-threshold-lower",server.active_defrag_threshold_lower);
    config_get_numerical_field("active-defrag-threshold-upper",server.active_defrag_threshold_upper);
    config_get_numerical_field("active-defrag-ignore-bytes",server.active_defrag_ignore_bytes);
    config_get_numerical_field("active-defrag-cycle-min",server.active_defrag_cycle_min);
    config_get_numerical_field("active-defrag-cycle-max",server.active_defrag_cycle_max);
    config_get_numerical_field("active-defrag-max-scan-fields",server.active_defrag_max_scan_fields);
    config_get_numerical_field("auto-aof-rewrite-percentage",
            server.aof_rewrite_perc);
    config_get_numerical_field("auto-aof-rewrite-min-size",
            server.aof_rewrite_min_size);
    config_get_numerical_field("hash-max-ziplist-entries",
            server.hash_max_ziplist_entries);
    config_get_numerical_field("hash-max-ziplist-value",
            server.hash_max_ziplist_value);
    config_get_numerical_field("stream-node-max-bytes",
            server.stream_node_max_bytes);
    config_get_numerical_field("stream-node-max-entries",
            server.stream_node_max_entries);
    config_get_numerical_field("list-max-ziplist-size",
            server.list_max_ziplist_size);
    config_get_numerical_field("list-compress-depth",
            server.list_compress_depth);
    config_get_numerical_field("set-max-intset-entries",
            server.set_max_intset_entries);
    config_get_numerical_field("zset-max-ziplist-entries",
            server.zset_max_ziplist_entries);
    config_get_numerical_field("zset-max-ziplist-value",
            server.zset_max_ziplist_value);
    config_get_numerical_field("hll-sparse-max-bytes",
            server.hll_sparse_max_bytes);
    config_get_numerical_field("lua-time-limit",server.lua_time_limit);
    config_get_numerical_field("slowlog-log-slower-than",
            server.slowlog_log_slower_than);
    config_get_numerical_field("latency-monitor-threshold",
            server.latency_monitor_threshold);
    config_get_numerical_field("slowlog-max-len",
            server.slowlog_max_len);
    config_get_numerical_field("port",server.port);
    config_get_numerical_field("cluster-announce-port",server.cluster_announce_port);
    config_get_numerical_field("cluster-announce-bus-port",server.cluster_announce_bus_port);
    config_get_numerical_field("tcp-backlog",server.tcp_backlog);
    config_get_numerical_field("databases",server.dbnum);
    config_get_numerical_field("repl-ping-slave-period",server.repl_ping_slave_period);
    config_get_numerical_field("repl-ping-replica-period",server.repl_ping_slave_period);
    config_get_numerical_field("repl-timeout",server.repl_timeout);
    config_get_numerical_field("repl-backlog-size",server.repl_backlog_size);
    config_get_numerical_field("repl-backlog-ttl",server.repl_backlog_time_limit);
    config_get_numerical_field("maxclients",server.maxclients);
    config_get_numerical_field("watchdog-period",server.watchdog_period);
    config_get_numerical_field("slave-priority",server.slave_priority);
    config_get_numerical_field("replica-priority",server.slave_priority);
    config_get_numerical_field("slave-announce-port",server.slave_announce_port);
    config_get_numerical_field("replica-announce-port",server.slave_announce_port);
    config_get_numerical_field("min-slaves-to-write",server.repl_min_slaves_to_write);
    config_get_numerical_field("min-replicas-to-write",server.repl_min_slaves_to_write);
    config_get_numerical_field("min-slaves-max-lag",server.repl_min_slaves_max_lag);
    config_get_numerical_field("min-replicas-max-lag",server.repl_min_slaves_max_lag);
    config_get_numerical_field("hz",server.config_hz);
    config_get_numerical_field("cluster-node-timeout",server.cluster_node_timeout);
    config_get_numerical_field("cluster-migration-barrier",server.cluster_migration_barrier);
    config_get_numerical_field("cluster-slave-validity-factor",server.cluster_slave_validity_factor);
    config_get_numerical_field("cluster-replica-validity-factor",server.cluster_slave_validity_factor);
    config_get_numerical_field("repl-diskless-sync-delay",server.repl_diskless_sync_delay);
    config_get_numerical_field("tcp-keepalive",server.tcpkeepalive);

    /* Bool (yes/no) values */
    config_get_bool_field("cluster-require-full-coverage",
            server.cluster_require_full_coverage);
    config_get_bool_field("cluster-slave-no-failover",
            server.cluster_slave_no_failover);
    config_get_bool_field("cluster-replica-no-failover",
            server.cluster_slave_no_failover);
    config_get_bool_field("no-appendfsync-on-rewrite",
            server.aof_no_fsync_on_rewrite);
    config_get_bool_field("slave-serve-stale-data",
            server.repl_serve_stale_data);
    config_get_bool_field("replica-serve-stale-data",
            server.repl_serve_stale_data);
    config_get_bool_field("slave-read-only",
            server.repl_slave_ro);
    config_get_bool_field("replica-read-only",
            server.repl_slave_ro);
    config_get_bool_field("slave-ignore-maxmemory",
            server.repl_slave_ignore_maxmemory);
    config_get_bool_field("replica-ignore-maxmemory",
            server.repl_slave_ignore_maxmemory);
    config_get_bool_field("stop-writes-on-bgsave-error",
            server.stop_writes_on_bgsave_err);
    config_get_bool_field("daemonize", server.daemonize);
    config_get_bool_field("rdbcompression", server.rdb_compression);
    config_get_bool_field("rdbchecksum", server.rdb_checksum);
    config_get_bool_field("activerehashing", server.activerehashing);
    config_get_bool_field("activedefrag", server.active_defrag_enabled);
    config_get_bool_field("protected-mode", server.protected_mode);
    config_get_bool_field("repl-disable-tcp-nodelay",
            server.repl_disable_tcp_nodelay);
    config_get_bool_field("repl-diskless-sync",
            server.repl_diskless_sync);
    config_get_bool_field("aof-rewrite-incremental-fsync",
            server.aof_rewrite_incremental_fsync);
    config_get_bool_field("rdb-save-incremental-fsync",
            server.rdb_save_incremental_fsync);
    config_get_bool_field("aof-load-truncated",
            server.aof_load_truncated);
    config_get_bool_field("aof-use-rdb-preamble",
            server.aof_use_rdb_preamble);
    config_get_bool_field("lazyfree-lazy-eviction",
            server.lazyfree_lazy_eviction);
    config_get_bool_field("lazyfree-lazy-expire",
            server.lazyfree_lazy_expire);
    config_get_bool_field("lazyfree-lazy-server-del",
            server.lazyfree_lazy_server_del);
    config_get_bool_field("slave-lazy-flush",
            server.repl_slave_lazy_flush);
    config_get_bool_field("replica-lazy-flush",
            server.repl_slave_lazy_flush);
    config_get_bool_field("dynamic-hz",
            server.dynamic_hz);

    /* Enum values */
    config_get_enum_field("maxmemory-policy",
            server.maxmemory_policy,maxmemory_policy_enum);
    config_get_enum_field("loglevel",
            server.verbosity,loglevel_enum);
    config_get_enum_field("supervised",
            server.supervised_mode,supervised_mode_enum);
    config_get_enum_field("appendfsync",
            server.aof_fsync,aof_fsync_enum);
    config_get_enum_field("syslog-facility",
            server.syslog_facility,syslog_facility_enum);

    /* Everything we can't handle with macros follows. */

    if (stringmatch(pattern,"appendonly",1)) {
        addReplyBulkCString(c,"appendonly");
        addReplyBulkCString(c,server.aof_state == AOF_OFF ? "no" : "yes");
        matches++;
    }
    if (stringmatch(pattern,"dir",1)) {
        char buf[1024];

        if (getcwd(buf,sizeof(buf)) == NULL)
            buf[0] = '\0';

        addReplyBulkCString(c,"dir");
        addReplyBulkCString(c,buf);
        matches++;
    }
    if (stringmatch(pattern,"save",1)) {
        sds buf = sdsempty();
        int j;

        for (j = 0; j < server.saveparamslen; j++) {
            buf = sdscatprintf(buf,"%jd %d",
                    (intmax_t)server.saveparams[j].seconds,
                    server.saveparams[j].changes);
            if (j != server.saveparamslen-1)
                buf = sdscatlen(buf," ",1);
        }
        addReplyBulkCString(c,"save");
        addReplyBulkCString(c,buf);
        sdsfree(buf);
        matches++;
    }
    if (stringmatch(pattern,"client-output-buffer-limit",1)) {
        sds buf = sdsempty();
        int j;

        for (j = 0; j < CLIENT_TYPE_OBUF_COUNT; j++) {
            buf = sdscatprintf(buf,"%s %llu %llu %ld",
                    getClientTypeName(j),
                    server.client_obuf_limits[j].hard_limit_bytes,
                    server.client_obuf_limits[j].soft_limit_bytes,
                    (long) server.client_obuf_limits[j].soft_limit_seconds);
            if (j != CLIENT_TYPE_OBUF_COUNT-1)
                buf = sdscatlen(buf," ",1);
        }
        addReplyBulkCString(c,"client-output-buffer-limit");
        addReplyBulkCString(c,buf);
        sdsfree(buf);
        matches++;
    }
    if (stringmatch(pattern,"unixsocketperm",1)) {
        char buf[32];
        snprintf(buf,sizeof(buf),"%o",server.unixsocketperm);
        addReplyBulkCString(c,"unixsocketperm");
        addReplyBulkCString(c,buf);
        matches++;
    }
    if (stringmatch(pattern,"slaveof",1) ||
        stringmatch(pattern,"replicaof",1))
    {
        char *optname = stringmatch(pattern,"slaveof",1) ?
                        "slaveof" : "replicaof";
        char buf[256];

        addReplyBulkCString(c,optname);
        if (server.masterhost)
            snprintf(buf,sizeof(buf),"%s %d",
                server.masterhost, server.masterport);
        else
            buf[0] = '\0';
        addReplyBulkCString(c,buf);
        matches++;
    }
    if (stringmatch(pattern,"notify-keyspace-events",1)) {
        robj *flagsobj = createObject(OBJ_STRING,
            keyspaceEventsFlagsToString(server.notify_keyspace_events));

        addReplyBulkCString(c,"notify-keyspace-events");
        addReplyBulk(c,flagsobj);
        decrRefCount(flagsobj);
        matches++;
    }
    if (stringmatch(pattern,"bind",1)) {
        sds aux = sdsjoin(server.bindaddr,server.bindaddr_count," ");

        addReplyBulkCString(c,"bind");
        addReplyBulkCString(c,aux);
        sdsfree(aux);
        matches++;
    }
    if (stringmatch(pattern,"requirepass",1)) {
        addReplyBulkCString(c,"requirepass");
        sds password = ACLDefaultUserFirstPassword();
        if (password) {
            addReplyBulkCBuffer(c,password,sdslen(password));
        } else {
            addReplyBulkCString(c,"");
        }
        matches++;
    }
    setDeferredMapLen(c,replylen,matches);
}

/*-----------------------------------------------------------------------------
 * CONFIG REWRITE implementation
 *----------------------------------------------------------------------------*/

#define REDIS_CONFIG_REWRITE_SIGNATURE "# Generated by CONFIG REWRITE"

/* We use the following dictionary type to store where a configuration
 * option is mentioned in the old configuration file, so it's
 * like "maxmemory" -> list of line numbers (first line is zero). */
uint64_t dictSdsCaseHash(const void *key);
int dictSdsKeyCaseCompare(void *privdata, const void *key1, const void *key2);
void dictSdsDestructor(void *privdata, void *val);
void dictListDestructor(void *privdata, void *val);

/* Sentinel config rewriting is implemented inside sentinel.c by
 * rewriteConfigSentinelOption(). */
void rewriteConfigSentinelOption(struct rewriteConfigState *state);

dictType optionToLineDictType = {
    dictSdsCaseHash,            /* hash function */
    NULL,                       /* key dup */
    NULL,                       /* val dup */
    dictSdsKeyCaseCompare,      /* key compare */
    dictSdsDestructor,          /* key destructor */
    dictListDestructor          /* val destructor */
};

dictType optionSetDictType = {
    dictSdsCaseHash,            /* hash function */
    NULL,                       /* key dup */
    NULL,                       /* val dup */
    dictSdsKeyCaseCompare,      /* key compare */
    dictSdsDestructor,          /* key destructor */
    NULL                        /* val destructor */
};

/* The config rewrite state. */
struct rewriteConfigState {
    dict *option_to_line; /* Option -> list of config file lines map */
    dict *rewritten;      /* Dictionary of already processed options */
    int numlines;         /* Number of lines in current config */
    sds *lines;           /* Current lines as an array of sds strings */
    int has_tail;         /* True if we already added directives that were
                             not present in the original config file. */
};

/* Append the new line to the current configuration state. */
void rewriteConfigAppendLine(struct rewriteConfigState *state, sds line) {
    state->lines = zrealloc(state->lines, sizeof(char*) * (state->numlines+1), MALLOC_LOCAL);
    state->lines[state->numlines++] = line;
}

/* Populate the option -> list of line numbers map. */
void rewriteConfigAddLineNumberToOption(struct rewriteConfigState *state, sds option, int linenum) {
    list *l = dictFetchValue(state->option_to_line,option);

    if (l == NULL) {
        l = listCreate();
        dictAdd(state->option_to_line,sdsdup(option),l);
    }
    listAddNodeTail(l,(void*)(long)linenum);
}

/* Add the specified option to the set of processed options.
 * This is useful as only unused lines of processed options will be blanked
 * in the config file, while options the rewrite process does not understand
 * remain untouched. */
void rewriteConfigMarkAsProcessed(struct rewriteConfigState *state, const char *option) {
    sds opt = sdsnew(option);

    if (dictAdd(state->rewritten,opt,NULL) != DICT_OK) sdsfree(opt);
}

/* Read the old file, split it into lines to populate a newly created
 * config rewrite state, and return it to the caller.
 *
 * If it is impossible to read the old file, NULL is returned.
 * If the old file does not exist at all, an empty state is returned. */
struct rewriteConfigState *rewriteConfigReadOldFile(char *path) {
    FILE *fp = fopen(path,"r");
    struct rewriteConfigState *state = zmalloc(sizeof(*state), MALLOC_LOCAL);
    char buf[CONFIG_MAX_LINE+1];
    int linenum = -1;

    if (fp == NULL && errno != ENOENT) return NULL;

    state->option_to_line = dictCreate(&optionToLineDictType,NULL);
    state->rewritten = dictCreate(&optionSetDictType,NULL);
    state->numlines = 0;
    state->lines = NULL;
    state->has_tail = 0;
    if (fp == NULL) return state;

    /* Read the old file line by line, populate the state. */
    while(fgets(buf,CONFIG_MAX_LINE+1,fp) != NULL) {
        int argc;
        sds *argv;
        sds line = sdstrim(sdsnew(buf),"\r\n\t ");

        linenum++; /* Zero based, so we init at -1 */

        /* Handle comments and empty lines. */
        if (line[0] == '#' || line[0] == '\0') {
            if (!state->has_tail && !strcmp(line,REDIS_CONFIG_REWRITE_SIGNATURE))
                state->has_tail = 1;
            rewriteConfigAppendLine(state,line);
            continue;
        }

        /* Not a comment, split into arguments. */
        argv = sdssplitargs(line,&argc);
        if (argv == NULL) {
            /* Apparently the line is unparsable for some reason, for
             * instance it may have unbalanced quotes. Load it as a
             * comment. */
            sds aux = sdsnew("# ??? ");
            aux = sdscatsds(aux,line);
            sdsfree(line);
            rewriteConfigAppendLine(state,aux);
            continue;
        }

        sdstolower(argv[0]); /* We only want lowercase config directives. */

        /* Now we populate the state according to the content of this line.
         * Append the line and populate the option -> line numbers map. */
        rewriteConfigAppendLine(state,line);

        /* Translate options using the word "slave" to the corresponding name
         * "replica", before adding such option to the config name -> lines
         * mapping. */
        char *p = strstr(argv[0],"slave");
        if (p) {
            sds alt = sdsempty();
            alt = sdscatlen(alt,argv[0],p-argv[0]);;
            alt = sdscatlen(alt,"replica",7);
            alt = sdscatlen(alt,p+5,strlen(p+5));
            sdsfree(argv[0]);
            argv[0] = alt;
        }
        rewriteConfigAddLineNumberToOption(state,argv[0],linenum);
        sdsfreesplitres(argv,argc);
    }
    fclose(fp);
    return state;
}

/* Rewrite the specified configuration option with the new "line".
 * It progressively uses lines of the file that were already used for the same
 * configuration option in the old version of the file, removing that line from
 * the map of options -> line numbers.
 *
 * If there are lines associated with a given configuration option and
 * "force" is non-zero, the line is appended to the configuration file.
 * Usually "force" is true when an option has not its default value, so it
 * must be rewritten even if not present previously.
 *
 * The first time a line is appended into a configuration file, a comment
 * is added to show that starting from that point the config file was generated
 * by CONFIG REWRITE.
 *
 * "line" is either used, or freed, so the caller does not need to free it
 * in any way. */
void rewriteConfigRewriteLine(struct rewriteConfigState *state, const char *option, sds line, int force) {
    sds o = sdsnew(option);
    list *l = dictFetchValue(state->option_to_line,o);

    rewriteConfigMarkAsProcessed(state,option);

    if (!l && !force) {
        /* Option not used previously, and we are not forced to use it. */
        sdsfree(line);
        sdsfree(o);
        return;
    }

    if (l) {
        listNode *ln = listFirst(l);
        int linenum = (long) ln->value;

        /* There are still lines in the old configuration file we can reuse
         * for this option. Replace the line with the new one. */
        listDelNode(l,ln);
        if (listLength(l) == 0) dictDelete(state->option_to_line,o);
        sdsfree(state->lines[linenum]);
        state->lines[linenum] = line;
    } else {
        /* Append a new line. */
        if (!state->has_tail) {
            rewriteConfigAppendLine(state,
                sdsnew(REDIS_CONFIG_REWRITE_SIGNATURE));
            state->has_tail = 1;
        }
        rewriteConfigAppendLine(state,line);
    }
    sdsfree(o);
}

/* Write the long long 'bytes' value as a string in a way that is parsable
 * inside redis.conf. If possible uses the GB, MB, KB notation. */
int rewriteConfigFormatMemory(char *buf, size_t len, long long bytes) {
    int gb = 1024*1024*1024;
    int mb = 1024*1024;
    int kb = 1024;

    if (bytes && (bytes % gb) == 0) {
        return snprintf(buf,len,"%lldgb",bytes/gb);
    } else if (bytes && (bytes % mb) == 0) {
        return snprintf(buf,len,"%lldmb",bytes/mb);
    } else if (bytes && (bytes % kb) == 0) {
        return snprintf(buf,len,"%lldkb",bytes/kb);
    } else {
        return snprintf(buf,len,"%lld",bytes);
    }
}

/* Rewrite a simple "option-name <bytes>" configuration option. */
void rewriteConfigBytesOption(struct rewriteConfigState *state, char *option, long long value, long long defvalue) {
    char buf[64];
    int force = value != defvalue;
    sds line;

    rewriteConfigFormatMemory(buf,sizeof(buf),value);
    line = sdscatprintf(sdsempty(),"%s %s",option,buf);
    rewriteConfigRewriteLine(state,option,line,force);
}

/* Rewrite a yes/no option. */
void rewriteConfigYesNoOption(struct rewriteConfigState *state, char *option, int value, int defvalue) {
    int force = value != defvalue;
    sds line = sdscatprintf(sdsempty(),"%s %s",option,
        value ? "yes" : "no");

    rewriteConfigRewriteLine(state,option,line,force);
}

/* Rewrite a string option. */
void rewriteConfigStringOption(struct rewriteConfigState *state, char *option, char *value, char *defvalue) {
    int force = 1;
    sds line;

    /* String options set to NULL need to be not present at all in the
     * configuration file to be set to NULL again at the next reboot. */
    if (value == NULL) {
        rewriteConfigMarkAsProcessed(state,option);
        return;
    }

    /* Set force to zero if the value is set to its default. */
    if (defvalue && strcmp(value,defvalue) == 0) force = 0;

    line = sdsnew(option);
    line = sdscatlen(line, " ", 1);
    line = sdscatrepr(line, value, strlen(value));

    rewriteConfigRewriteLine(state,option,line,force);
}

/* Rewrite a numerical (long long range) option. */
void rewriteConfigNumericalOption(struct rewriteConfigState *state, char *option, long long value, long long defvalue) {
    int force = value != defvalue;
    sds line = sdscatprintf(sdsempty(),"%s %lld",option,value);

    rewriteConfigRewriteLine(state,option,line,force);
}

/* Rewrite a octal option. */
void rewriteConfigOctalOption(struct rewriteConfigState *state, char *option, int value, int defvalue) {
    int force = value != defvalue;
    sds line = sdscatprintf(sdsempty(),"%s %o",option,value);

    rewriteConfigRewriteLine(state,option,line,force);
}

/* Rewrite an enumeration option. It takes as usually state and option name,
 * and in addition the enumeration array and the default value for the
 * option. */
void rewriteConfigEnumOption(struct rewriteConfigState *state, char *option, int value, configEnum *ce, int defval) {
    sds line;
    const char *name = configEnumGetNameOrUnknown(ce,value);
    int force = value != defval;

    line = sdscatprintf(sdsempty(),"%s %s",option,name);
    rewriteConfigRewriteLine(state,option,line,force);
}

/* Rewrite the syslog-facility option. */
void rewriteConfigSyslogfacilityOption(struct rewriteConfigState *state) {
    int value = server.syslog_facility;
    int force = value != LOG_LOCAL0;
    const char *name = NULL, *option = "syslog-facility";
    sds line;

    name = configEnumGetNameOrUnknown(syslog_facility_enum,value);
    line = sdscatprintf(sdsempty(),"%s %s",option,name);
    rewriteConfigRewriteLine(state,option,line,force);
}

/* Rewrite the save option. */
void rewriteConfigSaveOption(struct rewriteConfigState *state) {
    int j;
    sds line;

    /* Note that if there are no save parameters at all, all the current
     * config line with "save" will be detected as orphaned and deleted,
     * resulting into no RDB persistence as expected. */
    for (j = 0; j < server.saveparamslen; j++) {
        line = sdscatprintf(sdsempty(),"save %ld %d",
            (long) server.saveparams[j].seconds, server.saveparams[j].changes);
        rewriteConfigRewriteLine(state,"save",line,1);
    }
    /* Mark "save" as processed in case server.saveparamslen is zero. */
    rewriteConfigMarkAsProcessed(state,"save");
}

/* Rewrite the user option. */
void rewriteConfigUserOption(struct rewriteConfigState *state) {
    /* If there is a user file defined we just mark this configuration
     * directive as processed, so that all the lines containing users
     * inside the config file gets discarded. */
    if (server.acl_filename[0] != '\0') {
        rewriteConfigMarkAsProcessed(state,"user");
        return;
    }

    /* Otherwise scan the list of users and rewrite every line. Note that
     * in case the list here is empty, the effect will just be to comment
     * all the users directive inside the config file. */
    raxIterator ri;
    raxStart(&ri,Users);
    raxSeek(&ri,"^",NULL,0);
    while(raxNext(&ri)) {
        user *u = ri.data;
        sds line = sdsnew("user ");
        line = sdscatsds(line,u->name);
        line = sdscatlen(line," ",1);
        sds descr = ACLDescribeUser(u);
        line = sdscatsds(line,descr);
        sdsfree(descr);
        rewriteConfigRewriteLine(state,"user",line,1);
    }
    raxStop(&ri);

    /* Mark "user" as processed in case there are no defined users. */
    rewriteConfigMarkAsProcessed(state,"user");
}

/* Rewrite the dir option, always using absolute paths.*/
void rewriteConfigDirOption(struct rewriteConfigState *state) {
    char cwd[1024];

    if (getcwd(cwd,sizeof(cwd)) == NULL) {
        rewriteConfigMarkAsProcessed(state,"dir");
        return; /* no rewrite on error. */
    }
    rewriteConfigStringOption(state,"dir",cwd,NULL);
}

/* Rewrite the slaveof option. */
void rewriteConfigSlaveofOption(struct rewriteConfigState *state, char *option) {
    sds line;

    /* If this is a master, we want all the slaveof config options
     * in the file to be removed. Note that if this is a cluster instance
     * we don't want a slaveof directive inside redis.conf. */
    if (server.cluster_enabled || server.masterhost == NULL) {
        rewriteConfigMarkAsProcessed(state,option);
        return;
    }
    line = sdscatprintf(sdsempty(),"%s %s %d", option,
        server.masterhost, server.masterport);
    rewriteConfigRewriteLine(state,option,line,1);
}

/* Rewrite the notify-keyspace-events option. */
void rewriteConfigNotifykeyspaceeventsOption(struct rewriteConfigState *state) {
    int force = server.notify_keyspace_events != 0;
    char *option = "notify-keyspace-events";
    sds line, flags;

    flags = keyspaceEventsFlagsToString(server.notify_keyspace_events);
    line = sdsnew(option);
    line = sdscatlen(line, " ", 1);
    line = sdscatrepr(line, flags, sdslen(flags));
    sdsfree(flags);
    rewriteConfigRewriteLine(state,option,line,force);
}

/* Rewrite the client-output-buffer-limit option. */
void rewriteConfigClientoutputbufferlimitOption(struct rewriteConfigState *state) {
    int j;
    char *option = "client-output-buffer-limit";

    for (j = 0; j < CLIENT_TYPE_OBUF_COUNT; j++) {
        int force = (server.client_obuf_limits[j].hard_limit_bytes !=
                    clientBufferLimitsDefaults[j].hard_limit_bytes) ||
                    (server.client_obuf_limits[j].soft_limit_bytes !=
                    clientBufferLimitsDefaults[j].soft_limit_bytes) ||
                    (server.client_obuf_limits[j].soft_limit_seconds !=
                    clientBufferLimitsDefaults[j].soft_limit_seconds);
        sds line;
        char hard[64], soft[64];

        rewriteConfigFormatMemory(hard,sizeof(hard),
                server.client_obuf_limits[j].hard_limit_bytes);
        rewriteConfigFormatMemory(soft,sizeof(soft),
                server.client_obuf_limits[j].soft_limit_bytes);

        const char *typename = getClientTypeName(j);
        if (!strcmp(typename,"slave")) typename = "replica";
        line = sdscatprintf(sdsempty(),"%s %s %s %s %ld",
                option, typename, hard, soft,
                (long) server.client_obuf_limits[j].soft_limit_seconds);
        rewriteConfigRewriteLine(state,option,line,force);
    }
}

/* Rewrite the bind option. */
void rewriteConfigBindOption(struct rewriteConfigState *state) {
    int force = 1;
    sds line, addresses;
    char *option = "bind";

    /* Nothing to rewrite if we don't have bind addresses. */
    if (server.bindaddr_count == 0) {
        rewriteConfigMarkAsProcessed(state,option);
        return;
    }

    /* Rewrite as bind <addr1> <addr2> ... <addrN> */
    addresses = sdsjoin(server.bindaddr,server.bindaddr_count," ");
    line = sdsnew(option);
    line = sdscatlen(line, " ", 1);
    line = sdscatsds(line, addresses);
    sdsfree(addresses);

    rewriteConfigRewriteLine(state,option,line,force);
}

/* Rewrite the requirepass option. */
void rewriteConfigRequirepassOption(struct rewriteConfigState *state, char *option) {
    int force = 1;
    sds line;
    sds password = ACLDefaultUserFirstPassword();

    /* If there is no password set, we don't want the requirepass option
     * to be present in the configuration at all. */
    if (password == NULL) {
        rewriteConfigMarkAsProcessed(state,option);
        return;
    }

    line = sdsnew(option);
    line = sdscatlen(line, " ", 1);
    line = sdscatsds(line, password);

    rewriteConfigRewriteLine(state,option,line,force);
}

/* Glue together the configuration lines in the current configuration
 * rewrite state into a single string, stripping multiple empty lines. */
sds rewriteConfigGetContentFromState(struct rewriteConfigState *state) {
    sds content = sdsempty();
    int j, was_empty = 0;

    for (j = 0; j < state->numlines; j++) {
        /* Every cluster of empty lines is turned into a single empty line. */
        if (sdslen(state->lines[j]) == 0) {
            if (was_empty) continue;
            was_empty = 1;
        } else {
            was_empty = 0;
        }
        content = sdscatsds(content,state->lines[j]);
        content = sdscatlen(content,"\n",1);
    }
    return content;
}

/* Free the configuration rewrite state. */
void rewriteConfigReleaseState(struct rewriteConfigState *state) {
    sdsfreesplitres(state->lines,state->numlines);
    dictRelease(state->option_to_line);
    dictRelease(state->rewritten);
    zfree(state);
}

/* At the end of the rewrite process the state contains the remaining
 * map between "option name" => "lines in the original config file".
 * Lines used by the rewrite process were removed by the function
 * rewriteConfigRewriteLine(), all the other lines are "orphaned" and
 * should be replaced by empty lines.
 *
 * This function does just this, iterating all the option names and
 * blanking all the lines still associated. */
void rewriteConfigRemoveOrphaned(struct rewriteConfigState *state) {
    dictIterator *di = dictGetIterator(state->option_to_line);
    dictEntry *de;

    while((de = dictNext(di)) != NULL) {
        list *l = dictGetVal(de);
        sds option = dictGetKey(de);

        /* Don't blank lines about options the rewrite process
         * don't understand. */
        if (dictFind(state->rewritten,option) == NULL) {
            serverLog(LL_DEBUG,"Not rewritten option: %s", option);
            continue;
        }

        while(listLength(l)) {
            listNode *ln = listFirst(l);
            int linenum = (long) ln->value;

            sdsfree(state->lines[linenum]);
            state->lines[linenum] = sdsempty();
            listDelNode(l,ln);
        }
    }
    dictReleaseIterator(di);
}

/* This function overwrites the old configuration file with the new content.
 *
 * 1) The old file length is obtained.
 * 2) If the new content is smaller, padding is added.
 * 3) A single write(2) call is used to replace the content of the file.
 * 4) Later the file is truncated to the length of the new content.
 *
 * This way we are sure the file is left in a consistent state even if the
 * process is stopped between any of the four operations.
 *
 * The function returns 0 on success, otherwise -1 is returned and errno
 * set accordingly. */
int rewriteConfigOverwriteFile(char *configfile, sds content) {
    int retval = 0;
    int fd = open(configfile,O_RDWR|O_CREAT,0644);
    int content_size = sdslen(content), padding = 0;
    struct stat sb;
    sds content_padded;

    /* 1) Open the old file (or create a new one if it does not
     *    exist), get the size. */
    if (fd == -1) return -1; /* errno set by open(). */
    if (fstat(fd,&sb) == -1) {
        close(fd);
        return -1; /* errno set by fstat(). */
    }

    /* 2) Pad the content at least match the old file size. */
    content_padded = sdsdup(content);
    if (content_size < sb.st_size) {
        /* If the old file was bigger, pad the content with
         * a newline plus as many "#" chars as required. */
        padding = sb.st_size - content_size;
        content_padded = sdsgrowzero(content_padded,sb.st_size);
        content_padded[content_size] = '\n';
        memset(content_padded+content_size+1,'#',padding-1);
    }

    /* 3) Write the new content using a single write(2). */
    if (write(fd,content_padded,strlen(content_padded)) == -1) {
        retval = -1;
        goto cleanup;
    }

    /* 4) Truncate the file to the right length if we used padding. */
    if (padding) {
        if (ftruncate(fd,content_size) == -1) {
            /* Non critical error... */
        }
    }

cleanup:
    sdsfree(content_padded);
    close(fd);
    return retval;
}

/* Rewrite the configuration file at "path".
 * If the configuration file already exists, we try at best to retain comments
 * and overall structure.
 *
 * Configuration parameters that are at their default value, unless already
 * explicitly included in the old configuration file, are not rewritten.
 *
 * On error -1 is returned and errno is set accordingly, otherwise 0. */
int rewriteConfig(char *path) {
    struct rewriteConfigState *state;
    sds newcontent;
    int retval;

    /* Step 1: read the old config into our rewrite state. */
    if ((state = rewriteConfigReadOldFile(path)) == NULL) return -1;

    /* Step 2: rewrite every single option, replacing or appending it inside
     * the rewrite state. */

    rewriteConfigYesNoOption(state,"daemonize",server.daemonize,0);
    rewriteConfigStringOption(state,"pidfile",server.pidfile,CONFIG_DEFAULT_PID_FILE);
    rewriteConfigNumericalOption(state,"port",server.port,CONFIG_DEFAULT_SERVER_PORT);
    rewriteConfigNumericalOption(state,"cluster-announce-port",server.cluster_announce_port,CONFIG_DEFAULT_CLUSTER_ANNOUNCE_PORT);
    rewriteConfigNumericalOption(state,"cluster-announce-bus-port",server.cluster_announce_bus_port,CONFIG_DEFAULT_CLUSTER_ANNOUNCE_BUS_PORT);
    rewriteConfigNumericalOption(state,"tcp-backlog",server.tcp_backlog,CONFIG_DEFAULT_TCP_BACKLOG);
    rewriteConfigBindOption(state);
    rewriteConfigStringOption(state,"unixsocket",server.unixsocket,NULL);
    rewriteConfigOctalOption(state,"unixsocketperm",server.unixsocketperm,CONFIG_DEFAULT_UNIX_SOCKET_PERM);
    rewriteConfigNumericalOption(state,"timeout",server.maxidletime,CONFIG_DEFAULT_CLIENT_TIMEOUT);
    rewriteConfigNumericalOption(state,"tcp-keepalive",server.tcpkeepalive,CONFIG_DEFAULT_TCP_KEEPALIVE);
    rewriteConfigNumericalOption(state,"replica-announce-port",server.slave_announce_port,CONFIG_DEFAULT_SLAVE_ANNOUNCE_PORT);
    rewriteConfigEnumOption(state,"loglevel",server.verbosity,loglevel_enum,CONFIG_DEFAULT_VERBOSITY);
    rewriteConfigStringOption(state,"logfile",server.logfile,CONFIG_DEFAULT_LOGFILE);
    rewriteConfigStringOption(state,"aclfile",server.acl_filename,CONFIG_DEFAULT_ACL_FILENAME);
    rewriteConfigYesNoOption(state,"syslog-enabled",server.syslog_enabled,CONFIG_DEFAULT_SYSLOG_ENABLED);
    rewriteConfigStringOption(state,"syslog-ident",server.syslog_ident,CONFIG_DEFAULT_SYSLOG_IDENT);
    rewriteConfigSyslogfacilityOption(state);
    rewriteConfigSaveOption(state);
    rewriteConfigUserOption(state);
    rewriteConfigNumericalOption(state,"databases",server.dbnum,CONFIG_DEFAULT_DBNUM);
    rewriteConfigYesNoOption(state,"stop-writes-on-bgsave-error",server.stop_writes_on_bgsave_err,CONFIG_DEFAULT_STOP_WRITES_ON_BGSAVE_ERROR);
    rewriteConfigYesNoOption(state,"rdbcompression",server.rdb_compression,CONFIG_DEFAULT_RDB_COMPRESSION);
    rewriteConfigYesNoOption(state,"rdbchecksum",server.rdb_checksum,CONFIG_DEFAULT_RDB_CHECKSUM);
    rewriteConfigStringOption(state,"dbfilename",server.rdb_filename,CONFIG_DEFAULT_RDB_FILENAME);
    rewriteConfigDirOption(state);
    rewriteConfigSlaveofOption(state,"replicaof");
    rewriteConfigStringOption(state,"replica-announce-ip",server.slave_announce_ip,CONFIG_DEFAULT_SLAVE_ANNOUNCE_IP);
    rewriteConfigStringOption(state,"masteruser",server.masteruser,NULL);
    rewriteConfigStringOption(state,"masterauth",server.masterauth,NULL);
    rewriteConfigStringOption(state,"cluster-announce-ip",server.cluster_announce_ip,NULL);
    rewriteConfigYesNoOption(state,"replica-serve-stale-data",server.repl_serve_stale_data,CONFIG_DEFAULT_SLAVE_SERVE_STALE_DATA);
    rewriteConfigYesNoOption(state,"replica-read-only",server.repl_slave_ro,CONFIG_DEFAULT_SLAVE_READ_ONLY);
    rewriteConfigYesNoOption(state,"replica-ignore-maxmemory",server.repl_slave_ignore_maxmemory,CONFIG_DEFAULT_SLAVE_IGNORE_MAXMEMORY);
    rewriteConfigNumericalOption(state,"repl-ping-replica-period",server.repl_ping_slave_period,CONFIG_DEFAULT_REPL_PING_SLAVE_PERIOD);
    rewriteConfigNumericalOption(state,"repl-timeout",server.repl_timeout,CONFIG_DEFAULT_REPL_TIMEOUT);
    rewriteConfigBytesOption(state,"repl-backlog-size",server.repl_backlog_size,CONFIG_DEFAULT_REPL_BACKLOG_SIZE);
    rewriteConfigBytesOption(state,"repl-backlog-ttl",server.repl_backlog_time_limit,CONFIG_DEFAULT_REPL_BACKLOG_TIME_LIMIT);
    rewriteConfigYesNoOption(state,"repl-disable-tcp-nodelay",server.repl_disable_tcp_nodelay,CONFIG_DEFAULT_REPL_DISABLE_TCP_NODELAY);
    rewriteConfigYesNoOption(state,"repl-diskless-sync",server.repl_diskless_sync,CONFIG_DEFAULT_REPL_DISKLESS_SYNC);
    rewriteConfigNumericalOption(state,"repl-diskless-sync-delay",server.repl_diskless_sync_delay,CONFIG_DEFAULT_REPL_DISKLESS_SYNC_DELAY);
    rewriteConfigNumericalOption(state,"replica-priority",server.slave_priority,CONFIG_DEFAULT_SLAVE_PRIORITY);
    rewriteConfigNumericalOption(state,"min-replicas-to-write",server.repl_min_slaves_to_write,CONFIG_DEFAULT_MIN_SLAVES_TO_WRITE);
    rewriteConfigNumericalOption(state,"min-replicas-max-lag",server.repl_min_slaves_max_lag,CONFIG_DEFAULT_MIN_SLAVES_MAX_LAG);
    rewriteConfigRequirepassOption(state,"requirepass");
    rewriteConfigNumericalOption(state,"maxclients",server.maxclients,CONFIG_DEFAULT_MAX_CLIENTS);
    rewriteConfigBytesOption(state,"maxmemory",server.maxmemory,CONFIG_DEFAULT_MAXMEMORY);
    rewriteConfigBytesOption(state,"proto-max-bulk-len",server.proto_max_bulk_len,CONFIG_DEFAULT_PROTO_MAX_BULK_LEN);
    rewriteConfigBytesOption(state,"client-query-buffer-limit",server.client_max_querybuf_len,PROTO_MAX_QUERYBUF_LEN);
    rewriteConfigEnumOption(state,"maxmemory-policy",server.maxmemory_policy,maxmemory_policy_enum,CONFIG_DEFAULT_MAXMEMORY_POLICY);
    rewriteConfigNumericalOption(state,"maxmemory-samples",server.maxmemory_samples,CONFIG_DEFAULT_MAXMEMORY_SAMPLES);
    rewriteConfigNumericalOption(state,"lfu-log-factor",server.lfu_log_factor,CONFIG_DEFAULT_LFU_LOG_FACTOR);
    rewriteConfigNumericalOption(state,"lfu-decay-time",server.lfu_decay_time,CONFIG_DEFAULT_LFU_DECAY_TIME);
    rewriteConfigNumericalOption(state,"active-defrag-threshold-lower",server.active_defrag_threshold_lower,CONFIG_DEFAULT_DEFRAG_THRESHOLD_LOWER);
    rewriteConfigNumericalOption(state,"active-defrag-threshold-upper",server.active_defrag_threshold_upper,CONFIG_DEFAULT_DEFRAG_THRESHOLD_UPPER);
    rewriteConfigBytesOption(state,"active-defrag-ignore-bytes",server.active_defrag_ignore_bytes,CONFIG_DEFAULT_DEFRAG_IGNORE_BYTES);
    rewriteConfigNumericalOption(state,"active-defrag-cycle-min",server.active_defrag_cycle_min,CONFIG_DEFAULT_DEFRAG_CYCLE_MIN);
    rewriteConfigNumericalOption(state,"active-defrag-cycle-max",server.active_defrag_cycle_max,CONFIG_DEFAULT_DEFRAG_CYCLE_MAX);
    rewriteConfigNumericalOption(state,"active-defrag-max-scan-fields",server.active_defrag_max_scan_fields,CONFIG_DEFAULT_DEFRAG_MAX_SCAN_FIELDS);
    rewriteConfigYesNoOption(state,"appendonly",server.aof_state != AOF_OFF,0);
    rewriteConfigStringOption(state,"appendfilename",server.aof_filename,CONFIG_DEFAULT_AOF_FILENAME);
    rewriteConfigEnumOption(state,"appendfsync",server.aof_fsync,aof_fsync_enum,CONFIG_DEFAULT_AOF_FSYNC);
    rewriteConfigYesNoOption(state,"no-appendfsync-on-rewrite",server.aof_no_fsync_on_rewrite,CONFIG_DEFAULT_AOF_NO_FSYNC_ON_REWRITE);
    rewriteConfigNumericalOption(state,"auto-aof-rewrite-percentage",server.aof_rewrite_perc,AOF_REWRITE_PERC);
    rewriteConfigBytesOption(state,"auto-aof-rewrite-min-size",server.aof_rewrite_min_size,AOF_REWRITE_MIN_SIZE);
    rewriteConfigNumericalOption(state,"lua-time-limit",server.lua_time_limit,LUA_SCRIPT_TIME_LIMIT);
    rewriteConfigYesNoOption(state,"cluster-enabled",server.cluster_enabled,0);
    rewriteConfigStringOption(state,"cluster-config-file",server.cluster_configfile,CONFIG_DEFAULT_CLUSTER_CONFIG_FILE);
    rewriteConfigYesNoOption(state,"cluster-require-full-coverage",server.cluster_require_full_coverage,CLUSTER_DEFAULT_REQUIRE_FULL_COVERAGE);
    rewriteConfigYesNoOption(state,"cluster-replica-no-failover",server.cluster_slave_no_failover,CLUSTER_DEFAULT_SLAVE_NO_FAILOVER);
    rewriteConfigNumericalOption(state,"cluster-node-timeout",server.cluster_node_timeout,CLUSTER_DEFAULT_NODE_TIMEOUT);
    rewriteConfigNumericalOption(state,"cluster-migration-barrier",server.cluster_migration_barrier,CLUSTER_DEFAULT_MIGRATION_BARRIER);
    rewriteConfigNumericalOption(state,"cluster-replica-validity-factor",server.cluster_slave_validity_factor,CLUSTER_DEFAULT_SLAVE_VALIDITY);
    rewriteConfigNumericalOption(state,"slowlog-log-slower-than",server.slowlog_log_slower_than,CONFIG_DEFAULT_SLOWLOG_LOG_SLOWER_THAN);
    rewriteConfigNumericalOption(state,"latency-monitor-threshold",server.latency_monitor_threshold,CONFIG_DEFAULT_LATENCY_MONITOR_THRESHOLD);
    rewriteConfigNumericalOption(state,"slowlog-max-len",server.slowlog_max_len,CONFIG_DEFAULT_SLOWLOG_MAX_LEN);
    rewriteConfigNotifykeyspaceeventsOption(state);
    rewriteConfigNumericalOption(state,"hash-max-ziplist-entries",server.hash_max_ziplist_entries,OBJ_HASH_MAX_ZIPLIST_ENTRIES);
    rewriteConfigNumericalOption(state,"hash-max-ziplist-value",server.hash_max_ziplist_value,OBJ_HASH_MAX_ZIPLIST_VALUE);
    rewriteConfigNumericalOption(state,"stream-node-max-bytes",server.stream_node_max_bytes,OBJ_STREAM_NODE_MAX_BYTES);
    rewriteConfigNumericalOption(state,"stream-node-max-entries",server.stream_node_max_entries,OBJ_STREAM_NODE_MAX_ENTRIES);
    rewriteConfigNumericalOption(state,"list-max-ziplist-size",server.list_max_ziplist_size,OBJ_LIST_MAX_ZIPLIST_SIZE);
    rewriteConfigNumericalOption(state,"list-compress-depth",server.list_compress_depth,OBJ_LIST_COMPRESS_DEPTH);
    rewriteConfigNumericalOption(state,"set-max-intset-entries",server.set_max_intset_entries,OBJ_SET_MAX_INTSET_ENTRIES);
    rewriteConfigNumericalOption(state,"zset-max-ziplist-entries",server.zset_max_ziplist_entries,OBJ_ZSET_MAX_ZIPLIST_ENTRIES);
    rewriteConfigNumericalOption(state,"zset-max-ziplist-value",server.zset_max_ziplist_value,OBJ_ZSET_MAX_ZIPLIST_VALUE);
    rewriteConfigNumericalOption(state,"hll-sparse-max-bytes",server.hll_sparse_max_bytes,CONFIG_DEFAULT_HLL_SPARSE_MAX_BYTES);
    rewriteConfigYesNoOption(state,"activerehashing",server.activerehashing,CONFIG_DEFAULT_ACTIVE_REHASHING);
    rewriteConfigYesNoOption(state,"activedefrag",server.active_defrag_enabled,CONFIG_DEFAULT_ACTIVE_DEFRAG);
    rewriteConfigYesNoOption(state,"protected-mode",server.protected_mode,CONFIG_DEFAULT_PROTECTED_MODE);
    rewriteConfigClientoutputbufferlimitOption(state);
    rewriteConfigNumericalOption(state,"hz",server.config_hz,CONFIG_DEFAULT_HZ);
    rewriteConfigYesNoOption(state,"aof-rewrite-incremental-fsync",server.aof_rewrite_incremental_fsync,CONFIG_DEFAULT_AOF_REWRITE_INCREMENTAL_FSYNC);
    rewriteConfigYesNoOption(state,"rdb-save-incremental-fsync",server.rdb_save_incremental_fsync,CONFIG_DEFAULT_RDB_SAVE_INCREMENTAL_FSYNC);
    rewriteConfigYesNoOption(state,"aof-load-truncated",server.aof_load_truncated,CONFIG_DEFAULT_AOF_LOAD_TRUNCATED);
    rewriteConfigYesNoOption(state,"aof-use-rdb-preamble",server.aof_use_rdb_preamble,CONFIG_DEFAULT_AOF_USE_RDB_PREAMBLE);
    rewriteConfigEnumOption(state,"supervised",server.supervised_mode,supervised_mode_enum,SUPERVISED_NONE);
    rewriteConfigYesNoOption(state,"lazyfree-lazy-eviction",server.lazyfree_lazy_eviction,CONFIG_DEFAULT_LAZYFREE_LAZY_EVICTION);
    rewriteConfigYesNoOption(state,"lazyfree-lazy-expire",server.lazyfree_lazy_expire,CONFIG_DEFAULT_LAZYFREE_LAZY_EXPIRE);
    rewriteConfigYesNoOption(state,"lazyfree-lazy-server-del",server.lazyfree_lazy_server_del,CONFIG_DEFAULT_LAZYFREE_LAZY_SERVER_DEL);
    rewriteConfigYesNoOption(state,"replica-lazy-flush",server.repl_slave_lazy_flush,CONFIG_DEFAULT_SLAVE_LAZY_FLUSH);
    rewriteConfigYesNoOption(state,"dynamic-hz",server.dynamic_hz,CONFIG_DEFAULT_DYNAMIC_HZ);

    /* Rewrite Sentinel config if in Sentinel mode. */
    if (server.sentinel_mode) rewriteConfigSentinelOption(state);

    /* Step 3: remove all the orphaned lines in the old file, that is, lines
     * that were used by a config option and are no longer used, like in case
     * of multiple "save" options or duplicated options. */
    rewriteConfigRemoveOrphaned(state);

    /* Step 4: generate a new configuration file from the modified state
     * and write it into the original file. */
    newcontent = rewriteConfigGetContentFromState(state);
    retval = rewriteConfigOverwriteFile(server.configfile,newcontent);

    sdsfree(newcontent);
    rewriteConfigReleaseState(state);
    return retval;
}

/*-----------------------------------------------------------------------------
 * CONFIG command entry point
 *----------------------------------------------------------------------------*/

void configCommand(client *c) {
    /* Only allow CONFIG GET while loading. */
    if (server.loading && strcasecmp(ptrFromObj(c->argv[1]),"get")) {
        addReplyError(c,"Only CONFIG GET is allowed during loading");
        return;
    }

    if (c->argc == 2 && !strcasecmp(ptrFromObj(c->argv[1]),"help")) {
        const char *help[] = {
"GET <pattern> -- Return parameters matching the glob-like <pattern> and their values.",
"SET <parameter> <value> -- Set parameter to value.",
"RESETSTAT -- Reset statistics reported by INFO.",
"REWRITE -- Rewrite the configuration file.",
NULL
        };
        addReplyHelp(c, help);
    } else if (!strcasecmp(ptrFromObj(c->argv[1]),"set") && c->argc == 4) {
        configSetCommand(c);
    } else if (!strcasecmp(ptrFromObj(c->argv[1]),"get") && c->argc == 3) {
        configGetCommand(c);
    } else if (!strcasecmp(ptrFromObj(c->argv[1]),"resetstat") && c->argc == 2) {
        resetServerStats();
        resetCommandTableStats();
        addReply(c,shared.ok);
    } else if (!strcasecmp(ptrFromObj(c->argv[1]),"rewrite") && c->argc == 2) {
        if (server.configfile == NULL) {
            addReplyError(c,"The server is running without a config file");
            return;
        }
        if (rewriteConfig(server.configfile) == -1) {
            serverLog(LL_WARNING,"CONFIG REWRITE failed: %s", strerror(errno));
            addReplyErrorFormat(c,"Rewriting config file: %s", strerror(errno));
        } else {
            serverLog(LL_WARNING,"CONFIG REWRITE executed with success.");
            addReply(c,shared.ok);
        }
    } else {
        addReplySubcommandSyntaxError(c);
        return;
    }
}<|MERGE_RESOLUTION|>--- conflicted
+++ resolved
@@ -824,9 +824,6 @@
                 if (err) goto loaderr;
             }
         } else if (!strcasecmp(argv[0],"scratch-file-path")) {
-<<<<<<< HEAD
-            storage_init(argv[1], server.maxmemory);
-=======
 #ifdef USE_MEMKIND
             storage_init(argv[1], server.maxmemory);
 #else
@@ -839,7 +836,6 @@
                 err = "Invalid number of threads specified";
                 goto loaderr;
             }
->>>>>>> 06d4b7ef
         } else {
             err = "Bad directive or wrong number of arguments"; goto loaderr;
         }
