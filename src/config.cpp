/* Configuration file parsing and CONFIG GET/SET commands implementation.
 *
 * Copyright (c) 2009-2012, Salvatore Sanfilippo <antirez at gmail dot com>
 * All rights reserved.
 *
 * Redistribution and use in source and binary forms, with or without
 * modification, are permitted provided that the following conditions are met:
 *
 *   * Redistributions of source code must retain the above copyright notice,
 *     this list of conditions and the following disclaimer.
 *   * Redistributions in binary form must reproduce the above copyright
 *     notice, this list of conditions and the following disclaimer in the
 *     documentation and/or other materials provided with the distribution.
 *   * Neither the name of Redis nor the names of its contributors may be used
 *     to endorse or promote products derived from this software without
 *     specific prior written permission.
 *
 * THIS SOFTWARE IS PROVIDED BY THE COPYRIGHT HOLDERS AND CONTRIBUTORS "AS IS"
 * AND ANY EXPRESS OR IMPLIED WARRANTIES, INCLUDING, BUT NOT LIMITED TO, THE
 * IMPLIED WARRANTIES OF MERCHANTABILITY AND FITNESS FOR A PARTICULAR PURPOSE
 * ARE DISCLAIMED. IN NO EVENT SHALL THE COPYRIGHT OWNER OR CONTRIBUTORS BE
 * LIABLE FOR ANY DIRECT, INDIRECT, INCIDENTAL, SPECIAL, EXEMPLARY, OR
 * CONSEQUENTIAL DAMAGES (INCLUDING, BUT NOT LIMITED TO, PROCUREMENT OF
 * SUBSTITUTE GOODS OR SERVICES; LOSS OF USE, DATA, OR PROFITS; OR BUSINESS
 * INTERRUPTION) HOWEVER CAUSED AND ON ANY THEORY OF LIABILITY, WHETHER IN
 * CONTRACT, STRICT LIABILITY, OR TORT (INCLUDING NEGLIGENCE OR OTHERWISE)
 * ARISING IN ANY WAY OUT OF THE USE OF THIS SOFTWARE, EVEN IF ADVISED OF THE
 * POSSIBILITY OF SUCH DAMAGE.
 */

#include "server.h"
#include "storage/rocksdbfactory.h"
#include "storage/teststorageprovider.h"
#include "cluster.h"

#include <fcntl.h>
#include <sys/stat.h>
#include <sys/wait.h>
#ifdef __linux__
#include <sys/sysinfo.h>
#endif

const char *KEYDB_SET_VERSION = KEYDB_REAL_VERSION;
size_t g_semiOrderedSetTargetBucketSize = 0;    // Its a header only class so nowhere else for this to go

/*-----------------------------------------------------------------------------
 * Config file name-value maps.
 *----------------------------------------------------------------------------*/

typedef struct configEnum {
    const char *name;
    const int val;
} configEnum;

configEnum maxmemory_policy_enum[] = {
    {"volatile-lru", MAXMEMORY_VOLATILE_LRU},
    {"volatile-lfu", MAXMEMORY_VOLATILE_LFU},
    {"volatile-random",MAXMEMORY_VOLATILE_RANDOM},
    {"volatile-ttl",MAXMEMORY_VOLATILE_TTL},
    {"allkeys-lru",MAXMEMORY_ALLKEYS_LRU},
    {"allkeys-lfu",MAXMEMORY_ALLKEYS_LFU},
    {"allkeys-random",MAXMEMORY_ALLKEYS_RANDOM},
    {"noeviction",MAXMEMORY_NO_EVICTION},
    {NULL, 0}
};

configEnum syslog_facility_enum[] = {
    {"user",    LOG_USER},
    {"local0",  LOG_LOCAL0},
    {"local1",  LOG_LOCAL1},
    {"local2",  LOG_LOCAL2},
    {"local3",  LOG_LOCAL3},
    {"local4",  LOG_LOCAL4},
    {"local5",  LOG_LOCAL5},
    {"local6",  LOG_LOCAL6},
    {"local7",  LOG_LOCAL7},
    {NULL, 0}
};

configEnum loglevel_enum[] = {
    {"debug", LL_DEBUG},
    {"verbose", LL_VERBOSE},
    {"notice", LL_NOTICE},
    {"warning", LL_WARNING},
    {NULL,0}
};

configEnum supervised_mode_enum[] = {
    {"upstart", SUPERVISED_UPSTART},
    {"systemd", SUPERVISED_SYSTEMD},
    {"auto", SUPERVISED_AUTODETECT},
    {"no", SUPERVISED_NONE},
    {NULL, 0}
};

configEnum aof_fsync_enum[] = {
    {"everysec", AOF_FSYNC_EVERYSEC},
    {"always", AOF_FSYNC_ALWAYS},
    {"no", AOF_FSYNC_NO},
    {NULL, 0}
};

configEnum repl_diskless_load_enum[] = {
    {"disabled", REPL_DISKLESS_LOAD_DISABLED},
    {"on-empty-db", REPL_DISKLESS_LOAD_WHEN_DB_EMPTY},
    {"swapdb", REPL_DISKLESS_LOAD_SWAPDB},
    {NULL, 0}
};

configEnum storage_memory_model_enum[] = {
    {"writeback", STORAGE_WRITEBACK},
    {"writethrough", STORAGE_WRITETHROUGH},
};

configEnum tls_auth_clients_enum[] = {
    {"no", TLS_CLIENT_AUTH_NO},
    {"yes", TLS_CLIENT_AUTH_YES},
    {"optional", TLS_CLIENT_AUTH_OPTIONAL},
    {NULL, 0}
};

configEnum oom_score_adj_enum[] = {
    {"no", OOM_SCORE_ADJ_NO},
    {"yes", OOM_SCORE_RELATIVE},
    {"relative", OOM_SCORE_RELATIVE},
    {"absolute", OOM_SCORE_ADJ_ABSOLUTE},
    {NULL, 0}
};

configEnum acl_pubsub_default_enum[] = {
    {"allchannels", USER_FLAG_ALLCHANNELS},
    {"resetchannels", 0},
    {NULL, 0}
};

configEnum sanitize_dump_payload_enum[] = {
    {"no", SANITIZE_DUMP_NO},
    {"yes", SANITIZE_DUMP_YES},
    {"clients", SANITIZE_DUMP_CLIENTS},
    {NULL, 0}
};

/* Output buffer limits presets. */
clientBufferLimitsConfig clientBufferLimitsDefaults[CLIENT_TYPE_OBUF_COUNT] = {
    {0, 0, 0}, /* normal */
    {1024*1024*256, 1024*1024*64, 60}, /* replica */
    {1024*1024*32, 1024*1024*8, 60}  /* pubsub */
};

/* OOM Score defaults */
int configOOMScoreAdjValuesDefaults[CONFIG_OOM_COUNT] = { 0, 200, 800 };

/* Generic config infrastructure function pointers
 * int is_valid_fn(val, err)
 *     Return 1 when val is valid, and 0 when invalid.
 *     Optionally set err to a static error string.
 * int update_fn(val, prev, err)
 *     This function is called only for CONFIG SET command (not at config file parsing)
 *     It is called after the actual config is applied,
 *     Return 1 for success, and 0 for failure.
 *     Optionally set err to a static error string.
 *     On failure the config change will be reverted.
 */

/* Configuration values that require no special handling to set, get, load or
 * rewrite. */
typedef struct boolConfigData {
    int *config; /* The pointer to the server config this value is stored in */
    int default_value; /* The default value of the config on rewrite */
    int (*is_valid_fn)(int val, const char **err); /* Optional function to check validity of new value (generic doc above) */
    int (*update_fn)(int val, int prev, const char **err); /* Optional function to apply new value at runtime (generic doc above) */
} boolConfigData;

typedef struct stringConfigData {
    char **config; /* Pointer to the server config this value is stored in. */
    const char *default_value; /* Default value of the config on rewrite. */
    int (*is_valid_fn)(char* val, const char **err); /* Optional function to check validity of new value (generic doc above) */
    int (*update_fn)(char* val, char* prev, const char **err); /* Optional function to apply new value at runtime (generic doc above) */
    int convert_empty_to_null; /* Boolean indicating if empty strings should
                                  be stored as a NULL value. */
} stringConfigData;

typedef struct sdsConfigData {
    sds *config; /* Pointer to the server config this value is stored in. */
    const char *default_value; /* Default value of the config on rewrite. */
    int (*is_valid_fn)(sds val, const char **err); /* Optional function to check validity of new value (generic doc above) */
    int (*update_fn)(sds val, sds prev, const char **err); /* Optional function to apply new value at runtime (generic doc above) */
    int convert_empty_to_null; /* Boolean indicating if empty SDS strings should
                                  be stored as a NULL value. */
} sdsConfigData;

typedef struct enumConfigData {
    int *config; /* The pointer to the server config this value is stored in */
    configEnum *enum_value; /* The underlying enum type this data represents */
    int default_value; /* The default value of the config on rewrite */
    int (*is_valid_fn)(int val, const char **err); /* Optional function to check validity of new value (generic doc above) */
    int (*update_fn)(int val, int prev, const char **err); /* Optional function to apply new value at runtime (generic doc above) */
} enumConfigData;

typedef enum numericType {
    NUMERIC_TYPE_INT,
    NUMERIC_TYPE_UINT,
    NUMERIC_TYPE_LONG,
    NUMERIC_TYPE_ULONG,
    NUMERIC_TYPE_LONG_LONG,
    NUMERIC_TYPE_ULONG_LONG,
    NUMERIC_TYPE_SIZE_T,
    NUMERIC_TYPE_SSIZE_T,
    NUMERIC_TYPE_OFF_T,
    NUMERIC_TYPE_TIME_T,
} numericType;

typedef struct numericConfigData {
    int is_memory; /* Indicates if this value can be loaded as a memory value */
    long long lower_bound; /* The lower bound of this numeric value */
    long long upper_bound; /* The upper bound of this numeric value */
    long long default_value; /* The default value of the config on rewrite */
    int (*is_valid_fn)(long long val, const char **err); /* Optional function to check validity of new value (generic doc above) */
    int (*update_fn)(long long val, long long prev, const char **err); /* Optional function to apply new value at runtime (generic doc above) */
    numericType numeric_type; /* An enum indicating the type of this value */
    union {
        int *i;
        unsigned int *ui;
        long *l;
        unsigned long *ul;
        long long *ll;
        unsigned long long *ull;
        size_t *st;
        ssize_t *sst;
        off_t *ot;
        time_t *tt;
    } config; /* The pointer to the numeric config this value is stored in */
} numericConfigData;

typedef union typeData {
    boolConfigData yesno;
    stringConfigData string;
    sdsConfigData sds;
    enumConfigData enumd;
    numericConfigData numeric;
} typeData;

typedef struct typeInterface {
    /* Called on server start, to init the server with default value */
    void (*init)(typeData data);
    /* Called on server startup and CONFIG SET, returns 1 on success, 0 on error
     * and can set a verbose err string, update is true when called from CONFIG SET */
    int (*set)(typeData data, sds value, int update, const char **err);
    /* Called on CONFIG GET, required to add output to the client */
    void (*get)(client *c, typeData data);
    /* Called on CONFIG REWRITE, required to rewrite the config state */
    void (*rewrite)(typeData data, const char *name, struct rewriteConfigState *state);
} typeInterface;

typedef struct standardConfig {
    const char *name; /* The user visible name of this config */
    const char *alias; /* An alias that can also be used for this config */
    const unsigned int flags; /* Flags for this specific config */
    typeInterface interface; /* The function pointers that define the type interface */
    typeData data; /* The type specific data exposed used by the interface */
} standardConfig;

#define MODIFIABLE_CONFIG 0 /* This is the implied default for a standard 
                             * config, which is mutable. */
#define IMMUTABLE_CONFIG (1ULL<<0) /* Can this value only be set at startup? */
#define SENSITIVE_CONFIG (1ULL<<1) /* Does this value contain sensitive information */

extern standardConfig configs[];

/*-----------------------------------------------------------------------------
 * Enum access functions
 *----------------------------------------------------------------------------*/

/* Get enum value from name. If there is no match INT_MIN is returned. */
int configEnumGetValue(configEnum *ce, char *name) {
    while(ce->name != NULL) {
        if (!strcasecmp(ce->name,name)) return ce->val;
        ce++;
    }
    return INT_MIN;
}

/* Get enum name from value. If no match is found NULL is returned. */
const char *configEnumGetName(configEnum *ce, int val) {
    while(ce->name != NULL) {
        if (ce->val == val) return ce->name;
        ce++;
    }
    return NULL;
}

/* Wrapper for configEnumGetName() returning "unknown" instead of NULL if
 * there is no match. */
const char *configEnumGetNameOrUnknown(configEnum *ce, int val) {
    const char *name = configEnumGetName(ce,val);
    return name ? name : "unknown";
}

/* Used for INFO generation. */
const char *evictPolicyToString(void) {
    return configEnumGetNameOrUnknown(maxmemory_policy_enum,g_pserver->maxmemory_policy);
}

/*-----------------------------------------------------------------------------
 * Config file parsing
 *----------------------------------------------------------------------------*/

int truefalsetoi(char *s) {
    if (!strcasecmp(s,"true")) return 1;
    else if (!strcasecmp(s,"false")) return 0;
    else return -1;
}

int yesnotoi(char *s) {
    if (!strcasecmp(s,"yes")) return 1;
    else if (!strcasecmp(s,"no")) return 0;
    else return truefalsetoi(s);
}


void appendServerSaveParams(time_t seconds, int changes) {
    g_pserver->saveparams = (saveparam*)zrealloc(g_pserver->saveparams,sizeof(struct saveparam)*(g_pserver->saveparamslen+1), MALLOC_LOCAL);
    g_pserver->saveparams[g_pserver->saveparamslen].seconds = seconds;
    g_pserver->saveparams[g_pserver->saveparamslen].changes = changes;
    g_pserver->saveparamslen++;
}

void resetServerSaveParams(void) {
    zfree(g_pserver->saveparams);
    g_pserver->saveparams = NULL;
    g_pserver->saveparamslen = 0;
}

void queueLoadModule(sds path, sds *argv, int argc) {
    int i;
    struct moduleLoadQueueEntry *loadmod;

    loadmod = (moduleLoadQueueEntry*)zmalloc(sizeof(struct moduleLoadQueueEntry), MALLOC_LOCAL);
    loadmod->argv = (robj**)zmalloc(sizeof(robj*)*argc, MALLOC_LOCAL);
    loadmod->path = sdsnew(path);
    loadmod->argc = argc;
    for (i = 0; i < argc; i++) {
        loadmod->argv[i] = createRawStringObject(argv[i],sdslen(argv[i]));
    }
    listAddNodeTail(g_pserver->loadmodule_queue,loadmod);
}

sds g_sdsProvider = nullptr;
sds g_sdsArgs = nullptr;

bool initializeStorageProvider(const char **err)
{
    try
    {
        bool fTest = false;
        if (g_sdsProvider == nullptr)
            return true;
        if (!strcasecmp(g_sdsProvider, "flash") && g_sdsArgs != nullptr)
        {
#ifdef ENABLE_ROCKSDB
            // Create The Storage Factory (if necessary)
            serverLog(LL_NOTICE, "Initializing FLASH storage provider (this may take a long time)");
            adjustOpenFilesLimit();
            g_pserver->m_pstorageFactory = CreateRocksDBStorageFactory(g_sdsArgs, cserver.dbnum, cserver.storage_conf, cserver.storage_conf ? strlen(cserver.storage_conf) : 0);
#else
            serverLog(LL_WARNING, "To use the flash storage provider please compile KeyDB with ENABLE_FLASH=yes");
            serverLog(LL_WARNING, "Exiting due to the use of an unsupported storage provider");
            exit(EXIT_FAILURE);
#endif
	    }
        else if (!strcasecmp(g_sdsProvider, "test") && g_sdsArgs == nullptr)
        {
            g_pserver->m_pstorageFactory = new (MALLOC_LOCAL) TestStorageFactory();
            fTest = true;
        }

        if (g_pserver->m_pstorageFactory != nullptr && !fTest)
        {
            // We need to set max memory to a sane default so keys are actually evicted properly
            if (g_pserver->maxmemory == 0 && g_pserver->maxmemory_policy == MAXMEMORY_NO_EVICTION)
            {
#ifdef __linux__
                struct sysinfo sys;
                if (sysinfo(&sys) == 0)
                {
                    // By default it's a little under half the memory.  This gives sufficient room for background saving
                    g_pserver->maxmemory = static_cast<unsigned long long>(sys.totalram / 2.2);
                    g_pserver->maxmemory_policy = MAXMEMORY_ALLKEYS_LRU;
                }
#else
                serverLog(LL_WARNING, "Unable to dynamically set maxmemory, please set maxmemory and maxmemory-policy if you are using a storage provier");
#endif
            }
            else if (g_pserver->maxmemory_policy == MAXMEMORY_NO_EVICTION)
            {
                g_pserver->maxmemory_policy = MAXMEMORY_ALLKEYS_LRU;
            }
        }
        else
        {
            *err = "Unknown storage provider";
        }
        return g_pserver->m_pstorageFactory != nullptr;
    }
    catch(std::string str)
    {
        serverLog(LL_WARNING, "ERROR: Failed to initialize %s storage provider. Details to follow below.", g_sdsProvider);
        serverLog(LL_WARNING, "\t%s", str.c_str());
        serverLog(LL_WARNING, "KeyDB cannot start. Exiting.");
        exit(EXIT_FAILURE);
    }
}

/* Parse an array of CONFIG_OOM_COUNT sds strings, validate and populate
 * g_pserver->oom_score_adj_values if valid.
 */

static int updateOOMScoreAdjValues(sds *args, const char **err, int apply) {
    int i;
    int values[CONFIG_OOM_COUNT];

    for (i = 0; i < CONFIG_OOM_COUNT; i++) {
        char *eptr;
        long long val = strtoll(args[i], &eptr, 10);

        if (*eptr != '\0' || val < -2000 || val > 2000) {
            if (err) *err = "Invalid oom-score-adj-values, elements must be between -2000 and 2000.";
            return C_ERR;
        }

        values[i] = val;
    }

    /* Verify that the values make sense. If they don't omit a warning but
     * keep the configuration, which may still be valid for privileged processes.
     */

    if (values[CONFIG_OOM_REPLICA] < values[CONFIG_OOM_MASTER] ||
        values[CONFIG_OOM_BGCHILD] < values[CONFIG_OOM_REPLICA]) {
            serverLog(LL_WARNING,
                    "The oom-score-adj-values configuration may not work for non-privileged processes! "
                    "Please consult the documentation.");
    }

    /* Store values, retain previous config for rollback in case we fail. */
    int old_values[CONFIG_OOM_COUNT];
    for (i = 0; i < CONFIG_OOM_COUNT; i++) {
        old_values[i] = g_pserver->oom_score_adj_values[i];
        g_pserver->oom_score_adj_values[i] = values[i];
    }
    
    /* When parsing the config file, we want to apply only when all is done. */
    if (!apply)
        return C_OK;

    /* Update */
    if (setOOMScoreAdj(-1) == C_ERR) {
        /* Roll back */
        for (i = 0; i < CONFIG_OOM_COUNT; i++)
            g_pserver->oom_score_adj_values[i] = old_values[i];

        if (err)
            *err = "Failed to apply oom-score-adj-values configuration, check server logs.";

        return C_ERR;
    }

    return C_OK;
}

void initConfigValues() {
    for (standardConfig *config = configs; config->name != NULL; config++) {
        config->interface.init(config->data);
    }
}

void loadServerConfigFromString(char *config) {
    const char *err = NULL;
    int linenum = 0, totlines, i;
    int slaveof_linenum = 0;
    sds *lines;
    int save_loaded = 0;

    lines = sdssplitlen(config,strlen(config),"\n",1,&totlines);

    for (i = 0; i < totlines; i++) {
        sds *argv;
        int argc;

        linenum = i+1;
        lines[i] = sdstrim(lines[i]," \t\r\n");

        /* Skip comments and blank lines */
        if (lines[i][0] == '#' || lines[i][0] == '\0') continue;

        /* Split into arguments */
        argv = sdssplitargs(lines[i],&argc);
        if (argv == NULL) {
            err = "Unbalanced quotes in configuration line";
            goto loaderr;
        }

        /* Skip this line if the resulting command vector is empty. */
        if (argc == 0) {
            sdsfreesplitres(argv,argc);
            continue;
        }
        sdstolower(argv[0]);

        /* Iterate the configs that are standard */
        int match = 0;
        for (standardConfig *config = configs; config->name != NULL; config++) {
            if ((!strcasecmp(argv[0],config->name) ||
                (config->alias && !strcasecmp(argv[0],config->alias))))
            {
                if (argc != 2) {
                    err = "wrong number of arguments";
                    goto loaderr;
                }
                if (!config->interface.set(config->data, argv[1], 0, &err)) {
                    goto loaderr;
                }

                match = 1;
                break;
            }
        }

        if (match) {
            sdsfreesplitres(argv,argc);
            continue;
        }

        /* Execute config directives */
        if (!strcasecmp(argv[0],"bind") && argc >= 2) {
            int j, addresses = argc-1;

            if (addresses > CONFIG_BINDADDR_MAX) {
                err = "Too many bind addresses specified"; goto loaderr;
            }
            /* Free old bind addresses */
            for (j = 0; j < g_pserver->bindaddr_count; j++) {
                zfree(g_pserver->bindaddr[j]);
            }
            for (j = 0; j < addresses; j++)
                g_pserver->bindaddr[j] = zstrdup(argv[j+1]);
            g_pserver->bindaddr_count = addresses;
        } else if (!strcasecmp(argv[0],"unixsocketperm") && argc == 2) {
            errno = 0;
            g_pserver->unixsocketperm = (mode_t)strtol(argv[1], NULL, 8);
            if (errno || g_pserver->unixsocketperm > 0777) {
                err = "Invalid socket file permissions"; goto loaderr;
            }
        } else if (!strcasecmp(argv[0],"save")) {
            /* We don't reset save params before loading, because if they're not part
             * of the file the defaults should be used.
             */
            if (!save_loaded) {
                save_loaded = 1;
                resetServerSaveParams();
            }

            if (argc == 3) {
                int seconds = atoi(argv[1]);
                int changes = atoi(argv[2]);
                if (seconds < 1 || changes < 0) {
                    err = "Invalid save parameters"; goto loaderr;
                }
                appendServerSaveParams(seconds,changes);
            } else if (argc == 2 && !strcasecmp(argv[1],"")) {
                resetServerSaveParams();
            }
        } else if (!strcasecmp(argv[0],"dir") && argc == 2) {
            if (chdir(argv[1]) == -1) {
                serverLog(LL_WARNING,"Can't chdir to '%s': %s",
                    argv[1], strerror(errno));
                exit(1);
            }
        } else if (!strcasecmp(argv[0],"logfile") && argc == 2) {
            FILE *logfp;

            zfree(g_pserver->logfile);
            g_pserver->logfile = zstrdup(argv[1]);
            if (g_pserver->logfile[0] != '\0') {
                /* Test if we are able to open the file. The server will not
                 * be able to abort just for this problem later... */
                logfp = fopen(g_pserver->logfile,"a");
                if (logfp == NULL) {
                    err = sdscatprintf(sdsempty(),
                        "Can't open the log file: %s", strerror(errno));
                    goto loaderr;
                }
                fclose(logfp);
            }
        } else if (!strcasecmp(argv[0],"include") && argc == 2) {
            loadServerConfig(argv[1], 0, NULL);
        } else if ((!strcasecmp(argv[0],"slaveof") ||
                    !strcasecmp(argv[0],"replicaof")) && argc == 3) {
            slaveof_linenum = linenum;
            if (!strcasecmp(argv[1], "no") && !strcasecmp(argv[2], "one")) {
                if (listLength(g_pserver->masters)) {
                    listIter li;
                    listNode *ln;
                    listRewind(g_pserver->masters, &li);
                    while ((ln = listNext(&li)))
                    {
                        struct redisMaster *mi = (struct redisMaster*)listNodeValue(ln);
                        sdsfree(mi->masterauth);
                        zfree(mi->masteruser);
                        zfree(mi->repl_transfer_tmpfile);
                        delete mi->staleKeyMap;
                        zfree(mi);
                        listDelNode(g_pserver->masters, ln);
                    }
                }
                continue;
            }
            char *ptr;
            int port = strtol(argv[2], &ptr, 10);
            if (port < 0 || port > 65535 || *ptr != '\0') {
                err= "Invalid master port"; goto loaderr;
            }
            replicationAddMaster(argv[1], port);
        } else if (!strcasecmp(argv[0],"requirepass") && argc == 2) {
            if (strlen(argv[1]) > CONFIG_AUTHPASS_MAX_LEN) {
                err = "Password is longer than CONFIG_AUTHPASS_MAX_LEN";
                goto loaderr;
            }
        } else if (!strcasecmp(argv[0],"list-max-ziplist-entries") && argc == 2){
            /* DEAD OPTION */
        } else if (!strcasecmp(argv[0],"list-max-ziplist-value") && argc == 2) {
            /* DEAD OPTION */
        } else if (!strcasecmp(argv[0],"rename-command") && argc == 3) {
            struct redisCommand *cmd = lookupCommand(argv[1]);
            int retval;

            if (!cmd) {
                err = "No such command in rename-command";
                goto loaderr;
            }

            /* If the target command name is the empty string we just
             * remove it from the command table. */
            retval = dictDelete(g_pserver->commands, argv[1]);
            serverAssert(retval == DICT_OK);

            /* Otherwise we re-add the command under a different name. */
            if (sdslen(argv[2]) != 0) {
                sds copy = sdsdup(argv[2]);

                retval = dictAdd(g_pserver->commands, copy, cmd);
                if (retval != DICT_OK) {
                    sdsfree(copy);
                    err = "Target command name already exists"; goto loaderr;
                }
            }
        } else if (!strcasecmp(argv[0],"cluster-config-file") && argc == 2) {
            zfree(g_pserver->cluster_configfile);
            g_pserver->cluster_configfile = zstrdup(argv[1]);
        } else if (!strcasecmp(argv[0],"client-output-buffer-limit") &&
                   argc == 5)
        {
            int type = getClientTypeByName(argv[1]);
            unsigned long long hard, soft;
            int soft_seconds;

            if (type == -1 || type == CLIENT_TYPE_MASTER) {
                err = "Unrecognized client limit class: the user specified "
                "an invalid one, or 'master' which has no buffer limits.";
                goto loaderr;
            }
            hard = memtoll(argv[2],NULL);
            soft = memtoll(argv[3],NULL);
            soft_seconds = atoi(argv[4]);
            if (soft_seconds < 0) {
                err = "Negative number of seconds in soft limit is invalid";
                goto loaderr;
            }
            cserver.client_obuf_limits[type].hard_limit_bytes = hard;
            cserver.client_obuf_limits[type].soft_limit_bytes = soft;
            cserver.client_obuf_limits[type].soft_limit_seconds = soft_seconds;
        } else if (!strcasecmp(argv[0],"oom-score-adj-values") && argc == 1 + CONFIG_OOM_COUNT) {
            if (updateOOMScoreAdjValues(&argv[1], &err, 0) == C_ERR) goto loaderr;
        } else if (!strcasecmp(argv[0],"notify-keyspace-events") && argc == 2) {
            int flags = keyspaceEventsStringToFlags(argv[1]);

            if (flags == -1) {
                err = "Invalid event class character. Use 'g$lshzxeA'.";
                goto loaderr;
            }
            g_pserver->notify_keyspace_events = flags;
        } else if (!strcasecmp(argv[0],"user") && argc >= 2) {
            int argc_err;
            if (ACLAppendUserForLoading(argv,argc,&argc_err) == C_ERR) {
                char buf[1024];
                const char *errmsg = ACLSetUserStringError();
                snprintf(buf,sizeof(buf),"Error in user declaration '%s': %s",
                    argv[argc_err],errmsg);
                err = buf;
                goto loaderr;
            }
        } else if (!strcasecmp(argv[0],"loadmodule") && argc >= 2) {
            queueLoadModule(argv[1],&argv[2],argc-2);
        } else if (!strcasecmp(argv[0],"sentinel")) {
            /* argc == 1 is handled by main() as we need to enter the sentinel
             * mode ASAP. */
            if (argc != 1) {
                if (!g_pserver->sentinel_mode) {
                    err = "sentinel directive while not in sentinel mode";
                    goto loaderr;
                }
                queueSentinelConfig(argv+1,argc-1,linenum,lines[i]);
            }
        } else if (!strcasecmp(argv[0],"scratch-file-path")) {
#ifdef USE_MEMKIND
            storage_init(argv[1], g_pserver->maxmemory);
#else
            err = "KeyDB not compliled with scratch-file support.";
            goto loaderr;
#endif
        } else if ((!strcasecmp(argv[0],"server-threads") || !strcasecmp(argv[0],"io-threads")) && argc == 2) {
            cserver.cthreads = atoi(argv[1]);
            if (cserver.cthreads <= 0 || cserver.cthreads > MAX_EVENT_LOOPS) {
                err = "Invalid number of threads specified";
                goto loaderr;
            }
        } else if (!strcasecmp(argv[0],"server-thread-affinity") && argc == 2) {
            if (strcasecmp(argv[1], "true") == 0) {
                cserver.fThreadAffinity = TRUE;
            } else if (strcasecmp(argv[1], "false") == 0) {
                cserver.fThreadAffinity = FALSE;
            } else {
                int offset = atoi(argv[1]);
                if (offset > 0) {
                    cserver.fThreadAffinity = TRUE;
                    cserver.threadAffinityOffset = offset-1;
                } else {
                    err = "Unknown argument: server-thread-affinity expects either true or false";
                    goto loaderr;
                }
            }
        } else if (!strcasecmp(argv[0], "active-replica") && argc == 2) {
            g_pserver->fActiveReplica = yesnotoi(argv[1]);
            if (g_pserver->fActiveReplica && g_pserver->repl_slave_ro) {
                g_pserver->repl_slave_ro = FALSE;
                serverLog(LL_NOTICE, "Notice: \"active-replica yes\" implies \"replica-read-only no\"");
            }
            if (g_pserver->fActiveReplica == -1) {
                g_pserver->fActiveReplica = CONFIG_DEFAULT_ACTIVE_REPLICA;
                err = "argument must be 'yes' or 'no'"; goto loaderr;
            }
            if (listLength(g_pserver->masters) && g_pserver->fActiveReplica) {
                err = "must not set replica-of config before active-replica config"; goto loaderr;
            }
        } else if (!strcasecmp(argv[0], "multi-master") && argc == 2) {
            g_pserver->enable_multimaster = yesnotoi(argv[1]);
            if (g_pserver->enable_multimaster == -1) {
                g_pserver->enable_multimaster = CONFIG_DEFAULT_ENABLE_MULTIMASTER;
                err = "argument must be 'yes' or 'no'"; goto loaderr;
            }
            if (listLength(g_pserver->masters) && g_pserver->enable_multimaster) {
                err = "must not set replica-of config before multi-master config"; goto loaderr;
            }
        } else if (!strcasecmp(argv[0], "tls-allowlist")) {
            if (argc < 2) {
                err = "must supply at least one element in the allow list"; goto loaderr;
            }
            if (!g_pserver->tls_allowlist.empty()) {
                err = "tls-allowlist may only be set once"; goto loaderr;
            }
            for (int i = 1; i < argc; i++)
                g_pserver->tls_allowlist.emplace(argv[i], strlen(argv[i]));
        } else if (!strcasecmp(argv[0], "tls-auditlog-blocklist")) {
            if (argc < 2) {
                err = "must supply at least one element in the block list"; goto loaderr;
            }
            if (!g_pserver->tls_auditlog_blocklist.empty()) {
                err = "tls-auditlog-blocklist may only be set once"; goto loaderr;
            }
            for (int i = 1; i < argc; i++)
                g_pserver->tls_auditlog_blocklist.emplace(argv[i], strlen(argv[i]));
        } else if (!strcasecmp(argv[0], "version-override") && argc == 2) {
            KEYDB_SET_VERSION = zstrdup(argv[1]);
            serverLog(LL_WARNING, "Warning version is overriden to: %s\n", KEYDB_SET_VERSION);
        } else if (!strcasecmp(argv[0],"testmode") && argc == 2){
            g_fTestMode = yesnotoi(argv[1]);
        } else if (!strcasecmp(argv[0],"rdbfuzz-mode")) {
            // NOP, handled in main
        } else if (!strcasecmp(argv[0],"storage-provider") && argc >= 2) {
            g_sdsProvider = sdsdup(argv[1]);
            if (argc > 2)
                g_sdsArgs = sdsdup(argv[2]);
	    } else if (!strcasecmp(argv[0],"is-flash-enabled") && argc == 1) {
#ifdef ENABLE_ROCKSDB
            exit(EXIT_SUCCESS);
#else
            exit(EXIT_FAILURE);
#endif
        } else {
            err = "Bad directive or wrong number of arguments"; goto loaderr;
        }
        sdsfreesplitres(argv,argc);
    }

    /* Sanity checks. */
    if (g_pserver->cluster_enabled && listLength(g_pserver->masters)) {
        linenum = slaveof_linenum;
        i = linenum-1;
        err = "replicaof directive not allowed in cluster mode";
        goto loaderr;
    }

    /* To ensure backward compatibility and work while hz is out of range */
    if (g_pserver->config_hz < CONFIG_MIN_HZ) g_pserver->config_hz = CONFIG_MIN_HZ;
    if (g_pserver->config_hz > CONFIG_MAX_HZ) g_pserver->config_hz = CONFIG_MAX_HZ;

    sdsfreesplitres(lines,totlines);
    return;

loaderr:
    fprintf(stderr, "\n*** FATAL CONFIG FILE ERROR (KeyDB %s) ***\n",
        KEYDB_REAL_VERSION);
    fprintf(stderr, "Reading the configuration file, at line %d\n", linenum);
    fprintf(stderr, ">>> '%s'\n", lines[i]);
    fprintf(stderr, "%s\n", err);
    exit(1);
}

/* Load the server configuration from the specified filename.
 * The function appends the additional configuration directives stored
 * in the 'options' string to the config file before loading.
 *
 * Both filename and options can be NULL, in such a case are considered
 * empty. This way loadServerConfig can be used to just load a file or
 * just load a string. */
void loadServerConfig(char *filename, char config_from_stdin, char *options) {
    sds config = sdsempty();
    char buf[CONFIG_MAX_LINE+1];
    FILE *fp;

    /* Load the file content */
    if (filename) {
        if ((fp = fopen(filename,"r")) == NULL) {
            serverLog(LL_WARNING,
                    "Fatal error, can't open config file '%s': %s",
                    filename, strerror(errno));
            exit(1);
        }
        while(fgets(buf,CONFIG_MAX_LINE+1,fp) != NULL)
            config = sdscat(config,buf);
        fclose(fp);
    }
    /* Append content from stdin */
    if (config_from_stdin) {
        serverLog(LL_WARNING,"Reading config from stdin");
        fp = stdin;
        while(fgets(buf,CONFIG_MAX_LINE+1,fp) != NULL)
            config = sdscat(config,buf);
    }

    /* Append the additional options */
    if (options) {
        config = sdscat(config,"\n");
        config = sdscat(config,options);
    }
    loadServerConfigFromString(config);
    sdsfree(config);
}

/*-----------------------------------------------------------------------------
 * CONFIG SET implementation
 *----------------------------------------------------------------------------*/

#define config_set_bool_field(_name,_var) \
    } else if (!strcasecmp(szFromObj(c->argv[2]),_name)) { \
        int yn = yesnotoi(szFromObj(o)); \
        if (yn == -1) goto badfmt; \
        _var = yn;

#define config_set_numerical_field(_name,_var,min,max) \
    } else if (!strcasecmp(szFromObj(c->argv[2]),_name)) { \
        if (getLongLongFromObject(o,&ll) == C_ERR) goto badfmt; \
        if (min != LLONG_MIN && ll < min) goto badfmt; \
        if (max != LLONG_MAX && ll > max) goto badfmt; \
        _var = ll;

#define config_set_memory_field(_name,_var) \
    } else if (!strcasecmp(szFromObj(c->argv[2]),_name)) { \
        ll = memtoll(szFromObj(o),&err); \
        if (err || ll < 0) goto badfmt; \
        _var = ll;

#define config_set_special_field(_name) \
    } else if (!strcasecmp(szFromObj(c->argv[2]),_name)) {

#define config_set_special_field_with_alias(_name1,_name2) \
    } else if (!strcasecmp(szFromObj(c->argv[2]),_name1) || \
               !strcasecmp(szFromObj(c->argv[2]),_name2)) {

#define config_set_else } else

void configSetCommand(client *c) {
    robj *o;
    long long ll;
    int err;
    const char *errstr = NULL;
    serverAssertWithInfo(c,c->argv[2],sdsEncodedObject(c->argv[2]));

    if (c->argc < 4 || c->argc > 4) {
        o = nullptr;
        // Variadic set is only supported for tls-allowlist
        if (strcasecmp(szFromObj(c->argv[2]), "tls-allowlist")) {
            addReplySubcommandSyntaxError(c);
            return;
        }
    } else {
        o = c->argv[3];
        serverAssertWithInfo(c,c->argv[3],sdsEncodedObject(c->argv[3]));
    }

    /* Iterate the configs that are standard */
    for (standardConfig *config = configs; config->name != NULL; config++) {
        if (!(config->flags & IMMUTABLE_CONFIG) && 
            (!strcasecmp(szFromObj(c->argv[2]),config->name) ||
            (config->alias && !strcasecmp(szFromObj(c->argv[2]),config->alias))))
        {
            if (config->flags & SENSITIVE_CONFIG) {
                redactClientCommandArgument(c,3);
            }
            if (!config->interface.set(config->data,szFromObj(o),1,&errstr)) {
                goto badfmt;
            }
            addReply(c,shared.ok);
            return;
        }
    }

    if (0) { /* this starts the config_set macros else-if chain. */

    /* Special fields that can't be handled with general macros. */
    config_set_special_field("bind") {
        int vlen;
        sds *v = sdssplitlen(szFromObj(o),sdslen(szFromObj(o))," ",1,&vlen);

        if (vlen < 1 || vlen > CONFIG_BINDADDR_MAX) {
            addReplyError(c, "Too many bind addresses specified.");
            sdsfreesplitres(v, vlen);
            return;
        }

        if (changeBindAddr(v, vlen, true) == C_ERR) {
            addReplyError(c, "Failed to bind to specified addresses.");
            sdsfreesplitres(v, vlen);
            return;
        }
        // Now run the config change on the other threads
        for (int ithread = 0; ithread < cserver.cthreads; ++ithread) {
            if (&g_pserver->rgthreadvar[ithread] != serverTL) {
                incrRefCount(o);
                aePostFunction(g_pserver->rgthreadvar[ithread].el, [o]{
                    int vlen;
                    sds *v = sdssplitlen(szFromObj(o),sdslen(szFromObj(o))," ",1,&vlen);
                    if (changeBindAddr(v, vlen, false) == C_ERR) {
                        serverLog(LL_WARNING, "Failed to change the bind address for a thread.  Server will still be listening on old addresses.");
                    }
                    sdsfreesplitres(v, vlen);
                    decrRefCount(o);
                });
            }
        }

        sdsfreesplitres(v, vlen);
    } config_set_special_field("save") {
        int vlen, j;
        sds *v = sdssplitlen(szFromObj(o),sdslen(szFromObj(o))," ",1,&vlen);

        /* Perform sanity check before setting the new config:
         * - Even number of args
         * - Seconds >= 1, changes >= 0 */
        if (vlen & 1) {
            sdsfreesplitres(v,vlen);
            goto badfmt;
        }
        for (j = 0; j < vlen; j++) {
            char *eptr;
            long val;

            val = strtoll(v[j], &eptr, 10);
            if (eptr[0] != '\0' ||
                ((j & 1) == 0 && val < 1) ||
                ((j & 1) == 1 && val < 0)) {
                sdsfreesplitres(v,vlen);
                goto badfmt;
            }
        }
        /* Finally set the new config */
        resetServerSaveParams();
        for (j = 0; j < vlen; j += 2) {
            time_t seconds;
            int changes;

            seconds = strtoll(v[j],NULL,10);
            changes = strtoll(v[j+1],NULL,10);
            appendServerSaveParams(seconds, changes);
        }
        sdsfreesplitres(v,vlen);
    } config_set_special_field("dir") {
        if (chdir((char*)ptrFromObj(o)) == -1) {
            addReplyErrorFormat(c,"Changing directory: %s", strerror(errno));
            return;
        }
    } config_set_special_field("client-output-buffer-limit") {
        int vlen, j;
        sds *v = sdssplitlen(szFromObj(o),sdslen(szFromObj(o))," ",1,&vlen);

        /* We need a multiple of 4: <class> <hard> <soft> <soft_seconds> */
        if (vlen % 4) {
            sdsfreesplitres(v,vlen);
            goto badfmt;
        }

        /* Sanity check of single arguments, so that we either refuse the
         * whole configuration string or accept it all, even if a single
         * error in a single client class is present. */
        for (j = 0; j < vlen; j++) {
            long val;

            if ((j % 4) == 0) {
                int type = getClientTypeByName(v[j]);
                if (type == -1 || type == CLIENT_TYPE_MASTER) {
                    sdsfreesplitres(v,vlen);
                    goto badfmt;
                }
            } else {
                val = memtoll(v[j], &err);
                if (err || val < 0) {
                    sdsfreesplitres(v,vlen);
                    goto badfmt;
                }
            }
        }
        /* Finally set the new config */
        for (j = 0; j < vlen; j += 4) {
            unsigned long long hard, soft;
            int soft_seconds;

            int type = getClientTypeByName(v[j]);
            hard = memtoll(v[j+1],NULL);
            soft = memtoll(v[j+2],NULL);
            soft_seconds = strtoll(v[j+3],NULL,10);

            cserver.client_obuf_limits[type].hard_limit_bytes = hard;
            cserver.client_obuf_limits[type].soft_limit_bytes = soft;
            cserver.client_obuf_limits[type].soft_limit_seconds = soft_seconds;
        }
        sdsfreesplitres(v,vlen);
    } config_set_special_field("oom-score-adj-values") {
        int vlen;
        int success = 1;

        sds *v = sdssplitlen(szFromObj(o), sdslen(szFromObj(o)), " ", 1, &vlen);
        if (vlen != CONFIG_OOM_COUNT || updateOOMScoreAdjValues(v, &errstr, 1) == C_ERR)
            success = 0;

        sdsfreesplitres(v, vlen);
        if (!success)
            goto badfmt;
    } config_set_special_field("notify-keyspace-events") {
        int flags = keyspaceEventsStringToFlags(szFromObj(o));

        if (flags == -1) goto badfmt;
        g_pserver->notify_keyspace_events = flags;
    /* Numerical fields.
     * config_set_numerical_field(name,var,min,max) */
    } config_set_numerical_field(
      "watchdog-period",ll,0,INT_MAX) {
        if (ll)
            enableWatchdog(ll);
        else
            disableWatchdog();
    } config_set_special_field("tls-allowlist") {
        g_pserver->tls_allowlist.clear();
        for (int i = 3; i < c->argc; ++i) {
            robj *val = c->argv[i];
            g_pserver->tls_allowlist.emplace(szFromObj(val), sdslen(szFromObj(val)));
        }
    /* Everything else is an error... */
    } config_set_else {
        addReplyErrorFormat(c,"Unsupported CONFIG parameter: %s",
            (char*)ptrFromObj(c->argv[2]));
        return;
    }

    /* On success we just return a generic OK for all the options. */
    addReply(c,shared.ok);
    return;

badfmt: /* Bad format errors */
    if (errstr) {
        addReplyErrorFormat(c,"Invalid argument '%s' for CONFIG SET '%s' - %s",
                szFromObj(o),
                szFromObj(c->argv[2]),
                errstr);
    } else {
        addReplyErrorFormat(c,"Invalid argument '%s' for CONFIG SET '%s'",
                szFromObj(o),
                szFromObj(c->argv[2]));
    }
}

/*-----------------------------------------------------------------------------
 * CONFIG GET implementation
 *----------------------------------------------------------------------------*/

#define config_get_string_field(_name,_var) do { \
    if (stringmatch(pattern,_name,1)) { \
        addReplyBulkCString(c,_name); \
        addReplyBulkCString(c,_var ? _var : ""); \
        matches++; \
    } \
} while(0)

#define config_get_bool_field(_name,_var) do { \
    if (stringmatch(pattern,_name,1)) { \
        addReplyBulkCString(c,_name); \
        addReplyBulkCString(c,_var ? "yes" : "no"); \
        matches++; \
    } \
} while(0)

#define config_get_numerical_field(_name,_var) do { \
    if (stringmatch(pattern,_name,1)) { \
        ll2string(buf,sizeof(buf),_var); \
        addReplyBulkCString(c,_name); \
        addReplyBulkCString(c,buf); \
        matches++; \
    } \
} while(0)

void configGetCommand(client *c) {
    robj *o = c->argv[2];
    void *replylen = addReplyDeferredLen(c);
    char *pattern = szFromObj(o);
    char buf[128];
    int matches = 0;
    serverAssertWithInfo(c,o,sdsEncodedObject(o));

    /* Iterate the configs that are standard */
    for (standardConfig *config = configs; config->name != NULL; config++) {
        if (stringmatch(pattern,config->name,1)) {
            addReplyBulkCString(c,config->name);
            config->interface.get(c,config->data);
            matches++;
        }
        if (config->alias && stringmatch(pattern,config->alias,1)) {
            addReplyBulkCString(c,config->alias);
            config->interface.get(c,config->data);
            matches++;
        }
    }

    /* String values */
    config_get_string_field("logfile",g_pserver->logfile);

    /* Numerical values */
    config_get_numerical_field("watchdog-period",g_pserver->watchdog_period);

    /* Everything we can't handle with macros follows. */

    if (stringmatch(pattern,"dir",1)) {
        char buf[1024];

        if (getcwd(buf,sizeof(buf)) == NULL)
            buf[0] = '\0';

        addReplyBulkCString(c,"dir");
        addReplyBulkCString(c,buf);
        matches++;
    }
    if (stringmatch(pattern,"save",1)) {
        sds buf = sdsempty();
        int j;

        for (j = 0; j < g_pserver->saveparamslen; j++) {
            buf = sdscatprintf(buf,"%jd %d",
                    (intmax_t)g_pserver->saveparams[j].seconds,
                    g_pserver->saveparams[j].changes);
            if (j != g_pserver->saveparamslen-1)
                buf = sdscatlen(buf," ",1);
        }
        addReplyBulkCString(c,"save");
        addReplyBulkCString(c,buf);
        sdsfree(buf);
        matches++;
    }
    if (stringmatch(pattern,"client-output-buffer-limit",1)) {
        sds buf = sdsempty();
        int j;

        for (j = 0; j < CLIENT_TYPE_OBUF_COUNT; j++) {
            buf = sdscatprintf(buf,"%s %llu %llu %ld",
                    getClientTypeName(j),
                    cserver.client_obuf_limits[j].hard_limit_bytes,
                    cserver.client_obuf_limits[j].soft_limit_bytes,
                    (long) cserver.client_obuf_limits[j].soft_limit_seconds);
            if (j != CLIENT_TYPE_OBUF_COUNT-1)
                buf = sdscatlen(buf," ",1);
        }
        addReplyBulkCString(c,"client-output-buffer-limit");
        addReplyBulkCString(c,buf);
        sdsfree(buf);
        matches++;
    }
    if (stringmatch(pattern,"unixsocketperm",1)) {
        char buf[32];
        snprintf(buf,sizeof(buf),"%lo",(unsigned long)g_pserver->unixsocketperm);
        addReplyBulkCString(c,"unixsocketperm");
        addReplyBulkCString(c,buf);
        matches++;
    }
    if (stringmatch(pattern,"slaveof",1) ||
        stringmatch(pattern,"replicaof",1))
    {
        const char *optname = stringmatch(pattern,"slaveof",1) ?
                        "slaveof" : "replicaof";
        char buf[256];
        addReplyBulkCString(c,optname);
        if (listLength(g_pserver->masters) == 0)
        {
            buf[0] = '\0';
            addReplyBulkCString(c,buf);
        }
        else
        {
            listIter li;
            listNode *ln;
            listRewind(g_pserver->masters, &li);
            bool fFirst = true;
            while ((ln = listNext(&li)))
            {
                if (!fFirst)
                {
                    addReplyBulkCString(c,optname);
                    matches++;
                }
                fFirst = false;
                struct redisMaster *mi = (struct redisMaster*)listNodeValue(ln);
                snprintf(buf,sizeof(buf),"%s %d",
                    mi->masterhost, mi->masterport);
                addReplyBulkCString(c,buf);
            }
        }
        matches++;
    }
    if (stringmatch(pattern,"notify-keyspace-events",1)) {
        sds flags = keyspaceEventsFlagsToString(g_pserver->notify_keyspace_events);

        addReplyBulkCString(c,"notify-keyspace-events");
        addReplyBulkSds(c,flags);
        matches++;
    }
    if (stringmatch(pattern,"bind",1)) {
        sds aux = sdsjoin(g_pserver->bindaddr,g_pserver->bindaddr_count," ");

        addReplyBulkCString(c,"bind");
        addReplyBulkCString(c,aux);
        sdsfree(aux);
        matches++;
    }
    if (stringmatch(pattern,"oom-score-adj-values",0)) {
        sds buf = sdsempty();
        int j;

        for (j = 0; j < CONFIG_OOM_COUNT; j++) {
            buf = sdscatprintf(buf,"%d", g_pserver->oom_score_adj_values[j]);
            if (j != CONFIG_OOM_COUNT-1)
                buf = sdscatlen(buf," ",1);
        }

        addReplyBulkCString(c,"oom-score-adj-values");
        addReplyBulkCString(c,buf);
        sdsfree(buf);
        matches++;
    }
    if (stringmatch(pattern,"active-replica",1)) {
        addReplyBulkCString(c,"active-replica");
        addReplyBulkCString(c, g_pserver->fActiveReplica ? "yes" : "no");
        matches++;
    }
    if (stringmatch(pattern, "tls-allowlist", 1)) {
        addReplyBulkCString(c,"tls-allowlist");
        addReplyArrayLen(c, (long)g_pserver->tls_allowlist.size());
        for (auto &elem : g_pserver->tls_allowlist) {
            addReplyBulkCBuffer(c, elem.get(), elem.size()); // addReplyBulkSds will free which we absolutely don't want
        }
        matches++;
    }

    setDeferredMapLen(c,replylen,matches);
}

/*-----------------------------------------------------------------------------
 * CONFIG REWRITE implementation
 *----------------------------------------------------------------------------*/

#define REDIS_CONFIG_REWRITE_SIGNATURE "# Generated by CONFIG REWRITE"

/* We use the following dictionary type to store where a configuration
 * option is mentioned in the old configuration file, so it's
 * like "maxmemory" -> list of line numbers (first line is zero). */
uint64_t dictSdsCaseHash(const void *key);
int dictSdsKeyCaseCompare(void *privdata, const void *key1, const void *key2);
void dictSdsDestructor(void *privdata, void *val);
void dictListDestructor(void *privdata, void *val);

/* Sentinel config rewriting is implemented inside sentinel.c by
 * rewriteConfigSentinelOption(). */
void rewriteConfigSentinelOption(struct rewriteConfigState *state);

dictType optionToLineDictType = {
    dictSdsCaseHash,            /* hash function */
    NULL,                       /* key dup */
    NULL,                       /* val dup */
    dictSdsKeyCaseCompare,      /* key compare */
    dictSdsDestructor,          /* key destructor */
    dictListDestructor,         /* val destructor */
    NULL                        /* allow to expand */
};

dictType optionSetDictType = {
    dictSdsCaseHash,            /* hash function */
    NULL,                       /* key dup */
    NULL,                       /* val dup */
    dictSdsKeyCaseCompare,      /* key compare */
    dictSdsDestructor,          /* key destructor */
    NULL,                       /* val destructor */
    NULL                        /* allow to expand */
};

/* The config rewrite state. */
struct rewriteConfigState {
    dict *option_to_line; /* Option -> list of config file lines map */
    dict *rewritten;      /* Dictionary of already processed options */
    int numlines;         /* Number of lines in current config */
    sds *lines;           /* Current lines as an array of sds strings */
    int has_tail;         /* True if we already added directives that were
                             not present in the original config file. */
    int force_all;        /* True if we want all keywords to be force
                             written. Currently only used for testing. */
};

/* Append the new line to the current configuration state. */
void rewriteConfigAppendLine(struct rewriteConfigState *state, sds line) {
    state->lines = (sds*)zrealloc(state->lines, sizeof(char*) * (state->numlines+1), MALLOC_LOCAL);
    state->lines[state->numlines++] = line;
}

/* Populate the option -> list of line numbers map. */
void rewriteConfigAddLineNumberToOption(struct rewriteConfigState *state, sds option, int linenum) {
    list *l = (list*)dictFetchValue(state->option_to_line,option);

    if (l == NULL) {
        l = listCreate();
        dictAdd(state->option_to_line,sdsdup(option),l);
    }
    listAddNodeTail(l,(void*)(long)linenum);
}

/* Add the specified option to the set of processed options.
 * This is useful as only unused lines of processed options will be blanked
 * in the config file, while options the rewrite process does not understand
 * remain untouched. */
void rewriteConfigMarkAsProcessed(struct rewriteConfigState *state, const char *option) {
    sds opt = sdsnew(option);

    if (dictAdd(state->rewritten,opt,NULL) != DICT_OK) sdsfree(opt);
}

/* Read the old file, split it into lines to populate a newly created
 * config rewrite state, and return it to the caller.
 *
 * If it is impossible to read the old file, NULL is returned.
 * If the old file does not exist at all, an empty state is returned. */
struct rewriteConfigState *rewriteConfigReadOldFile(char *path) {
    FILE *fp = fopen(path,"r");
    struct rewriteConfigState *state = (rewriteConfigState*)zmalloc(sizeof(*state), MALLOC_LOCAL);
    char buf[CONFIG_MAX_LINE+1];
    int linenum = -1;

    if (fp == NULL && errno != ENOENT) return NULL;

    state->option_to_line = dictCreate(&optionToLineDictType,NULL);
    state->rewritten = dictCreate(&optionSetDictType,NULL);
    state->numlines = 0;
    state->lines = NULL;
    state->has_tail = 0;
    state->force_all = 0;
    if (fp == NULL) return state;

    /* Read the old file line by line, populate the state. */
    while(fgets(buf,CONFIG_MAX_LINE+1,fp) != NULL) {
        int argc;
        sds *argv;
        sds line = sdstrim(sdsnew(buf),"\r\n\t ");

        linenum++; /* Zero based, so we init at -1 */

        /* Handle comments and empty lines. */
        if (line[0] == '#' || line[0] == '\0') {
            if (!state->has_tail && !strcmp(line,REDIS_CONFIG_REWRITE_SIGNATURE))
                state->has_tail = 1;
            rewriteConfigAppendLine(state,line);
            continue;
        }

        /* Not a comment, split into arguments. */
        argv = sdssplitargs(line,&argc);
        if (argv == NULL) {
            /* Apparently the line is unparsable for some reason, for
             * instance it may have unbalanced quotes. Load it as a
             * comment. */
            sds aux = sdsnew("# ??? ");
            aux = sdscatsds(aux,line);
            sdsfree(line);
            rewriteConfigAppendLine(state,aux);
            continue;
        }

        sdstolower(argv[0]); /* We only want lowercase config directives. */

        /* Now we populate the state according to the content of this line.
         * Append the line and populate the option -> line numbers map. */
        rewriteConfigAppendLine(state,line);

        /* Translate options using the word "slave" to the corresponding name
         * "replica", before adding such option to the config name -> lines
         * mapping. */
        char *p = strstr(argv[0],"slave");
        if (p) {
            sds alt = sdsempty();
            alt = sdscatlen(alt,argv[0],p-argv[0]);
            alt = sdscatlen(alt,"replica",7);
            alt = sdscatlen(alt,p+5,strlen(p+5));
            sdsfree(argv[0]);
            argv[0] = alt;
        }
        /* If this is sentinel config, we use sentinel "sentinel <config>" as option 
            to avoid messing up the sequence. */
        if (g_pserver->sentinel_mode && argc > 1 && !strcasecmp(argv[0],"sentinel")) {
            sds sentinelOption = sdsempty();
            sentinelOption = sdscatfmt(sentinelOption,"%S %S",argv[0],argv[1]);
            rewriteConfigAddLineNumberToOption(state,sentinelOption,linenum);
            sdsfree(sentinelOption);
        } else {
            rewriteConfigAddLineNumberToOption(state,argv[0],linenum);
        }
        sdsfreesplitres(argv,argc);
    }
    fclose(fp);
    return state;
}

/* Rewrite the specified configuration option with the new "line".
 * It progressively uses lines of the file that were already used for the same
 * configuration option in the old version of the file, removing that line from
 * the map of options -> line numbers.
 *
 * If there are lines associated with a given configuration option and
 * "force" is non-zero, the line is appended to the configuration file.
 * Usually "force" is true when an option has not its default value, so it
 * must be rewritten even if not present previously.
 *
 * The first time a line is appended into a configuration file, a comment
 * is added to show that starting from that point the config file was generated
 * by CONFIG REWRITE.
 *
 * "line" is either used, or freed, so the caller does not need to free it
 * in any way. */
void rewriteConfigRewriteLine(struct rewriteConfigState *state, const char *option, sds line, int force) {
    sds o = sdsnew(option);
    list *l = (list*)dictFetchValue(state->option_to_line,o);

    rewriteConfigMarkAsProcessed(state,option);

    if (!l && !force && !state->force_all) {
        /* Option not used previously, and we are not forced to use it. */
        sdsfree(line);
        sdsfree(o);
        return;
    }

    if (l) {
        listNode *ln = listFirst(l);
        int linenum = (long) ln->value;

        /* There are still lines in the old configuration file we can reuse
         * for this option. Replace the line with the new one. */
        listDelNode(l,ln);
        if (listLength(l) == 0) dictDelete(state->option_to_line,o);
        sdsfree(state->lines[linenum]);
        state->lines[linenum] = line;
    } else {
        /* Append a new line. */
        if (!state->has_tail) {
            rewriteConfigAppendLine(state,
                sdsnew(REDIS_CONFIG_REWRITE_SIGNATURE));
            state->has_tail = 1;
        }
        rewriteConfigAppendLine(state,line);
    }
    sdsfree(o);
}

/* Write the long long 'bytes' value as a string in a way that is parsable
 * inside keydb.conf. If possible uses the GB, MB, KB notation. */
int rewriteConfigFormatMemory(char *buf, size_t len, long long bytes) {
    int gb = 1024*1024*1024;
    int mb = 1024*1024;
    int kb = 1024;

    if (bytes && (bytes % gb) == 0) {
        return snprintf(buf,len,"%lldgb",bytes/gb);
    } else if (bytes && (bytes % mb) == 0) {
        return snprintf(buf,len,"%lldmb",bytes/mb);
    } else if (bytes && (bytes % kb) == 0) {
        return snprintf(buf,len,"%lldkb",bytes/kb);
    } else {
        return snprintf(buf,len,"%lld",bytes);
    }
}

/* Rewrite a simple "option-name <bytes>" configuration option. */
void rewriteConfigBytesOption(struct rewriteConfigState *state, const char *option, long long value, long long defvalue) {
    char buf[64];
    int force = value != defvalue;
    sds line;

    rewriteConfigFormatMemory(buf,sizeof(buf),value);
    line = sdscatprintf(sdsempty(),"%s %s",option,buf);
    rewriteConfigRewriteLine(state,option,line,force);
}

/* Rewrite a yes/no option. */
void rewriteConfigYesNoOption(struct rewriteConfigState *state, const char *option, int value, int defvalue) {
    int force = value != defvalue;
    sds line = sdscatprintf(sdsempty(),"%s %s",option,
        value ? "yes" : "no");

    rewriteConfigRewriteLine(state,option,line,force);
}

/* Rewrite a string option. */
void rewriteConfigStringOption(struct rewriteConfigState *state, const char *option, const char *value, const char *defvalue) {
    int force = 1;
    sds line;

    /* String options set to NULL need to be not present at all in the
     * configuration file to be set to NULL again at the next reboot. */
    if (value == NULL) {
        rewriteConfigMarkAsProcessed(state,option);
        return;
    }

    /* Set force to zero if the value is set to its default. */
    if (defvalue && strcmp(value,defvalue) == 0) force = 0;

    line = sdsnew(option);
    line = sdscatlen(line, " ", 1);
    line = sdscatrepr(line, value, strlen(value));

    rewriteConfigRewriteLine(state,option,line,force);
}

/* Rewrite a SDS string option. */
void rewriteConfigSdsOption(struct rewriteConfigState *state, const char *option, sds value, const sds defvalue) {
    int force = 1;
    sds line;

    /* If there is no value set, we don't want the SDS option
     * to be present in the configuration at all. */
    if (value == NULL) {
        rewriteConfigMarkAsProcessed(state, option);
        return;
    }

    /* Set force to zero if the value is set to its default. */
    if (defvalue && sdscmp(value, defvalue) == 0) force = 0;

    line = sdsnew(option);
    line = sdscatlen(line, " ", 1);
    line = sdscatrepr(line, value, sdslen(value));

    rewriteConfigRewriteLine(state, option, line, force);
}

/* Rewrite a numerical (long long range) option. */
void rewriteConfigNumericalOption(struct rewriteConfigState *state, const char *option, long long value, long long defvalue) {
    int force = value != defvalue;
    sds line = sdscatprintf(sdsempty(),"%s %lld",option,value);

    rewriteConfigRewriteLine(state,option,line,force);
}

/* Rewrite an octal option. */
void rewriteConfigOctalOption(struct rewriteConfigState *state, const char *option, int value, int defvalue) {
    int force = value != defvalue;
    sds line = sdscatprintf(sdsempty(),"%s %o",option,value);

    rewriteConfigRewriteLine(state,option,line,force);
}

/* Rewrite an enumeration option. It takes as usually state and option name,
 * and in addition the enumeration array and the default value for the
 * option. */
void rewriteConfigEnumOption(struct rewriteConfigState *state, const char *option, int value, configEnum *ce, int defval) {
    sds line;
    const char *name = configEnumGetNameOrUnknown(ce,value);
    int force = value != defval;

    line = sdscatprintf(sdsempty(),"%s %s",option,name);
    rewriteConfigRewriteLine(state,option,line,force);
}

/* Rewrite the save option. */
void rewriteConfigSaveOption(struct rewriteConfigState *state) {
    int j;
    sds line;

    /* In Sentinel mode we don't need to rewrite the save parameters */
    if (g_pserver->sentinel_mode) {
        rewriteConfigMarkAsProcessed(state,"save");
        return;
    }

    /* Rewrite save parameters, or an empty 'save ""' line to avoid the
     * defaults from being used.
     */
    if (!g_pserver->saveparamslen) {
        rewriteConfigRewriteLine(state,"save",sdsnew("save \"\""),1);
    } else {
        for (j = 0; j < g_pserver->saveparamslen; j++) {
            line = sdscatprintf(sdsempty(),"save %ld %d",
                (long) g_pserver->saveparams[j].seconds, g_pserver->saveparams[j].changes);
            rewriteConfigRewriteLine(state,"save",line,1);
        }
    }

    /* Mark "save" as processed in case server.saveparamslen is zero. */
    rewriteConfigMarkAsProcessed(state,"save");
}

/* Rewrite the user option. */
void rewriteConfigUserOption(struct rewriteConfigState *state) {
    /* If there is a user file defined we just mark this configuration
     * directive as processed, so that all the lines containing users
     * inside the config file gets discarded. */
    if (g_pserver->acl_filename[0] != '\0') {
        rewriteConfigMarkAsProcessed(state,"user");
        return;
    }

    /* Otherwise scan the list of users and rewrite every line. Note that
     * in case the list here is empty, the effect will just be to comment
     * all the users directive inside the config file. */
    raxIterator ri;
    raxStart(&ri,Users);
    raxSeek(&ri,"^",NULL,0);
    while(raxNext(&ri)) {
        user *u = (user*)ri.data;
        sds line = sdsnew("user ");
        line = sdscatsds(line,u->name);
        line = sdscatlen(line," ",1);
        sds descr = ACLDescribeUser(u);
        line = sdscatsds(line,descr);
        sdsfree(descr);
        rewriteConfigRewriteLine(state,"user",line,1);
    }
    raxStop(&ri);

    /* Mark "user" as processed in case there are no defined users. */
    rewriteConfigMarkAsProcessed(state,"user");
}

/* Rewrite the dir option, always using absolute paths.*/
void rewriteConfigDirOption(struct rewriteConfigState *state) {
    char cwd[1024];

    if (getcwd(cwd,sizeof(cwd)) == NULL) {
        rewriteConfigMarkAsProcessed(state,"dir");
        return; /* no rewrite on error. */
    }
    rewriteConfigStringOption(state,"dir",cwd,NULL);
}

/* Rewrite the slaveof option. */
void rewriteConfigSlaveofOption(struct rewriteConfigState *state, const char *option) {
    /* If this is a master, we want all the slaveof config options
    * in the file to be removed. Note that if this is a cluster instance
    * we don't want a slaveof directive inside keydb.conf. */
    if (g_pserver->cluster_enabled || listLength(g_pserver->masters) == 0) {
        rewriteConfigMarkAsProcessed(state,option);
        return;
    }

    listIter li;
    listNode *ln;
    listRewind(g_pserver->masters, &li);
    while ((ln = listNext(&li)))
    {
        struct redisMaster *mi = (struct redisMaster*)listNodeValue(ln);
        sds line;

        line = sdscatprintf(sdsempty(),"%s %s %d", option,
            mi->masterhost, mi->masterport);
        rewriteConfigRewriteLine(state,option,line,1);
    }
}

/* Rewrite the notify-keyspace-events option. */
void rewriteConfigNotifykeyspaceeventsOption(struct rewriteConfigState *state) {
    int force = g_pserver->notify_keyspace_events != 0;
    const char *option = "notify-keyspace-events";
    sds line, flags;

    flags = keyspaceEventsFlagsToString(g_pserver->notify_keyspace_events);
    line = sdsnew(option);
    line = sdscatlen(line, " ", 1);
    line = sdscatrepr(line, flags, sdslen(flags));
    sdsfree(flags);
    rewriteConfigRewriteLine(state,option,line,force);
}

/* Rewrite the client-output-buffer-limit option. */
void rewriteConfigClientoutputbufferlimitOption(struct rewriteConfigState *state) {
    int j;
    const char *option = "client-output-buffer-limit";

    for (j = 0; j < CLIENT_TYPE_OBUF_COUNT; j++) {
        int force = (cserver.client_obuf_limits[j].hard_limit_bytes !=
                    clientBufferLimitsDefaults[j].hard_limit_bytes) ||
                    (cserver.client_obuf_limits[j].soft_limit_bytes !=
                    clientBufferLimitsDefaults[j].soft_limit_bytes) ||
                    (cserver.client_obuf_limits[j].soft_limit_seconds !=
                    clientBufferLimitsDefaults[j].soft_limit_seconds);
        sds line;
        char hard[64], soft[64];

        rewriteConfigFormatMemory(hard,sizeof(hard),
                cserver.client_obuf_limits[j].hard_limit_bytes);
        rewriteConfigFormatMemory(soft,sizeof(soft),
                cserver.client_obuf_limits[j].soft_limit_bytes);

        const char *tname = getClientTypeName(j);
        if (!strcmp(tname,"slave")) tname = "replica";
        line = sdscatprintf(sdsempty(),"%s %s %s %s %ld",
                option, tname, hard, soft,
                (long) cserver.client_obuf_limits[j].soft_limit_seconds);
        rewriteConfigRewriteLine(state,option,line,force);
    }
}

/* Rewrite the oom-score-adj-values option. */
void rewriteConfigOOMScoreAdjValuesOption(struct rewriteConfigState *state) {
    int force = 0;
    int j;
    const char *option = "oom-score-adj-values";
    sds line;

    line = sdsnew(option);
    line = sdscatlen(line, " ", 1);
    for (j = 0; j < CONFIG_OOM_COUNT; j++) {
        if (g_pserver->oom_score_adj_values[j] != configOOMScoreAdjValuesDefaults[j])
            force = 1;

        line = sdscatprintf(line, "%d", g_pserver->oom_score_adj_values[j]);
        if (j+1 != CONFIG_OOM_COUNT)
            line = sdscatlen(line, " ", 1);
    }
    rewriteConfigRewriteLine(state,option,line,force);
}

/* Rewrite the bind option. */
void rewriteConfigBindOption(struct rewriteConfigState *state) {
    int force = 1;
    sds line, addresses;
    const char *option = "bind";

    /* Nothing to rewrite if we don't have bind addresses. */
    if (g_pserver->bindaddr_count == 0) {
        rewriteConfigMarkAsProcessed(state,option);
        return;
    }

    /* Rewrite as bind <addr1> <addr2> ... <addrN> */
    addresses = sdsjoin(g_pserver->bindaddr,g_pserver->bindaddr_count," ");
    line = sdsnew(option);
    line = sdscatlen(line, " ", 1);
    line = sdscatsds(line, addresses);
    sdsfree(addresses);

    rewriteConfigRewriteLine(state,option,line,force);
}

/* Glue together the configuration lines in the current configuration
 * rewrite state into a single string, stripping multiple empty lines. */
sds rewriteConfigGetContentFromState(struct rewriteConfigState *state) {
    sds content = sdsempty();
    int j, was_empty = 0;

    for (j = 0; j < state->numlines; j++) {
        /* Every cluster of empty lines is turned into a single empty line. */
        if (sdslen(state->lines[j]) == 0) {
            if (was_empty) continue;
            was_empty = 1;
        } else {
            was_empty = 0;
        }
        content = sdscatsds(content,state->lines[j]);
        content = sdscatlen(content,"\n",1);
    }
    return content;
}

/* Free the configuration rewrite state. */
void rewriteConfigReleaseState(struct rewriteConfigState *state) {
    sdsfreesplitres(state->lines,state->numlines);
    dictRelease(state->option_to_line);
    dictRelease(state->rewritten);
    zfree(state);
}

/* At the end of the rewrite process the state contains the remaining
 * map between "option name" => "lines in the original config file".
 * Lines used by the rewrite process were removed by the function
 * rewriteConfigRewriteLine(), all the other lines are "orphaned" and
 * should be replaced by empty lines.
 *
 * This function does just this, iterating all the option names and
 * blanking all the lines still associated. */
void rewriteConfigRemoveOrphaned(struct rewriteConfigState *state) {
    dictIterator *di = dictGetIterator(state->option_to_line);
    dictEntry *de;

    while((de = dictNext(di)) != NULL) {
        list *l = (list*)dictGetVal(de);
        sds option = (sds)dictGetKey(de);

        /* Don't blank lines about options the rewrite process
         * don't understand. */
        if (dictFind(state->rewritten,option) == NULL) {
            serverLog(LL_DEBUG,"Not rewritten option: %s", option);
            continue;
        }

        while(listLength(l)) {
            listNode *ln = listFirst(l);
            int linenum = (long) ln->value;

            sdsfree(state->lines[linenum]);
            state->lines[linenum] = sdsempty();
            listDelNode(l,ln);
        }
    }
    dictReleaseIterator(di);
}

/* This function replaces the old configuration file with the new content
 * in an atomic manner.
 *
 * The function returns 0 on success, otherwise -1 is returned and errno
 * is set accordingly. */
int rewriteConfigOverwriteFile(char *configfile, sds content) {
    int fd = -1;
    int retval = -1;
    char tmp_conffile[PATH_MAX];
    const char *tmp_suffix = ".XXXXXX";
    size_t offset = 0;
    ssize_t written_bytes = 0;

    int tmp_path_len = snprintf(tmp_conffile, sizeof(tmp_conffile), "%s%s", configfile, tmp_suffix);
    if (tmp_path_len <= 0 || (unsigned int)tmp_path_len >= sizeof(tmp_conffile)) {
        serverLog(LL_WARNING, "Config file full path is too long");
        errno = ENAMETOOLONG;
        return retval;
    }

#ifdef _GNU_SOURCE
    fd = mkostemp(tmp_conffile, O_CLOEXEC);
#else
    /* There's a theoretical chance here to leak the FD if a module thread forks & execv in the middle */
    fd = mkstemp(tmp_conffile);
#endif

    if (fd == -1) {
        serverLog(LL_WARNING, "Could not create tmp config file (%s)", strerror(errno));
        return retval;
    }

    while (offset < sdslen(content)) {
         written_bytes = write(fd, content + offset, sdslen(content) - offset);
         if (written_bytes <= 0) {
             if (errno == EINTR) continue; /* FD is blocking, no other retryable errors */
             serverLog(LL_WARNING, "Failed after writing (%zd) bytes to tmp config file (%s)", offset, strerror(errno));
             goto cleanup;
         }
         offset+=written_bytes;
    }

    if (fsync(fd))
        serverLog(LL_WARNING, "Could not sync tmp config file to disk (%s)", strerror(errno));
    else if (fchmod(fd, 0644 & ~g_pserver->umask) == -1)
        serverLog(LL_WARNING, "Could not chmod config file (%s)", strerror(errno));
    else if (rename(tmp_conffile, configfile) == -1)
        serverLog(LL_WARNING, "Could not rename tmp config file (%s)", strerror(errno));
    else {
        retval = 0;
        serverLog(LL_DEBUG, "Rewritten config file (%s) successfully", configfile);
    }

cleanup:
    close(fd);
    if (retval) unlink(tmp_conffile);
    return retval;
}

/* Rewrite the configuration file at "path".
 * If the configuration file already exists, we try at best to retain comments
 * and overall structure.
 *
 * Configuration parameters that are at their default value, unless already
 * explicitly included in the old configuration file, are not rewritten.
 * The force_all flag overrides this behavior and forces everything to be
 * written. This is currently only used for testing purposes.
 *
 * On error -1 is returned and errno is set accordingly, otherwise 0. */
int rewriteConfig(char *path, int force_all) {
    struct rewriteConfigState *state;
    sds newcontent;
    int retval;

    /* Step 1: read the old config into our rewrite state. */
    if ((state = rewriteConfigReadOldFile(path)) == NULL) return -1;
    if (force_all) state->force_all = 1;

    /* Step 2: rewrite every single option, replacing or appending it inside
     * the rewrite state. */

    /* Iterate the configs that are standard */
    for (standardConfig *config = configs; config->name != NULL; config++) {
        config->interface.rewrite(config->data, config->name, state);
    }

    rewriteConfigBindOption(state);
    rewriteConfigOctalOption(state,"unixsocketperm",g_pserver->unixsocketperm,CONFIG_DEFAULT_UNIX_SOCKET_PERM);
    rewriteConfigStringOption(state,"logfile",g_pserver->logfile,CONFIG_DEFAULT_LOGFILE);
    rewriteConfigSaveOption(state);
    rewriteConfigUserOption(state);
    rewriteConfigDirOption(state);
    rewriteConfigSlaveofOption(state,"replicaof");
    rewriteConfigStringOption(state,"cluster-config-file",g_pserver->cluster_configfile,CONFIG_DEFAULT_CLUSTER_CONFIG_FILE);
    rewriteConfigNotifykeyspaceeventsOption(state);
    rewriteConfigClientoutputbufferlimitOption(state);
    rewriteConfigYesNoOption(state,"active-replica",g_pserver->fActiveReplica,CONFIG_DEFAULT_ACTIVE_REPLICA);
    rewriteConfigStringOption(state, "version-override",KEYDB_SET_VERSION,KEYDB_REAL_VERSION);
    rewriteConfigOOMScoreAdjValuesOption(state);

    if (!g_pserver->tls_allowlist.empty()) {
        sds conf = sdsnew("tls-allowlist ");
        for (auto &elem : g_pserver->tls_allowlist) {
            conf = sdscatsds(conf, (sds)elem.get());
            conf = sdscat(conf, " ");
        }
        // trim the trailing space
        sdsrange(conf, 0, -1);
        rewriteConfigRewriteLine(state,"tls-allowlist",conf,1 /*force*/);
        // note: conf is owned by rewriteConfigRewriteLine - no need to free
    } else {
        rewriteConfigMarkAsProcessed(state, "tls-allowlist"); // ensure the line is removed if it existed
    }

    /* Rewrite Sentinel config if in Sentinel mode. */
    if (g_pserver->sentinel_mode) rewriteConfigSentinelOption(state);

    /* Step 3: remove all the orphaned lines in the old file, that is, lines
     * that were used by a config option and are no longer used, like in case
     * of multiple "save" options or duplicated options. */
    rewriteConfigRemoveOrphaned(state);

    /* Step 4: generate a new configuration file from the modified state
     * and write it into the original file. */
    newcontent = rewriteConfigGetContentFromState(state);
    retval = rewriteConfigOverwriteFile(cserver.configfile,newcontent);

    sdsfree(newcontent);
    rewriteConfigReleaseState(state);
    return retval;
}

/*-----------------------------------------------------------------------------
 * Configs that fit one of the major types and require no special handling
 *----------------------------------------------------------------------------*/
#define LOADBUF_SIZE 256
static char loadbuf[LOADBUF_SIZE];

#define embedCommonConfig(config_name, config_alias, config_flags) \
    config_name, config_alias, config_flags,

#define embedConfigInterface(initfn, setfn, getfn, rewritefn) { \
    initfn, setfn, getfn, rewritefn, \
},

/* What follows is the generic config types that are supported. To add a new
 * config with one of these types, add it to the standardConfig table with
 * the creation macro for each type.
 *
 * Each type contains the following:
 * * A function defining how to load this type on startup.
 * * A function defining how to update this type on CONFIG SET.
 * * A function defining how to serialize this type on CONFIG SET.
 * * A function defining how to rewrite this type on CONFIG REWRITE.
 * * A Macro defining how to create this type.
 */

/* Bool Configs */
static void boolConfigInit(typeData data) {
    *data.yesno.config = data.yesno.default_value;
}

static int boolConfigSet(typeData data, sds value, int update, const char **err) {
    int yn = yesnotoi(value);
    if (yn == -1) {
        if ((yn = truefalsetoi(value)) == -1) {
            *err = "argument must be 'yes' or 'no'";
            return 0;
        }
    }
    if (data.yesno.is_valid_fn && !data.yesno.is_valid_fn(yn, err))
        return 0;
    int prev = *(data.yesno.config);
    *(data.yesno.config) = yn;
    if (update && data.yesno.update_fn && !data.yesno.update_fn(yn, prev, err)) {
        *(data.yesno.config) = prev;
        return 0;
    }
    return 1;
}

static void boolConfigGet(client *c, typeData data) {
    addReplyBulkCString(c, *data.yesno.config ? "yes" : "no");
}

static void boolConfigRewrite(typeData data, const char *name, struct rewriteConfigState *state) {
    rewriteConfigYesNoOption(state, name,*(data.yesno.config), data.yesno.default_value);
}

constexpr standardConfig createBoolConfig(const char *name, const char *alias, unsigned flags, int &config_addr, int defaultValue, int (*is_valid)(int val, const char **err), int (*update)(int val, int prev, const char **err))
{
    standardConfig conf = {
        embedCommonConfig(name, alias, flags)
        { boolConfigInit, boolConfigSet, boolConfigGet, boolConfigRewrite }
    };
    conf.data.yesno.config = &config_addr;
    conf.data.yesno.default_value = defaultValue;
    conf.data.yesno.is_valid_fn = is_valid;
    conf.data.yesno.update_fn = update;
    return conf;
}

/* String Configs */
static void stringConfigInit(typeData data) {
    *data.string.config = (data.string.convert_empty_to_null && !data.string.default_value) ? NULL : zstrdup(data.string.default_value);
}

static int stringConfigSet(typeData data, sds value, int update, const char **err) {
    if (data.string.is_valid_fn && !data.string.is_valid_fn(value, err))
        return 0;
    char *prev = *data.string.config;
    *data.string.config = (data.string.convert_empty_to_null && !value[0]) ? NULL : zstrdup(value);
    if (update && data.string.update_fn && !data.string.update_fn(*data.string.config, prev, err)) {
        zfree(*data.string.config);
        *data.string.config = prev;
        return 0;
    }
    zfree(prev);
    return 1;
}

static void stringConfigGet(client *c, typeData data) {
    addReplyBulkCString(c, *data.string.config ? *data.string.config : "");
}

static void stringConfigRewrite(typeData data, const char *name, struct rewriteConfigState *state) {
    rewriteConfigStringOption(state, name,*(data.string.config), data.string.default_value);
}

/* SDS Configs */
static void sdsConfigInit(typeData data) {
    *data.sds.config = (data.sds.convert_empty_to_null && !data.sds.default_value) ? NULL: sdsnew(data.sds.default_value);
}

static int sdsConfigSet(typeData data, sds value, int update, const char **err) {
    if (data.sds.is_valid_fn && !data.sds.is_valid_fn(value, err))
        return 0;
    sds prev = *data.sds.config;
    *data.sds.config = (data.sds.convert_empty_to_null && (sdslen(value) == 0)) ? NULL : sdsdup(value);
    if (update && data.sds.update_fn && !data.sds.update_fn(*data.sds.config, prev, err)) {
        sdsfree(*data.sds.config);
        *data.sds.config = prev;
        return 0;
    }
    sdsfree(prev);
    return 1;
}

static void sdsConfigGet(client *c, typeData data) {
    if (*data.sds.config) {
        addReplyBulkSds(c, sdsdup(*data.sds.config));
    } else {
        addReplyBulkCString(c, "");
    }
}

static void sdsConfigRewrite(typeData data, const char *name, struct rewriteConfigState *state) {
    sds sdsDefault = data.sds.default_value ? sdsnew(data.sds.default_value) : NULL;
    rewriteConfigSdsOption(state, name, *(data.sds.config), sdsDefault);
    if (sdsDefault)
        sdsfree(sdsDefault);
}


#define ALLOW_EMPTY_STRING 0
#define EMPTY_STRING_IS_NULL 1

constexpr standardConfig createStringConfig(const char *name, const char *alias, unsigned flags, int empty_to_null, char *&config_addr, const char *defaultValue, int (*is_valid)(char*,const char**), int (*update)(char*,char*,const char**)) {
    standardConfig conf = {
        embedCommonConfig(name, alias, flags)
        embedConfigInterface(stringConfigInit, stringConfigSet, stringConfigGet, stringConfigRewrite)
    };
    conf.data.string = {
        &(config_addr),
        (defaultValue),
        (is_valid),
        (update),
        (empty_to_null),
    };
    return conf;
}

constexpr standardConfig createSDSConfig(const char *name, const char *alias, unsigned flags, int empty_to_null, sds &config_addr, const char *defaultValue, int (*is_valid)(char*,const char**), int (*update)(char*,char*,const char**)) {
    standardConfig conf = {
        embedCommonConfig(name, alias, flags)
        embedConfigInterface(sdsConfigInit, sdsConfigSet, sdsConfigGet, sdsConfigRewrite)
    };
    conf.data.sds = {
        &(config_addr),
        (defaultValue),
        (is_valid),
        (update),
        (empty_to_null),
    };
    return conf;
}

/* Enum configs */
static void enumConfigInit(typeData data) {
    *data.enumd.config = data.enumd.default_value;
}

static int enumConfigSet(typeData data, sds value, int update, const char **err) {
    int enumval = configEnumGetValue(data.enumd.enum_value, value);
    if (enumval == INT_MIN) {
        sds enumerr = sdsnew("argument must be one of the following: ");
        configEnum *enumNode = data.enumd.enum_value;
        while(enumNode->name != NULL) {
            enumerr = sdscatlen(enumerr, enumNode->name,
                                strlen(enumNode->name));
            enumerr = sdscatlen(enumerr, ", ", 2);
            enumNode++;
        }
        sdsrange(enumerr,0,-3); /* Remove final ", ". */

        strncpy(loadbuf, enumerr, LOADBUF_SIZE);
        loadbuf[LOADBUF_SIZE - 1] = '\0';

        sdsfree(enumerr);
        *err = loadbuf;
        return 0;
    }
    if (data.enumd.is_valid_fn && !data.enumd.is_valid_fn(enumval, err))
        return 0;
    int prev = *(data.enumd.config);
    *(data.enumd.config) = enumval;
    if (update && data.enumd.update_fn && !data.enumd.update_fn(enumval, prev, err)) {
        *(data.enumd.config) = prev;
        return 0;
    }
    return 1;
}

static void enumConfigGet(client *c, typeData data) {
    addReplyBulkCString(c, configEnumGetNameOrUnknown(data.enumd.enum_value,*data.enumd.config));
}

static void enumConfigRewrite(typeData data, const char *name, struct rewriteConfigState *state) {
    rewriteConfigEnumOption(state, name,*(data.enumd.config), data.enumd.enum_value, data.enumd.default_value);
}

constexpr standardConfig createEnumConfig(const char *name, const char *alias, unsigned flags, configEnum *enumVal, int &config_addr, int defaultValue, int (*is_valid)(int,const char**), int (*update)(int,int,const char**)) {
    standardConfig c = {
        embedCommonConfig(name, alias, flags)
        embedConfigInterface(enumConfigInit, enumConfigSet, enumConfigGet, enumConfigRewrite)
    };
    c.data.enumd = {
        &(config_addr),
        (enumVal),
        (defaultValue),
        (is_valid),
        (update),
    };

    return c;
}

/* Gets a 'long long val' and sets it into the union, using a macro to get
 * compile time type check. */
#define SET_NUMERIC_TYPE(val) \
    if (data.numeric.numeric_type == NUMERIC_TYPE_INT) { \
        *(data.numeric.config.i) = (int) val; \
    } else if (data.numeric.numeric_type == NUMERIC_TYPE_UINT) { \
        *(data.numeric.config.ui) = (unsigned int) val; \
    } else if (data.numeric.numeric_type == NUMERIC_TYPE_LONG) { \
        *(data.numeric.config.l) = (long) val; \
    } else if (data.numeric.numeric_type == NUMERIC_TYPE_ULONG) { \
        *(data.numeric.config.ul) = (unsigned long) val; \
    } else if (data.numeric.numeric_type == NUMERIC_TYPE_LONG_LONG) { \
        *(data.numeric.config.ll) = (long long) val; \
    } else if (data.numeric.numeric_type == NUMERIC_TYPE_ULONG_LONG) { \
        *(data.numeric.config.ull) = (unsigned long long) val; \
    } else if (data.numeric.numeric_type == NUMERIC_TYPE_SIZE_T) { \
        *(data.numeric.config.st) = (size_t) val; \
    } else if (data.numeric.numeric_type == NUMERIC_TYPE_SSIZE_T) { \
        *(data.numeric.config.sst) = (ssize_t) val; \
    } else if (data.numeric.numeric_type == NUMERIC_TYPE_OFF_T) { \
        *(data.numeric.config.ot) = (off_t) val; \
    } else if (data.numeric.numeric_type == NUMERIC_TYPE_TIME_T) { \
        *(data.numeric.config.tt) = (time_t) val; \
    }

/* Gets a 'long long val' and sets it with the value from the union, using a
 * macro to get compile time type check. */
#define GET_NUMERIC_TYPE(val) \
    if (data.numeric.numeric_type == NUMERIC_TYPE_INT) { \
        val = *(data.numeric.config.i); \
    } else if (data.numeric.numeric_type == NUMERIC_TYPE_UINT) { \
        val = *(data.numeric.config.ui); \
    } else if (data.numeric.numeric_type == NUMERIC_TYPE_LONG) { \
        val = *(data.numeric.config.l); \
    } else if (data.numeric.numeric_type == NUMERIC_TYPE_ULONG) { \
        val = *(data.numeric.config.ul); \
    } else if (data.numeric.numeric_type == NUMERIC_TYPE_LONG_LONG) { \
        val = *(data.numeric.config.ll); \
    } else if (data.numeric.numeric_type == NUMERIC_TYPE_ULONG_LONG) { \
        val = *(data.numeric.config.ull); \
    } else if (data.numeric.numeric_type == NUMERIC_TYPE_SIZE_T) { \
        val = *(data.numeric.config.st); \
    } else if (data.numeric.numeric_type == NUMERIC_TYPE_SSIZE_T) { \
        val = *(data.numeric.config.sst); \
    } else if (data.numeric.numeric_type == NUMERIC_TYPE_OFF_T) { \
        val = *(data.numeric.config.ot); \
    } else if (data.numeric.numeric_type == NUMERIC_TYPE_TIME_T) { \
        val = *(data.numeric.config.tt); \
    }

/* Numeric configs */
static void numericConfigInit(typeData data) {
    SET_NUMERIC_TYPE(data.numeric.default_value)
}

static int numericBoundaryCheck(typeData data, long long ll, const char **err) {
    if (data.numeric.numeric_type == NUMERIC_TYPE_ULONG_LONG ||
        data.numeric.numeric_type == NUMERIC_TYPE_UINT ||
        data.numeric.numeric_type == NUMERIC_TYPE_SIZE_T) {
        /* Boundary check for unsigned types */
        unsigned long long ull = ll;
        unsigned long long upper_bound = data.numeric.upper_bound;
        unsigned long long lower_bound = data.numeric.lower_bound;
        if (ull > upper_bound || ull < lower_bound) {
            snprintf(loadbuf, LOADBUF_SIZE,
                "argument must be between %llu and %llu inclusive",
                lower_bound,
                upper_bound);
            *err = loadbuf;
            return 0;
        }
    } else {
        /* Boundary check for signed types */
        if (ll > data.numeric.upper_bound || ll < data.numeric.lower_bound) {
            snprintf(loadbuf, LOADBUF_SIZE,
                "argument must be between %lld and %lld inclusive",
                data.numeric.lower_bound,
                data.numeric.upper_bound);
            *err = loadbuf;
            return 0;
        }
    }
    return 1;
}

static int numericConfigSet(typeData data, sds value, int update, const char **err) {
    long long ll, prev = 0;
    if (data.numeric.is_memory) {
        int memerr;
        ll = memtoll(value, &memerr);
        if (memerr || ll < 0) {
            *err = "argument must be a memory value";
            return 0;
        }
    } else {
        if (!string2ll(value, sdslen(value),&ll)) {
            *err = "argument couldn't be parsed into an integer" ;
            return 0;
        }
    }

    if (!numericBoundaryCheck(data, ll, err))
        return 0;

    if (data.numeric.is_valid_fn && !data.numeric.is_valid_fn(ll, err))
        return 0;

    GET_NUMERIC_TYPE(prev)
    SET_NUMERIC_TYPE(ll)

    if (update && data.numeric.update_fn && !data.numeric.update_fn(ll, prev, err)) {
        SET_NUMERIC_TYPE(prev)
        return 0;
    }
    return 1;
}

static void numericConfigGet(client *c, typeData data) {
    char buf[128];
    long long value = 0;

    GET_NUMERIC_TYPE(value)

    ll2string(buf, sizeof(buf), value);
    addReplyBulkCString(c, buf);
}

static void numericConfigRewrite(typeData data, const char *name, struct rewriteConfigState *state) {
    long long value = 0;

    GET_NUMERIC_TYPE(value)

    if (data.numeric.is_memory) {
        rewriteConfigBytesOption(state, name, value, data.numeric.default_value);
    } else {
        rewriteConfigNumericalOption(state, name, value, data.numeric.default_value);
    }
}

#define INTEGER_CONFIG 0
#define MEMORY_CONFIG 1

constexpr standardConfig embedCommonNumericalConfig(const char *name, const char *alias, unsigned flags, long long lower, long long upper, long long defaultValue, int memory, int (*is_valid)(long long, const char**), int (*update)(long long, long long, const char**)) {
    standardConfig conf = {
        embedCommonConfig(name, alias, flags)
        embedConfigInterface(numericConfigInit, numericConfigSet, numericConfigGet, numericConfigRewrite)
    };
    conf.data.numeric.is_memory = (memory);
    conf.data.numeric.lower_bound = (lower);
    conf.data.numeric.upper_bound = (upper);
    conf.data.numeric.default_value = (defaultValue);
    conf.data.numeric.is_valid_fn = (is_valid);
    conf.data.numeric.update_fn = (update);
    return conf;
}

constexpr standardConfig createIntConfig(const char *name, const char *alias, unsigned flags, long long lower, long long upper, int &config_addr, long long defaultValue, int memory, int (*is_valid)(long long, const char**), int (*update)(long long, long long, const char**))
{
    standardConfig conf =  embedCommonNumericalConfig(name, alias, flags, lower, upper, defaultValue, memory, is_valid, update);
    conf.data.numeric.numeric_type = NUMERIC_TYPE_INT;
    conf.data.numeric.config.i = &config_addr;
    return conf;
}

constexpr standardConfig createUIntConfig(const char *name, const char *alias, unsigned flags, long long lower, long long upper, unsigned int &config_addr, long long defaultValue, int memory, int (*is_valid)(long long, const char**), int (*update)(long long, long long, const char**))
{
    auto conf = embedCommonNumericalConfig(name, alias, flags, lower, upper, defaultValue, memory, is_valid, update);
    conf.data.numeric.numeric_type = NUMERIC_TYPE_UINT;
    conf.data.numeric.config.ui = &(config_addr);
    return conf;
}

constexpr standardConfig createLongConfig(const char *name, const char *alias, unsigned flags, long long lower, long long upper, long &config_addr, long long defaultValue, int memory, int (*is_valid)(long long, const char**), int (*update)(long long, long long, const char**)) {
    auto conf = embedCommonNumericalConfig(name, alias, flags, lower, upper, defaultValue, memory, is_valid, update);
    conf.data.numeric.numeric_type = NUMERIC_TYPE_LONG;
    conf.data.numeric.config.l = &(config_addr);
    return conf;
}

constexpr standardConfig createULongConfig(const char *name, const char *alias, unsigned flags, long long lower, long long upper, unsigned long &config_addr, long long defaultValue, int memory, int (*is_valid)(long long, const char**), int (*update)(long long, long long, const char**)) {
    auto conf = embedCommonNumericalConfig(name, alias, flags, lower, upper, defaultValue, memory, is_valid, update);
    conf.data.numeric.numeric_type = NUMERIC_TYPE_ULONG;
    conf.data.numeric.config.ul = &(config_addr);
    return conf;
}

constexpr standardConfig createLongLongConfig(const char *name, const char *alias, unsigned flags, long long lower, long long upper, long long &config_addr, long long defaultValue, int memory, int (*is_valid)(long long, const char**), int (*update)(long long, long long, const char**)) {
    auto conf = embedCommonNumericalConfig(name, alias, flags, lower, upper, defaultValue, memory, is_valid, update);
    conf.data.numeric.numeric_type = NUMERIC_TYPE_LONG_LONG;
    conf.data.numeric.config.ll = &(config_addr);
    return conf;
}

constexpr standardConfig createULongLongConfig(const char *name, const char *alias, unsigned flags, long long lower, long long upper, unsigned long long &config_addr, long long defaultValue, int memory, int (*is_valid)(long long, const char**), int (*update)(long long, long long, const char**)) {
    auto conf = embedCommonNumericalConfig(name, alias, flags, lower, upper, defaultValue, memory, is_valid, update);
    conf.data.numeric.numeric_type = NUMERIC_TYPE_ULONG_LONG;
    conf.data.numeric.config.ull = &(config_addr);
    return conf;
}

constexpr standardConfig createSizeTConfig(const char *name, const char *alias, unsigned flags, long long lower, long long upper, size_t &config_addr, long long defaultValue, int memory, int (*is_valid)(long long, const char**), int (*update)(long long, long long, const char**)) {
    auto conf = embedCommonNumericalConfig(name, alias, flags, lower, upper, defaultValue, memory, is_valid, update);
    conf.data.numeric.numeric_type = NUMERIC_TYPE_SIZE_T;
    conf.data.numeric.config.st = &(config_addr);
    return conf;
}

constexpr standardConfig createSSizeTConfig(const char *name, const char *alias, unsigned flags, long long lower, long long upper, ssize_t &config_addr, long long defaultValue, int memory, int (*is_valid)(long long, const char**), int (*update)(long long, long long, const char**)) {
    auto conf = embedCommonNumericalConfig(name, alias, flags, lower, upper, defaultValue, memory, is_valid, update);
    conf.data.numeric.numeric_type = NUMERIC_TYPE_SSIZE_T;
    conf.data.numeric.config.sst = &(config_addr);
    return conf;
}

constexpr standardConfig createTimeTConfig(const char *name, const char *alias, unsigned flags, long long lower, long long upper, time_t &config_addr, long long defaultValue, int memory, int (*is_valid)(long long, const char**), int (*update)(long long, long long, const char**)) {
    auto conf = embedCommonNumericalConfig(name, alias, flags, lower, upper, defaultValue, memory, is_valid, update);
    conf.data.numeric.numeric_type = NUMERIC_TYPE_TIME_T;
    conf.data.numeric.config.tt = &(config_addr);
    return conf;
}

constexpr standardConfig createOffTConfig(const char *name, const char *alias, unsigned flags, long long lower, long long upper, off_t &config_addr, long long defaultValue, int memory, int (*is_valid)(long long, const char**), int (*update)(long long, long long, const char**)) {
    auto conf = embedCommonNumericalConfig(name, alias, flags, lower, upper, defaultValue, memory, is_valid, update);
    conf.data.numeric.numeric_type = NUMERIC_TYPE_OFF_T;
    conf.data.numeric.config.ot = &(config_addr);
    return conf;
}

static int isValidActiveDefrag(int val, const char **err) {
#ifndef HAVE_DEFRAG
    if (val) {
        *err = "Active defragmentation cannot be enabled: it "
               "requires a KeyDB server compiled with a modified Jemalloc "
               "like the one shipped by default with the KeyDB source "
               "distribution";
        return 0;
    }
#else
    UNUSED(val);
    UNUSED(err);
#endif
    return 1;
}

static int isValidDBfilename(char *val, const char **err) {
    if (!pathIsBaseName(val)) {
        *err = "dbfilename can't be a path, just a filename";
        return 0;
    }
    return 1;
}

static int isValidAOFfilename(char *val, const char **err) {
    if (!pathIsBaseName(val)) {
        *err = "appendfilename can't be a path, just a filename";
        return 0;
    }
    return 1;
}

static int isValidS3Bucket(char *s3bucket, const char **err) {
    int status = EXIT_FAILURE;
    pid_t pid = fork();
    if (pid < 0)
    {
        *err = "couldn't fork to call aws cli";
        return 0;
    }

    if (pid == 0)
    {
        execlp("aws", "aws", "s3", "ls", s3bucket, nullptr);
        exit(EXIT_FAILURE);
    }
    else 
    {
        waitpid(pid, &status, 0);
    }

    if (status != EXIT_SUCCESS) {
        *err = "could not access s3 bucket";
        return 0;
    }
    return 1;
}

/* Validate specified string is a valid proc-title-template */
static int isValidProcTitleTemplate(char *val, const char **err) {
    if (!validateProcTitleTemplate(val)) {
        *err = "template format is invalid or contains unknown variables";
        return 0;
    }
    return 1;
}

static int updateProcTitleTemplate(char *val, char *prev, const char **err) {
    UNUSED(val);
    UNUSED(prev);
    if (redisSetProcTitle(NULL) == C_ERR) {
        *err = "failed to set process title";
        return 0;
    }
    return 1;
}

static int updateHZ(long long val, long long prev, const char **err) {
    UNUSED(prev);
    UNUSED(err);
    /* Hz is more a hint from the user, so we accept values out of range
     * but cap them to reasonable values. */
    g_pserver->config_hz = val;
    if (g_pserver->config_hz < CONFIG_MIN_HZ) g_pserver->config_hz = CONFIG_MIN_HZ;
    if (g_pserver->config_hz > CONFIG_MAX_HZ) g_pserver->config_hz = CONFIG_MAX_HZ;
    g_pserver->hz = g_pserver->config_hz;
    return 1;
}

static int updatePort(long long val, long long prev, const char **err) {
    /* Do nothing if port is unchanged */
    if (val == prev) {
        return 1;
    }

    // Run this thread to make sure its valid
    if (changeListenPort(val, &serverTL->ipfd, acceptTcpHandler, true) == C_ERR) {
        *err = "Unable to listen on this port. Check server logs.";
        return 0;
    }

    // Now run the config change on the other threads
    for (int ithread = 0; ithread < cserver.cthreads; ++ithread) {
        if (&g_pserver->rgthreadvar[ithread] != serverTL) {
            aePostFunction(g_pserver->rgthreadvar[ithread].el, [val]{
                if (changeListenPort(val, &serverTL->ipfd, acceptTcpHandler, false) == C_ERR) {
                    serverLog(LL_WARNING, "Failed to change the listen port for a thread.  Server will still be listening on old ports.");
                }
            });
        }
    }

    return 1;
}

static int updateJemallocBgThread(int val, int prev, const char **err) {
    UNUSED(prev);
    UNUSED(err);
    set_jemalloc_bg_thread(val);
    return 1;
}

static int updateReplBacklogSize(long long val, long long prev, const char **err) {
    /* resizeReplicationBacklog sets g_pserver->repl_backlog_size, and relies on
     * being able to tell when the size changes, so restore prev before calling it. */
    if (cserver.repl_backlog_disk_size) {
        *err = "Unable to dynamically resize the backlog because disk backlog is enabled";
        return 0;
    }
    g_pserver->repl_backlog_size = prev;
    g_pserver->repl_backlog_config_size = val;
    resizeReplicationBacklog(val);
    return 1;
}

static int updateMaxmemory(long long val, long long prev, const char **err) {
    UNUSED(prev);
    UNUSED(err);
    if (val) {
        size_t used = zmalloc_used_memory()-freeMemoryGetNotCountedMemory();
        if ((unsigned long long)val < used) {
            serverLog(LL_WARNING,"WARNING: the new maxmemory value set via CONFIG SET (%llu) is smaller than the current memory usage (%zu). This will result in key eviction and/or the inability to accept new write commands depending on the maxmemory-policy.", g_pserver->maxmemory, used);
        }
        performEvictions(false /*fPreSnapshot*/);
    }
    return 1;
}

static int updateFlashMaxmemory(long long val, long long prev, const char **err) {
    UNUSED(prev);
    UNUSED(err);
    if (val && g_pserver->m_pstorageFactory) {
        size_t used = g_pserver->m_pstorageFactory->totalDiskspaceUsed();
        if ((unsigned long long)val < used) {
            serverLog(LL_WARNING,"WARNING: the new maxstorage value set via CONFIG SET (%llu) is smaller than the current storage usage (%zu). This will result in key eviction and/or the inability to accept new write commands depending on the maxmemory-policy.", g_pserver->maxstorage, used);
        }
        performEvictions(false /*fPreSnapshot*/);
    }
    return 1;
}

static int updateGoodSlaves(long long val, long long prev, const char **err) {
    UNUSED(val);
    UNUSED(prev);
    UNUSED(err);
    refreshGoodSlavesCount();
    return 1;
}

static int updateMasterAuthConfig(sds, sds, const char **) {
    updateMasterAuth();
    return 1;
}

static int updateAppendonly(int val, int prev, const char **err) {
    UNUSED(prev);
    if (val == 0 && g_pserver->aof_state != AOF_OFF) {
        stopAppendOnly();
    } else if (val && g_pserver->aof_state == AOF_OFF) {
        if (startAppendOnly() == C_ERR) {
            *err = "Unable to turn on AOF. Check server logs.";
            return 0;
        }
    }
    return 1;
}

static int updateSighandlerEnabled(int val, int prev, const char **err) {
    UNUSED(err);
    UNUSED(prev);
    if (val)
        setupSignalHandlers();
    else
        removeSignalHandlers();
    return 1;
}

static int updateMaxclients(long long val, long long prev, const char **err) {
    /* Try to check if the OS is capable of supporting so many FDs. */
    if (val > prev) {
        adjustOpenFilesLimit();
        if (g_pserver->maxclients != val) {
            static char msg[128];
            snprintf(msg, sizeof(msg), "The operating system is not able to handle the specified number of clients, try with %d", g_pserver->maxclients);
            *err = msg;
            if (g_pserver->maxclients > prev) {
                g_pserver->maxclients = prev;
                adjustOpenFilesLimit();
            }
            return 0;
        }
        /* Change the SetSize for the current thread first. If any error, return the error message to the client, 
         * otherwise, continue to do the same for other threads */
        if ((unsigned int) aeGetSetSize(aeGetCurrentEventLoop()) <
            g_pserver->maxclients + CONFIG_FDSET_INCR)
        {
            if (aeResizeSetSize(aeGetCurrentEventLoop(),
                g_pserver->maxclients + CONFIG_FDSET_INCR) == AE_ERR)
            {
                *err = "The event loop API used by KeyDB is not able to handle the specified number of clients";
                return 0;
            }
            serverLog(LL_DEBUG,"Successfully changed the setsize for current thread %d", ielFromEventLoop(aeGetCurrentEventLoop()));
        }

        for (int iel = 0; iel < cserver.cthreads; ++iel)
        {
            if (g_pserver->rgthreadvar[iel].el == aeGetCurrentEventLoop()){
                continue;
            }

            if ((unsigned int) aeGetSetSize(g_pserver->rgthreadvar[iel].el) <
                g_pserver->maxclients + CONFIG_FDSET_INCR)
            {
                int res = aePostFunction(g_pserver->rgthreadvar[iel].el, [iel] {
                    if (aeResizeSetSize(g_pserver->rgthreadvar[iel].el, g_pserver->maxclients + CONFIG_FDSET_INCR) == AE_ERR) {
                        serverLog(LL_WARNING,"Failed to change the setsize for Thread %d", iel);
                    }
                });

                if (res != AE_OK){
                    static char msg[128];
                    snprintf(msg, sizeof(msg),"Failed to post the request to change setsize for Thread %d", iel);
                    *err = msg;
                    return 0;
                }
                serverLog(LL_DEBUG,"Successfully post the request to change the setsize for thread %d", iel);
            }
        }
    }
    return 1;
}

static int validateMultiMasterNoForward(int val, const char **) {
    if (val) {
        serverLog(LL_WARNING, "WARNING: multi-master-no-forward is set, you *must* use a mesh topology or dataloss will occur");
    }
    return 1;
}

static int updateOOMScoreAdj(int val, int prev, const char **err) {
    UNUSED(prev);

    if (val) {
        if (setOOMScoreAdj(-1) == C_ERR) {
            *err = "Failed to set current oom_score_adj. Check server logs.";
            return 0;
        }
    }

    return 1;
}

int updateRequirePass(sds val, sds prev, const char **err) {
    UNUSED(prev);
    UNUSED(err);
    /* The old "requirepass" directive just translates to setting
     * a password to the default user. The only thing we do
     * additionally is to remember the cleartext password in this
     * case, for backward compatibility with Redis <= 5. */
    ACLUpdateDefaultUserPassword(val);
    return 1;
}

#ifdef USE_OPENSSL
static int updateTlsCfg(char *val, char *prev, const char **err) {
    UNUSED(val);
    UNUSED(prev);
    UNUSED(err);

    /* If TLS is enabled, try to configure OpenSSL. */
    if ((g_pserver->tls_port || g_pserver->tls_replication || g_pserver->tls_cluster)
            && tlsConfigure(&g_pserver->tls_ctx_config) == C_ERR) {
        *err = "Unable to update TLS configuration. Check server logs.";
        return 0;
    }
    return 1;
}
static int updateTlsCfgBool(int val, int prev, const char **err) {
    UNUSED(val);
    UNUSED(prev);
    return updateTlsCfg(NULL, NULL, err);
}

static int updateTlsCfgInt(long long val, long long prev, const char **err) {
    UNUSED(val);
    UNUSED(prev);
    return updateTlsCfg(NULL, NULL, err);
}

static int updateTLSPortThread(long long val, bool fFirstCall, const char **err)
{
    if (changeListenPort(val, &serverTL->tlsfd, acceptTLSHandler, fFirstCall) == C_ERR) {
        *err = "Unable to listen on this port. Check server logs.";
        return 0;
    }

    return 1;
}

static int updateTLSPort(long long val, long long prev, const char **err) {
    /* Do nothing if port is unchanged */
    if (val == prev) {
        return 1;
    }

    /* Configure TLS if tls is enabled */
    if (prev == 0 && tlsConfigure(&g_pserver->tls_ctx_config) == C_ERR) {
        *err = "Unable to update TLS configuration. Check server logs.";
        return 0;
    }

    // Do our thread first in case there is a config issue
    if (!updateTLSPortThread(val, true /*fFirstCall*/, err))
        return 0;

    for (int ithread = 0; ithread < cserver.cthreads; ++ithread) {
        if  (ithread == serverTL - g_pserver->rgthreadvar)
            continue;   // we already did our thread
        aePostFunction(g_pserver->rgthreadvar[ithread].el, [val]{
            const char **err = nullptr;
            if (!updateTLSPortThread(val, false /*fFirstCall*/, err)) {
                serverLog(LL_WARNING, "Failed to update TLS port for a thread: %s", *err);
                serverLog(LL_WARNING, "\tKeyDB will still be listening on the old port for some threads.");
            }
        });
    }

    return 1;
}

#endif  /* USE_OPENSSL */

int fDummy = false;
standardConfig configs[] = {
    /* Bool configs */
    createBoolConfig("rdbchecksum", NULL, IMMUTABLE_CONFIG, g_pserver->rdb_checksum, 1, NULL, NULL),
    createBoolConfig("daemonize", NULL, IMMUTABLE_CONFIG, cserver.daemonize, 0, NULL, NULL),
    createBoolConfig("lua-replicate-commands", NULL, MODIFIABLE_CONFIG, g_pserver->lua_always_replicate_commands, 1, NULL, NULL),
    createBoolConfig("always-show-logo", NULL, IMMUTABLE_CONFIG, g_pserver->always_show_logo, 0, NULL, NULL),
    createBoolConfig("enable-motd", NULL, IMMUTABLE_CONFIG, cserver.enable_motd, 1, NULL, NULL),
    createBoolConfig("protected-mode", NULL, MODIFIABLE_CONFIG, g_pserver->protected_mode, 1, NULL, NULL),
    createBoolConfig("rdbcompression", NULL, MODIFIABLE_CONFIG, g_pserver->rdb_compression, 1, NULL, NULL),
    createBoolConfig("rdb-del-sync-files", NULL, MODIFIABLE_CONFIG, g_pserver->rdb_del_sync_files, 0, NULL, NULL),
    createBoolConfig("activerehashing", NULL, MODIFIABLE_CONFIG, g_pserver->activerehashing, 1, NULL, NULL),
    createBoolConfig("stop-writes-on-bgsave-error", NULL, MODIFIABLE_CONFIG, g_pserver->stop_writes_on_bgsave_err, 1, NULL, NULL),
    createBoolConfig("set-proc-title", NULL, IMMUTABLE_CONFIG, cserver.set_proc_title, 1, NULL, NULL), /* Should setproctitle be used? */
    createBoolConfig("dynamic-hz", NULL, MODIFIABLE_CONFIG, g_pserver->dynamic_hz, 1, NULL, NULL), /* Adapt hz to # of clients.*/
    createBoolConfig("lazyfree-lazy-eviction", NULL, MODIFIABLE_CONFIG, g_pserver->lazyfree_lazy_eviction, 0, NULL, NULL),
    createBoolConfig("lazyfree-lazy-expire", NULL, MODIFIABLE_CONFIG, g_pserver->lazyfree_lazy_expire, 0, NULL, NULL),
    createBoolConfig("lazyfree-lazy-server-del", NULL, MODIFIABLE_CONFIG, g_pserver->lazyfree_lazy_server_del, 0, NULL, NULL),
    createBoolConfig("lazyfree-lazy-user-del", NULL, MODIFIABLE_CONFIG, g_pserver->lazyfree_lazy_user_del , 0, NULL, NULL),
    createBoolConfig("lazyfree-lazy-user-flush", NULL, MODIFIABLE_CONFIG, g_pserver->lazyfree_lazy_user_flush , 0, NULL, NULL),
    createBoolConfig("repl-disable-tcp-nodelay", NULL, MODIFIABLE_CONFIG, g_pserver->repl_disable_tcp_nodelay, 0, NULL, NULL),
    createBoolConfig("repl-diskless-sync", NULL, MODIFIABLE_CONFIG, g_pserver->repl_diskless_sync, 0, NULL, NULL),
    createBoolConfig("aof-rewrite-incremental-fsync", NULL, MODIFIABLE_CONFIG, g_pserver->aof_rewrite_incremental_fsync, 1, NULL, NULL),
    createBoolConfig("no-appendfsync-on-rewrite", NULL, MODIFIABLE_CONFIG, g_pserver->aof_no_fsync_on_rewrite, 0, NULL, NULL),
    createBoolConfig("cluster-require-full-coverage", NULL, MODIFIABLE_CONFIG, g_pserver->cluster_require_full_coverage, 1, NULL, NULL),
    createBoolConfig("rdb-save-incremental-fsync", NULL, MODIFIABLE_CONFIG, g_pserver->rdb_save_incremental_fsync, 1, NULL, NULL),
    createBoolConfig("aof-load-truncated", NULL, MODIFIABLE_CONFIG, g_pserver->aof_load_truncated, 1, NULL, NULL),
    createBoolConfig("aof-use-rdb-preamble", NULL, MODIFIABLE_CONFIG, g_pserver->aof_use_rdb_preamble, 1, NULL, NULL),
    createBoolConfig("cluster-replica-no-failover", "cluster-slave-no-failover", MODIFIABLE_CONFIG, g_pserver->cluster_slave_no_failover, 0, NULL, NULL), /* Failover by default. */
    createBoolConfig("replica-lazy-flush", "slave-lazy-flush", MODIFIABLE_CONFIG, g_pserver->repl_slave_lazy_flush, 0, NULL, NULL),
    createBoolConfig("replica-serve-stale-data", "slave-serve-stale-data", MODIFIABLE_CONFIG, g_pserver->repl_serve_stale_data, 1, NULL, NULL),
    createBoolConfig("replica-read-only", "slave-read-only", MODIFIABLE_CONFIG, g_pserver->repl_slave_ro, 1, NULL, NULL),
    createBoolConfig("replica-ignore-maxmemory", "slave-ignore-maxmemory", MODIFIABLE_CONFIG, g_pserver->repl_slave_ignore_maxmemory, 1, NULL, NULL),
    createBoolConfig("jemalloc-bg-thread", NULL, MODIFIABLE_CONFIG, cserver.jemalloc_bg_thread, 1, NULL, updateJemallocBgThread),
    createBoolConfig("activedefrag", NULL, MODIFIABLE_CONFIG, cserver.active_defrag_enabled, 0, isValidActiveDefrag, NULL),
    createBoolConfig("syslog-enabled", NULL, IMMUTABLE_CONFIG, g_pserver->syslog_enabled, 0, NULL, NULL),
    createBoolConfig("cluster-enabled", NULL, IMMUTABLE_CONFIG, g_pserver->cluster_enabled, 0, NULL, NULL),
    createBoolConfig("appendonly", NULL, MODIFIABLE_CONFIG, g_pserver->aof_enabled, 0, NULL, updateAppendonly),
    createBoolConfig("cluster-allow-reads-when-down", NULL, MODIFIABLE_CONFIG, g_pserver->cluster_allow_reads_when_down, 0, NULL, NULL),
    createBoolConfig("delete-on-evict", NULL, MODIFIABLE_CONFIG, cserver.delete_on_evict, 0, NULL, NULL),
    createBoolConfig("use-fork", NULL, IMMUTABLE_CONFIG, cserver.fForkBgSave, 1, NULL, NULL),
    createBoolConfig("io-threads-do-reads", NULL, IMMUTABLE_CONFIG, fDummy, 0, NULL, NULL),
    createBoolConfig("time-thread-priority", NULL, IMMUTABLE_CONFIG, cserver.time_thread_priority, 0, NULL, NULL),
    createBoolConfig("prefetch-enabled", NULL, MODIFIABLE_CONFIG, g_pserver->prefetch_enabled, 1, NULL, NULL),
    createBoolConfig("allow-rdb-resize-op", NULL, MODIFIABLE_CONFIG, g_pserver->allowRdbResizeOp, 1, NULL, NULL),
    createBoolConfig("crash-log-enabled", NULL, MODIFIABLE_CONFIG, g_pserver->crashlog_enabled, 1, NULL, updateSighandlerEnabled),
    createBoolConfig("crash-memcheck-enabled", NULL, MODIFIABLE_CONFIG, g_pserver->memcheck_enabled, 1, NULL, NULL),
    createBoolConfig("use-exit-on-panic", NULL, MODIFIABLE_CONFIG, g_pserver->use_exit_on_panic, 0, NULL, NULL),
    createBoolConfig("disable-thp", NULL, MODIFIABLE_CONFIG, g_pserver->disable_thp, 1, NULL, NULL),
    createBoolConfig("cluster-allow-replica-migration", NULL, MODIFIABLE_CONFIG, g_pserver->cluster_allow_replica_migration, 1, NULL, NULL),
    createBoolConfig("replica-announced", NULL, MODIFIABLE_CONFIG, g_pserver->replica_announced, 1, NULL, NULL),
    createBoolConfig("enable-async-commands", NULL, MODIFIABLE_CONFIG, g_pserver->enable_async_commands, 0, NULL, NULL),
    createBoolConfig("multithread-load-enabled", NULL, MODIFIABLE_CONFIG, g_pserver->multithread_load_enabled, 0, NULL, NULL),
    createBoolConfig("active-client-balancing", NULL, MODIFIABLE_CONFIG, g_pserver->active_client_balancing, 1, NULL, NULL),

    /* String Configs */
    createStringConfig("aclfile", NULL, IMMUTABLE_CONFIG, ALLOW_EMPTY_STRING, g_pserver->acl_filename, "", NULL, NULL),
    createStringConfig("unixsocket", NULL, IMMUTABLE_CONFIG, EMPTY_STRING_IS_NULL, g_pserver->unixsocket, NULL, NULL, NULL),
    createStringConfig("pidfile", NULL, IMMUTABLE_CONFIG, EMPTY_STRING_IS_NULL, cserver.pidfile, NULL, NULL, NULL),
    createStringConfig("replica-announce-ip", "slave-announce-ip", MODIFIABLE_CONFIG, EMPTY_STRING_IS_NULL, g_pserver->slave_announce_ip, NULL, NULL, NULL),
    createStringConfig("masteruser", NULL, MODIFIABLE_CONFIG | SENSITIVE_CONFIG, EMPTY_STRING_IS_NULL, cserver.default_masteruser, NULL, NULL, updateMasterAuthConfig),
    createStringConfig("cluster-announce-ip", NULL, MODIFIABLE_CONFIG, EMPTY_STRING_IS_NULL, g_pserver->cluster_announce_ip, NULL, NULL, NULL),
    createStringConfig("syslog-ident", NULL, IMMUTABLE_CONFIG, ALLOW_EMPTY_STRING, g_pserver->syslog_ident, "redis", NULL, NULL),
    createStringConfig("dbfilename", NULL, MODIFIABLE_CONFIG, ALLOW_EMPTY_STRING, g_pserver->rdb_filename, CONFIG_DEFAULT_RDB_FILENAME, isValidDBfilename, NULL),
    createStringConfig("db-s3-object", NULL, MODIFIABLE_CONFIG, EMPTY_STRING_IS_NULL, g_pserver->rdb_s3bucketpath, NULL, isValidS3Bucket, NULL),
    createStringConfig("appendfilename", NULL, IMMUTABLE_CONFIG, ALLOW_EMPTY_STRING, g_pserver->aof_filename, "appendonly.aof", isValidAOFfilename, NULL),
    createStringConfig("server_cpulist", NULL, IMMUTABLE_CONFIG, EMPTY_STRING_IS_NULL, g_pserver->server_cpulist, NULL, NULL, NULL),
    createStringConfig("bio_cpulist", NULL, IMMUTABLE_CONFIG, EMPTY_STRING_IS_NULL, g_pserver->bio_cpulist, NULL, NULL, NULL),
    createStringConfig("aof_rewrite_cpulist", NULL, IMMUTABLE_CONFIG, EMPTY_STRING_IS_NULL, g_pserver->aof_rewrite_cpulist, NULL, NULL, NULL),
    createStringConfig("bgsave_cpulist", NULL, IMMUTABLE_CONFIG, EMPTY_STRING_IS_NULL, g_pserver->bgsave_cpulist, NULL, NULL, NULL),
    createStringConfig("storage-provider-options", NULL, IMMUTABLE_CONFIG, EMPTY_STRING_IS_NULL, cserver.storage_conf, NULL, NULL, NULL),
    createStringConfig("ignore-warnings", NULL, MODIFIABLE_CONFIG, ALLOW_EMPTY_STRING, g_pserver->ignore_warnings, "", NULL, NULL),
    createStringConfig("proc-title-template", NULL, MODIFIABLE_CONFIG, ALLOW_EMPTY_STRING, cserver.proc_title_template, CONFIG_DEFAULT_PROC_TITLE_TEMPLATE, isValidProcTitleTemplate, updateProcTitleTemplate),

    /* SDS Configs */
    createSDSConfig("masterauth", NULL, MODIFIABLE_CONFIG | SENSITIVE_CONFIG, EMPTY_STRING_IS_NULL, cserver.default_masterauth, NULL, NULL, updateMasterAuthConfig),
    createSDSConfig("requirepass", NULL, MODIFIABLE_CONFIG | SENSITIVE_CONFIG, EMPTY_STRING_IS_NULL, g_pserver->requirepass, NULL, NULL, updateRequirePass),

    /* Enum Configs */
    createEnumConfig("supervised", NULL, IMMUTABLE_CONFIG, supervised_mode_enum, cserver.supervised_mode, SUPERVISED_NONE, NULL, NULL),
    createEnumConfig("syslog-facility", NULL, IMMUTABLE_CONFIG, syslog_facility_enum, g_pserver->syslog_facility, LOG_LOCAL0, NULL, NULL),
    createEnumConfig("repl-diskless-load", NULL, MODIFIABLE_CONFIG, repl_diskless_load_enum, g_pserver->repl_diskless_load, REPL_DISKLESS_LOAD_DISABLED, NULL, NULL),
    createEnumConfig("loglevel", NULL, MODIFIABLE_CONFIG, loglevel_enum, cserver.verbosity, LL_NOTICE, NULL, NULL),
    createEnumConfig("maxmemory-policy", NULL, MODIFIABLE_CONFIG, maxmemory_policy_enum, g_pserver->maxmemory_policy, MAXMEMORY_NO_EVICTION, NULL, NULL),
    createEnumConfig("appendfsync", NULL, MODIFIABLE_CONFIG, aof_fsync_enum, g_pserver->aof_fsync, AOF_FSYNC_EVERYSEC, NULL, NULL),
    createEnumConfig("storage-cache-mode", NULL, IMMUTABLE_CONFIG, storage_memory_model_enum, cserver.storage_memory_model, STORAGE_WRITETHROUGH, NULL, NULL),
    createEnumConfig("oom-score-adj", NULL, MODIFIABLE_CONFIG, oom_score_adj_enum, g_pserver->oom_score_adj, OOM_SCORE_ADJ_NO, NULL, updateOOMScoreAdj),
    createEnumConfig("acl-pubsub-default", NULL, MODIFIABLE_CONFIG, acl_pubsub_default_enum, g_pserver->acl_pubsub_default, USER_FLAG_ALLCHANNELS, NULL, NULL),
    createEnumConfig("sanitize-dump-payload", NULL, MODIFIABLE_CONFIG, sanitize_dump_payload_enum, cserver.sanitize_dump_payload, SANITIZE_DUMP_NO, NULL, NULL),

    /* Integer configs */
    createIntConfig("databases", NULL, IMMUTABLE_CONFIG, 1, INT_MAX, cserver.dbnum, 16, INTEGER_CONFIG, NULL, NULL),
    createIntConfig("port", NULL, MODIFIABLE_CONFIG, 0, 65535, g_pserver->port, 6379, INTEGER_CONFIG, NULL, updatePort), /* TCP port. */
    createIntConfig("auto-aof-rewrite-percentage", NULL, MODIFIABLE_CONFIG, 0, INT_MAX, g_pserver->aof_rewrite_perc, 100, INTEGER_CONFIG, NULL, NULL),
    createIntConfig("cluster-replica-validity-factor", "cluster-slave-validity-factor", MODIFIABLE_CONFIG, 0, INT_MAX, g_pserver->cluster_slave_validity_factor, 10, INTEGER_CONFIG, NULL, NULL), /* Slave max data age factor. */
    createIntConfig("list-max-ziplist-size", NULL, MODIFIABLE_CONFIG, INT_MIN, INT_MAX, g_pserver->list_max_ziplist_size, -2, INTEGER_CONFIG, NULL, NULL),
    createIntConfig("tcp-keepalive", NULL, MODIFIABLE_CONFIG, 0, INT_MAX, cserver.tcpkeepalive, 300, INTEGER_CONFIG, NULL, NULL),
    createIntConfig("cluster-migration-barrier", NULL, MODIFIABLE_CONFIG, 0, INT_MAX, g_pserver->cluster_migration_barrier, 1, INTEGER_CONFIG, NULL, NULL),
    createIntConfig("active-defrag-cycle-min", NULL, MODIFIABLE_CONFIG, 1, 99, cserver.active_defrag_cycle_min, 1, INTEGER_CONFIG, NULL, NULL), /* Default: 1% CPU min (at lower threshold) */
    createIntConfig("active-defrag-cycle-max", NULL, MODIFIABLE_CONFIG, 1, 99, cserver.active_defrag_cycle_max, 25, INTEGER_CONFIG, NULL, NULL), /* Default: 25% CPU max (at upper threshold) */
    createIntConfig("active-defrag-threshold-lower", NULL, MODIFIABLE_CONFIG, 0, 1000, cserver.active_defrag_threshold_lower, 10, INTEGER_CONFIG, NULL, NULL), /* Default: don't defrag when fragmentation is below 10% */
    createIntConfig("active-defrag-threshold-upper", NULL, MODIFIABLE_CONFIG, 0, 1000, cserver.active_defrag_threshold_upper, 100, INTEGER_CONFIG, NULL, NULL), /* Default: maximum defrag force at 100% fragmentation */
    createIntConfig("lfu-log-factor", NULL, MODIFIABLE_CONFIG, 0, INT_MAX, g_pserver->lfu_log_factor, 10, INTEGER_CONFIG, NULL, NULL),
    createIntConfig("lfu-decay-time", NULL, MODIFIABLE_CONFIG, 0, INT_MAX, g_pserver->lfu_decay_time, 1, INTEGER_CONFIG, NULL, NULL),
    createIntConfig("replica-priority", "slave-priority", MODIFIABLE_CONFIG, 0, INT_MAX, g_pserver->slave_priority, 100, INTEGER_CONFIG, NULL, NULL),
    createIntConfig("repl-diskless-sync-delay", NULL, MODIFIABLE_CONFIG, 0, INT_MAX, g_pserver->repl_diskless_sync_delay, 5, INTEGER_CONFIG, NULL, NULL),
    createIntConfig("maxmemory-samples", NULL, MODIFIABLE_CONFIG, 1, INT_MAX, g_pserver->maxmemory_samples, 16, INTEGER_CONFIG, NULL, NULL),
    createIntConfig("maxmemory-eviction-tenacity", NULL, MODIFIABLE_CONFIG, 0, 100, g_pserver->maxmemory_eviction_tenacity, 10, INTEGER_CONFIG, NULL, NULL),
    createIntConfig("timeout", NULL, MODIFIABLE_CONFIG, 0, INT_MAX, cserver.maxidletime, 0, INTEGER_CONFIG, NULL, NULL), /* Default client timeout: infinite */
    createIntConfig("replica-announce-port", "slave-announce-port", MODIFIABLE_CONFIG, 0, 65535, g_pserver->slave_announce_port, 0, INTEGER_CONFIG, NULL, NULL),
    createIntConfig("tcp-backlog", NULL, IMMUTABLE_CONFIG, 0, INT_MAX, g_pserver->tcp_backlog, 511, INTEGER_CONFIG, NULL, NULL), /* TCP listen backlog. */
    createIntConfig("cluster-announce-bus-port", NULL, MODIFIABLE_CONFIG, 0, 65535, g_pserver->cluster_announce_bus_port, 0, INTEGER_CONFIG, NULL, NULL), /* Default: Use +10000 offset. */
    createIntConfig("cluster-announce-port", NULL, MODIFIABLE_CONFIG, 0, 65535, g_pserver->cluster_announce_port, 0, INTEGER_CONFIG, NULL, NULL), /* Use g_pserver->port */
    createIntConfig("cluster-announce-tls-port", NULL, MODIFIABLE_CONFIG, 0, 65535, g_pserver->cluster_announce_tls_port, 0, INTEGER_CONFIG, NULL, NULL), /* Use server.tls_port */
    createIntConfig("repl-timeout", NULL, MODIFIABLE_CONFIG, 1, INT_MAX, g_pserver->repl_timeout, 60, INTEGER_CONFIG, NULL, NULL),
    createIntConfig("repl-ping-replica-period", "repl-ping-slave-period", MODIFIABLE_CONFIG, 1, INT_MAX, g_pserver->repl_ping_slave_period, 10, INTEGER_CONFIG, NULL, NULL),
    createIntConfig("list-compress-depth", NULL, MODIFIABLE_CONFIG, 0, INT_MAX, g_pserver->list_compress_depth, 0, INTEGER_CONFIG, NULL, NULL),
    createIntConfig("rdb-key-save-delay", NULL, MODIFIABLE_CONFIG, INT_MIN, INT_MAX, g_pserver->rdb_key_save_delay, 0, INTEGER_CONFIG, NULL, NULL),
    createIntConfig("key-load-delay", NULL, MODIFIABLE_CONFIG, INT_MIN, INT_MAX, g_pserver->key_load_delay, 0, INTEGER_CONFIG, NULL, NULL),
    createIntConfig("active-expire-effort", NULL, MODIFIABLE_CONFIG, 1, 10, g_pserver->active_expire_effort, 1, INTEGER_CONFIG, NULL, NULL), /* From 1 to 10. */
    createIntConfig("hz", NULL, MODIFIABLE_CONFIG, 0, INT_MAX, g_pserver->config_hz, CONFIG_DEFAULT_HZ, INTEGER_CONFIG, NULL, updateHZ),
    createIntConfig("min-replicas-to-write", "min-slaves-to-write", MODIFIABLE_CONFIG, 0, INT_MAX, g_pserver->repl_min_slaves_to_write, 0, INTEGER_CONFIG, NULL, updateGoodSlaves),
    createIntConfig("min-replicas-max-lag", "min-slaves-max-lag", MODIFIABLE_CONFIG, 0, INT_MAX, g_pserver->repl_min_slaves_max_lag, 10, INTEGER_CONFIG, NULL, updateGoodSlaves),
    createIntConfig("min-clients-per-thread", NULL, MODIFIABLE_CONFIG, 0, 400, cserver.thread_min_client_threshold, 20, INTEGER_CONFIG, NULL, NULL),
    createIntConfig("storage-flush-period", NULL, MODIFIABLE_CONFIG, 1, 10000, g_pserver->storage_flush_period, 500, INTEGER_CONFIG, NULL, NULL),
    createIntConfig("replica-quorum", NULL, MODIFIABLE_CONFIG, -1, INT_MAX, g_pserver->repl_quorum, -1, INTEGER_CONFIG, NULL, NULL),
    createIntConfig("replica-weighting-factor", NULL, MODIFIABLE_CONFIG, 1, INT_MAX, g_pserver->replicaIsolationFactor, 2, INTEGER_CONFIG, NULL, NULL),
    /* Unsigned int configs */
    createUIntConfig("maxclients", NULL, MODIFIABLE_CONFIG, 1, UINT_MAX, g_pserver->maxclients, 10000, INTEGER_CONFIG, NULL, updateMaxclients),
    createUIntConfig("loading-process-events-interval-keys", NULL, MODIFIABLE_CONFIG, 0, LONG_MAX, g_pserver->loading_process_events_interval_keys, 8192, MEMORY_CONFIG, NULL, NULL),
    createUIntConfig("maxclients-reserved", NULL, MODIFIABLE_CONFIG, 0, 100, g_pserver->maxclientsReserved, 0, INTEGER_CONFIG, NULL,  NULL),

    /* Unsigned Long configs */
    createULongConfig("active-defrag-max-scan-fields", NULL, MODIFIABLE_CONFIG, 1, LONG_MAX, cserver.active_defrag_max_scan_fields, 1000, INTEGER_CONFIG, NULL, NULL), /* Default: keys with more than 1000 fields will be processed separately */
    createULongConfig("slowlog-max-len", NULL, MODIFIABLE_CONFIG, 0, LONG_MAX, g_pserver->slowlog_max_len, 128, INTEGER_CONFIG, NULL, NULL),
    createULongConfig("acllog-max-len", NULL, MODIFIABLE_CONFIG, 0, LONG_MAX, g_pserver->acllog_max_len, 128, INTEGER_CONFIG, NULL, NULL),

    /* Long Long configs */
    createLongLongConfig("lua-time-limit", NULL, MODIFIABLE_CONFIG, 0, LONG_MAX, g_pserver->lua_time_limit, 5000, INTEGER_CONFIG, NULL, NULL),/* milliseconds */
    createLongLongConfig("cluster-node-timeout", NULL, MODIFIABLE_CONFIG, 0, LLONG_MAX, g_pserver->cluster_node_timeout, 15000, INTEGER_CONFIG, NULL, NULL),
    createLongLongConfig("slowlog-log-slower-than", NULL, MODIFIABLE_CONFIG, -1, LLONG_MAX, g_pserver->slowlog_log_slower_than, 10000, INTEGER_CONFIG, NULL, NULL),
    createLongLongConfig("latency-monitor-threshold", NULL, MODIFIABLE_CONFIG, 0, LLONG_MAX, g_pserver->latency_monitor_threshold, 0, INTEGER_CONFIG, NULL, NULL),
    createLongLongConfig("proto-max-bulk-len", NULL, MODIFIABLE_CONFIG, 1024*1024, LLONG_MAX, g_pserver->proto_max_bulk_len, 512ll*1024*1024, MEMORY_CONFIG, NULL, NULL), /* Bulk request max size */
    createLongLongConfig("stream-node-max-entries", NULL, MODIFIABLE_CONFIG, 0, LLONG_MAX, g_pserver->stream_node_max_entries, 100, INTEGER_CONFIG, NULL, NULL),
    createLongLongConfig("repl-backlog-size", NULL, MODIFIABLE_CONFIG, 1, LLONG_MAX, g_pserver->repl_backlog_config_size, 1024*1024, MEMORY_CONFIG, NULL, updateReplBacklogSize), /* Default: 1mb */
    createLongLongConfig("repl-backlog-disk-reserve", NULL, IMMUTABLE_CONFIG, 0, LLONG_MAX, cserver.repl_backlog_disk_size, 0, MEMORY_CONFIG, NULL, NULL),
    createLongLongConfig("max-snapshot-slip", NULL, MODIFIABLE_CONFIG, 0, 5000, g_pserver->snapshot_slip, 400, 0, NULL, NULL),
    createLongLongConfig("max-rand-count", NULL, MODIFIABLE_CONFIG, 0, LONG_MAX/2, g_pserver->rand_total_threshold, LONG_MAX/2, 0, NULL, NULL),

    /* Unsigned Long Long configs */
    createULongLongConfig("maxmemory", NULL, MODIFIABLE_CONFIG, 0, LLONG_MAX, g_pserver->maxmemory, 0, MEMORY_CONFIG, NULL, updateMaxmemory),
    createULongLongConfig("maxstorage", NULL, MODIFIABLE_CONFIG, 0, LLONG_MAX, g_pserver->maxstorage, 0, MEMORY_CONFIG, NULL, updateFlashMaxmemory),

    /* Size_t configs */
    createSizeTConfig("hash-max-ziplist-entries", NULL, MODIFIABLE_CONFIG, 0, LONG_MAX, g_pserver->hash_max_ziplist_entries, 512, INTEGER_CONFIG, NULL, NULL),
    createSizeTConfig("set-max-intset-entries", NULL, MODIFIABLE_CONFIG, 0, LONG_MAX, g_pserver->set_max_intset_entries, 512, INTEGER_CONFIG, NULL, NULL),
    createSizeTConfig("zset-max-ziplist-entries", NULL, MODIFIABLE_CONFIG, 0, LONG_MAX, g_pserver->zset_max_ziplist_entries, 128, INTEGER_CONFIG, NULL, NULL),
    createSizeTConfig("active-defrag-ignore-bytes", NULL, MODIFIABLE_CONFIG, 1, LLONG_MAX, cserver.active_defrag_ignore_bytes, 100<<20, MEMORY_CONFIG, NULL, NULL), /* Default: don't defrag if frag overhead is below 100mb */
    createSizeTConfig("hash-max-ziplist-value", NULL, MODIFIABLE_CONFIG, 0, LONG_MAX, g_pserver->hash_max_ziplist_value, 64, MEMORY_CONFIG, NULL, NULL),
    createSizeTConfig("stream-node-max-bytes", NULL, MODIFIABLE_CONFIG, 0, LONG_MAX, g_pserver->stream_node_max_bytes, 4096, MEMORY_CONFIG, NULL, NULL),
    createSizeTConfig("zset-max-ziplist-value", NULL, MODIFIABLE_CONFIG, 0, LONG_MAX, g_pserver->zset_max_ziplist_value, 64, MEMORY_CONFIG, NULL, NULL),
    createSizeTConfig("hll-sparse-max-bytes", NULL, MODIFIABLE_CONFIG, 0, LONG_MAX, g_pserver->hll_sparse_max_bytes, 3000, MEMORY_CONFIG, NULL, NULL),
    createSizeTConfig("tracking-table-max-keys", NULL, MODIFIABLE_CONFIG, 0, LONG_MAX, g_pserver->tracking_table_max_keys, 1000000, INTEGER_CONFIG, NULL, NULL), /* Default: 1 million keys max. */
    createSizeTConfig("client-query-buffer-limit", NULL, MODIFIABLE_CONFIG, 1024*1024, LONG_MAX, cserver.client_max_querybuf_len, 1024*1024*1024, MEMORY_CONFIG, NULL, NULL), /* Default: 1GB max query buffer. */

    /* Other configs */
    createTimeTConfig("repl-backlog-ttl", NULL, MODIFIABLE_CONFIG, 0, LONG_MAX, g_pserver->repl_backlog_time_limit, 60*60, INTEGER_CONFIG, NULL, NULL), /* Default: 1 hour */
    createOffTConfig("auto-aof-rewrite-min-size", NULL, MODIFIABLE_CONFIG, 0, LLONG_MAX, g_pserver->aof_rewrite_min_size, 64*1024*1024, MEMORY_CONFIG, NULL, NULL),

    /* KeyDB Specific Configs */
    createULongConfig("loading-process-events-interval-bytes", NULL, MODIFIABLE_CONFIG, 0, LONG_MAX, g_pserver->loading_process_events_interval_bytes, 2*1024*1024, MEMORY_CONFIG, NULL, NULL),
    createBoolConfig("multi-master-no-forward", NULL, MODIFIABLE_CONFIG, cserver.multimaster_no_forward, 0, validateMultiMasterNoForward, NULL),
    createBoolConfig("allow-write-during-load", NULL, MODIFIABLE_CONFIG, g_pserver->fWriteDuringActiveLoad, 0, NULL, NULL),
    createBoolConfig("force-backlog-disk-reserve", NULL, MODIFIABLE_CONFIG, cserver.force_backlog_disk, 0, NULL, NULL),
    createBoolConfig("soft-shutdown", NULL, MODIFIABLE_CONFIG, g_pserver->config_soft_shutdown, 0, NULL, NULL),
    createBoolConfig("flash-disable-key-cache", NULL, MODIFIABLE_CONFIG, g_pserver->flash_disable_key_cache, 0, NULL, NULL),
    createSizeTConfig("semi-ordered-set-bucket-size", NULL, MODIFIABLE_CONFIG, 0, 1024, g_semiOrderedSetTargetBucketSize, 0, INTEGER_CONFIG, NULL, NULL),
    createSDSConfig("availability-zone", NULL, MODIFIABLE_CONFIG, 0, g_pserver->sdsAvailabilityZone, "", NULL, NULL),
    createIntConfig("overload-protect-percent", NULL, MODIFIABLE_CONFIG, 0, 200, g_pserver->overload_protect_threshold, 0, INTEGER_CONFIG, NULL, NULL),
    createIntConfig("force-eviction-percent", NULL, MODIFIABLE_CONFIG, 0, 100, g_pserver->force_eviction_percent, 0, INTEGER_CONFIG, NULL, NULL),
    createBoolConfig("enable-async-rehash", NULL, MODIFIABLE_CONFIG, g_pserver->enable_async_rehash, 1, NULL, NULL),
<<<<<<< HEAD
=======
    createBoolConfig("enable-keydb-fastsync", NULL, MODIFIABLE_CONFIG, g_pserver->fEnableFastSync, 0, NULL, NULL),
>>>>>>> 70503f6b

#ifdef USE_OPENSSL
    createIntConfig("tls-port", NULL, MODIFIABLE_CONFIG, 0, 65535, g_pserver->tls_port, 0, INTEGER_CONFIG, NULL, updateTLSPort), /* TCP port. */
    createIntConfig("tls-session-cache-size", NULL, MODIFIABLE_CONFIG, 0, INT_MAX, g_pserver->tls_ctx_config.session_cache_size, 20*1024, INTEGER_CONFIG, NULL, updateTlsCfgInt),
    createIntConfig("tls-session-cache-timeout", NULL, MODIFIABLE_CONFIG, 0, INT_MAX, g_pserver->tls_ctx_config.session_cache_timeout, 300, INTEGER_CONFIG, NULL, updateTlsCfgInt),
    createBoolConfig("tls-cluster", NULL, MODIFIABLE_CONFIG, g_pserver->tls_cluster, 0, NULL, updateTlsCfgBool),
    createBoolConfig("tls-replication", NULL, MODIFIABLE_CONFIG, g_pserver->tls_replication, 0, NULL, updateTlsCfgBool),
    createEnumConfig("tls-auth-clients", NULL, MODIFIABLE_CONFIG, tls_auth_clients_enum, g_pserver->tls_auth_clients, TLS_CLIENT_AUTH_YES, NULL, NULL),
    createBoolConfig("tls-prefer-server-ciphers", NULL, MODIFIABLE_CONFIG, g_pserver->tls_ctx_config.prefer_server_ciphers, 0, NULL, updateTlsCfgBool),
    createBoolConfig("tls-session-caching", NULL, MODIFIABLE_CONFIG, g_pserver->tls_ctx_config.session_caching, 1, NULL, updateTlsCfgBool),
    createBoolConfig("tls-rotation", NULL, MODIFIABLE_CONFIG, g_pserver->tls_rotation, 0, NULL, updateTlsCfgBool),
    createStringConfig("tls-cert-file", NULL, MODIFIABLE_CONFIG, EMPTY_STRING_IS_NULL, g_pserver->tls_ctx_config.cert_file, NULL, NULL, updateTlsCfg),
    createStringConfig("tls-key-file", NULL, MODIFIABLE_CONFIG, EMPTY_STRING_IS_NULL, g_pserver->tls_ctx_config.key_file, NULL, NULL, updateTlsCfg),
    createStringConfig("tls-key-file-pass", NULL, MODIFIABLE_CONFIG, EMPTY_STRING_IS_NULL, g_pserver->tls_ctx_config.key_file_pass, NULL, NULL, updateTlsCfg),
    createStringConfig("tls-client-cert-file", NULL, MODIFIABLE_CONFIG, EMPTY_STRING_IS_NULL, g_pserver->tls_ctx_config.client_cert_file, NULL, NULL, updateTlsCfg),
    createStringConfig("tls-client-key-file", NULL, MODIFIABLE_CONFIG, EMPTY_STRING_IS_NULL, g_pserver->tls_ctx_config.client_key_file, NULL, NULL, updateTlsCfg),
    createStringConfig("tls-client-key-file-pass", NULL, MODIFIABLE_CONFIG, EMPTY_STRING_IS_NULL, g_pserver->tls_ctx_config.client_key_file_pass, NULL, NULL, updateTlsCfg),
    createStringConfig("tls-dh-params-file", NULL, MODIFIABLE_CONFIG, EMPTY_STRING_IS_NULL, g_pserver->tls_ctx_config.dh_params_file, NULL, NULL, updateTlsCfg),
    createStringConfig("tls-ca-cert-file", NULL, MODIFIABLE_CONFIG, EMPTY_STRING_IS_NULL, g_pserver->tls_ctx_config.ca_cert_file, NULL, NULL, updateTlsCfg),
    createStringConfig("tls-ca-cert-dir", NULL, MODIFIABLE_CONFIG, EMPTY_STRING_IS_NULL, g_pserver->tls_ctx_config.ca_cert_dir, NULL, NULL, updateTlsCfg),
    createStringConfig("tls-protocols", NULL, MODIFIABLE_CONFIG, EMPTY_STRING_IS_NULL, g_pserver->tls_ctx_config.protocols, NULL, NULL, updateTlsCfg),
    createStringConfig("tls-ciphers", NULL, MODIFIABLE_CONFIG, EMPTY_STRING_IS_NULL, g_pserver->tls_ctx_config.ciphers, NULL, NULL, updateTlsCfg),
    createStringConfig("tls-ciphersuites", NULL, MODIFIABLE_CONFIG, EMPTY_STRING_IS_NULL, g_pserver->tls_ctx_config.ciphersuites, NULL, NULL, updateTlsCfg),
#endif

    /* NULL Terminator */
    {NULL}
};

/*-----------------------------------------------------------------------------
 * CONFIG command entry point
 *----------------------------------------------------------------------------*/

void configCommand(client *c) {
    /* Only allow CONFIG GET while loading. */
    if (g_pserver->loading && strcasecmp(szFromObj(c->argv[1]),"get")) {
        addReplyError(c,"Only CONFIG GET is allowed during loading");
        return;
    }

    if (c->argc == 2 && !strcasecmp(szFromObj(c->argv[1]),"help")) {
        const char *help[] = {
"GET <pattern>",
"    Return parameters matching the glob-like <pattern> and their values.",
"SET <directive> <value>",
"    Set the configuration <directive> to <value>.",
"RESETSTAT",
"    Reset statistics reported by the INFO command.",
"REWRITE",
"    Rewrite the configuration file.",
NULL
        };

        addReplyHelp(c, help);
    } else if (!strcasecmp(szFromObj(c->argv[1]),"set") && c->argc >= 3) {
        configSetCommand(c);
    } else if (!strcasecmp(szFromObj(c->argv[1]),"get") && c->argc == 3) {
        configGetCommand(c);
    } else if (!strcasecmp(szFromObj(c->argv[1]),"resetstat") && c->argc == 2) {
        resetServerStats();
        resetCommandTableStats();
        resetErrorTableStats();
        addReply(c,shared.ok);
    } else if (!strcasecmp(szFromObj(c->argv[1]),"rewrite") && c->argc == 2) {
        if (cserver.configfile == NULL) {
            addReplyError(c,"The server is running without a config file");
            return;
        }
        if (rewriteConfig(cserver.configfile, 0) == -1) {
            serverLog(LL_WARNING,"CONFIG REWRITE failed: %s", strerror(errno));
            addReplyErrorFormat(c,"Rewriting config file: %s", strerror(errno));
        } else {
            serverLog(LL_WARNING,"CONFIG REWRITE executed with success.");
            addReply(c,shared.ok);
        }
    } else {
        addReplySubcommandSyntaxError(c);
        return;
    }
}<|MERGE_RESOLUTION|>--- conflicted
+++ resolved
@@ -2983,10 +2983,7 @@
     createIntConfig("overload-protect-percent", NULL, MODIFIABLE_CONFIG, 0, 200, g_pserver->overload_protect_threshold, 0, INTEGER_CONFIG, NULL, NULL),
     createIntConfig("force-eviction-percent", NULL, MODIFIABLE_CONFIG, 0, 100, g_pserver->force_eviction_percent, 0, INTEGER_CONFIG, NULL, NULL),
     createBoolConfig("enable-async-rehash", NULL, MODIFIABLE_CONFIG, g_pserver->enable_async_rehash, 1, NULL, NULL),
-<<<<<<< HEAD
-=======
     createBoolConfig("enable-keydb-fastsync", NULL, MODIFIABLE_CONFIG, g_pserver->fEnableFastSync, 0, NULL, NULL),
->>>>>>> 70503f6b
 
 #ifdef USE_OPENSSL
     createIntConfig("tls-port", NULL, MODIFIABLE_CONFIG, 0, 65535, g_pserver->tls_port, 0, INTEGER_CONFIG, NULL, updateTLSPort), /* TCP port. */
