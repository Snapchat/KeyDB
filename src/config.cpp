--- conflicted
+++ resolved
@@ -596,7 +596,6 @@
             g_fTestMode = yesnotoi(argv[1]);
         } else if (!strcasecmp(argv[0],"rdbfuzz-mode")) {
             // NOP, handled in main
-<<<<<<< HEAD
         } else if (!strcasecmp(argv[0],"storage-provider") && argc >= 2) {
             g_sdsProvider = sdsdup(argv[1]);
             if (argc > 2)
@@ -610,11 +609,6 @@
                 }
                 cserver.license_key = zstrdup(argv[1]);
             }
-=======
-        } else if (!strcasecmp(argv[0],"enable-pro")) {
-            cserver.fUsePro = true;
-            break;
->>>>>>> bffd9828
         } else {
             err = "Bad directive or wrong number of arguments"; goto loaderr;
         }
