--- conflicted
+++ resolved
@@ -2300,12 +2300,9 @@
     createBoolConfig("cluster-enabled", NULL, IMMUTABLE_CONFIG, g_pserver->cluster_enabled, 0, NULL, NULL),
     createBoolConfig("appendonly", NULL, MODIFIABLE_CONFIG, g_pserver->aof_enabled, 0, NULL, updateAppendonly),
     createBoolConfig("cluster-allow-reads-when-down", NULL, MODIFIABLE_CONFIG, g_pserver->cluster_allow_reads_when_down, 0, NULL, NULL),
-<<<<<<< HEAD
     createBoolConfig("delete-on-evict", NULL, MODIFIABLE_CONFIG, cserver.delete_on_evict, 0, NULL, NULL),
     createBoolConfig("io-threads-do-reads", NULL, IMMUTABLE_CONFIG, fDummy, 0,NULL, NULL),     // Not applicable to KeyDB, just there for compatibility
-=======
     createBoolConfig("multi-master-no-forward", NULL, MODIFIABLE_CONFIG, cserver.multimaster_no_forward, 0, validateMultiMasterNoForward, NULL),
->>>>>>> 11372f9b
 
     /* String Configs */
     createStringConfig("aclfile", NULL, IMMUTABLE_CONFIG, ALLOW_EMPTY_STRING, g_pserver->acl_filename, "", NULL, NULL),
