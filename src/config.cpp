--- conflicted
+++ resolved
@@ -2312,14 +2312,10 @@
     createBoolConfig("appendonly", NULL, MODIFIABLE_CONFIG, g_pserver->aof_enabled, 0, NULL, updateAppendonly),
     createBoolConfig("cluster-allow-reads-when-down", NULL, MODIFIABLE_CONFIG, g_pserver->cluster_allow_reads_when_down, 0, NULL, NULL),
     createBoolConfig("delete-on-evict", NULL, MODIFIABLE_CONFIG, cserver.delete_on_evict, 0, NULL, NULL),
-    createBoolConfig("io-threads-do-reads", NULL, IMMUTABLE_CONFIG, fDummy, 0,NULL, NULL),     // Not applicable to KeyDB, just there for compatibility
     createBoolConfig("multi-master-no-forward", NULL, MODIFIABLE_CONFIG, cserver.multimaster_no_forward, 0, validateMultiMasterNoForward, NULL),
-<<<<<<< HEAD
     createBoolConfig("use-fork", NULL, IMMUTABLE_CONFIG, cserver.fForkBgSave, 0, NULL, NULL),
-=======
     createBoolConfig("allow-write-during-load", NULL, MODIFIABLE_CONFIG, g_pserver->fWriteDuringActiveLoad, 0, NULL, NULL),
     createBoolConfig("io-threads-do-reads", NULL, IMMUTABLE_CONFIG, fDummy, 0, NULL, NULL),
->>>>>>> ed66d8e3
 
     /* String Configs */
     createStringConfig("aclfile", NULL, IMMUTABLE_CONFIG, ALLOW_EMPTY_STRING, g_pserver->acl_filename, "", NULL, NULL),
@@ -2379,11 +2375,8 @@
     createIntConfig("min-replicas-to-write", "min-slaves-to-write", MODIFIABLE_CONFIG, 0, INT_MAX, g_pserver->repl_min_slaves_to_write, 0, INTEGER_CONFIG, NULL, updateGoodSlaves),
     createIntConfig("min-replicas-max-lag", "min-slaves-max-lag", MODIFIABLE_CONFIG, 0, INT_MAX, g_pserver->repl_min_slaves_max_lag, 10, INTEGER_CONFIG, NULL, updateGoodSlaves),
     createIntConfig("min-clients-per-thread", NULL, MODIFIABLE_CONFIG, 0, 400, cserver.thread_min_client_threshold, 50, INTEGER_CONFIG, NULL, NULL),
-<<<<<<< HEAD
     createIntConfig("storage-flush-period", NULL, MODIFIABLE_CONFIG, 1, 10000, g_pserver->storage_flush_period, 500, INTEGER_CONFIG, NULL, NULL),
-=======
     createIntConfig("replica-quorum", NULL, MODIFIABLE_CONFIG, -1, INT_MAX, g_pserver->repl_quorum, -1, INTEGER_CONFIG, NULL, NULL),
->>>>>>> ed66d8e3
     /* Unsigned int configs */
     createUIntConfig("maxclients", NULL, MODIFIABLE_CONFIG, 1, UINT_MAX, g_pserver->maxclients, 10000, INTEGER_CONFIG, NULL, updateMaxclients),
 
