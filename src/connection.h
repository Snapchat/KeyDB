--- conflicted
+++ resolved
@@ -45,16 +45,10 @@
     CONN_STATE_ERROR
 } ConnectionState;
 
-<<<<<<< HEAD
-#define CONN_FLAG_IN_HANDLER        (1<<0)      /* A handler execution is in progress */
-#define CONN_FLAG_CLOSE_SCHEDULED   (1<<1)      /* Closed scheduled by a handler */
-#define CONN_FLAG_WRITE_BARRIER     (1<<2)      /* Write barrier requested */
-#define CONN_FLAG_READ_THREADSAFE        (1<<3)
-#define CONN_FLAG_WRITE_THREADSAFE       (1<<4)
-=======
 #define CONN_FLAG_CLOSE_SCHEDULED   (1<<0)      /* Closed scheduled by a handler */
 #define CONN_FLAG_WRITE_BARRIER     (1<<1)      /* Write barrier requested */
->>>>>>> 454e12cb
+#define CONN_FLAG_READ_THREADSAFE        (1<<2)
+#define CONN_FLAG_WRITE_THREADSAFE       (1<<3)
 
 typedef void (*ConnectionCallbackFunc)(struct connection *conn);
 
