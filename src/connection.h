
/*
 * Copyright (c) 2019, Redis Labs
 * All rights reserved.
 *
 * Redistribution and use in source and binary forms, with or without
 * modification, are permitted provided that the following conditions are met:
 *
 *   * Redistributions of source code must retain the above copyright notice,
 *     this list of conditions and the following disclaimer.
 *   * Redistributions in binary form must reproduce the above copyright
 *     notice, this list of conditions and the following disclaimer in the
 *     documentation and/or other materials provided with the distribution.
 *   * Neither the name of Redis nor the names of its contributors may be used
 *     to endorse or promote products derived from this software without
 *     specific prior written permission.
 *
 * THIS SOFTWARE IS PROVIDED BY THE COPYRIGHT HOLDERS AND CONTRIBUTORS "AS IS"
 * AND ANY EXPRESS OR IMPLIED WARRANTIES, INCLUDING, BUT NOT LIMITED TO, THE
 * IMPLIED WARRANTIES OF MERCHANTABILITY AND FITNESS FOR A PARTICULAR PURPOSE
 * ARE DISCLAIMED. IN NO EVENT SHALL THE COPYRIGHT OWNER OR CONTRIBUTORS BE
 * LIABLE FOR ANY DIRECT, INDIRECT, INCIDENTAL, SPECIAL, EXEMPLARY, OR
 * CONSEQUENTIAL DAMAGES (INCLUDING, BUT NOT LIMITED TO, PROCUREMENT OF
 * SUBSTITUTE GOODS OR SERVICES; LOSS OF USE, DATA, OR PROFITS; OR BUSINESS
 * INTERRUPTION) HOWEVER CAUSED AND ON ANY THEORY OF LIABILITY, WHETHER IN
 * CONTRACT, STRICT LIABILITY, OR TORT (INCLUDING NEGLIGENCE OR OTHERWISE)
 * ARISING IN ANY WAY OUT OF THE USE OF THIS SOFTWARE, EVEN IF ADVISED OF THE
 * POSSIBILITY OF SUCH DAMAGE.
 */

#ifndef __REDIS_CONNECTION_H
#define __REDIS_CONNECTION_H

#include <atomic>

#define CONN_INFO_LEN   32

struct aeEventLoop;
typedef struct connection connection;

typedef enum {
    CONN_STATE_NONE = 0,
    CONN_STATE_CONNECTING,
    CONN_STATE_ACCEPTING,
    CONN_STATE_CONNECTED,
    CONN_STATE_CLOSED,
    CONN_STATE_ERROR
} ConnectionState;

#define CONN_FLAG_CLOSE_SCHEDULED   (1<<0)      /* Closed scheduled by a handler */
#define CONN_FLAG_WRITE_BARRIER     (1<<1)      /* Write barrier requested */
<<<<<<< HEAD
#define CONN_FLAG_READ_THREADSAFE        (1<<2)
#define CONN_FLAG_WRITE_THREADSAFE       (1<<3)
=======
>>>>>>> 92bde124

#define CONN_TYPE_SOCKET            1
#define CONN_TYPE_TLS               2

typedef void (*ConnectionCallbackFunc)(struct connection *conn);

typedef struct ConnectionType {
    void (*ae_handler)(struct aeEventLoop *el, int fd, void *clientData, int mask);
    int (*connect)(struct connection *conn, const char *addr, int port, const char *source_addr, ConnectionCallbackFunc connect_handler);
    int (*write)(struct connection *conn, const void *data, size_t data_len);
    int (*read)(struct connection *conn, void *buf, size_t buf_len);
    void (*close)(struct connection *conn);
    int (*accept)(struct connection *conn, ConnectionCallbackFunc accept_handler);
    int (*set_write_handler)(struct connection *conn, ConnectionCallbackFunc handler, int barrier, bool fThreadSafe);
    int (*set_read_handler)(struct connection *conn, ConnectionCallbackFunc handler, bool fThreadSafe);
    const char *(*get_last_error)(struct connection *conn);
    int (*blocking_connect)(struct connection *conn, const char *addr, int port, long long timeout);
    ssize_t (*sync_write)(struct connection *conn, const char *ptr, ssize_t size, long long timeout);
    ssize_t (*sync_read)(struct connection *conn, char *ptr, ssize_t size, long long timeout);
    ssize_t (*sync_readline)(struct connection *conn, char *ptr, ssize_t size, long long timeout);
<<<<<<< HEAD
    void (*marshal_thread)(struct connection *conn);
=======
>>>>>>> 92bde124
    int (*get_type)(struct connection *conn);
} ConnectionType;

struct connection {
    ConnectionType *type;
<<<<<<< HEAD
    std::atomic<ConnectionState> state;
=======
    ConnectionState state;
>>>>>>> 92bde124
    short int flags;
    short int refs;
    int last_errno;
    void *private_data;
    ConnectionCallbackFunc conn_handler;
    ConnectionCallbackFunc write_handler;
    ConnectionCallbackFunc read_handler;
    int fd;
};

/* The connection module does not deal with listening and accepting sockets,
 * so we assume we have a socket when an incoming connection is created.
 *
 * The fd supplied should therefore be associated with an already accept()ed
 * socket.
 *
 * connAccept() may directly call accept_handler(), or return and call it
 * at a later time. This behavior is a bit awkward but aims to reduce the need
 * to wait for the next event loop, if no additional handshake is required.
 *
 * IMPORTANT: accept_handler may decide to close the connection, calling connClose().
 * To make this safe, the connection is only marked with CONN_FLAG_CLOSE_SCHEDULED
 * in this case, and connAccept() returns with an error.
 *
 * connAccept() callers must always check the return value and on error (C_ERR)
 * a connClose() must be called.
 */

static inline int connAccept(connection *conn, ConnectionCallbackFunc accept_handler) {
    return conn->type->accept(conn, accept_handler);
}

/* Establish a connection.  The connect_handler will be called when the connection
 * is established, or if an error has occurred.
 *
 * The connection handler will be responsible to set up any read/write handlers
 * as needed.
 *
 * If C_ERR is returned, the operation failed and the connection handler shall
 * not be expected.
 */
static inline int connConnect(connection *conn, const char *addr, int port, const char *src_addr,
        ConnectionCallbackFunc connect_handler) {
    return conn->type->connect(conn, addr, port, src_addr, connect_handler);
}

/* Blocking connect.
 *
 * NOTE: This is implemented in order to simplify the transition to the abstract
 * connections, but should probably be refactored out of cluster.c and replication.c,
 * in favor of a pure async implementation.
 */
static inline int connBlockingConnect(connection *conn, const char *addr, int port, long long timeout) {
    return conn->type->blocking_connect(conn, addr, port, timeout);
}

/* Write to connection, behaves the same as write(2).
 *
 * Like write(2), a short write is possible. A -1 return indicates an error.
 *
 * The caller should NOT rely on errno. Testing for an EAGAIN-like condition, use
 * connGetState() to see if the connection state is still CONN_STATE_CONNECTED.
 */
static inline int connWrite(connection *conn, const void *data, size_t data_len) {
    return conn->type->write(conn, data, data_len);
}

/* Read from the connection, behaves the same as read(2).
 * 
 * Like read(2), a short read is possible.  A return value of 0 will indicate the
 * connection was closed, and -1 will indicate an error.
 *
 * The caller should NOT rely on errno. Testing for an EAGAIN-like condition, use
 * connGetState() to see if the connection state is still CONN_STATE_CONNECTED.
 */
static inline int connRead(connection *conn, void *buf, size_t buf_len) {
    return conn->type->read(conn, buf, buf_len);
}

/* Register a write handler, to be called when the connection is writable.
 * If NULL, the existing handler is removed.
 */
static inline int connSetWriteHandler(connection *conn, ConnectionCallbackFunc func, bool fThreadSafe = false) {
    return conn->type->set_write_handler(conn, func, 0, fThreadSafe);
}

/* Register a read handler, to be called when the connection is readable.
 * If NULL, the existing handler is removed.
 */
static inline int connSetReadHandler(connection *conn, ConnectionCallbackFunc func, bool fThreadSafe = false) {
    return conn->type->set_read_handler(conn, func, fThreadSafe);
}

/* Set a write handler, and possibly enable a write barrier, this flag is
 * cleared when write handler is changed or removed.
 * With barrier enabled, we never fire the event if the read handler already
 * fired in the same event loop iteration. Useful when you want to persist
 * things to disk before sending replies, and want to do that in a group fashion. */
static inline int connSetWriteHandlerWithBarrier(connection *conn, ConnectionCallbackFunc func, int barrier, bool fThreadSafe = false) {
    return conn->type->set_write_handler(conn, func, barrier, fThreadSafe);
}

static inline void connClose(connection *conn) {
    conn->type->close(conn);
}

/* Returns the last error encountered by the connection, as a string.  If no error,
 * a NULL is returned.
 */
static inline const char *connGetLastError(connection *conn) {
    return conn->type->get_last_error(conn);
}

static inline ssize_t connSyncWrite(connection *conn, const char *ptr, ssize_t size, long long timeout) {
    return conn->type->sync_write(conn, ptr, size, timeout);
}

static inline ssize_t connSyncRead(connection *conn, char *ptr, ssize_t size, long long timeout) {
    return conn->type->sync_read(conn, ptr, size, timeout);
}

static inline ssize_t connSyncReadLine(connection *conn, char *ptr, ssize_t size, long long timeout) {
    return conn->type->sync_readline(conn, ptr, size, timeout);
}

<<<<<<< HEAD
static inline void connMarshalThread(connection *conn) {
    if (conn->type->marshal_thread != nullptr)
        conn->type->marshal_thread(conn);
}

=======
>>>>>>> 92bde124
/* Return CONN_TYPE_* for the specified connection */
static inline int connGetType(connection *conn) {
    return conn->type->get_type(conn);
}

connection *connCreateSocket();
connection *connCreateAcceptedSocket(int fd);

connection *connCreateTLS();
connection *connCreateAcceptedTLS(int fd, int require_auth);

void connSetPrivateData(connection *conn, void *data);
void *connGetPrivateData(connection *conn);
int connGetState(connection *conn);
int connHasWriteHandler(connection *conn);
int connHasReadHandler(connection *conn);
int connGetSocketError(connection *conn);
void connSetThreadAffinity(connection *conn, int cpu);

/* anet-style wrappers to conns */
int connBlock(connection *conn);
int connNonBlock(connection *conn);
int connEnableTcpNoDelay(connection *conn);
int connDisableTcpNoDelay(connection *conn);
int connKeepAlive(connection *conn, int interval);
int connSendTimeout(connection *conn, long long ms);
int connRecvTimeout(connection *conn, long long ms);
int connPeerToString(connection *conn, char *ip, size_t ip_len, int *port);
int connFormatFdAddr(connection *conn, char *buf, size_t buf_len, int fd_to_str_type);
int connSockName(connection *conn, char *ip, size_t ip_len, int *port);
const char *connGetInfo(connection *conn, char *buf, size_t buf_len);

/* Helpers for tls special considerations */
sds connTLSGetPeerCert(connection *conn);
int tlsHasPendingData();
int tlsProcessPendingData();

#endif  /* __REDIS_CONNECTION_H */<|MERGE_RESOLUTION|>--- conflicted
+++ resolved
@@ -49,11 +49,8 @@
 
 #define CONN_FLAG_CLOSE_SCHEDULED   (1<<0)      /* Closed scheduled by a handler */
 #define CONN_FLAG_WRITE_BARRIER     (1<<1)      /* Write barrier requested */
-<<<<<<< HEAD
 #define CONN_FLAG_READ_THREADSAFE        (1<<2)
 #define CONN_FLAG_WRITE_THREADSAFE       (1<<3)
-=======
->>>>>>> 92bde124
 
 #define CONN_TYPE_SOCKET            1
 #define CONN_TYPE_TLS               2
@@ -74,20 +71,13 @@
     ssize_t (*sync_write)(struct connection *conn, const char *ptr, ssize_t size, long long timeout);
     ssize_t (*sync_read)(struct connection *conn, char *ptr, ssize_t size, long long timeout);
     ssize_t (*sync_readline)(struct connection *conn, char *ptr, ssize_t size, long long timeout);
-<<<<<<< HEAD
     void (*marshal_thread)(struct connection *conn);
-=======
->>>>>>> 92bde124
     int (*get_type)(struct connection *conn);
 } ConnectionType;
 
 struct connection {
     ConnectionType *type;
-<<<<<<< HEAD
     std::atomic<ConnectionState> state;
-=======
-    ConnectionState state;
->>>>>>> 92bde124
     short int flags;
     short int refs;
     int last_errno;
@@ -213,14 +203,11 @@
     return conn->type->sync_readline(conn, ptr, size, timeout);
 }
 
-<<<<<<< HEAD
 static inline void connMarshalThread(connection *conn) {
     if (conn->type->marshal_thread != nullptr)
         conn->type->marshal_thread(conn);
 }
 
-=======
->>>>>>> 92bde124
 /* Return CONN_TYPE_* for the specified connection */
 static inline int connGetType(connection *conn) {
     return conn->type->get_type(conn);
