
/*
 * Copyright (c) 2019, Redis Labs
 * All rights reserved.
 *
 * Redistribution and use in source and binary forms, with or without
 * modification, are permitted provided that the following conditions are met:
 *
 *   * Redistributions of source code must retain the above copyright notice,
 *     this list of conditions and the following disclaimer.
 *   * Redistributions in binary form must reproduce the above copyright
 *     notice, this list of conditions and the following disclaimer in the
 *     documentation and/or other materials provided with the distribution.
 *   * Neither the name of Redis nor the names of its contributors may be used
 *     to endorse or promote products derived from this software without
 *     specific prior written permission.
 *
 * THIS SOFTWARE IS PROVIDED BY THE COPYRIGHT HOLDERS AND CONTRIBUTORS "AS IS"
 * AND ANY EXPRESS OR IMPLIED WARRANTIES, INCLUDING, BUT NOT LIMITED TO, THE
 * IMPLIED WARRANTIES OF MERCHANTABILITY AND FITNESS FOR A PARTICULAR PURPOSE
 * ARE DISCLAIMED. IN NO EVENT SHALL THE COPYRIGHT OWNER OR CONTRIBUTORS BE
 * LIABLE FOR ANY DIRECT, INDIRECT, INCIDENTAL, SPECIAL, EXEMPLARY, OR
 * CONSEQUENTIAL DAMAGES (INCLUDING, BUT NOT LIMITED TO, PROCUREMENT OF
 * SUBSTITUTE GOODS OR SERVICES; LOSS OF USE, DATA, OR PROFITS; OR BUSINESS
 * INTERRUPTION) HOWEVER CAUSED AND ON ANY THEORY OF LIABILITY, WHETHER IN
 * CONTRACT, STRICT LIABILITY, OR TORT (INCLUDING NEGLIGENCE OR OTHERWISE)
 * ARISING IN ANY WAY OUT OF THE USE OF THIS SOFTWARE, EVEN IF ADVISED OF THE
 * POSSIBILITY OF SUCH DAMAGE.
 */

#ifndef __REDIS_CONNHELPERS_H
#define __REDIS_CONNHELPERS_H

#include "connection.h"

/* These are helper functions that are common to different connection
 * implementations (currently sockets in connection.c and TLS in tls.c).
 *
 * Currently helpers implement the mechanisms for invoking connection
 * handlers and tracking connection references, to allow safe destruction
 * of connections from within a handler.
 */

/* Incremenet connection references.
 *
 * Inside a connection handler, we guarantee refs >= 1 so it is always
 * safe to connClose().
 *
 * In other cases where we don't want to prematurely lose the connection,
 * it can go beyond 1 as well; currently it is only done by connAccept().
 */
static inline void connIncrRefs(connection *conn) {
    conn->refs++;
}

/* Decrement connection references.
 *
 * Note that this is not intended to provide any automatic free logic!
 * callHandler() takes care of that for the common flows, and anywhere an
 * explicit connIncrRefs() is used, the caller is expected to take care of
 * that.
 */

static inline void connDecrRefs(connection *conn) {
    conn->refs--;
}

static inline int connHasRefs(connection *conn) {
    return conn->refs;
}

/* Helper for connection implementations to call handlers:
 * 1. Increment refs to protect the connection.
 * 2. Execute the handler (if set).
 * 3. Decrement refs and perform deferred close, if refs==0.
 */
<<<<<<< HEAD
int callHandler(connection *conn, ConnectionCallbackFunc handler);
=======
static inline int callHandler(connection *conn, ConnectionCallbackFunc handler) {
    connIncrRefs(conn);
    if (handler) handler(conn);
    connDecrRefs(conn);
    if (conn->flags & CONN_FLAG_CLOSE_SCHEDULED) {
        if (!connHasRefs(conn)) connClose(conn);
        return 0;
    }
    return 1;
}
>>>>>>> 70fd0854

#endif  /* __REDIS_CONNHELPERS_H */<|MERGE_RESOLUTION|>--- conflicted
+++ resolved
@@ -74,9 +74,6 @@
  * 2. Execute the handler (if set).
  * 3. Decrement refs and perform deferred close, if refs==0.
  */
-<<<<<<< HEAD
-int callHandler(connection *conn, ConnectionCallbackFunc handler);
-=======
 static inline int callHandler(connection *conn, ConnectionCallbackFunc handler) {
     connIncrRefs(conn);
     if (handler) handler(conn);
@@ -87,6 +84,5 @@
     }
     return 1;
 }
->>>>>>> 70fd0854
 
 #endif  /* __REDIS_CONNHELPERS_H */