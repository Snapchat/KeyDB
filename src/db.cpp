--- conflicted
+++ resolved
@@ -653,12 +653,6 @@
     unsigned long numkeys = 0;
     void *replylen = addReplyDeferredLen(c);
 
-<<<<<<< HEAD
-    aeReleaseLock();
-
-=======
-    di = dictGetSafeIterator(c->db->pdict);
->>>>>>> d46d4cd9
     allkeys = (pattern[0] == '*' && pattern[1] == '\0');
     c->db->iterate([&](const char *key, robj *)->bool {
         robj *keyobj;
