/*
 * Copyright (c) 2009-2012, Salvatore Sanfilippo <antirez at gmail dot com>
 * All rights reserved.
 *
 * Redistribution and use in source and binary forms, with or without
 * modification, are permitted provided that the following conditions are met:
 *
 *   * Redistributions of source code must retain the above copyright notice,
 *     this list of conditions and the following disclaimer.
 *   * Redistributions in binary form must reproduce the above copyright
 *     notice, this list of conditions and the following disclaimer in the
 *     documentation and/or other materials provided with the distribution.
 *   * Neither the name of Redis nor the names of its contributors may be used
 *     to endorse or promote products derived from this software without
 *     specific prior written permission.
 *
 * THIS SOFTWARE IS PROVIDED BY THE COPYRIGHT HOLDERS AND CONTRIBUTORS "AS IS"
 * AND ANY EXPRESS OR IMPLIED WARRANTIES, INCLUDING, BUT NOT LIMITED TO, THE
 * IMPLIED WARRANTIES OF MERCHANTABILITY AND FITNESS FOR A PARTICULAR PURPOSE
 * ARE DISCLAIMED. IN NO EVENT SHALL THE COPYRIGHT OWNER OR CONTRIBUTORS BE
 * LIABLE FOR ANY DIRECT, INDIRECT, INCIDENTAL, SPECIAL, EXEMPLARY, OR
 * CONSEQUENTIAL DAMAGES (INCLUDING, BUT NOT LIMITED TO, PROCUREMENT OF
 * SUBSTITUTE GOODS OR SERVICES; LOSS OF USE, DATA, OR PROFITS; OR BUSINESS
 * INTERRUPTION) HOWEVER CAUSED AND ON ANY THEORY OF LIABILITY, WHETHER IN
 * CONTRACT, STRICT LIABILITY, OR TORT (INCLUDING NEGLIGENCE OR OTHERWISE)
 * ARISING IN ANY WAY OUT OF THE USE OF THIS SOFTWARE, EVEN IF ADVISED OF THE
 * POSSIBILITY OF SUCH DAMAGE.
 */

#include "server.h"
#include "cluster.h"
#include "atomicvar.h"
#include "aelocker.h"
#include "latency.h"

#include <signal.h>
#include <ctype.h>

// Needed for prefetch
#if defined(__x86_64__) || defined(__i386__)
#include <xmmintrin.h>
#endif

/* Database backup. */
struct dbBackup {
    const redisDbPersistentDataSnapshot **dbarray;
    rax *slots_to_keys;
    uint64_t slots_keys_count[CLUSTER_SLOTS];
};

/*-----------------------------------------------------------------------------
 * C-level DB API
 *----------------------------------------------------------------------------*/

int expireIfNeeded(redisDb *db, robj *key, robj *o);
void slotToKeyUpdateKeyCore(const char *key, size_t keylen, int add);

std::unique_ptr<expireEntry> deserializeExpire(sds key, const char *str, size_t cch, size_t *poffset);
sds serializeStoredObjectAndExpire(redisDbPersistentData *db, const char *key, robj_roptr o);

dictType dictChangeDescType {
    dictSdsHash,                /* hash function */
    NULL,                       /* key dup */
    NULL,                       /* val dup */
    dictSdsKeyCompare,          /* key compare */
    dictSdsDestructor,          /* key destructor */
    nullptr                     /* val destructor */
};

/* Update LFU when an object is accessed.
 * Firstly, decrement the counter if the decrement time is reached.
 * Then logarithmically increment the counter, and update the access time. */
void updateLFU(robj *val) {
    unsigned long counter = LFUDecrAndReturn(val);
    counter = LFULogIncr(counter);
    val->lru = (LFUGetTimeInMinutes()<<8) | counter;
}

void updateExpire(redisDb *db, sds key, robj *valOld, robj *valNew)
{
    serverAssert(valOld->FExpires());
    serverAssert(!valNew->FExpires());
    
    serverAssert(db->FKeyExpires((const char*)key));
    
    valNew->SetFExpires(true);
    valOld->SetFExpires(false);
    return;
}

static void lookupKeyUpdateObj(robj *val, int flags)
{
    /* Update the access time for the ageing algorithm.
     * Don't do it if we have a saving child, as this will trigger
     * a copy on write madness. */
    if (!hasActiveChildProcessOrBGSave() && !(flags & LOOKUP_NOTOUCH))
    {
        if (g_pserver->maxmemory_policy & MAXMEMORY_FLAG_LFU) {
            updateLFU(val);
        } else {
            val->lru = LRU_CLOCK();
        }
    }
}

/* Low level key lookup API, not actually called directly from commands
 * implementations that should instead rely on lookupKeyRead(),
 * lookupKeyWrite() and lookupKeyReadWithFlags(). */
static robj* lookupKey(redisDb *db, robj *key, int flags) {
    auto itr = db->find(key);
    if (itr) {
        robj *val = itr.val();
        lookupKeyUpdateObj(val, flags);
        if (flags & LOOKUP_UPDATEMVCC) {
            setMvccTstamp(val, getMvccTstamp());
            db->trackkey(key, true /* fUpdate */);
        }
        return val;
    } else {
        return NULL;
    }
}
static robj_roptr lookupKeyConst(redisDb *db, robj *key, int flags) {
    serverAssert((flags & LOOKUP_UPDATEMVCC) == 0);
    robj_roptr val;
    if (g_pserver->m_pstorageFactory)
        val = db->find(szFromObj(key)).val();
    else
        val = db->find_cached_threadsafe(szFromObj(key)).val();
    
    if (val != nullptr) {
        lookupKeyUpdateObj(val.unsafe_robjcast(), flags);
        return val;
    }
    return nullptr;
}

/* Lookup a key for read operations, or return NULL if the key is not found
 * in the specified DB.
 *
 * As a side effect of calling this function:
 * 1. A key gets expired if it reached it's TTL.
 * 2. The key last access time is updated.
 * 3. The global keys hits/misses stats are updated (reported in INFO).
 * 4. If keyspace notifications are enabled, a "keymiss" notification is fired.
 *
 * This API should not be used when we write to the key after obtaining
 * the object linked to the key, but only for read only operations.
 *
 * Flags change the behavior of this command:
 *
 *  LOOKUP_NONE (or zero): no special flags are passed.
 *  LOOKUP_NOTOUCH: don't alter the last access time of the key.
 *
 * Note: this function also returns NULL if the key is logically expired
 * but still existing, in case this is a replica, since this API is called only
 * for read operations. Even if the key expiry is master-driven, we can
 * correctly report a key is expired on slaves even if the master is lagging
 * expiring our key via DELs in the replication link. */
robj_roptr lookupKeyReadWithFlags(redisDb *db, robj *key, int flags) {
    robj_roptr val;

    if (expireIfNeeded(db,key) == 1) {
        /* If we are in the context of a master, expireIfNeeded() returns 1
         * when the key is no longer valid, so we can return NULL ASAP. */
        if (listLength(g_pserver->masters) == 0)
            goto keymiss;

        /* However if we are in the context of a replica, expireIfNeeded() will
         * not really try to expire the key, it only returns information
         * about the "logical" status of the key: key expiring is up to the
         * master in order to have a consistent view of master's data set.
         *
         * However, if the command caller is not the master, and as additional
         * safety measure, the command invoked is a read-only command, we can
         * safely return NULL here, and provide a more consistent behavior
         * to clients accessing expired values in a read-only fashion, that
         * will say the key as non existing.
         *
         * Notably this covers GETs when slaves are used to scale reads. */
        if (serverTL->current_client &&
            !FActiveMaster(serverTL->current_client) &&
            serverTL->current_client->cmd &&
            serverTL->current_client->cmd->flags & CMD_READONLY)
        {
            goto keymiss;
        }
    }
    val = lookupKeyConst(db,key,flags);
    if (val == nullptr)
        goto keymiss;
    g_pserver->stat_keyspace_hits++;
    return val;

keymiss:
    if (!(flags & LOOKUP_NONOTIFY)) {
        notifyKeyspaceEvent(NOTIFY_KEY_MISS, "keymiss", key, db->id);
    }
    g_pserver->stat_keyspace_misses++;
    return NULL;
}

/* Like lookupKeyReadWithFlags(), but does not use any flag, which is the
 * common case. */
robj_roptr lookupKeyRead(redisDb *db, robj *key) {
    serverAssert(GlobalLocksAcquired());
    return lookupKeyReadWithFlags(db,key,LOOKUP_NONE);
}
robj_roptr lookupKeyRead(redisDb *db, robj *key, uint64_t mvccCheckpoint, AeLocker &locker) {
    robj_roptr o;

    if (aeThreadOwnsLock()) {
        return lookupKeyReadWithFlags(db,key,LOOKUP_NONE);
    } else {
        // This is an async command
        if (keyIsExpired(db,key))
            return nullptr;
        int idb = db->id;
        if (serverTL->rgdbSnapshot[idb] == nullptr || serverTL->rgdbSnapshot[idb]->mvccCheckpoint() < mvccCheckpoint) {
            locker.arm(serverTL->current_client);
            if (serverTL->rgdbSnapshot[idb] != nullptr) {
                db->endSnapshot(serverTL->rgdbSnapshot[idb]);
                serverTL->rgdbSnapshot[idb] = nullptr;
            } else {
                serverTL->rgdbSnapshot[idb] = db->createSnapshot(mvccCheckpoint, true);
            }
            if (serverTL->rgdbSnapshot[idb] == nullptr) {
                // We still need to service the read
                o = lookupKeyReadWithFlags(db,key,LOOKUP_NONE);
                serverTL->disable_async_commands = true; // don't try this again
            }
            else {
                locker.disarm();
            }
        }
        if (serverTL->rgdbSnapshot[idb] != nullptr) {
            o = serverTL->rgdbSnapshot[idb]->find_cached_threadsafe(szFromObj(key)).val();
        }
    }

    return o;
}

/* Lookup a key for write operations, and as a side effect, if needed, expires
 * the key if its TTL is reached.
 *
 * Returns the linked value object if the key exists or NULL if the key
 * does not exist in the specified DB. */
robj *lookupKeyWriteWithFlags(redisDb *db, robj *key, int flags) {
    expireIfNeeded(db,key);
    robj *o = lookupKey(db,key,flags|LOOKUP_UPDATEMVCC);
    return o;
}

robj *lookupKeyWrite(redisDb *db, robj *key) {
    return lookupKeyWriteWithFlags(db, key, LOOKUP_NONE);
}
void SentReplyOnKeyMiss(client *c, robj *reply){
    serverAssert(sdsEncodedObject(reply));
    sds rep = szFromObj(reply);
    if (sdslen(rep) > 1 && rep[0] == '-'){
        addReplyErrorObject(c, reply);
    } else {
        addReply(c,reply);
    }
}
robj_roptr lookupKeyReadOrReply(client *c, robj *key, robj *reply) {
    robj_roptr o = lookupKeyRead(c->db, key);
    if (!o) SentReplyOnKeyMiss(c, reply);
    return o;
}
robj_roptr lookupKeyReadOrReply(client *c, robj *key, robj *reply, AeLocker &locker) {
    robj_roptr o = lookupKeyRead(c->db, key, c->mvccCheckpoint, locker);
    if (!o) SentReplyOnKeyMiss(c, reply);
    return o;
}

robj *lookupKeyWriteOrReply(client *c, robj *key, robj *reply) {
    robj *o = lookupKeyWrite(c->db, key);
    if (!o) SentReplyOnKeyMiss(c, reply);
    return o;
}

bool dbAddCore(redisDb *db, sds key, robj *val, bool fUpdateMvcc, bool fAssumeNew = false, dict_iter *piterExisting = nullptr) {
    serverAssert(!val->FExpires());
    sds copy = sdsdupshared(key);
    
    uint64_t mvcc = getMvccTstamp();
    if (fUpdateMvcc) {
        setMvccTstamp(val, mvcc);
    }

    bool fInserted = db->insert(copy, val, fAssumeNew, piterExisting);

    if (fInserted)
    {
        signalKeyAsReady(db, key, val->type);
        if (g_pserver->cluster_enabled) slotToKeyAdd(key);
    }
    else
    {
        sdsfree(copy);
    }

    return fInserted;
}

/* Add the key to the DB. It's up to the caller to increment the reference
 * counter of the value if needed.
 *
 * The program is aborted if the key already exists. */
void dbAdd(redisDb *db, robj *key, robj *val)
{
    bool fInserted = dbAddCore(db, szFromObj(key), val, true /* fUpdateMvcc */);
    serverAssertWithInfo(NULL,key,fInserted);
}

void redisDb::dbOverwriteCore(redisDb::iter itr, sds keySds, robj *val, bool fUpdateMvcc, bool fRemoveExpire)
{
    robj *old = itr.val();
    redisObjectStack keyO;
    initStaticStringObject(keyO, keySds);
    robj *key = &keyO;

    if (old->FExpires()) {
        if (fRemoveExpire) {
            ::removeExpire(this, key);
        }
        else {
            if (val->getrefcount(std::memory_order_relaxed) == OBJ_SHARED_REFCOUNT)
                val = dupStringObject(val);
            ::updateExpire(this, itr.key(), old, val);
        }
    }

    if (g_pserver->maxmemory_policy & MAXMEMORY_FLAG_LFU) {
        val->lru = old->lru;
    }
    if (fUpdateMvcc) {
        if (val->getrefcount(std::memory_order_relaxed) == OBJ_SHARED_REFCOUNT)
            val = dupStringObject(val);
        setMvccTstamp(val, getMvccTstamp());
    }

    /* Although the key is not really deleted from the database, we regard 
    overwrite as two steps of unlink+add, so we still need to call the unlink 
    callback of the module. */
    moduleNotifyKeyUnlink(key,old);
    
    if (g_pserver->lazyfree_lazy_server_del)
        freeObjAsync(key, itr.val());
    else
        decrRefCount(itr.val());

    updateValue(itr, val);
}

/* Overwrite an existing key with a new value. Incrementing the reference
 * count of the new value is up to the caller.
 * This function does not modify the expire time of the existing key.
 *
 * The program is aborted if the key was not already present. */
void dbOverwrite(redisDb *db, robj *key, robj *val, bool fRemoveExpire, dict_iter *pitrExisting) {
    redisDb::iter itr;
    if (pitrExisting != nullptr)
        itr = *pitrExisting;
    else
        itr = db->find(key);

    serverAssertWithInfo(NULL,key,itr != nullptr);
    lookupKeyUpdateObj(itr.val(), LOOKUP_NONE);
    db->dbOverwriteCore(itr, szFromObj(key), val, !!g_pserver->fActiveReplica, fRemoveExpire);
}

/* Insert a key, handling duplicate keys according to fReplace */
int dbMerge(redisDb *db, sds key, robj *val, int fReplace)
{
    if (fReplace)
    {
        auto itr = db->find(key);
        if (itr == nullptr)
            return (dbAddCore(db, key, val, false /* fUpdateMvcc */) == true);

        robj_roptr old = itr.val();
        if (mvccFromObj(old) <= mvccFromObj(val))
        {
            db->dbOverwriteCore(itr, key, val, false, true);
            return true;
        }

        return false;
    }
    else
    {
        return (dbAddCore(db, key, val, true /* fUpdateMvcc */, true /* fAssumeNew */) == true);
    }
}

/* High level Set operation. This function can be used in order to set
 * a key, whatever it was existing or not, to a new object.
 *
 * 1) The ref count of the value object is incremented.
 * 2) clients WATCHing for the destination key notified.
 * 3) The expire time of the key is reset (the key is made persistent),
 *    unless 'keepttl' is true.
 *
 * All the new keys in the database should be created via this interface.
 * The client 'c' argument may be set to NULL if the operation is performed
 * in a context where there is no clear client performing the operation. */
void genericSetKey(client *c, redisDb *db, robj *key, robj *val, int keepttl, int signal) {
    db->prepOverwriteForSnapshot(szFromObj(key));
    dict_iter iter;
    if (!dbAddCore(db, szFromObj(key), val, true /* fUpdateMvcc */, false /*fAssumeNew*/, &iter)) {
        dbOverwrite(db, key, val, !keepttl, &iter);
    }
    incrRefCount(val);
    if (signal) signalModifiedKey(c,db,key);
}

/* Common case for genericSetKey() where the TTL is not retained. */
void setKey(client *c, redisDb *db, robj *key, robj *val) {
    genericSetKey(c,db,key,val,0,1);
}

/* Return a random key, in form of a Redis object.
 * If there are no keys, NULL is returned.
 *
 * The function makes sure to return keys not already expired. */
robj *dbRandomKey(redisDb *db) {
    int maxtries = 100;
    bool allvolatile = db->expireSize() == db->size();

    while(1) {
        sds key;
        robj *keyobj;

        auto itr = db->random();
        if (itr == nullptr) return NULL;

        key = itr.key();
        keyobj = createStringObject(key,sdslen(key));

        if (itr.val()->FExpires())
        {
            if (allvolatile && listLength(g_pserver->masters) && --maxtries == 0) {
                /* If the DB is composed only of keys with an expire set,
                    * it could happen that all the keys are already logically
                    * expired in the replica, so the function cannot stop because
                    * expireIfNeeded() is false, nor it can stop because
                    * dictGetRandomKey() returns NULL (there are keys to return).
                    * To prevent the infinite loop we do some tries, but if there
                    * are the conditions for an infinite loop, eventually we
                    * return a key name that may be already expired. */
                return keyobj;
            }
        }
            
        if (itr.val()->FExpires())
        {
             if (expireIfNeeded(db,keyobj)) {
                decrRefCount(keyobj);
                continue; /* search for another key. This expired. */
             }
        }
        
        return keyobj;
    }
}

bool redisDbPersistentData::syncDelete(robj *key)
{
    /* Deleting an entry from the expires dict will not free the sds of
     * the key, because it is shared with the main dictionary. */

    auto itr = find(szFromObj(key));
    if (itr != nullptr && itr.val()->FExpires())
        removeExpire(key, itr);
    
    robj_sharedptr val(itr.val());
    bool fDeleted = false;
    if (m_spstorage != nullptr)
        fDeleted = m_spstorage->erase(szFromObj(key));
    fDeleted = (dictDelete(m_pdict,ptrFromObj(key)) == DICT_OK) || fDeleted;

    if (fDeleted) {
        /* Tells the module that the key has been unlinked from the database. */
        moduleNotifyKeyUnlink(key,val); // MODULE Compat Note: We should be giving the actual key value here
        
        dictEntry *de = dictUnlink(m_dictChanged, szFromObj(key));
        if (de != nullptr)
        {
            bool fUpdate = (bool)dictGetVal(de);
            if (!fUpdate)
                --m_cnewKeysPending;
            dictFreeUnlinkedEntry(m_dictChanged, de);
        }
        
        if (m_pdbSnapshot != nullptr)
        {
            auto itr = m_pdbSnapshot->find_cached_threadsafe(szFromObj(key));
            if (itr != nullptr)
            {
                sds keyTombstone = sdsdupshared(itr.key());
                uint64_t hash = dictGetHash(m_pdict, keyTombstone);
                if (dictAdd(m_pdictTombstone, keyTombstone, (void*)hash) != DICT_OK)
                    sdsfree(keyTombstone);
            }
        }
        if (g_pserver->cluster_enabled) slotToKeyDel(szFromObj(key));
        return 1;
    } else {
        return 0;
    }
}

/* Delete a key, value, and associated expiration entry if any, from the DB */
int dbSyncDelete(redisDb *db, robj *key) {
    return db->syncDelete(key);
}

/* This is a wrapper whose behavior depends on the Redis lazy free
 * configuration. Deletes the key synchronously or asynchronously. */
int dbDelete(redisDb *db, robj *key) {
    return g_pserver->lazyfree_lazy_server_del ? dbAsyncDelete(db,key) :
                                             dbSyncDelete(db,key);
}

/* Prepare the string object stored at 'key' to be modified destructively
 * to implement commands like SETBIT or APPEND.
 *
 * An object is usually ready to be modified unless one of the two conditions
 * are true:
 *
 * 1) The object 'o' is shared (refcount > 1), we don't want to affect
 *    other users.
 * 2) The object encoding is not "RAW".
 *
 * If the object is found in one of the above conditions (or both) by the
 * function, an unshared / not-encoded copy of the string object is stored
 * at 'key' in the specified 'db'. Otherwise the object 'o' itself is
 * returned.
 *
 * USAGE:
 *
 * The object 'o' is what the caller already obtained by looking up 'key'
 * in 'db', the usage pattern looks like this:
 *
 * o = lookupKeyWrite(db,key);
 * if (checkType(c,o,OBJ_STRING)) return;
 * o = dbUnshareStringValue(db,key,o);
 *
 * At this point the caller is ready to modify the object, for example
 * using an sdscat() call to append some data, or anything else.
 */
robj *dbUnshareStringValue(redisDb *db, robj *key, robj *o) {
    serverAssert(o->type == OBJ_STRING);
    if (o->getrefcount(std::memory_order_relaxed) != 1 || o->encoding != OBJ_ENCODING_RAW) {
        robj *decoded = getDecodedObject(o);
        o = createRawStringObject(szFromObj(decoded), sdslen(szFromObj(decoded)));
        decrRefCount(decoded);
        dbOverwrite(db,key,o);
    }
    return o;
}

/* Remove all keys from the database(s) structure. The dbarray argument
 * may not be the server main DBs (could be a backup).
 *
 * The dbnum can be -1 if all the DBs should be emptied, or the specified
 * DB index if we want to empty only a single database.
 * The function returns the number of keys removed from the database(s). */
long long emptyDbStructure(redisDb **dbarray, int dbnum, int async,
                           void(callback)(void*))
{
    long long removed = 0;
    int startdb, enddb;

    if (dbnum == -1) {
        startdb = 0;
        enddb = cserver.dbnum-1;
    } else {
        startdb = enddb = dbnum;
    }

    for (int j = startdb; j <= enddb; j++) {
        removed += dbarray[j]->size();
        dbarray[j]->clear(async, callback);
        /* Because all keys of database are removed, reset average ttl. */
        dbarray[j]->avg_ttl = 0;
    }

    return removed;
}

/* Remove all keys from all the databases in a Redis DB.
 * If callback is given the function is called from time to time to
 * signal that work is in progress.
 *
 * The dbnum can be -1 if all the DBs should be flushed, or the specified
 * DB number if we want to flush only a single Redis database number.
 *
 * Flags are be EMPTYDB_NO_FLAGS if no special flags are specified or
 * EMPTYDB_ASYNC if we want the memory to be freed in a different thread
 * and the function to return ASAP.
 *
 * On success the function returns the number of keys removed from the
 * database(s). Otherwise -1 is returned in the specific case the
 * DB number is out of range, and errno is set to EINVAL. */
long long emptyDb(int dbnum, int flags, void(callback)(void*)) {
    int async = (flags & EMPTYDB_ASYNC);
    RedisModuleFlushInfoV1 fi = {REDISMODULE_FLUSHINFO_VERSION,!async,dbnum};
    long long removed = 0;

    if (dbnum < -1 || dbnum >= cserver.dbnum) {
        errno = EINVAL;
        return -1;
    }

    /* Fire the flushdb modules event. */
    moduleFireServerEvent(REDISMODULE_EVENT_FLUSHDB,
                          REDISMODULE_SUBEVENT_FLUSHDB_START,
                          &fi);

    /* Make sure the WATCHed keys are affected by the FLUSH* commands.
     * Note that we need to call the function while the keys are still
     * there. */
    signalFlushedDb(dbnum, async);

    /* Empty redis database structure. */
    removed = emptyDbStructure(g_pserver->db, dbnum, async, callback);

    /* Flush slots to keys map if enable cluster, we can flush entire
     * slots to keys map whatever dbnum because only support one DB
     * in cluster mode. */
    if (g_pserver->cluster_enabled) slotToKeyFlush(async);

    if (dbnum == -1) flushSlaveKeysWithExpireList();

    /* Also fire the end event. Note that this event will fire almost
     * immediately after the start event if the flush is asynchronous. */
    moduleFireServerEvent(REDISMODULE_EVENT_FLUSHDB,
                          REDISMODULE_SUBEVENT_FLUSHDB_END,
                          &fi);

    return removed;
}

/* Store a backup of the database for later use, and put an empty one
 * instead of it. */
const dbBackup *backupDb(void) {
    dbBackup *backup = new dbBackup();
    
    backup->dbarray = (const redisDbPersistentDataSnapshot**)zmalloc(sizeof(redisDbPersistentDataSnapshot*) * cserver.dbnum);
    for (int i=0; i<cserver.dbnum; i++) {
        backup->dbarray[i] = g_pserver->db[i]->createSnapshot(LLONG_MAX, false);
    }

    /* Backup cluster slots to keys map if enable cluster. */
    if (g_pserver->cluster_enabled) {
        backup->slots_to_keys = g_pserver->cluster->slots_to_keys;
        memcpy(backup->slots_keys_count, g_pserver->cluster->slots_keys_count,
            sizeof(g_pserver->cluster->slots_keys_count));
        g_pserver->cluster->slots_to_keys = raxNew();
        memset(g_pserver->cluster->slots_keys_count, 0,
            sizeof(g_pserver->cluster->slots_keys_count));
    }

    moduleFireServerEvent(REDISMODULE_EVENT_REPL_BACKUP,
                          REDISMODULE_SUBEVENT_REPL_BACKUP_CREATE,
                          NULL);

    return backup;
}

/* Discard a previously created backup, this can be slow (similar to FLUSHALL)
 * Arguments are similar to the ones of emptyDb, see EMPTYDB_ flags. */
void discardDbBackup(const dbBackup *backup, int flags, void(callback)(void*)) {
    UNUSED(callback);
    int async = (flags & EMPTYDB_ASYNC);

    /* Release main DBs backup . */
    for (int i=0; i<cserver.dbnum; i++) {
        g_pserver->db[i]->endSnapshot(backup->dbarray[i]);
    }

    /* Release slots to keys map backup if enable cluster. */
    if (g_pserver->cluster_enabled) freeSlotsToKeysMap(backup->slots_to_keys, async);

    /* Release buckup. */
    zfree(backup->dbarray);
    delete backup;

    moduleFireServerEvent(REDISMODULE_EVENT_REPL_BACKUP,
                          REDISMODULE_SUBEVENT_REPL_BACKUP_DISCARD,
                          NULL);
}

/* Restore the previously created backup (discarding what currently resides
 * in the db).
 * This function should be called after the current contents of the database
 * was emptied with a previous call to emptyDb (possibly using the async mode). */
void restoreDbBackup(const dbBackup *backup) {
    /* Restore main DBs. */
    for (int i=0; i<cserver.dbnum; i++) {
        g_pserver->db[i]->restoreSnapshot(backup->dbarray[i]);
    }
    
    /* Restore slots to keys map backup if enable cluster. */
    if (g_pserver->cluster_enabled) {
        serverAssert(g_pserver->cluster->slots_to_keys->numele == 0);
        raxFree(g_pserver->cluster->slots_to_keys);
        g_pserver->cluster->slots_to_keys = backup->slots_to_keys;
        memcpy(g_pserver->cluster->slots_keys_count, backup->slots_keys_count,
                sizeof(g_pserver->cluster->slots_keys_count));
    }

    /* Release buckup. */
    zfree(backup->dbarray);
    delete backup;

    moduleFireServerEvent(REDISMODULE_EVENT_REPL_BACKUP,
                          REDISMODULE_SUBEVENT_REPL_BACKUP_RESTORE,
                          NULL);
}

int selectDb(client *c, int id) {
    if (id < 0 || id >= cserver.dbnum)
        return C_ERR;
    c->db = g_pserver->db[id];
    return C_OK;
}

long long dbTotalServerKeyCount() {
    long long total = 0;
    int j;
    for (j = 0; j < cserver.dbnum; j++) {
        total += g_pserver->db[j]->size();
    }
    return total;
}

/*-----------------------------------------------------------------------------
 * Hooks for key space changes.
 *
 * Every time a key in the database is modified the function
 * signalModifiedKey() is called.
 *
 * Every time a DB is flushed the function signalFlushDb() is called.
 *----------------------------------------------------------------------------*/

/* Note that the 'c' argument may be NULL if the key was modified out of
 * a context of a client. */
void signalModifiedKey(client *c, redisDb *db, robj *key) {
    touchWatchedKey(db,key);
    trackingInvalidateKey(c,key);
}

void signalFlushedDb(int dbid, int async) {
    int startdb, enddb;
    if (dbid == -1) {
        startdb = 0;
        enddb = cserver.dbnum-1;
    } else {
        startdb = enddb = dbid;
    }

    for (int j = startdb; j <= enddb; j++) {
        touchAllWatchedKeysInDb(g_pserver->db[j], NULL);
    }

    trackingInvalidateKeysOnFlush(async);
}

/*-----------------------------------------------------------------------------
 * Type agnostic commands operating on the key space
 *----------------------------------------------------------------------------*/

/* Return the set of flags to use for the emptyDb() call for FLUSHALL
 * and FLUSHDB commands.
 *
 * sync: flushes the database in an sync manner.
 * async: flushes the database in an async manner.
 * no option: determine sync or async according to the value of lazyfree-lazy-user-flush.
 *
 * On success C_OK is returned and the flags are stored in *flags, otherwise
 * C_ERR is returned and the function sends an error to the client. */
int getFlushCommandFlags(client *c, int *flags) {
    /* Parse the optional ASYNC option. */
    if (c->argc == 2 && !strcasecmp(szFromObj(c->argv[1]),"sync")) {
        *flags = EMPTYDB_NO_FLAGS;
    } else if (c->argc == 2 && !strcasecmp(szFromObj(c->argv[1]),"async")) {
        *flags = EMPTYDB_ASYNC;
    } else if (c->argc == 1) {
        *flags = g_pserver->lazyfree_lazy_user_flush ? EMPTYDB_ASYNC : EMPTYDB_NO_FLAGS;
    } else {
        addReplyErrorObject(c,shared.syntaxerr);
        return C_ERR;
    }
    return C_OK;
}

/* Flushes the whole server data set. */
void flushAllDataAndResetRDB(int flags) {
    g_pserver->dirty += emptyDb(-1,flags,NULL);
    if (g_pserver->FRdbSaveInProgress()) killRDBChild();
    if (g_pserver->saveparamslen > 0) {
        /* Normally rdbSave() will reset dirty, but we don't want this here
         * as otherwise FLUSHALL will not be replicated nor put into the AOF. */
        int saved_dirty = g_pserver->dirty;
        rdbSaveInfo rsi, *rsiptr;
        rsiptr = rdbPopulateSaveInfo(&rsi);
        rdbSave(nullptr, rsiptr);
        g_pserver->dirty = saved_dirty;
    }
    
    /* Without that extra dirty++, when db was already empty, FLUSHALL will
     * not be replicated nor put into the AOF. */
    g_pserver->dirty++;
#if defined(USE_JEMALLOC)
    /* jemalloc 5 doesn't release pages back to the OS when there's no traffic.
     * for large databases, flushdb blocks for long anyway, so a bit more won't
     * harm and this way the flush and purge will be synchroneus. */
    if (!(flags & EMPTYDB_ASYNC))
        jemalloc_purge();
#endif
}

/* FLUSHDB [ASYNC]
 *
 * Flushes the currently SELECTed Redis DB. */
void flushdbCommand(client *c) {
    int flags;

    if (c->argc == 2)
    {
        if (!strcasecmp(szFromObj(c->argv[1]), "cache"))
        {
            if (g_pserver->m_pstorageFactory == nullptr)
            {
                addReplyError(c, "Cannot flush cache without a storage provider set");
                return;
            }
            c->db->removeAllCachedValues();
            addReply(c,shared.ok);
            return;
        }
    }

    if (getFlushCommandFlags(c,&flags) == C_ERR) return;
    g_pserver->dirty += emptyDb(c->db->id,flags,NULL);
    addReply(c,shared.ok);
#if defined(USE_JEMALLOC)
    /* jemalloc 5 doesn't release pages back to the OS when there's no traffic.
     * for large databases, flushdb blocks for long anyway, so a bit more won't
     * harm and this way the flush and purge will be synchroneus. */
    if (!(flags & EMPTYDB_ASYNC))
        jemalloc_purge();
#endif
}

/* FLUSHALL [ASYNC]
 *
 * Flushes the whole server data set. */
void flushallCommand(client *c) {
    int flags;

    if (c->argc == 2)
    {
        if (!strcasecmp(szFromObj(c->argv[1]), "cache"))
        {
            if (g_pserver->m_pstorageFactory == nullptr)
            {
                addReplyError(c, "Cannot flush cache without a storage provider set");
                return;
            }
            for (int idb = 0; idb < cserver.dbnum; ++idb)
                g_pserver->db[idb]->removeAllCachedValues();
            addReply(c,shared.ok);
            return;
        }
    }

    if (getFlushCommandFlags(c,&flags) == C_ERR) return;
    flushAllDataAndResetRDB(flags);
    addReply(c,shared.ok);
}

/* This command implements DEL and LAZYDEL. */
void delGenericCommand(client *c, int lazy) {
    int numdel = 0, j;

    for (j = 1; j < c->argc; j++) {
        expireIfNeeded(c->db,c->argv[j]);
        int deleted  = lazy ? dbAsyncDelete(c->db,c->argv[j]) :
                              dbSyncDelete(c->db,c->argv[j]);
        if (deleted) {
            signalModifiedKey(c,c->db,c->argv[j]);
            notifyKeyspaceEvent(NOTIFY_GENERIC,
                "del",c->argv[j],c->db->id);
            g_pserver->dirty++;
            numdel++;
        }
    }
    addReplyLongLong(c,numdel);
}

void delCommand(client *c) {
    delGenericCommand(c,g_pserver->lazyfree_lazy_user_del);
}

void unlinkCommand(client *c) {
    delGenericCommand(c,1);
}

/* EXISTS key1 key2 ... key_N.
 * Return value is the number of keys existing. */
void existsCommand(client *c) {
    long long count = 0;
    int j;

    for (j = 1; j < c->argc; j++) {
        if (lookupKeyReadWithFlags(c->db,c->argv[j],LOOKUP_NOTOUCH)) count++;
    }
    addReplyLongLong(c,count);
}

void mexistsCommand(client *c) {
    addReplyArrayLen(c, c->argc - 1);
    for (int j = 1; j < c->argc; ++j) {
        addReplyBool(c, lookupKeyRead(c->db, c->argv[j]));
    }
}

void selectCommand(client *c) {
    int id;

    if (getIntFromObjectOrReply(c, c->argv[1], &id, NULL) != C_OK)
        return;

    if (g_pserver->cluster_enabled && id != 0) {
        addReplyError(c,"SELECT is not allowed in cluster mode");
        return;
    }
    if (selectDb(c,id) == C_ERR) {
        addReplyError(c,"DB index is out of range");
    } else {
        addReply(c,shared.ok);
    }
}

void randomkeyCommand(client *c) {
    robj *key;

    if ((key = dbRandomKey(c->db)) == NULL) {
        addReplyNull(c);
        return;
    }

    addReplyBulk(c,key);
    decrRefCount(key);
}

bool redisDbPersistentData::iterate(std::function<bool(const char*, robj*)> fn)
{
    dictIterator *di = dictGetSafeIterator(m_pdict);
    dictEntry *de = nullptr;
    bool fResult = true;
    while(fResult && ((de = dictNext(di)) != nullptr))
    {
        if (!fn((const char*)dictGetKey(de), (robj*)dictGetVal(de)))
            fResult = false;
    }
    dictReleaseIterator(di);

    if (m_spstorage != nullptr)
    {
        bool fSawAll = fResult && m_spstorage->enumerate([&](const char *key, size_t cchKey, const void *, size_t )->bool{
            sds sdsKey = sdsnewlen(key, cchKey);
            bool fContinue = true;
            if (dictFind(m_pdict, sdsKey) == nullptr)
            {
                ensure(sdsKey, &de);
                fContinue = fn((const char*)dictGetKey(de), (robj*)dictGetVal(de));
                removeCachedValue(sdsKey);
            }
            sdsfree(sdsKey);
            return fContinue;
        });
        return fSawAll;
    }

    if (fResult && m_pdbSnapshot != nullptr)
    {
        fResult = m_pdbSnapshot->iterate_threadsafe([&](const char *key, robj_roptr){
            // Before passing off to the user we need to make sure it's not already in the
            //  the current set, and not deleted
            dictEntry *deCurrent = dictFind(m_pdict, key);
            if (deCurrent != nullptr)
                return true;
            dictEntry *deTombstone = dictFind(m_pdictTombstone, key);
            if (deTombstone != nullptr)
                return true;

            // Alright it's a key in the use keyspace, lets ensure it and then pass it off
            ensure(key);
            deCurrent = dictFind(m_pdict, key);
            return fn(key, (robj*)dictGetVal(deCurrent));
        }, true /*fKeyOnly*/);
    }
    
    return fResult;
}

client *createAOFClient(void);
void freeFakeClient(client *);
void keysCommandCore(client *cIn, const redisDbPersistentDataSnapshot *db, sds pattern)
{
    int plen = sdslen(pattern), allkeys;
    unsigned long numkeys = 0;

    client *c = createAOFClient();
    c->flags |= CLIENT_FORCE_REPLY;

    void *replylen = addReplyDeferredLen(c);

    allkeys = (pattern[0] == '*' && plen == 1);
    db->iterate_threadsafe([&](const char *key, robj_roptr)->bool {
        robj *keyobj;

        if (allkeys || stringmatchlen(pattern,plen,key,sdslen(key),0)) {
            keyobj = createStringObject(key,sdslen(key));
            if (!keyIsExpired(db,keyobj)) {
                addReplyBulk(c,keyobj);
                numkeys++;
            }
            decrRefCount(keyobj);
        }
        return !(cIn->flags.load(std::memory_order_relaxed) & CLIENT_CLOSE_ASAP);
    }, true /*fKeyOnly*/);
    
    setDeferredArrayLen(c,replylen,numkeys);

    aeAcquireLock();
    addReplyProto(cIn, c->buf, c->bufpos);
    listIter li;
    listNode *ln;
    listRewind(c->reply, &li);
    while ((ln = listNext(&li)) != nullptr)
    {
        clientReplyBlock *block = (clientReplyBlock*)listNodeValue(ln);
        addReplyProto(cIn, block->buf(), block->used);
    }
    aeReleaseLock();
    freeFakeClient(c);
}

int prepareClientToWrite(client *c, bool fAsync);
void keysCommand(client *c) {
    sds pattern = szFromObj(c->argv[1]);

    const redisDbPersistentDataSnapshot *snapshot = nullptr;
    if (!(c->flags & (CLIENT_MULTI | CLIENT_BLOCKED | CLIENT_DENY_BLOCKING)))
        snapshot = c->db->createSnapshot(c->mvccCheckpoint, true /* fOptional */);
    if (snapshot != nullptr)
    {
        sds patternCopy = sdsdup(pattern);
        aeEventLoop *el = serverTL->el;
        blockClient(c, BLOCKED_ASYNC);
        redisDb *db = c->db;
        g_pserver->asyncworkqueue->AddWorkFunction([el, c, db, patternCopy, snapshot]{
            keysCommandCore(c, snapshot, patternCopy);
            sdsfree(patternCopy);
            aePostFunction(el, [c, db, snapshot]{
                aeReleaseLock();    // we need to lock with coordination of the client

                std::unique_lock<decltype(c->lock)> lock(c->lock);
                AeLocker locker;
                locker.arm(c);

                unblockClient(c);

                locker.disarm();
                lock.unlock();
                db->endSnapshotAsync(snapshot);
                aeAcquireLock();
            });
        });
    }
    else
    {
        keysCommandCore(c, c->db, pattern);
    }
}

/* This callback is used by scanGenericCommand in order to collect elements
 * returned by the dictionary iterator into a list. */
void scanCallback(void *privdata, const dictEntry *de) {
    void **pd = (void**) privdata;
    list *keys = (list*)pd[0];
    robj *o = (robj*)pd[1];
    robj *key, *val = NULL;

    if (o == NULL) {
        sds sdskey = (sds)dictGetKey(de);
        key = createStringObject(sdskey, sdslen(sdskey));
    } else if (o->type == OBJ_SET) {
        sds keysds = (sds)dictGetKey(de);
        key = createStringObject(keysds,sdslen(keysds));
    } else if (o->type == OBJ_HASH) {
        sds sdskey = (sds)dictGetKey(de);
        sds sdsval = (sds)dictGetVal(de);
        key = createStringObject(sdskey,sdslen(sdskey));
        val = createStringObject(sdsval,sdslen(sdsval));
    } else if (o->type == OBJ_ZSET) {
        sds sdskey = (sds)dictGetKey(de);
        key = createStringObject(sdskey,sdslen(sdskey));
        val = createStringObjectFromLongDouble(*(double*)dictGetVal(de),0);
    } else {
        serverPanic("Type not handled in SCAN callback.");
    }

    listAddNodeTail(keys, key);
    if (val) listAddNodeTail(keys, val);
}

/* Try to parse a SCAN cursor stored at object 'o':
 * if the cursor is valid, store it as unsigned integer into *cursor and
 * returns C_OK. Otherwise return C_ERR and send an error to the
 * client. */
int parseScanCursorOrReply(client *c, robj *o, unsigned long *cursor) {
    char *eptr;

    /* Use strtoul() because we need an *unsigned* long, so
     * getLongLongFromObject() does not cover the whole cursor space. */
    errno = 0;
    *cursor = strtoul(szFromObj(o), &eptr, 10);
    if (isspace(((char*)ptrFromObj(o))[0]) || eptr[0] != '\0' || errno == ERANGE)
    {
        addReplyError(c, "invalid cursor");
        return C_ERR;
    }
    return C_OK;
}


static bool filterKey(robj_roptr kobj, sds pat, int patlen)
{
    bool filter = false;
    if (sdsEncodedObject(kobj)) {
        if (!stringmatchlen(pat, patlen, szFromObj(kobj), sdslen(szFromObj(kobj)), 0))
            filter = true;
    } else {
        char buf[LONG_STR_SIZE];
        int len;

        serverAssert(kobj->encoding == OBJ_ENCODING_INT);
        len = ll2string(buf,sizeof(buf),(long)ptrFromObj(kobj));
        if (!stringmatchlen(pat, patlen, buf, len, 0)) filter = true;
    }
    return filter;
}

/* This command implements SCAN, HSCAN and SSCAN commands.
 * If object 'o' is passed, then it must be a Hash, Set or Zset object, otherwise
 * if 'o' is NULL the command will operate on the dictionary associated with
 * the current database.
 *
 * When 'o' is not NULL the function assumes that the first argument in
 * the client arguments vector is a key so it skips it before iterating
 * in order to parse options.
 *
 * In the case of a Hash object the function returns both the field and value
 * of every element on the Hash. */
void scanFilterAndReply(client *c, list *keys, sds pat, sds type, int use_pattern, robj_roptr o, unsigned long cursor);
void scanGenericCommand(client *c, robj_roptr o, unsigned long cursor) {
    int i, j;
    list *keys = listCreate();
    long count = 10;
    sds pat = NULL;
    sds type = NULL;
    int patlen = 0, use_pattern = 0;
    dict *ht;

    /* Object must be NULL (to iterate keys names), or the type of the object
     * must be Set, Sorted Set, or Hash. */
    serverAssert(o == nullptr || o->type == OBJ_SET || o->type == OBJ_HASH ||
                o->type == OBJ_ZSET);

    /* Set i to the first option argument. The previous one is the cursor. */
    i = (o == nullptr) ? 2 : 3; /* Skip the key argument if needed. */

    /* Step 1: Parse options. */
    while (i < c->argc) {
        j = c->argc - i;
        if (!strcasecmp(szFromObj(c->argv[i]), "count") && j >= 2) {
            if (getLongFromObjectOrReply(c, c->argv[i+1], &count, NULL)
                != C_OK)
            {
                goto cleanup;
            }

            if (count < 1) {
                addReplyErrorObject(c,shared.syntaxerr);
                goto cleanup;
            }

            i += 2;
        } else if (!strcasecmp(szFromObj(c->argv[i]), "match") && j >= 2) {
            pat = szFromObj(c->argv[i+1]);
            patlen = sdslen(pat);

            /* The pattern always matches if it is exactly "*", so it is
             * equivalent to disabling it. */
            use_pattern = !(pat[0] == '*' && patlen == 1);

            i += 2;
        } else if (!strcasecmp(szFromObj(c->argv[i]), "type") && o == nullptr && j >= 2) {
            /* SCAN for a particular type only applies to the db dict */
            type = szFromObj(c->argv[i+1]);
            i+= 2;
        } else {
            addReplyErrorObject(c,shared.syntaxerr);
            goto cleanup;
        }
    }

    if (o == nullptr && count >= 100)
    {
        // Do an async version
        if (c->asyncCommand(
            [c, keys, pat, type, cursor, count, use_pattern] (const redisDbPersistentDataSnapshot *snapshot, const std::vector<robj_sharedptr> &) {
                sds patCopy = pat ? sdsdup(pat) : nullptr;
                sds typeCopy = type ? sdsdup(type) : nullptr;
                auto cursorResult = snapshot->scan_threadsafe(cursor, count, typeCopy, keys);
                if (use_pattern) {
                    listNode *ln = listFirst(keys);
                    int patlen = sdslen(patCopy);
                    while (ln != nullptr)
                    {
                        listNode *next = ln->next;
                        if (filterKey((robj*)listNodeValue(ln), patCopy, patlen))
                        {
                            robj *kobj = (robj*)listNodeValue(ln);
                            decrRefCount(kobj);
                            listDelNode(keys, ln);
                        }
                        ln = next;
                    }
                }
                if (patCopy != nullptr)
                    sdsfree(patCopy);
                if (typeCopy != nullptr)
                    sdsfree(typeCopy);
                mstime_t timeScanFilter;
                latencyStartMonitor(timeScanFilter);
                scanFilterAndReply(c, keys, nullptr, nullptr, false, nullptr, cursorResult);
                latencyEndMonitor(timeScanFilter);
                latencyAddSampleIfNeeded("scan-async-filter", timeScanFilter);
            },
            [keys] (const redisDbPersistentDataSnapshot *) {
                listSetFreeMethod(keys,decrRefCountVoid);
                listRelease(keys);
            }
            )) {
            return;
        }
    }

    /* Step 2: Iterate the collection.
     *
     * Note that if the object is encoded with a ziplist, intset, or any other
     * representation that is not a hash table, we are sure that it is also
     * composed of a small number of elements. So to avoid taking state we
     * just return everything inside the object in a single call, setting the
     * cursor to zero to signal the end of the iteration. */

    /* Handle the case of a hash table. */
    ht = NULL;
    if (o == nullptr) {
        ht = c->db->dictUnsafeKeyOnly();
    } else if (o->type == OBJ_SET && o->encoding == OBJ_ENCODING_HT) {
        ht = (dict*)ptrFromObj(o);
    } else if (o->type == OBJ_HASH && o->encoding == OBJ_ENCODING_HT) {
        ht = (dict*)ptrFromObj(o);
        count *= 2; /* We return key / value for this type. */
    } else if (o->type == OBJ_ZSET && o->encoding == OBJ_ENCODING_SKIPLIST) {
        zset *zs = (zset*)ptrFromObj(o);
        ht = zs->dict;
        count *= 2; /* We return key / value for this type. */
    }

    if (ht) {
        if (ht == c->db->dictUnsafeKeyOnly())
        {
            cursor = c->db->scan_threadsafe(cursor, count, nullptr, keys);
        }
        else
        {
            void *privdata[2];
            /* We set the max number of iterations to ten times the specified
            * COUNT, so if the hash table is in a pathological state (very
            * sparsely populated) we avoid to block too much time at the cost
            * of returning no or very few elements. */
            long maxiterations = count*10;

            /* We pass two pointers to the callback: the list to which it will
            * add new elements, and the object containing the dictionary so that
            * it is possible to fetch more data in a type-dependent way. */
            privdata[0] = keys;
            privdata[1] = o.unsafe_robjcast();
            do {
                cursor = dictScan(ht, cursor, scanCallback, NULL, privdata);
            } while (cursor &&
                maxiterations-- &&
                listLength(keys) < (unsigned long)count);
        }
    } else if (o->type == OBJ_SET) {
        int pos = 0;
        int64_t ll;

        while(intsetGet((intset*)ptrFromObj(o),pos++,&ll))
            listAddNodeTail(keys,createStringObjectFromLongLong(ll));
        cursor = 0;
    } else if (o->type == OBJ_HASH || o->type == OBJ_ZSET) {
        unsigned char *p = ziplistIndex((unsigned char*)ptrFromObj(o),0);
        unsigned char *vstr;
        unsigned int vlen;
        long long vll;

        while(p) {
            ziplistGet(p,&vstr,&vlen,&vll);
            listAddNodeTail(keys,
                (vstr != NULL) ? createStringObject((char*)vstr,vlen) :
                                 createStringObjectFromLongLong(vll));
            p = ziplistNext((unsigned char*)ptrFromObj(o),p);
        }
        cursor = 0;
    } else {
        serverPanic("Not handled encoding in SCAN.");
    }

    scanFilterAndReply(c, keys, pat, type, use_pattern, o, cursor);

cleanup:
    listSetFreeMethod(keys,decrRefCountVoid);
    listRelease(keys);
}

void scanFilterAndReply(client *c, list *keys, sds pat, sds type, int use_pattern, robj_roptr o, unsigned long cursor)
{
    listNode *node, *nextnode;
    int patlen = (pat != nullptr) ? sdslen(pat) : 0;
    
    /* Step 3: Filter elements. */
    node = listFirst(keys);
    while (node) {
        robj *kobj = (robj*)listNodeValue(node);
        nextnode = listNextNode(node);
        int filter = 0;

        /* Filter element if it does not match the pattern. */
        if (use_pattern) {
            if (filterKey(kobj, pat, patlen))
                filter = 1;
        }

        /* Filter an element if it isn't the type we want. */
        if (!filter && o == nullptr && type){
            robj_roptr typecheck = lookupKeyReadWithFlags(c->db, kobj, LOOKUP_NOTOUCH);
            const char* typeT = getObjectTypeName(typecheck);
            if (strcasecmp((char*) type, typeT)) filter = 1;
        }

        /* Filter element if it is an expired key. */
        if (!filter && o == nullptr && expireIfNeeded(c->db, kobj)) filter = 1;

        /* Remove the element and its associated value if needed. */
        if (filter) {
            decrRefCount(kobj);
            listDelNode(keys, node);
        }

        /* If this is a hash or a sorted set, we have a flat list of
         * key-value elements, so if this element was filtered, remove the
         * value, or skip it if it was not filtered: we only match keys. */
        if (o && (o->type == OBJ_ZSET || o->type == OBJ_HASH)) {
            node = nextnode;
            serverAssert(node); /* assertion for valgrind (avoid NPD) */
            nextnode = listNextNode(node);
            if (filter) {
                kobj = (robj*)listNodeValue(node);
                decrRefCount(kobj);
                listDelNode(keys, node);
            }
        }
        node = nextnode;
    }

    /* Step 4: Reply to the client. */
    addReplyArrayLen(c, 2);
    addReplyBulkLongLong(c,cursor);

    addReplyArrayLen(c, listLength(keys));
    while ((node = listFirst(keys)) != NULL) {
        robj *kobj = (robj*)listNodeValue(node);
        addReplyBulk(c, kobj);
        decrRefCount(kobj);
        listDelNode(keys, node);
    }
}

/* The SCAN command completely relies on scanGenericCommand. */
void scanCommand(client *c) {
    unsigned long cursor;
    if (parseScanCursorOrReply(c,c->argv[1],&cursor) == C_ERR) return;
    scanGenericCommand(c,nullptr,cursor);
}

void dbsizeCommand(client *c) {
    addReplyLongLong(c,c->db->size());
}

void lastsaveCommand(client *c) {
    addReplyLongLong(c,g_pserver->lastsave);
}

const char* getObjectTypeName(robj_roptr o) {
    const char* type;
    if (o == nullptr) {
        type = "none";
    } else {
        switch(o->type) {
        case OBJ_STRING: type = "string"; break;
        case OBJ_LIST: type = "list"; break;
        case OBJ_SET: type = "set"; break;
        case OBJ_ZSET: type = "zset"; break;
        case OBJ_HASH: type = "hash"; break;
        case OBJ_STREAM: type = "stream"; break;
        case OBJ_MODULE: {
            moduleValue *mv = (moduleValue*)ptrFromObj(o);
            type = mv->type->name;
        }; break;
        default: type = "unknown"; break;
        }
    }
    return type;
}

void typeCommand(client *c) {
    robj_roptr o = lookupKeyReadWithFlags(c->db,c->argv[1],LOOKUP_NOTOUCH);
    addReplyStatus(c, getObjectTypeName(o));
}

void shutdownCommand(client *c) {
    int flags = 0;

    if (c->argc > 2) {
        addReplyErrorObject(c,shared.syntaxerr);
        return;
    } else if (c->argc == 2) {
        if (!strcasecmp(szFromObj(c->argv[1]),"nosave")) {
            flags |= SHUTDOWN_NOSAVE;
        } else if (!strcasecmp(szFromObj(c->argv[1]),"save")) {
            flags |= SHUTDOWN_SAVE;
        } else if (!strcasecmp(szFromObj(c->argv[1]), "soft")) {
            g_pserver->soft_shutdown = true;
            serverLog(LL_WARNING, "Soft Shutdown Initiated");
            addReply(c, shared.ok);
            return;
        } else {
            addReplyErrorObject(c,shared.syntaxerr);
            return;
        }
    }
    if (prepareForShutdown(flags) == C_OK) throw ShutdownException();
    addReplyError(c,"Errors trying to SHUTDOWN. Check logs.");
}

void renameGenericCommand(client *c, int nx) {
    robj *o;
    int samekey = 0;

    /* When source and dest key is the same, no operation is performed,
     * if the key exists, however we still return an error on unexisting key. */
    if (sdscmp(szFromObj(c->argv[1]),szFromObj(c->argv[2])) == 0) samekey = 1;

    if ((o = lookupKeyWriteOrReply(c,c->argv[1],shared.nokeyerr)) == NULL)
        return;

    if (samekey) {
        addReply(c,nx ? shared.czero : shared.ok);
        return;
    }

    incrRefCount(o);

    std::unique_ptr<expireEntry> spexpire;

    {   // scope pexpireOld since it will be invalid soon
    std::unique_lock<fastlock> ul(g_expireLock);
    expireEntry *pexpireOld = c->db->getExpire(c->argv[1]);
    if (pexpireOld != nullptr)
        spexpire = std::make_unique<expireEntry>(std::move(*pexpireOld));
    }

    if (lookupKeyWrite(c->db,c->argv[2]) != NULL) {
        if (nx) {
            decrRefCount(o);
            addReply(c,shared.czero);
            return;
        }
        /* Overwrite: delete the old key before creating the new one
         * with the same name. */
        dbDelete(c->db,c->argv[2]);
    }
    dbDelete(c->db,c->argv[1]);
    dbAdd(c->db,c->argv[2],o);
    if (spexpire != nullptr) 
        setExpire(c,c->db,c->argv[2],std::move(*spexpire));
    signalModifiedKey(c,c->db,c->argv[1]);
    signalModifiedKey(c,c->db,c->argv[2]);
    notifyKeyspaceEvent(NOTIFY_GENERIC,"rename_from",
        c->argv[1],c->db->id);
    notifyKeyspaceEvent(NOTIFY_GENERIC,"rename_to",
        c->argv[2],c->db->id);
    g_pserver->dirty++;
    addReply(c,nx ? shared.cone : shared.ok);
}

void renameCommand(client *c) {
    renameGenericCommand(c,0);
}

void renamenxCommand(client *c) {
    renameGenericCommand(c,1);
}

void moveCommand(client *c) {
    robj *o;
    redisDb *src, *dst;
    int srcid, dbid;

    if (g_pserver->cluster_enabled) {
        addReplyError(c,"MOVE is not allowed in cluster mode");
        return;
    }

    /* Obtain source and target DB pointers */
    src = c->db;
    srcid = c->db->id;

    if (getIntFromObjectOrReply(c, c->argv[2], &dbid, NULL) != C_OK)
        return;

    if (selectDb(c,dbid) == C_ERR) {
        addReplyError(c,"DB index is out of range");
        return;
    }
    dst = c->db;
    selectDb(c,srcid); /* Back to the source DB */

    /* If the user is moving using as target the same
     * DB as the source DB it is probably an error. */
    if (src == dst) {
        addReplyErrorObject(c,shared.sameobjecterr);
        return;
    }

    /* Check if the element exists and get a reference */
    o = lookupKeyWrite(c->db,c->argv[1]);
    if (!o) {
        addReply(c,shared.czero);
        return;
    }

    /* Return zero if the key already exists in the target DB */
    if (lookupKeyWrite(dst,c->argv[1]) != NULL) {
        addReply(c,shared.czero);
        return;
    }

    std::unique_ptr<expireEntry> spexpire;
    {   // scope pexpireOld
    std::unique_lock<fastlock> ul(g_expireLock);
    expireEntry *pexpireOld = c->db->getExpire(c->argv[1]);
    if (pexpireOld != nullptr)
        spexpire = std::make_unique<expireEntry>(std::move(*pexpireOld));
    }
    if (o->FExpires())
        removeExpire(c->db,c->argv[1]);
    serverAssert(!o->FExpires());
    incrRefCount(o);
    dbDelete(src,c->argv[1]);
    g_pserver->dirty++;

    dbAdd(dst,c->argv[1],o);
    if (spexpire != nullptr) setExpire(c,dst,c->argv[1],std::move(*spexpire));

    signalModifiedKey(c,src,c->argv[1]);
    signalModifiedKey(c,dst,c->argv[1]);
    notifyKeyspaceEvent(NOTIFY_GENERIC,
                "move_from",c->argv[1],src->id);
    notifyKeyspaceEvent(NOTIFY_GENERIC,
                "move_to",c->argv[1],dst->id);

    addReply(c,shared.cone);
}

void copyCommand(client *c) {
    robj *o;
    redisDb *src, *dst;
    int srcid, dbid;
    expireEntry *expire = nullptr;
    int j, replace = 0, fdelete = 0;

    /* Obtain source and target DB pointers 
     * Default target DB is the same as the source DB 
     * Parse the REPLACE option and targetDB option. */
    src = c->db;
    dst = c->db;
    srcid = c->db->id;
    dbid = c->db->id;
    for (j = 3; j < c->argc; j++) {
        int additional = c->argc - j - 1;
        if (!strcasecmp(szFromObj(c->argv[j]),"replace")) {
            replace = 1;
        } else if (!strcasecmp(szFromObj(c->argv[j]), "db") && additional >= 1) {
            if (getIntFromObjectOrReply(c, c->argv[j+1], &dbid, NULL) != C_OK)
                return;

            if (selectDb(c, dbid) == C_ERR) {
                addReplyError(c,"DB index is out of range");
                return;
            }
            dst = c->db;
            selectDb(c,srcid); /* Back to the source DB */
            j++; /* Consume additional arg. */
        } else {
            addReplyErrorObject(c,shared.syntaxerr);
            return;
        }
    }

    if ((g_pserver->cluster_enabled == 1) && (srcid != 0 || dbid != 0)) {
        addReplyError(c,"Copying to another database is not allowed in cluster mode");
        return;
    }

    /* If the user select the same DB as
     * the source DB and using newkey as the same key
     * it is probably an error. */
    robj *key = c->argv[1];
    robj *newkey = c->argv[2];
    if (src == dst && (sdscmp(szFromObj(key), szFromObj(newkey)) == 0)) {
        addReplyErrorObject(c,shared.sameobjecterr);
        return;
    }

    /* Check if the element exists and get a reference */
    o = lookupKeyWrite(c->db, key);
    if (!o) {
        addReply(c,shared.czero);
        return;
    }
    expire = c->db->getExpire(key);

    /* Return zero if the key already exists in the target DB. 
     * If REPLACE option is selected, delete newkey from targetDB. */
    if (lookupKeyWrite(dst,newkey) != NULL) {
        if (replace) {
            fdelete = 1;
        } else {
            addReply(c,shared.czero);
            return;
        }
    }

    /* Duplicate object according to object's type. */
    robj *newobj;
    switch(o->type) {
        case OBJ_STRING: newobj = dupStringObject(o); break;
        case OBJ_LIST: newobj = listTypeDup(o); break;
        case OBJ_SET: newobj = setTypeDup(o); break;
        case OBJ_ZSET: newobj = zsetDup(o); break;
        case OBJ_HASH: newobj = hashTypeDup(o); break;
        case OBJ_STREAM: newobj = streamDup(o); break;
        case OBJ_MODULE:
            newobj = moduleTypeDupOrReply(c, key, newkey, o);
            if (!newobj) return;
            break;
        default:
            addReplyError(c, "unknown type object");
            return;
    }

    if (fdelete) {
        dbDelete(dst,newkey);
    }

    dbAdd(dst,newkey,newobj);
    if (expire != nullptr)
        setExpire(c, dst, newkey, expire->duplicate());

    /* OK! key copied */
    signalModifiedKey(c,dst,c->argv[2]);
    notifyKeyspaceEvent(NOTIFY_GENERIC,"copy_to",c->argv[2],dst->id);

    g_pserver->dirty++;
    addReply(c,shared.cone);
}

/* Helper function for dbSwapDatabases(): scans the list of keys that have
 * one or more blocked clients for B[LR]POP or other blocking commands
 * and signal the keys as ready if they are of the right type. See the comment
 * where the function is used for more info. */
void scanDatabaseForReadyLists(redisDb *db) {
    dictEntry *de;
    dictIterator *di = dictGetSafeIterator(db->blocking_keys);
    while((de = dictNext(di)) != NULL) {
        robj *key = (robj*)dictGetKey(de);
        robj *value = lookupKey(db,key,LOOKUP_NOTOUCH);
        if (value) signalKeyAsReady(db, key, value->type);
    }
    dictReleaseIterator(di);
}

/* Swap two databases at runtime so that all clients will magically see
 * the new database even if already connected. Note that the client
 * structure c->db points to a given DB, so we need to be smarter and
 * swap the underlying referenced structures, otherwise we would need
 * to fix all the references to the Redis DB structure.
 *
 * Returns C_ERR if at least one of the DB ids are out of range, otherwise
 * C_OK is returned. */
int dbSwapDatabases(int id1, int id2) {
    if (id1 < 0 || id1 >= cserver.dbnum ||
        id2 < 0 || id2 >= cserver.dbnum) return C_ERR;
    if (id1 == id2) return C_OK;
    std::swap(g_pserver->db[id1], g_pserver->db[id2]);

    /* Note that we don't swap blocking_keys,
     * ready_keys and watched_keys, since we want clients to
     * remain in the same DB they were. so put them back */
    std::swap(g_pserver->db[id1]->blocking_keys, g_pserver->db[id2]->blocking_keys);
    std::swap(g_pserver->db[id2]->ready_keys, g_pserver->db[id2]->ready_keys);
    std::swap(g_pserver->db[id2]->watched_keys, g_pserver->db[id2]->watched_keys);

    /* Now we need to handle clients blocked on lists: as an effect
     * of swapping the two DBs, a client that was waiting for list
     * X in a given DB, may now actually be unblocked if X happens
     * to exist in the new version of the DB, after the swap.
     *
     * However normally we only do this check for efficiency reasons
     * in dbAdd() when a list is created. So here we need to rescan
     * the list of clients blocked on lists and signal lists as ready
     * if needed.
     *
     * Also the swapdb should make transaction fail if there is any
     * client watching keys */
    scanDatabaseForReadyLists(g_pserver->db[id1]);
    touchAllWatchedKeysInDb(g_pserver->db[id1], g_pserver->db[id2]);
    scanDatabaseForReadyLists(g_pserver->db[id2]);
    touchAllWatchedKeysInDb(g_pserver->db[id2], g_pserver->db[id1]);
    return C_OK;
}

/* SWAPDB db1 db2 */
void swapdbCommand(client *c) {
    int id1, id2;

    /* Not allowed in cluster mode: we have just DB 0 there. */
    if (g_pserver->cluster_enabled) {
        addReplyError(c,"SWAPDB is not allowed in cluster mode");
        return;
    }

    /* Get the two DBs indexes. */
    if (getIntFromObjectOrReply(c, c->argv[1], &id1,
        "invalid first DB index") != C_OK)
        return;

    if (getIntFromObjectOrReply(c, c->argv[2], &id2,
        "invalid second DB index") != C_OK)
        return;

    /* Swap... */
    if (dbSwapDatabases(id1,id2) == C_ERR) {
        addReplyError(c,"DB index is out of range");
        return;
    } else {
        RedisModuleSwapDbInfo si = {REDISMODULE_SWAPDBINFO_VERSION,(int32_t)id1,(int32_t)id2};
        moduleFireServerEvent(REDISMODULE_EVENT_SWAPDB,0,&si);
        g_pserver->dirty++;
        addReply(c,shared.ok);
    }
}

/*-----------------------------------------------------------------------------
 * Expires API
 *----------------------------------------------------------------------------*/
int removeExpire(redisDb *db, robj *key) {
    auto itr = db->find(key);
    return db->removeExpire(key, itr);
}
int redisDbPersistentData::removeExpire(robj *key, dict_iter itr) {
    /* An expire may only be removed if there is a corresponding entry in the
     * main dict. Otherwise, the key will never be freed. */
    serverAssertWithInfo(NULL,key,itr != nullptr);
    std::unique_lock<fastlock> ul(g_expireLock);

    robj *val = itr.val();
    if (!val->FExpires())
        return 0;

    trackkey(key, true /* fUpdate */);
    auto itrExpire = m_setexpire->find(itr.key());
    serverAssert(itrExpire != m_setexpire->end());
    m_setexpire->erase(itrExpire);
    val->SetFExpires(false);
    return 1;
}

int redisDbPersistentData::removeSubkeyExpire(robj *key, robj *subkey) {
    auto de = find(szFromObj(key));
    serverAssertWithInfo(NULL,key,de != nullptr);
    std::unique_lock<fastlock> ul(g_expireLock);

    robj *val = de.val();
    if (!val->FExpires())
        return 0;
    
    auto itr = m_setexpire->find(de.key());
    serverAssert(itr != m_setexpire->end());
    serverAssert(itr->key() == de.key());
    if (!itr->FFat())
        return 0;

    int found = 0;
    for (auto subitr : *itr)
    {
        if (subitr.subkey() == nullptr)
            continue;
        if (sdscmp((sds)subitr.subkey(), szFromObj(subkey)) == 0)
        {
            itr->erase(subitr);
            found = 1;
            break;
        }
    }

    if (itr->pfatentry()->size() == 0)
        this->removeExpire(key, de);

    return found;
}

void redisDbPersistentData::resortExpire(expireEntry &e)
{
    std::unique_lock<fastlock> ul(g_expireLock);
    auto itr = m_setexpire->find(e.key());
    expireEntry eT = std::move(e);
    m_setexpire->erase(itr);
    m_setexpire->insert(eT);
}

/* Set an expire to the specified key. If the expire is set in the context
 * of an user calling a command 'c' is the client, otherwise 'c' is set
 * to NULL. The 'when' parameter is the absolute unix time in milliseconds
 * after which the key will no longer be considered valid. */
void setExpire(client *c, redisDb *db, robj *key, robj *subkey, long long when) {
    serverAssert(GlobalLocksAcquired());

    /* Update TTL stats (exponential moving average) */
    /*  Note: We never have to update this on expiry since we reduce it by the current elapsed time here */
    mstime_t now;
    __atomic_load(&g_pserver->mstime, &now, __ATOMIC_ACQUIRE);
    db->avg_ttl -= (now - db->last_expire_set); // reduce the TTL by the time that has elapsed
    if (db->expireSize() == 0)
        db->avg_ttl = 0;
    else
        db->avg_ttl -= db->avg_ttl / db->expireSize(); // slide one entry out the window
    if (db->avg_ttl < 0)
        db->avg_ttl = 0;    // TTLs are never negative
    db->avg_ttl += (double)(when-now) / (db->expireSize()+1);    // add the new entry
    db->last_expire_set = now;

    /* Update the expire set */
    db->setExpire(key, subkey, when);

    int writable_slave = listLength(g_pserver->masters) && g_pserver->repl_slave_ro == 0 && !g_pserver->fActiveReplica;
    if (c && writable_slave && !(c->flags & CLIENT_MASTER))
        rememberSlaveKeyWithExpire(db,key);
}

redisDb::~redisDb()
{
    dictRelease(watched_keys);
    dictRelease(ready_keys);
    dictRelease(blocking_keys);
    listRelease(defrag_later);
}

void setExpire(client *c, redisDb *db, robj *key, expireEntry &&e)
{
    serverAssert(GlobalLocksAcquired());

    /* Reuse the sds from the main dict in the expire dict */
    auto kde = db->find(key);
    serverAssertWithInfo(NULL,key,kde != NULL);

    if (kde.val()->getrefcount(std::memory_order_relaxed) == OBJ_SHARED_REFCOUNT)
    {
        // shared objects cannot have the expire bit set, create a real object
        db->updateValue(kde, dupStringObject(kde.val()));
    }

    if (kde.val()->FExpires())
        removeExpire(db, key);

    e.setKeyUnsafe(kde.key());
    db->setExpire(std::move(e));
    kde.val()->SetFExpires(true);


    int writable_slave = listLength(g_pserver->masters) && g_pserver->repl_slave_ro == 0 && !g_pserver->fActiveReplica;
    if (c && writable_slave && !(c->flags & CLIENT_MASTER))
        rememberSlaveKeyWithExpire(db,key);
}

/* Return the expire time of the specified key, or null if no expire
 * is associated with this key (i.e. the key is non volatile) */
expireEntry *redisDbPersistentDataSnapshot::getExpire(const char *key) {
    /* No expire? return ASAP */
    if (expireSize() == 0)
        return nullptr;

    auto itrExpire = m_setexpire->find(key);
    if (itrExpire == m_setexpire->end())
        return nullptr;
    return itrExpire.operator->();
}

const expireEntry *redisDbPersistentDataSnapshot::getExpire(const char *key) const
{
    return const_cast<redisDbPersistentDataSnapshot*>(this)->getExpire(key);
}

/* Delete the specified expired key and propagate expire. */
void deleteExpiredKeyAndPropagate(redisDb *db, robj *keyobj) {
    mstime_t expire_latency;
    latencyStartMonitor(expire_latency);
    if (g_pserver->lazyfree_lazy_expire) {
        dbAsyncDelete(db,keyobj);
    } else {
        dbSyncDelete(db,keyobj);
    }
    latencyEndMonitor(expire_latency);
    latencyAddSampleIfNeeded("expire-del",expire_latency);
    notifyKeyspaceEvent(NOTIFY_EXPIRED,"expired",keyobj,db->id);
    signalModifiedKey(NULL,db,keyobj);
    propagateExpire(db,keyobj,g_pserver->lazyfree_lazy_expire);
    g_pserver->stat_expiredkeys++;
}

/* Propagate expires into slaves and the AOF file.
 * When a key expires in the master, a DEL operation for this key is sent
 * to all the slaves and the AOF file if enabled.
 *
 * This way the key expiry is centralized in one place, and since both
 * AOF and the master->replica link guarantee operation ordering, everything
 * will be consistent even if we allow write operations against expiring
 * keys. */
void propagateExpire(redisDb *db, robj *key, int lazy) {
    serverAssert(GlobalLocksAcquired());

    robj *argv[2];

    argv[0] = lazy ? shared.unlink : shared.del;
    argv[1] = key;
    incrRefCount(argv[0]);
    incrRefCount(argv[1]);

    /* If the master decided to expire a key we must propagate it to replicas no matter what..
     * Even if module executed a command without asking for propagation. */
    int prev_replication_allowed = g_pserver->replication_allowed;
    g_pserver->replication_allowed = 1;
    if (!g_pserver->fActiveReplica) // Active replicas do their own expiries, do not propogate
        propagate(cserver.delCommand,db->id,argv,2,PROPAGATE_AOF|PROPAGATE_REPL);
    g_pserver->replication_allowed = prev_replication_allowed;

    decrRefCount(argv[0]);
    decrRefCount(argv[1]);
}

void propagateSubkeyExpire(redisDb *db, int type, robj *key, robj *subkey)
{
    robj *argv[3];
    redisCommand *cmd = nullptr;
    switch (type)
    {
    case OBJ_SET:
        argv[0] = shared.srem;
        argv[1] = key;
        argv[2] = subkey;
        cmd = cserver.sremCommand;
        break;

    case OBJ_HASH:
        argv[0] = shared.hdel;
        argv[1] = key;
        argv[2] = subkey;
        cmd = cserver.hdelCommand;
        break;

    case OBJ_ZSET:
        argv[0] = shared.zrem;
        argv[1] = key;
        argv[2] = subkey;
        cmd = cserver.zremCommand;
        break;

    case OBJ_CRON:
        return; // CRON jobs replicate in their own handler

    default:
        serverPanic("Unknown subkey type");
    }

    if (g_pserver->aof_state != AOF_OFF)
        feedAppendOnlyFile(cmd,db->id,argv,3);
    // Active replicas do their own expiries, do not propogate
    if (!g_pserver->fActiveReplica)
        replicationFeedSlaves(g_pserver->slaves,db->id,argv,3);
}

/* Check if the key is expired. Note, this does not check subexpires */
int keyIsExpired(const redisDbPersistentDataSnapshot *db, robj *key) {
    /* Don't expire anything while loading. It will be done later. */
    if (g_pserver->loading) return 0;
    
    std::unique_lock<fastlock> ul(g_expireLock);
    const expireEntry *pexpire = db->getExpire(key);
    mstime_t now;

    if (pexpire == nullptr) return 0; /* No expire for this key */

    long long when = pexpire->FGetPrimaryExpire();

    if (when == INVALID_EXPIRE)
        return 0;

    /* If we are in the context of a Lua script, we pretend that time is
     * blocked to when the Lua script started. This way a key can expire
     * only the first time it is accessed and not in the middle of the
     * script execution, making propagation to slaves / AOF consistent.
     * See issue #1525 on Github for more information. */
    if (g_pserver->lua_caller) {
        now = g_pserver->lua_time_snapshot;
    }
    /* If we are in the middle of a command execution, we still want to use
     * a reference time that does not change: in that case we just use the
     * cached time, that we update before each call in the call() function.
     * This way we avoid that commands such as RPOPLPUSH or similar, that
     * may re-open the same key multiple times, can invalidate an already
     * open object in a next call, if the next call will see the key expired,
     * while the first did not. */
    else if (serverTL->fixed_time_expire > 0) {
        __atomic_load(&g_pserver->mstime, &now, __ATOMIC_ACQUIRE);
    }
    /* For the other cases, we want to use the most fresh time we have. */
    else {
        now = mstime();
    }

    /* The key expired if the current (virtual or real) time is greater
     * than the expire time of the key. */
    return now > when;
}

/* This function is called when we are going to perform some operation
 * in a given key, but such key may be already logically expired even if
 * it still exists in the database. The main way this function is called
 * is via lookupKey*() family of functions.
 *
 * The behavior of the function depends on the replication role of the
 * instance, because replica instances do not expire keys, they wait
 * for DELs from the master for consistency matters. However even
 * slaves will try to have a coherent return value for the function,
 * so that read commands executed in the replica side will be able to
 * behave like if the key is expired even if still present (because the
 * master has yet to propagate the DEL).
 *
 * In masters as a side effect of finding a key which is expired, such
 * key will be evicted from the database. Also this may trigger the
 * propagation of a DEL/UNLINK command in AOF / replication stream.
 *
 * The return value of the function is 0 if the key is still valid,
 * otherwise the function returns 1 if the key is expired. */
int expireIfNeeded(redisDb *db, robj *key) {
    if (!keyIsExpired(db,key)) return 0;

    /* If we are running in the context of a replica, instead of
     * evicting the expired key from the database, we return ASAP:
     * the replica key expiration is controlled by the master that will
     * send us synthesized DEL operations for expired keys.
     *
     * Still we try to return the right information to the caller,
     * that is, 0 if we think the key should be still valid, 1 if
     * we think the key is expired at this time. */
    if (listLength(g_pserver->masters) && !g_pserver->fActiveReplica) return 1;

    /* If clients are paused, we keep the current dataset constant,
     * but return to the client what we believe is the right state. Typically,
     * at the end of the pause we will properly expire the key OR we will
     * have failed over and the new primary will send us the expire. */
    if (checkClientPauseTimeoutAndReturnIfPaused()) return 1;

    /* Delete the key */
    deleteExpiredKeyAndPropagate(db,key);
    return 1;
}

/* -----------------------------------------------------------------------------
 * API to get key arguments from commands
 * ---------------------------------------------------------------------------*/

/* Prepare the getKeysResult struct to hold numkeys, either by using the
 * pre-allocated keysbuf or by allocating a new array on the heap.
 *
 * This function must be called at least once before starting to populate
 * the result, and can be called repeatedly to enlarge the result array.
 */
int *getKeysPrepareResult(getKeysResult *result, int numkeys) {
    /* GETKEYS_RESULT_INIT initializes keys to NULL, point it to the pre-allocated stack
     * buffer here. */
    if (!result->keys) {
        serverAssert(!result->numkeys);
        result->keys = result->keysbuf;
    }

    /* Resize if necessary */
    if (numkeys > result->size) {
        if (result->keys != result->keysbuf) {
            /* We're not using a static buffer, just (re)alloc */
            result->keys = (int*)zrealloc(result->keys, numkeys * sizeof(int));
        } else {
            /* We are using a static buffer, copy its contents */
            result->keys = (int*)zmalloc(numkeys * sizeof(int));
            if (result->numkeys)
                memcpy(result->keys, result->keysbuf, result->numkeys * sizeof(int));
        }
        result->size = numkeys;
    }

    return result->keys;
}

/* The base case is to use the keys position as given in the command table
 * (firstkey, lastkey, step). */
int getKeysUsingCommandTable(struct redisCommand *cmd,robj **argv, int argc, getKeysResult *result) {
    int j, i = 0, last, *keys;
    UNUSED(argv);

    if (cmd->firstkey == 0) {
        result->numkeys = 0;
        return 0;
    }

    last = cmd->lastkey;
    if (last < 0) last = argc+last;

    int count = ((last - cmd->firstkey)+1);
    keys = getKeysPrepareResult(result, count);

    for (j = cmd->firstkey; j <= last; j += cmd->keystep) {
        if (j >= argc) {
            /* Modules commands, and standard commands with a not fixed number
             * of arguments (negative arity parameter) do not have dispatch
             * time arity checks, so we need to handle the case where the user
             * passed an invalid number of arguments here. In this case we
             * return no keys and expect the command implementation to report
             * an arity or syntax error. */
            if (cmd->flags & CMD_MODULE || cmd->arity < 0) {
                result->numkeys = 0;
                return 0;
            } else {
                serverPanic("KeyDB built-in command declared keys positions not matching the arity requirements.");
            }
        }
        keys[i++] = j;
    }
    result->numkeys = i;
    return i;
}

/* Return all the arguments that are keys in the command passed via argc / argv.
 *
 * The command returns the positions of all the key arguments inside the array,
 * so the actual return value is a heap allocated array of integers. The
 * length of the array is returned by reference into *numkeys.
 *
 * 'cmd' must be point to the corresponding entry into the redisCommand
 * table, according to the command name in argv[0].
 *
 * This function uses the command table if a command-specific helper function
 * is not required, otherwise it calls the command-specific function. */
int getKeysFromCommand(struct redisCommand *cmd, robj **argv, int argc, getKeysResult *result) {
    if (cmd->flags & CMD_MODULE_GETKEYS) {
        return moduleGetCommandKeysViaAPI(cmd,argv,argc,result);
    } else if (!(cmd->flags & CMD_MODULE) && cmd->getkeys_proc) {
        return cmd->getkeys_proc(cmd,argv,argc,result);
    } else {
        return getKeysUsingCommandTable(cmd,argv,argc,result);
    }
}

/* Free the result of getKeysFromCommand. */
void getKeysFreeResult(getKeysResult *result) {
    if (result && result->keys != result->keysbuf)
        zfree(result->keys);
}

/* Helper function to extract keys from following commands:
 * COMMAND [destkey] <num-keys> <key> [...] <key> [...] ... <options>
 *
 * eg:
 * ZUNION <num-keys> <key> <key> ... <key> <options>
 * ZUNIONSTORE <destkey> <num-keys> <key> <key> ... <key> <options>
 *
 * 'storeKeyOfs': destkey index, 0 means destkey not exists.
 * 'keyCountOfs': num-keys index.
 * 'firstKeyOfs': firstkey index.
 * 'keyStep': the interval of each key, usually this value is 1.
 * */
int genericGetKeys(int storeKeyOfs, int keyCountOfs, int firstKeyOfs, int keyStep,
                    robj **argv, int argc, getKeysResult *result) {
    int i, num, *keys;

    num = atoi(szFromObj(argv[keyCountOfs]));
    /* Sanity check. Don't return any key if the command is going to
     * reply with syntax error. (no input keys). */
    if (num < 1 || num > (argc - firstKeyOfs)/keyStep) {
        result->numkeys = 0;
        return 0;
    }

    int numkeys = storeKeyOfs ? num + 1 : num;
    keys = getKeysPrepareResult(result, numkeys);
    result->numkeys = numkeys;

    /* Add all key positions for argv[firstKeyOfs...n] to keys[] */
    for (i = 0; i < num; i++) keys[i] = firstKeyOfs+(i*keyStep);

    if (storeKeyOfs) keys[num] = storeKeyOfs;
    return result->numkeys;
}

int zunionInterDiffStoreGetKeys(struct redisCommand *cmd, robj **argv, int argc, getKeysResult *result) {
    UNUSED(cmd);
    return genericGetKeys(1, 2, 3, 1, argv, argc, result);
}

int zunionInterDiffGetKeys(struct redisCommand *cmd, robj **argv, int argc, getKeysResult *result) {
    UNUSED(cmd);
    return genericGetKeys(0, 1, 2, 1, argv, argc, result);
}

int evalGetKeys(struct redisCommand *cmd, robj **argv, int argc, getKeysResult *result) {
    UNUSED(cmd);
    return genericGetKeys(0, 2, 3, 1, argv, argc, result);
}

/* Helper function to extract keys from the SORT command.
 *
 * SORT <sort-key> ... STORE <store-key> ...
 *
 * The first argument of SORT is always a key, however a list of options
 * follow in SQL-alike style. Here we parse just the minimum in order to
 * correctly identify keys in the "STORE" option. */
int sortGetKeys(struct redisCommand *cmd, robj **argv, int argc, getKeysResult *result) {
    int i, j, num, *keys, found_store = 0;
    UNUSED(cmd);

    num = 0;
    keys = getKeysPrepareResult(result, 2); /* Alloc 2 places for the worst case. */
    keys[num++] = 1; /* <sort-key> is always present. */

    /* Search for STORE option. By default we consider options to don't
     * have arguments, so if we find an unknown option name we scan the
     * next. However there are options with 1 or 2 arguments, so we
     * provide a list here in order to skip the right number of args. */
    struct {
        const char *name;
        int skip;
    } skiplist[] = {
        {"limit", 2},
        {"get", 1},
        {"by", 1},
        {NULL, 0} /* End of elements. */
    };

    for (i = 2; i < argc; i++) {
        for (j = 0; skiplist[j].name != NULL; j++) {
            if (!strcasecmp(szFromObj(argv[i]),skiplist[j].name)) {
                i += skiplist[j].skip;
                break;
            } else if (!strcasecmp(szFromObj(argv[i]),"store") && i+1 < argc) {
                /* Note: we don't increment "num" here and continue the loop
                 * to be sure to process the *last* "STORE" option if multiple
                 * ones are provided. This is same behavior as SORT. */
                found_store = 1;
                keys[num] = i+1; /* <store-key> */
                break;
            }
        }
    }
    result->numkeys = num + found_store;
    return result->numkeys;
}

int migrateGetKeys(struct redisCommand *cmd, robj **argv, int argc, getKeysResult *result) {
    int i, num, first, *keys;
    UNUSED(cmd);

    /* Assume the obvious form. */
    first = 3;
    num = 1;

    /* But check for the extended one with the KEYS option. */
    if (argc > 6) {
        for (i = 6; i < argc; i++) {
            if (!strcasecmp(szFromObj(argv[i]),"keys") &&
                sdslen(szFromObj(argv[3])) == 0)
            {
                first = i+1;
                num = argc-first;
                break;
            }
        }
    }

    keys = getKeysPrepareResult(result, num);
    for (i = 0; i < num; i++) keys[i] = first+i;
    result->numkeys = num;
    return num;
}

/* Helper function to extract keys from following commands:
 * GEORADIUS key x y radius unit [WITHDIST] [WITHHASH] [WITHCOORD] [ASC|DESC]
 *                             [COUNT count] [STORE key] [STOREDIST key]
 * GEORADIUSBYMEMBER key member radius unit ... options ... */
int georadiusGetKeys(struct redisCommand *cmd, robj **argv, int argc, getKeysResult *result) {
    int i, num, *keys;
    UNUSED(cmd);

    /* Check for the presence of the stored key in the command */
    int stored_key = -1;
    for (i = 5; i < argc; i++) {
        char *arg = szFromObj(argv[i]);
        /* For the case when user specifies both "store" and "storedist" options, the
         * second key specified would override the first key. This behavior is kept
         * the same as in georadiusCommand method.
         */
        if ((!strcasecmp(arg, "store") || !strcasecmp(arg, "storedist")) && ((i+1) < argc)) {
            stored_key = i+1;
            i++;
        }
    }
    num = 1 + (stored_key == -1 ? 0 : 1);

    /* Keys in the command come from two places:
     * argv[1] = key,
     * argv[5...n] = stored key if present
     */
    keys = getKeysPrepareResult(result, num);

    /* Add all key positions to keys[] */
    keys[0] = 1;
    if(num > 1) {
         keys[1] = stored_key;
    }
    result->numkeys = num;
    return num;
}

/* LCS ... [KEYS <key1> <key2>] ... */
int lcsGetKeys(struct redisCommand *cmd, robj **argv, int argc, getKeysResult *result) {
    int i;
    int *keys = getKeysPrepareResult(result, 2);
    UNUSED(cmd);

    /* We need to parse the options of the command in order to check for the
     * "KEYS" argument before the "STRINGS" argument. */
    for (i = 1; i < argc; i++) {
        char *arg = szFromObj(argv[i]);
        int moreargs = (argc-1) - i;

        if (!strcasecmp(arg, "strings")) {
            break;
        } else if (!strcasecmp(arg, "keys") && moreargs >= 2) {
            keys[0] = i+1;
            keys[1] = i+2;
            result->numkeys = 2;
            return result->numkeys;
        }
    }
    result->numkeys = 0;
    return result->numkeys;
}

/* Helper function to extract keys from memory command.
 * MEMORY USAGE <key> */
int memoryGetKeys(struct redisCommand *cmd, robj **argv, int argc, getKeysResult *result) {
    UNUSED(cmd);

    getKeysPrepareResult(result, 1);
    if (argc >= 3 && !strcasecmp(szFromObj(argv[1]),"usage")) {
        result->keys[0] = 2;
        result->numkeys = 1;
        return result->numkeys;
    }
    result->numkeys = 0;
    return 0;
}

/* XREAD [BLOCK <milliseconds>] [COUNT <count>] [GROUP <groupname> <ttl>]
 *       STREAMS key_1 key_2 ... key_N ID_1 ID_2 ... ID_N */
int xreadGetKeys(struct redisCommand *cmd, robj **argv, int argc, getKeysResult *result) {
    int i, num = 0, *keys;
    UNUSED(cmd);

    /* We need to parse the options of the command in order to seek the first
     * "STREAMS" string which is actually the option. This is needed because
     * "STREAMS" could also be the name of the consumer group and even the
     * name of the stream key. */
    int streams_pos = -1;
    for (i = 1; i < argc; i++) {
        char *arg = szFromObj(argv[i]);
        if (!strcasecmp(arg, "block")) {
            i++; /* Skip option argument. */
        } else if (!strcasecmp(arg, "count")) {
            i++; /* Skip option argument. */
        } else if (!strcasecmp(arg, "group")) {
            i += 2; /* Skip option argument. */
        } else if (!strcasecmp(arg, "noack")) {
            /* Nothing to do. */
        } else if (!strcasecmp(arg, "streams")) {
            streams_pos = i;
            break;
        } else {
            break; /* Syntax error. */
        }
    }
    if (streams_pos != -1) num = argc - streams_pos - 1;

    /* Syntax error. */
    if (streams_pos == -1 || num == 0 || num % 2 != 0) {
        result->numkeys = 0;
        return 0;
    }
    num /= 2; /* We have half the keys as there are arguments because
                 there are also the IDs, one per key. */

    keys = getKeysPrepareResult(result, num);
    for (i = streams_pos+1; i < argc-num; i++) keys[i-streams_pos-1] = i;
    result->numkeys = num;
    return num;
}

/* Slot to Key API. This is used by Redis Cluster in order to obtain in
 * a fast way a key that belongs to a specified hash slot. This is useful
 * while rehashing the cluster and in other conditions when we need to
 * understand if we have keys for a given hash slot. */
void slotToKeyUpdateKey(sds key, int add) {
    slotToKeyUpdateKeyCore(key, sdslen(key), add);
}

void slotToKeyUpdateKeyCore(const char *key, size_t keylen, int add) {
    serverAssert(GlobalLocksAcquired());

    unsigned int hashslot = keyHashSlot(key,keylen);
    unsigned char buf[64];
    unsigned char *indexed = buf;

    g_pserver->cluster->slots_keys_count[hashslot] += add ? 1 : -1;
    if (keylen+2 > 64) indexed = (unsigned char*)zmalloc(keylen+2, MALLOC_SHARED);
    indexed[0] = (hashslot >> 8) & 0xff;
    indexed[1] = hashslot & 0xff;
    memcpy(indexed+2,key,keylen);
    int fModified = false;
    if (add) {
        fModified = raxInsert(g_pserver->cluster->slots_to_keys,indexed,keylen+2,NULL,NULL);
    } else {
        fModified = raxRemove(g_pserver->cluster->slots_to_keys,indexed,keylen+2,NULL);
    }
    // This assert is disabled when a snapshot depth is >0 because prepOverwriteForSnapshot will add in a tombstone,
    //  this prevents ensure from adding the key to the dictionary which means the caller isn't aware we're already tracking
    //  the key.
    serverAssert(fModified || g_pserver->db[0]->snapshot_depth() > 0);
    if (indexed != buf) zfree(indexed);
}

void slotToKeyAdd(sds key) {
    slotToKeyUpdateKey(key,1);
}

void slotToKeyDel(sds key) {
    slotToKeyUpdateKey(key,0);
}

/* Release the radix tree mapping Redis Cluster keys to slots. If 'async'
 * is true, we release it asynchronously. */
void freeSlotsToKeysMap(rax *rt, int async) {
    if (async) {
        freeSlotsToKeysMapAsync(rt);
    } else {
        raxFree(rt);
    }
}

/* Empty the slots-keys map of Redis CLuster by creating a new empty one and
 * freeing the old one. */
void slotToKeyFlush(int async) {
    rax *old = g_pserver->cluster->slots_to_keys;

    g_pserver->cluster->slots_to_keys = raxNew();
    memset(g_pserver->cluster->slots_keys_count,0,
           sizeof(g_pserver->cluster->slots_keys_count));
    freeSlotsToKeysMap(old, async);
}

/* Populate the specified array of objects with keys in the specified slot.
 * New objects are returned to represent keys, it's up to the caller to
 * decrement the reference count to release the keys names. */
unsigned int getKeysInSlot(unsigned int hashslot, robj **keys, unsigned int count) {
    raxIterator iter;
    int j = 0;
    unsigned char indexed[2];

    indexed[0] = (hashslot >> 8) & 0xff;
    indexed[1] = hashslot & 0xff;
    raxStart(&iter,g_pserver->cluster->slots_to_keys);
    raxSeek(&iter,">=",indexed,2);
    while(count-- && raxNext(&iter)) {
        if (iter.key[0] != indexed[0] || iter.key[1] != indexed[1]) break;
        keys[j++] = createStringObject((char*)iter.key+2,iter.key_len-2);
    }
    raxStop(&iter);
    return j;
}

/* Remove all the keys in the specified hash slot.
 * The number of removed items is returned. */
unsigned int delKeysInSlot(unsigned int hashslot) {
    serverAssert(GlobalLocksAcquired());
    
    raxIterator iter;
    int j = 0;
    unsigned char indexed[2];

    indexed[0] = (hashslot >> 8) & 0xff;
    indexed[1] = hashslot & 0xff;
    raxStart(&iter,g_pserver->cluster->slots_to_keys);
    while(g_pserver->cluster->slots_keys_count[hashslot]) {
        raxSeek(&iter,">=",indexed,2);
        raxNext(&iter);

        auto count = g_pserver->cluster->slots_keys_count[hashslot];
        robj *key = createStringObject((char*)iter.key+2,iter.key_len-2);
        dbDelete(g_pserver->db[0],key);
        serverAssert(count > g_pserver->cluster->slots_keys_count[hashslot]);   // we should have deleted something or we will be in an infinite loop
        decrRefCount(key);
        j++;
    }
    raxStop(&iter);
    return j;
}

unsigned int countKeysInSlot(unsigned int hashslot) {
    return g_pserver->cluster->slots_keys_count[hashslot];
}

void redisDbPersistentData::initialize()
{
    m_pdbSnapshot = nullptr;
    m_pdict = dictCreate(&dbDictType,this);
    m_pdictTombstone = dictCreate(&dbTombstoneDictType,this);
    m_setexpire = new(MALLOC_LOCAL) expireset();
    m_fAllChanged = 0;
    m_fTrackingChanges = 0;
}

void redisDbPersistentData::setStorageProvider(StorageCache *pstorage)
{
    serverAssert(m_spstorage == nullptr);
    m_spstorage = std::unique_ptr<StorageCache>(pstorage);
}

void redisDbPersistentData::endStorageProvider()
{
    serverAssert(m_spstorage != nullptr);
    m_spstorage.reset();
}

void clusterStorageLoadCallback(const char *rgchkey, size_t cch, void *)
{
    slotToKeyUpdateKeyCore(rgchkey, cch, true /*add*/);
}

void moduleLoadCallback(const char * rgchKey, size_t, void *data) {
    redisObjectStack keyobj;
    initStaticStringObject(keyobj, const_cast<char *>(rgchKey));
    moduleNotifyKeyspaceEvent(NOTIFY_LOADED, "loaded", &keyobj, *(int *)data);
}

void moduleClusterLoadCallback(const char * rgchKey, size_t cchKey, void *data) {
    clusterStorageLoadCallback(rgchKey, cchKey, data);
    moduleLoadCallback(rgchKey, cchKey, data);
}

void redisDb::initialize(int id)
{
    redisDbPersistentData::initialize();
    this->expireitr = setexpire()->end();
    this->blocking_keys = dictCreate(&keylistDictType,NULL);
    this->ready_keys = dictCreate(&objectKeyPointerValueDictType,NULL);
    this->watched_keys = dictCreate(&keylistDictType,NULL);
    this->id = id;
    this->avg_ttl = 0;
    this->last_expire_set = 0;
    this->defrag_later = listCreate();
    listSetFreeMethod(this->defrag_later,(void (*)(const void*))sdsfree);
}

void redisDb::storageProviderInitialize()
{
    if (g_pserver->m_pstorageFactory != nullptr)
    {
        IStorageFactory::key_load_iterator itr = g_pserver->cluster_enabled ? moduleClusterLoadCallback : moduleLoadCallback;
        this->setStorageProvider(StorageCache::create(g_pserver->m_pstorageFactory, id, itr, &id));
    }
}

void redisDb::storageProviderDelete()
{
    if (g_pserver->m_pstorageFactory != nullptr)
    {
        this->endStorageProvider();
    }
}

bool redisDbPersistentData::insert(char *key, robj *o, bool fAssumeNew, dict_iter *piterExisting)
{
    if (!fAssumeNew && (g_pserver->m_pstorageFactory != nullptr || m_pdbSnapshot != nullptr))
        ensure(key);
    dictEntry *de;
    int res = dictAdd(m_pdict, key, o, &de);
    if (!FImplies(fAssumeNew, res == DICT_OK)) {
        serverLog(LL_WARNING,
            "Assumed new key %s existed in DB.", key);
    }
    if (res == DICT_OK)
    {
#ifdef CHECKED_BUILD
        if (m_pdbSnapshot != nullptr && m_pdbSnapshot->find_cached_threadsafe(key) != nullptr)
        {
            serverAssert(dictFind(m_pdictTombstone, key) != nullptr);
        }
#endif
        trackkey(key, false /* fUpdate */);
    }
    else
    {
        if (piterExisting)
            *piterExisting = dict_iter(m_pdict, de);
    }
    return (res == DICT_OK);
}

// This is a performance tool to prevent us copying over an object we're going to overwrite anyways
void redisDbPersistentData::prepOverwriteForSnapshot(char *key)
{
    if (g_pserver->maxmemory_policy & MAXMEMORY_FLAG_LFU)
        return;

    if (m_pdbSnapshot != nullptr)
    {
        auto itr = m_pdbSnapshot->find_cached_threadsafe(key);
        if (itr.key() != nullptr)
        {
            if (itr.val()->FExpires()) {
                // Note: I'm sure we could handle this, but its too risky at the moment.
                //  There are known bugs doing this with expires
                return;
            }
            sds keyNew = sdsdupshared(itr.key());
            if (dictAdd(m_pdictTombstone, keyNew, (void*)dictHashKey(m_pdict, key)) != DICT_OK)
                sdsfree(keyNew);
        }
    }
}

void redisDbPersistentData::tryResize()
{
    if (htNeedsResize(m_pdict))
        dictResize(m_pdict);
}

size_t redisDb::clear(bool fAsync, void(callback)(void*))
{
    size_t removed = size();
    if (fAsync) {
        redisDbPersistentData::emptyDbAsync();
    } else {
        redisDbPersistentData::clear(callback);
    }
    expireitr = setexpire()->end();
    return removed;
}

void redisDbPersistentData::clear(void(callback)(void*))
{
    dictEmpty(m_pdict,callback);
    if (m_fTrackingChanges)
    {
        dictEmpty(m_dictChanged, nullptr);
        m_cnewKeysPending = 0;
        m_fAllChanged++;
    }
    delete m_setexpire;
    m_setexpire = new (MALLOC_LOCAL) expireset();
    if (m_spstorage != nullptr)
        m_spstorage->clear(callback);
    dictEmpty(m_pdictTombstone,callback);
    m_pdbSnapshot = nullptr;
}

void redisDbPersistentData::setExpire(robj *key, robj *subkey, long long when)
{
    /* Reuse the sds from the main dict in the expire dict */
    std::unique_lock<fastlock> ul(g_expireLock);
    dictEntry *kde = dictFind(m_pdict,ptrFromObj(key));
    serverAssertWithInfo(NULL,key,kde != NULL);
    trackkey(key, true /* fUpdate */);

    if (((robj*)dictGetVal(kde))->getrefcount(std::memory_order_relaxed) == OBJ_SHARED_REFCOUNT)
    {
        // shared objects cannot have the expire bit set, create a real object
        dictSetVal(m_pdict, kde, dupStringObject((robj*)dictGetVal(kde)));
    }

    const char *szSubKey = (subkey != nullptr) ? szFromObj(subkey) : nullptr;
    if (((robj*)dictGetVal(kde))->FExpires()) {
        auto itr = m_setexpire->find((sds)dictGetKey(kde));
        serverAssert(itr != m_setexpire->end());
        expireEntry eNew(std::move(*itr));
        eNew.update(szSubKey, when);
        m_setexpire->erase(itr);
        m_setexpire->insert(eNew);
    }
    else
    {
        expireEntry e((sds)dictGetKey(kde), szSubKey, when);
        ((robj*)dictGetVal(kde))->SetFExpires(true);
        m_setexpire->insert(e);
    }
}

void redisDbPersistentData::setExpire(expireEntry &&e)
{
    std::unique_lock<fastlock> ul(g_expireLock);
    trackkey(e.key(), true /* fUpdate */);
    m_setexpire->insert(e);
}

bool redisDb::FKeyExpires(const char *key)
{
    std::unique_lock<fastlock> ul(g_expireLock);
    return setexpireUnsafe()->find(key) != setexpire()->end();
}

void redisDbPersistentData::updateValue(dict_iter itr, robj *val)
{
    trackkey(itr.key(), true /* fUpdate */);
    dictSetVal(m_pdict, itr.de, val);
}

void redisDbPersistentData::ensure(const char *key)
{
    if (m_pdbSnapshot == nullptr && m_spstorage == nullptr)
        return;
    dictEntry *de = dictFind(m_pdict, key);
    ensure(key, &de);
}

void redisDbPersistentData::ensure(const char *sdsKey, dictEntry **pde)
{
    serverAssert(sdsKey != nullptr);
    serverAssert(FImplies(*pde != nullptr, dictGetVal(*pde) != nullptr));    // early versions set a NULL object, this is no longer valid
    serverAssert(m_refCount == 0);
    if (m_pdbSnapshot == nullptr && g_pserver->m_pstorageFactory == nullptr)
        return;
    std::unique_lock<fastlock> ul(g_expireLock);

    // First see if the key can be obtained from a snapshot
    if (*pde == nullptr && m_pdbSnapshot != nullptr)
    {
        dictEntry *deTombstone = dictFind(m_pdictTombstone, sdsKey);
        if (deTombstone == nullptr)
        {
            auto itr = m_pdbSnapshot->find_cached_threadsafe(sdsKey);
            if (itr == m_pdbSnapshot->end())
                goto LNotFound;

            sds keyNew = sdsdupshared(itr.key());   // note: we use the iterator's key because the sdsKey may not be a shared string
            if (itr.val() != nullptr)
            {
                if (itr.val()->getrefcount(std::memory_order_relaxed) == OBJ_SHARED_REFCOUNT)
                {
                    dictAdd(m_pdict, keyNew, itr.val());
                }
                else
                {
                    sds strT = serializeStoredObject(itr.val());
                    robj *objNew = deserializeStoredObject(this, sdsKey, strT, sdslen(strT));
                    sdsfree(strT);
                    dictAdd(m_pdict, keyNew, objNew);
                    serverAssert(objNew->getrefcount(std::memory_order_relaxed) == 1);
                    serverAssert(mvccFromObj(objNew) == mvccFromObj(itr.val()));
                }
            }
            else
            {
                dictAdd(m_pdict, keyNew, nullptr);
            }
            uint64_t hash = dictGetHash(m_pdict, sdsKey);
            dictEntry **deT;
            dictht *ht;
            *pde = dictFindWithPrev(m_pdict, sdsKey, hash, &deT, &ht);
            dictAdd(m_pdictTombstone, sdsdupshared(itr.key()), (void*)hash);
        }
    }
    
LNotFound:
    // If we haven't found it yet check our storage engine
    if (*pde == nullptr && m_spstorage != nullptr)
    {
        if (dictSize(m_pdict) != size())    // if all keys are cached then no point in looking up the database
        {
            robj *o = nullptr;
            sds sdsNewKey = sdsdupshared(sdsKey);
            std::unique_ptr<expireEntry> spexpire;
            m_spstorage->retrieve((sds)sdsKey, [&](const char *, size_t, const void *data, size_t cb){
                size_t offset = 0;
                spexpire = deserializeExpire(sdsNewKey, (const char*)data, cb, &offset);    
                o = deserializeStoredObject(this, sdsNewKey, reinterpret_cast<const char*>(data) + offset, cb - offset);
                serverAssert(o != nullptr);
            });
            
            if (o != nullptr)
            {
                dictAdd(m_pdict, sdsNewKey, o);
                o->SetFExpires(spexpire != nullptr);

                if (spexpire != nullptr)
                {
                    auto itr = m_setexpire->find(sdsKey);
                    if (itr != m_setexpire->end())
                        m_setexpire->erase(itr);
                    m_setexpire->insert(std::move(*spexpire));
                    serverAssert(m_setexpire->find(sdsKey) != m_setexpire->end());
                }
                serverAssert(o->FExpires() == (m_setexpire->find(sdsKey) != m_setexpire->end()));
                g_pserver->stat_storage_provider_read_hits++;
            } else {
                sdsfree(sdsNewKey);
                g_pserver->stat_storage_provider_read_misses++;
            }

            *pde = dictFind(m_pdict, sdsKey);
        }
    }

    if (*pde != nullptr && dictGetVal(*pde) != nullptr)
    {
        robj *o = (robj*)dictGetVal(*pde);
        serverAssert(o->FExpires() == (m_setexpire->find(sdsKey) != m_setexpire->end()));
    }
}

void redisDbPersistentData::storeKey(sds key, robj *o, bool fOverwrite)
{
    sds temp = serializeStoredObjectAndExpire(this, key, o);
    m_spstorage->insert(key, temp, sdslen(temp), fOverwrite);
    sdsfree(temp);
}

void redisDbPersistentData::storeDatabase()
{
    dictIterator *di = dictGetIterator(m_pdict);
    dictEntry *de;
    while ((de = dictNext(di)) != NULL) {
        sds key = (sds)dictGetKey(de);
        robj *o = (robj*)dictGetVal(de);
        storeKey(key, o, false);
    }
    serverAssert(dictSize(m_pdict) == m_spstorage->count());
    dictReleaseIterator(di);
}

/* static */ sds redisDbPersistentData::serializeChange(redisDbPersistentData *db, const char *key)
{
    auto itr = db->find_cached_threadsafe(key);
    if (itr == nullptr)
        return nullptr;
    robj *o = itr.val();
    return serializeStoredObjectAndExpire(db, (const char*) itr.key(), o);
}

bool redisDbPersistentData::processChanges(bool fSnapshot)
{
    serverAssert(GlobalLocksAcquired());

    --m_fTrackingChanges;
    serverAssert(m_fTrackingChanges >= 0);

    if (m_spstorage != nullptr)
    {
        if (!m_fAllChanged && dictSize(m_dictChanged) == 0 && m_cnewKeysPending == 0)
            return false;
        m_spstorage->beginWriteBatch();
        serverAssert(m_pdbSnapshotStorageFlush == nullptr);
        if (fSnapshot && !m_fAllChanged && dictSize(m_dictChanged) > 100)
        {
            // Do a snapshot based process if possible
            m_pdbSnapshotStorageFlush = createSnapshot(getMvccTstamp(), true /* optional */);
            if (m_pdbSnapshotStorageFlush)
            {
                if (m_dictChangedStorageFlush)
                    dictRelease(m_dictChangedStorageFlush);
                m_dictChangedStorageFlush = m_dictChanged;
                m_dictChanged = dictCreate(&dictChangeDescType, nullptr);
            }
        }
        
        if (m_pdbSnapshotStorageFlush == nullptr)
        {
            if (m_fAllChanged)
            {
                if (dictSize(m_pdict) > 0 || m_spstorage->count() > 0) { // in some cases we may have pre-sized the StorageCache's dict, and we don't want clear to ruin it
                    m_spstorage->clearAsync();
                    storeDatabase();
                }
                m_fAllChanged = 0;
            }
            else
            {
                dictIterator *di = dictGetIterator(m_dictChanged);
                dictEntry *de;
                std::vector<char*> veckeys;
                std::vector<size_t> veccbkeys;
                std::vector<char*> vecvals;
                std::vector<size_t> veccbvals;
                std::vector<char> vecoverwrite;
                veckeys.reserve(dictSize(m_dictChanged));
                veccbkeys.reserve(dictSize(m_dictChanged));
                vecvals.reserve(dictSize(m_dictChanged));
                veccbvals.reserve(dictSize(m_dictChanged));
                vecoverwrite.reserve(dictSize(m_dictChanged));
                while ((de = dictNext(di)) != nullptr)
                {
                    sds val = serializeChange(this, (const char*)dictGetKey(de));
                    if (val != nullptr) {
                        veckeys.push_back((char*)dictGetKey(de));
                        veccbkeys.push_back(sdslen((sds)dictGetKey(de)));
                        vecvals.push_back(val);
                        veccbvals.push_back(sdslen(val));
                        vecoverwrite.push_back((bool)dictGetVal(de));
                    }
                }
                m_spstorage->bulkInsert(veckeys.data(), veccbkeys.data(), vecvals.data(), veccbvals.data(), vecoverwrite.data(), veckeys.size());
                for (auto val : vecvals)
                    sdsfree(val);
                dictReleaseIterator(di);
            }
        }
        dictEmpty(m_dictChanged, nullptr);
        m_cnewKeysPending = 0;
    }
    return (m_spstorage != nullptr);
}

void redisDbPersistentData::processChangesAsync(std::atomic<int> &pendingJobs)
{
    ++pendingJobs;
    serverAssert(!m_fAllChanged);
    dictEmpty(m_dictChanged, nullptr);
    dict *dictNew = dictCreate(&dbDictType, nullptr);
    std::swap(dictNew, m_pdict);
    m_cnewKeysPending = 0;
    g_pserver->asyncworkqueue->AddWorkFunction([dictNew, this, &pendingJobs]{
        dictIterator *di = dictGetIterator(dictNew);
        dictEntry *de;
        std::vector<sds> veckeys;
        std::vector<size_t> veccbkeys;
        std::vector<sds> vecvals;
        std::vector<size_t> veccbvals;
        while ((de = dictNext(di)) != nullptr)
        {
            robj *o = (robj*)dictGetVal(de);
            sds temp = serializeStoredObjectAndExpire(this, (const char*) dictGetKey(de), o);
            veckeys.push_back((sds)dictGetKey(de));
            veccbkeys.push_back(sdslen((sds)dictGetKey(de)));
            vecvals.push_back(temp);
            veccbvals.push_back(sdslen(temp));
        }
        m_spstorage->bulkInsert(veckeys.data(), veccbkeys.data(), vecvals.data(), veccbvals.data(), nullptr, veckeys.size());
        for (auto val : vecvals)
            sdsfree(val);
        dictReleaseIterator(di);
        dictRelease(dictNew);
        --pendingJobs;
    });
}

/* This function is to bulk insert directly to storage provider bypassing in memory, assumes rgKeys and rgVals are not sds strings */
void redisDbPersistentData::bulkDirectStorageInsert(char **rgKeys, size_t *rgcbKeys, char **rgVals, size_t *rgcbVals, size_t celem)
{
<<<<<<< HEAD
    m_spstorage->bulkInsert(rgKeys, rgcbKeys, rgVals, rgcbVals, nullptr, celem);
=======
    if (g_pserver->cluster_enabled) {
        aeAcquireLock();
        for (size_t i = 0; i < celem; i++) {
            slotToKeyUpdateKeyCore(rgKeys[i], rgcbKeys[i], 1);
        }
        aeReleaseLock();
    }
    m_spstorage->bulkInsert(rgKeys, rgcbKeys, rgVals, rgcbVals, celem);
>>>>>>> 06380e5f
}

void redisDbPersistentData::commitChanges(const redisDbPersistentDataSnapshot **psnapshotFree)
{
    if (m_pdbSnapshotStorageFlush)
    {
        dictIterator *di = dictGetIterator(m_dictChangedStorageFlush);
        dictEntry *de;
        std::vector<char*> veckeys;
        std::vector<size_t> veccbkeys;
        std::vector<char*> vecvals;
        std::vector<size_t> veccbvals;
        std::vector<char> vecoverwrite;
        veckeys.reserve(dictSize(m_dictChanged));
        veccbkeys.reserve(dictSize(m_dictChanged));
        vecvals.reserve(dictSize(m_dictChanged));
        veccbvals.reserve(dictSize(m_dictChanged));
        vecoverwrite.resize(dictSize(m_dictChanged));
        while ((de = dictNext(di)) != nullptr)
        {
            sds val = serializeChange((redisDbPersistentData*)m_pdbSnapshotStorageFlush, (const char*)dictGetKey(de));
            if (val != nullptr) {
                veckeys.push_back((char*)dictGetKey(de));
                veccbkeys.push_back(sdslen((sds)dictGetKey(de)));
                vecvals.push_back(val);
                veccbvals.push_back(sdslen(val));
                vecoverwrite.push_back((bool)dictGetVal(de));
            }
        }
        m_spstorage->bulkInsert(veckeys.data(), veccbkeys.data(), vecvals.data(), veccbvals.data(), vecoverwrite.data(), veckeys.size());
        for (auto val : vecvals)
            sdsfree(val);
        dictReleaseIterator(di);
        dictRelease(m_dictChangedStorageFlush);
        m_dictChangedStorageFlush = nullptr;
        *psnapshotFree = m_pdbSnapshotStorageFlush;
        m_pdbSnapshotStorageFlush = nullptr;
    }
    if (m_spstorage != nullptr)
        m_spstorage->endWriteBatch();
}

redisDbPersistentData::~redisDbPersistentData()
{
    if (m_spdbSnapshotHOLDER != nullptr)
        endSnapshot(m_spdbSnapshotHOLDER.get());
    
    //serverAssert(m_pdbSnapshot == nullptr);
    serverAssert(m_refCount == 0);
    //serverAssert(m_pdict->iterators == 0);
    serverAssert(m_pdictTombstone == nullptr || m_pdictTombstone->pauserehash == 0);
    dictRelease(m_pdict);
    if (m_pdictTombstone)
        dictRelease(m_pdictTombstone);

    if (m_dictChanged)
        dictRelease(m_dictChanged);
    if (m_dictChangedStorageFlush)
        dictRelease(m_dictChangedStorageFlush);
    
    delete m_setexpire;
}

dict_iter redisDbPersistentData::random()
{
    if (size() == 0)
        return dict_iter(nullptr);
    if (m_pdbSnapshot != nullptr && m_pdbSnapshot->size() > 0)
    {
        dict_iter iter(nullptr);
        double pctInSnapshot = (double)m_pdbSnapshot->size() / (size() + m_pdbSnapshot->size());
        double randval = (double)rand()/RAND_MAX;
        if (randval <= pctInSnapshot)
        {
            iter = m_pdbSnapshot->random_cache_threadsafe();    // BUG: RANDOM doesn't consider keys not in RAM
            ensure(iter.key());
            dictEntry *de = dictFind(m_pdict, iter.key());
            return dict_iter(m_pdict, de);
        }
    }
    dictEntry *de = dictGetRandomKey(m_pdict);
    if (de != nullptr)
        ensure((const char*)dictGetKey(de), &de);
    return dict_iter(m_pdict, de);
}

size_t redisDbPersistentData::size(bool fCachedOnly) const 
{ 
    if (m_spstorage != nullptr && !m_fAllChanged && !fCachedOnly)
        return m_spstorage->count() + m_cnewKeysPending;
    
    return dictSize(m_pdict) 
        + (m_pdbSnapshot ? (m_pdbSnapshot->size(fCachedOnly) - dictSize(m_pdictTombstone)) : 0); 
}

bool redisDbPersistentData::removeCachedValue(const char *key, dictEntry **ppde)
{
    serverAssert(m_spstorage != nullptr);
    // First ensure its not a pending key
    if (m_spstorage != nullptr)
        m_spstorage->batch_lock();
    
    dictEntry *de = dictFind(m_dictChanged, key);
    if (de != nullptr)
    {
        if (m_spstorage != nullptr)
            m_spstorage->batch_unlock();
        return false; // can't evict
    }

    // since we write ASAP the database already has a valid copy so safe to delete
    if (ppde != nullptr) {
        *ppde = dictUnlink(m_pdict, key);
    } else {
        dictDelete(m_pdict, key);
    }

    if (m_spstorage != nullptr)
        m_spstorage->batch_unlock();
    
    return true;
}

redisDbPersistentData::redisDbPersistentData() {
    m_dictChanged = dictCreate(&dictChangeDescType, nullptr);
}

void redisDbPersistentData::trackChanges(bool fBulk, size_t sizeHint)
{
    m_fTrackingChanges.fetch_add(1, std::memory_order_relaxed);
    if (fBulk)
        m_fAllChanged.fetch_add(1, std::memory_order_acq_rel);

    if (sizeHint > 0)
        dictExpand(m_dictChanged, sizeHint, false);
}

void redisDbPersistentData::removeAllCachedValues()
{
    // First we have to flush the tracked changes
    if (m_fTrackingChanges)
    {
        if (processChanges(false))
            commitChanges();
        trackChanges(false);
    }

    if (m_pdict->pauserehash == 0 && m_pdict->refcount == 1) {
        dict *dT = m_pdict;
        m_pdict = dictCreate(&dbDictType, this);
        dictExpand(m_pdict, dictSize(dT)/2, false); // Make room for about half so we don't excessively rehash
        g_pserver->asyncworkqueue->AddWorkFunction([dT]{
            dictRelease(dT);
        }, false);
    } else {
        dictEmpty(m_pdict, nullptr);
    }
}

void redisDbPersistentData::disableKeyCache()
{
    if (m_spstorage == nullptr)
        return;
    m_spstorage->emergencyFreeCache();
}

bool redisDbPersistentData::keycacheIsEnabled()
{
    if (m_spstorage == nullptr)
        return false;
    return m_spstorage->keycacheIsEnabled();
}

void redisDbPersistentData::trackkey(const char *key, bool fUpdate)
{
    if (m_fTrackingChanges && !m_fAllChanged && m_spstorage) {
        dictEntry *de = dictFind(m_dictChanged, key);
        if (de == nullptr) {
            dictAdd(m_dictChanged, (void*)sdsdupshared(key), (void*)fUpdate);
            if (!fUpdate)
                ++m_cnewKeysPending;
        }
    }
}

sds serializeExpire(const expireEntry *pexpire)
{
    sds str = sdsnewlen(nullptr, sizeof(unsigned));

    if (pexpire == nullptr)
    {
        unsigned zero = 0;
        memcpy(str, &zero, sizeof(unsigned));
        return str;
    }

    auto &e = *pexpire;
    unsigned celem = (unsigned)e.size();
    memcpy(str, &celem, sizeof(unsigned));
    
    for (auto itr = e.begin(); itr != e.end(); ++itr)
    {
        unsigned subkeylen = itr.subkey() ? (unsigned)sdslen(itr.subkey()) : 0;
        size_t strOffset = sdslen(str);
        str = sdsgrowzero(str, sdslen(str) + sizeof(unsigned) + subkeylen + sizeof(long long));
        memcpy(str + strOffset, &subkeylen, sizeof(unsigned));
        if (itr.subkey())
            memcpy(str + strOffset + sizeof(unsigned), itr.subkey(), subkeylen);
        long long when = itr.when();
        memcpy(str + strOffset + sizeof(unsigned) + subkeylen, &when, sizeof(when));
    }
    return str;
}

std::unique_ptr<expireEntry> deserializeExpire(sds key, const char *str, size_t cch, size_t *poffset)
{
    unsigned celem;
    if (cch < sizeof(unsigned))
        throw "Corrupt expire entry";
    memcpy(&celem, str, sizeof(unsigned));
    std::unique_ptr<expireEntry> spexpire;

    size_t offset = sizeof(unsigned);
    for (; celem > 0; --celem)
    {
        serverAssert(cch > (offset+sizeof(unsigned)));
        
        unsigned subkeylen;
        memcpy(&subkeylen, str + offset, sizeof(unsigned));
        offset += sizeof(unsigned);

        sds subkey = nullptr;
        if (subkeylen != 0)
        {
            serverAssert(cch > (offset + subkeylen));
            subkey = sdsnewlen(nullptr, subkeylen);
            memcpy(subkey, str + offset, subkeylen);
            offset += subkeylen;
        }
        
        long long when;
        serverAssert(cch >= (offset + sizeof(long long)));
        memcpy(&when, str + offset, sizeof(long long));
        offset += sizeof(long long);

        if (spexpire == nullptr)
            spexpire = std::make_unique<expireEntry>(key, subkey, when);
        else
            spexpire->update(subkey, when);

        if (subkey)
            sdsfree(subkey);
    }

    *poffset = offset;
    return spexpire;
}

sds serializeStoredObjectAndExpire(redisDbPersistentData *db, const char *key, robj_roptr o)
{
    auto itrExpire = db->setexpire()->find(key);
    const expireEntry *pexpire = nullptr;
    if (itrExpire != db->setexpire()->end())
        pexpire = &(*itrExpire);

    sds str = serializeExpire(pexpire);
    str = serializeStoredObject(o, str);
    return str;
}

int dbnumFromDb(redisDb *db)
{
    for (int i = 0; i < cserver.dbnum; ++i)
    {
        if (g_pserver->db[i] == db)
            return i;
    }
    serverPanic("invalid database pointer");
}

void redisDbPersistentData::prefetchKeysAsync(client *c, parsed_command &command)
{
    if (m_spstorage == nullptr) {
#if defined(__x86_64__) || defined(__i386__)
        // We do a quick 'n dirty check for set & get.  Anything else is too slow.
        //  Should the user do something weird like remap them then the worst that will
        //  happen is we don't prefetch or we prefetch wrong data.  A mild perf hit, but
        //  not dangerous
        if (command.argc >= 2) {
            const char *cmd = szFromObj(command.argv[0]);
            if (!strcasecmp(cmd, "set") || !strcasecmp(cmd, "get")) {
                if (c->db->m_spdbSnapshotHOLDER != nullptr)
                    return; // this is dangerous enough without a snapshot around
                auto h = dictSdsHash(szFromObj(command.argv[1]));
                for (int iht = 0; iht < 2; ++iht) {
                    auto hT = h & c->db->m_pdict->ht[iht].sizemask;
                    dictEntry **table;
                    __atomic_load(&c->db->m_pdict->ht[iht].table, &table, __ATOMIC_RELAXED);
                    if (table != nullptr) {
                        dictEntry *de;
                        __atomic_load(&table[hT], &de, __ATOMIC_ACQUIRE);
                        while (de != nullptr) {
                            _mm_prefetch(dictGetKey(de), _MM_HINT_T2);
                            __atomic_load(&de->next, &de, __ATOMIC_ACQUIRE);
                        }
                    }
                    if (!dictIsRehashing(c->db->m_pdict))
                        break;
                }
            }
        }
#endif
        return;
    }

    AeLocker lock;

    std::vector<robj*> veckeys;
    lock.arm(c);
    getKeysResult result = GETKEYS_RESULT_INIT;
    auto cmd = lookupCommand(szFromObj(command.argv[0]));
    if (cmd == nullptr)
        return; // Bad command? It's not for us to judge, just bail
    
    if (command.argc < std::abs(cmd->arity))
        return; // Invalid number of args
    
    int numkeys = getKeysFromCommand(cmd, command.argv, command.argc, &result);
    for (int ikey = 0; ikey < numkeys; ++ikey)
    {
        robj *objKey = command.argv[result.keys[ikey]];
        if (this->find_cached_threadsafe(szFromObj(objKey)) == nullptr)
            veckeys.push_back(objKey);
    }
    lock.disarm();

    getKeysFreeResult(&result);

    std::vector<std::tuple<sds, robj*, std::unique_ptr<expireEntry>>> vecInserts;
    for (robj *objKey : veckeys)
    {
        sds sharedKey = sdsdupshared((sds)szFromObj(objKey));
        std::unique_ptr<expireEntry> spexpire;
        robj *o = nullptr;
        m_spstorage->retrieve((sds)szFromObj(objKey), [&](const char *, size_t, const void *data, size_t cb){
                size_t offset = 0;
                spexpire = deserializeExpire(sharedKey, (const char*)data, cb, &offset);    
                o = deserializeStoredObject(this, sharedKey, reinterpret_cast<const char*>(data) + offset, cb - offset);
                serverAssert(o != nullptr);
        });

        if (o != nullptr) {
            vecInserts.emplace_back(sharedKey, o, std::move(spexpire));
        } else if (sharedKey != nullptr) {
            sdsfree(sharedKey);
        }
    }

    if (!vecInserts.empty()) {
        lock.arm(c);
        for (auto &tuple : vecInserts)
        {
            sds sharedKey = std::get<0>(tuple);
            robj *o = std::get<1>(tuple);
            std::unique_ptr<expireEntry> spexpire = std::move(std::get<2>(tuple));

            if (o != nullptr)
            {
                if (this->find_cached_threadsafe(sharedKey) != nullptr)
                {
                    // While unlocked this was already ensured
                    decrRefCount(o);
                    sdsfree(sharedKey);
                }
                else
                {
                    if (spexpire != nullptr) {
                        if (spexpire->when() < mstime()) {
                            break;
                        }
                    }
                    dictAdd(m_pdict, sharedKey, o);
                    o->SetFExpires(spexpire != nullptr);

                    if (spexpire != nullptr)
                    {
                        auto itr = m_setexpire->find(sharedKey);
                        if (itr != m_setexpire->end())
                            m_setexpire->erase(itr);
                        m_setexpire->insert(std::move(*spexpire));
                        serverAssert(m_setexpire->find(sharedKey) != m_setexpire->end());
                    }
                    serverAssert(o->FExpires() == (m_setexpire->find(sharedKey) != m_setexpire->end()));
                }
            }
            else
            {
                if (sharedKey != nullptr)
                    sdsfree(sharedKey); // BUG but don't bother crashing
            }
        }
        lock.disarm();
    }

    return;
}<|MERGE_RESOLUTION|>--- conflicted
+++ resolved
@@ -3026,9 +3026,6 @@
 /* This function is to bulk insert directly to storage provider bypassing in memory, assumes rgKeys and rgVals are not sds strings */
 void redisDbPersistentData::bulkDirectStorageInsert(char **rgKeys, size_t *rgcbKeys, char **rgVals, size_t *rgcbVals, size_t celem)
 {
-<<<<<<< HEAD
-    m_spstorage->bulkInsert(rgKeys, rgcbKeys, rgVals, rgcbVals, nullptr, celem);
-=======
     if (g_pserver->cluster_enabled) {
         aeAcquireLock();
         for (size_t i = 0; i < celem; i++) {
@@ -3036,8 +3033,7 @@
         }
         aeReleaseLock();
     }
-    m_spstorage->bulkInsert(rgKeys, rgcbKeys, rgVals, rgcbVals, celem);
->>>>>>> 06380e5f
+    m_spstorage->bulkInsert(rgKeys, rgcbKeys, rgVals, rgcbVals, nullptr, celem);
 }
 
 void redisDbPersistentData::commitChanges(const redisDbPersistentDataSnapshot **psnapshotFree)
