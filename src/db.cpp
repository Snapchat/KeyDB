--- conflicted
+++ resolved
@@ -179,13 +179,7 @@
 int dbAddCore(redisDb *db, robj *key, robj *val) {
     sds copy = sdsdup(szFromObj(key));
     int retval = dictAdd(db->pdict, copy, val);
-<<<<<<< HEAD
-#ifdef ENABLE_MVCC
     val->mvcc_tstamp = key->mvcc_tstamp = getMvccTstamp();
-#endif
-=======
-    val->mvcc_tstamp = key->mvcc_tstamp = getMvccTstamp();
->>>>>>> 272d9297
 
     if (retval == DICT_OK)
     {
@@ -241,20 +235,8 @@
     dictEntry *de = dictFind(db->pdict,ptrFromObj(key));
 
     serverAssertWithInfo(NULL,key,de != NULL);
-<<<<<<< HEAD
-    dictEntry auxentry = *de;
-    robj *old = (robj*)dictGetVal(de);
-    if (server.maxmemory_policy & MAXMEMORY_FLAG_LFU) {
-        val->lru = old->lru;
-    }
-#ifdef ENABLE_MVCC
-    val->mvcc_tstamp = getMvccTstamp();
-#endif
-    dictSetVal(db->pdict, de, val);
-=======
     dbOverwriteCore(db, de, val, true);
 }
->>>>>>> 272d9297
 
 /* Insert a key, handling duplicate keys according to fReplace */
 int dbMerge(redisDb *db, robj *key, robj *val, int fReplace)
