--- conflicted
+++ resolved
@@ -653,12 +653,6 @@
     unsigned long numkeys = 0;
     void *replylen = addReplyDeferredLen(c);
 
-<<<<<<< HEAD
-    aeReleaseLock();
-
-=======
-    di = dictGetSafeIterator(c->db->pdict);
->>>>>>> f735307b
     allkeys = (pattern[0] == '*' && pattern[1] == '\0');
     c->db->iterate([&](const char *key, robj *)->bool {
         robj *keyobj;
