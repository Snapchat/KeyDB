/*
 * Copyright (c) 2009-2012, Salvatore Sanfilippo <antirez at gmail dot com>
 * All rights reserved.
 *
 * Redistribution and use in source and binary forms, with or without
 * modification, are permitted provided that the following conditions are met:
 *
 *   * Redistributions of source code must retain the above copyright notice,
 *     this list of conditions and the following disclaimer.
 *   * Redistributions in binary form must reproduce the above copyright
 *     notice, this list of conditions and the following disclaimer in the
 *     documentation and/or other materials provided with the distribution.
 *   * Neither the name of Redis nor the names of its contributors may be used
 *     to endorse or promote products derived from this software without
 *     specific prior written permission.
 *
 * THIS SOFTWARE IS PROVIDED BY THE COPYRIGHT HOLDERS AND CONTRIBUTORS "AS IS"
 * AND ANY EXPRESS OR IMPLIED WARRANTIES, INCLUDING, BUT NOT LIMITED TO, THE
 * IMPLIED WARRANTIES OF MERCHANTABILITY AND FITNESS FOR A PARTICULAR PURPOSE
 * ARE DISCLAIMED. IN NO EVENT SHALL THE COPYRIGHT OWNER OR CONTRIBUTORS BE
 * LIABLE FOR ANY DIRECT, INDIRECT, INCIDENTAL, SPECIAL, EXEMPLARY, OR
 * CONSEQUENTIAL DAMAGES (INCLUDING, BUT NOT LIMITED TO, PROCUREMENT OF
 * SUBSTITUTE GOODS OR SERVICES; LOSS OF USE, DATA, OR PROFITS; OR BUSINESS
 * INTERRUPTION) HOWEVER CAUSED AND ON ANY THEORY OF LIABILITY, WHETHER IN
 * CONTRACT, STRICT LIABILITY, OR TORT (INCLUDING NEGLIGENCE OR OTHERWISE)
 * ARISING IN ANY WAY OUT OF THE USE OF THIS SOFTWARE, EVEN IF ADVISED OF THE
 * POSSIBILITY OF SUCH DAMAGE.
 */

#include "server.h"
#include "cluster.h"
#include "atomicvar.h"
#include "aelocker.h"

#include <signal.h>
#include <ctype.h>

/*-----------------------------------------------------------------------------
 * C-level DB API
 *----------------------------------------------------------------------------*/

int keyIsExpired(redisDb *db, robj *key);
int expireIfNeeded(redisDb *db, robj *key, robj *o);

std::unique_ptr<expireEntry> deserializeExpire(sds key, const char *str, size_t cch, size_t *poffset);
sds serializeStoredObjectAndExpire(redisDbPersistentData *db, const char *key, robj_roptr o);

/* Update LFU when an object is accessed.
 * Firstly, decrement the counter if the decrement time is reached.
 * Then logarithmically increment the counter, and update the access time. */
void updateLFU(robj *val) {
    unsigned long counter = LFUDecrAndReturn(val);
    counter = LFULogIncr(counter);
    val->lru = (LFUGetTimeInMinutes()<<8) | counter;
}

void updateExpire(redisDb *db, sds key, robj *valOld, robj *valNew)
{
    serverAssert(valOld->FExpires());
    serverAssert(!valNew->FExpires());
    
    serverAssert(db->FKeyExpires((const char*)key));
    
    valNew->SetFExpires(true);
    valOld->SetFExpires(false);
    return;
}

static void lookupKeyUpdateObj(robj *val, int flags)
{
    /* Update the access time for the ageing algorithm.
     * Don't do it if we have a saving child, as this will trigger
     * a copy on write madness. */
    if (!hasActiveChildProcess() && !(flags & LOOKUP_NOTOUCH))
    {
        if (g_pserver->maxmemory_policy & MAXMEMORY_FLAG_LFU) {
            updateLFU(val);
        } else {
            val->lru = LRU_CLOCK();
        }
    }
}

/* Low level key lookup API, not actually called directly from commands
 * implementations that should instead rely on lookupKeyRead(),
 * lookupKeyWrite() and lookupKeyReadWithFlags(). */
static robj* lookupKey(redisDb *db, robj *key, int flags) {
    auto itr = db->find(key);
    if (itr) {
        robj *val = itr.val();
        lookupKeyUpdateObj(val, flags);
        if (flags & LOOKUP_UPDATEMVCC) {
            val->mvcc_tstamp = getMvccTstamp();
            db->trackkey(key, true /* fUpdate */);
        }
        return val;
    } else {
        return NULL;
    }
}
static robj_roptr lookupKeyConst(redisDb *db, robj *key, int flags) {
    serverAssert((flags & LOOKUP_UPDATEMVCC) == 0);
    robj_roptr val = db->find(szFromObj(key));
    if (val != nullptr) {
        lookupKeyUpdateObj(val.unsafe_robjcast(), flags);
        return val;
    }
    return nullptr;
}

/* Lookup a key for read operations, or return NULL if the key is not found
 * in the specified DB.
 *
 * As a side effect of calling this function:
 * 1. A key gets expired if it reached it's TTL.
 * 2. The key last access time is updated.
 * 3. The global keys hits/misses stats are updated (reported in INFO).
 * 4. If keyspace notifications are enabled, a "keymiss" notification is fired.
 *
 * This API should not be used when we write to the key after obtaining
 * the object linked to the key, but only for read only operations.
 *
 * Flags change the behavior of this command:
 *
 *  LOOKUP_NONE (or zero): no special flags are passed.
 *  LOOKUP_NOTOUCH: don't alter the last access time of the key.
 *
 * Note: this function also returns NULL if the key is logically expired
 * but still existing, in case this is a replica, since this API is called only
 * for read operations. Even if the key expiry is master-driven, we can
 * correctly report a key is expired on slaves even if the master is lagging
 * expiring our key via DELs in the replication link. */
robj_roptr lookupKeyReadWithFlags(redisDb *db, robj *key, int flags) {
    robj_roptr val;
    serverAssert(GlobalLocksAcquired());

    if (expireIfNeeded(db,key) == 1) {
        /* Key expired. If we are in the context of a master, expireIfNeeded()
         * returns 0 only when the key does not exist at all, so it's safe
         * to return NULL ASAP. */
        if (listLength(g_pserver->masters) == 0) {
            g_pserver->stat_keyspace_misses++;
            notifyKeyspaceEvent(NOTIFY_KEY_MISS, "keymiss", key, db->id);
            return NULL;
        }

        /* However if we are in the context of a replica, expireIfNeeded() will
         * not really try to expire the key, it only returns information
         * about the "logical" status of the key: key expiring is up to the
         * master in order to have a consistent view of master's data set.
         *
         * However, if the command caller is not the master, and as additional
         * safety measure, the command invoked is a read-only command, we can
         * safely return NULL here, and provide a more consistent behavior
         * to clients accessign expired values in a read-only fashion, that
         * will say the key as non existing.
         *
         * Notably this covers GETs when slaves are used to scale reads. */
        if (serverTL->current_client &&
            !FActiveMaster(serverTL->current_client) &&
            serverTL->current_client->cmd &&
            serverTL->current_client->cmd->flags & CMD_READONLY)
        {
            g_pserver->stat_keyspace_misses++;
            notifyKeyspaceEvent(NOTIFY_KEY_MISS, "keymiss", key, db->id);
            return NULL;
        }
    }
    val = lookupKeyConst(db,key,flags);
    if (val == nullptr) {
        g_pserver->stat_keyspace_misses++;
        notifyKeyspaceEvent(NOTIFY_KEY_MISS, "keymiss", key, db->id);
    }
    else
        g_pserver->stat_keyspace_hits++;
    return val;
}

/* Like lookupKeyReadWithFlags(), but does not use any flag, which is the
 * common case. */
robj_roptr lookupKeyRead(redisDb *db, robj *key) {
    return lookupKeyReadWithFlags(db,key,LOOKUP_NONE);
}

/* Lookup a key for write operations, and as a side effect, if needed, expires
 * the key if its TTL is reached.
 *
 * Returns the linked value object if the key exists or NULL if the key
 * does not exist in the specified DB. */
robj *lookupKeyWriteWithFlags(redisDb *db, robj *key, int flags) {
    expireIfNeeded(db,key);
    robj *o = lookupKey(db,key,flags|LOOKUP_UPDATEMVCC);
    return o;
}

robj *lookupKeyWrite(redisDb *db, robj *key) {
    return lookupKeyWriteWithFlags(db, key, LOOKUP_NONE);
}

robj_roptr lookupKeyReadOrReply(client *c, robj *key, robj *reply) {
    robj_roptr o = lookupKeyRead(c->db, key);
    if (!o) addReply(c,reply);
    return o;
}

robj *lookupKeyWriteOrReply(client *c, robj *key, robj *reply) {
    robj *o = lookupKeyWrite(c->db, key);
    if (!o) addReply(c,reply);
    return o;
}

bool dbAddCore(redisDb *db, robj *key, robj *val, bool fAssumeNew = false) {
    serverAssert(!val->FExpires());
    sds copy = sdsdupshared(szFromObj(key));
    if (g_pserver->fActiveReplica)
        val->mvcc_tstamp = key->mvcc_tstamp = getMvccTstamp();

    bool fInserted = db->insert(copy, val, fAssumeNew);

    if (fInserted)
    {
        if (val->type == OBJ_LIST ||
            val->type == OBJ_ZSET ||
            val->type == OBJ_STREAM)
                signalKeyAsReady(db, key);
        if (g_pserver->cluster_enabled) slotToKeyAdd(szFromObj(key));
    }
    else
    {
        sdsfree(copy);
    }

    return fInserted;
}

/* Add the key to the DB. It's up to the caller to increment the reference
 * counter of the value if needed.
 *
 * The program is aborted if the key already exists. */
void dbAdd(redisDb *db, robj *key, robj *val)
{
    bool fInserted = dbAddCore(db, key, val);
    serverAssertWithInfo(NULL,key,fInserted);
}

void redisDb::dbOverwriteCore(redisDb::iter itr, robj *key, robj *val, bool fUpdateMvcc, bool fRemoveExpire)
{
    robj *old = itr.val();

    if (old->FExpires()) {
        if (fRemoveExpire) {
            ::removeExpire(this, key);
        }
        else {
            if (val->getrefcount(std::memory_order_relaxed) == OBJ_SHARED_REFCOUNT)
                val = dupStringObject(val);
            ::updateExpire(this, itr.key(), old, val);
        }
    }

    if (g_pserver->maxmemory_policy & MAXMEMORY_FLAG_LFU) {
        val->lru = old->lru;
    }
    if (fUpdateMvcc) {
        if (val->getrefcount(std::memory_order_relaxed) == OBJ_SHARED_REFCOUNT)
            val = dupStringObject(val);
        val->mvcc_tstamp = getMvccTstamp();
    }

    if (g_pserver->lazyfree_lazy_server_del)
        freeObjAsync(itr.val());
    else
        decrRefCount(itr.val());

    updateValue(itr, val);
}

/* Overwrite an existing key with a new value. Incrementing the reference
 * count of the new value is up to the caller.
 * This function does not modify the expire time of the existing key.
 *
 * The program is aborted if the key was not already present. */
void dbOverwrite(redisDb *db, robj *key, robj *val, bool fRemoveExpire) {
    auto itr = db->find(key);

    serverAssertWithInfo(NULL,key,itr != nullptr);
    lookupKeyUpdateObj(itr.val(), LOOKUP_NONE);
    db->dbOverwriteCore(itr, key, val, !!g_pserver->fActiveReplica, fRemoveExpire);
}

/* Insert a key, handling duplicate keys according to fReplace */
int dbMerge(redisDb *db, robj *key, robj *val, int fReplace)
{
    if (fReplace)
    {
        auto itr = db->find(key);
        if (itr == nullptr)
            return (dbAddCore(db, key, val) == true);

        robj *old = itr.val();
        if (old->mvcc_tstamp <= val->mvcc_tstamp)
        {
            db->dbOverwriteCore(itr, key, val, false, true);
            return true;
        }
        
        return false;
    }
    else
    {
        return (dbAddCore(db, key, val, true) == true);
    }
}

/* High level Set operation. This function can be used in order to set
 * a key, whatever it was existing or not, to a new object.
 *
 * 1) The ref count of the value object is incremented.
 * 2) clients WATCHing for the destination key notified.
 * 3) The expire time of the key is reset (the key is made persistent),
 *    unless 'keepttl' is true.
 *
<<<<<<< HEAD
 * All the new keys in the database should be created via this interface. */
void genericSetKey(redisDb *db, robj *key, robj *val, int keepttl) {
    if (!dbAddCore(db, key, val)) {
        dbOverwrite(db, key, val, !keepttl);
=======
 * All the new keys in the database should be created via this interface.
 * The client 'c' argument may be set to NULL if the operation is performed
 * in a context where there is no clear client performing the operation. */
void genericSetKey(client *c, redisDb *db, robj *key, robj *val, int keepttl, int signal) {
    dictEntry *de = dictFind(db->pdict, ptrFromObj(key));
    if (de == NULL) {
        dbAdd(db,key,val);
    } else {
        updateDbValAccess(de, LOOKUP_NONE);
        dbOverwriteCore(db,de,key,val,!!g_pserver->fActiveReplica,!keepttl);
>>>>>>> a6ec42c5
    }
    incrRefCount(val);
    if (signal) signalModifiedKey(c,db,key);
}

/* Common case for genericSetKey() where the TTL is not retained. */
void setKey(client *c, redisDb *db, robj *key, robj *val) {
    genericSetKey(c,db,key,val,0,1);
}

/* Return true if the specified key exists in the specified database.
 * LRU/LFU info is not updated in any way. */
int dbExists(redisDb *db, robj *key) {
    return (db->find(key) != nullptr);
}

/* Return a random key, in form of a Redis object.
 * If there are no keys, NULL is returned.
 *
 * The function makes sure to return keys not already expired. */
robj *dbRandomKey(redisDb *db) {
    int maxtries = 100;
    bool allvolatile = db->expireSize() == db->size();

    while(1) {
        sds key;
        robj *keyobj;

        auto itr = db->random();
        if (itr == nullptr) return NULL;

        key = itr.key();
        keyobj = createStringObject(key,sdslen(key));

        if (itr.val()->FExpires())
        {
            if (allvolatile && listLength(g_pserver->masters) && --maxtries == 0) {
                /* If the DB is composed only of keys with an expire set,
                    * it could happen that all the keys are already logically
                    * expired in the replica, so the function cannot stop because
                    * expireIfNeeded() is false, nor it can stop because
                    * dictGetRandomKey() returns NULL (there are keys to return).
                    * To prevent the infinite loop we do some tries, but if there
                    * are the conditions for an infinite loop, eventually we
                    * return a key name that may be already expired. */
                return keyobj;
            }
        }
            
        if (itr.val()->FExpires())
        {
             if (expireIfNeeded(db,keyobj)) {
                decrRefCount(keyobj);
                continue; /* search for another key. This expired. */
             }
        }
        
        return keyobj;
    }
}

bool redisDbPersistentData::syncDelete(robj *key)
{
    /* Deleting an entry from the expires dict will not free the sds of
     * the key, because it is shared with the main dictionary. */

<<<<<<< HEAD
    auto itr = find(szFromObj(key));
    if (itr != nullptr && itr.val()->FExpires())
        removeExpire(key, itr);
    
    bool fDeleted = false;
    if (m_spstorage != nullptr)
        fDeleted = m_spstorage->erase(szFromObj(key), sdslen(szFromObj(key)));
    fDeleted = (dictDelete(m_pdict,ptrFromObj(key)) == DICT_OK) || fDeleted;

    if (fDeleted) {
        auto itrChange = m_setchanged.find(szFromObj(key));
        if (itrChange != m_setchanged.end())
        {
            if (!itrChange->fUpdate)
                --m_cnewKeysPending;
            m_setchanged.erase(itrChange);
        }
        
        if (m_pdbSnapshot != nullptr)
        {
            auto itr = m_pdbSnapshot->find_cached_threadsafe(szFromObj(key));
            if (itr != nullptr)
            {
                sds keyTombstone = sdsdup(szFromObj(key));
                if (dictAdd(m_pdictTombstone, keyTombstone, nullptr) != DICT_OK)
                    sdsfree(keyTombstone);
            }
        }
        if (g_pserver->cluster_enabled) slotToKeyDel(key);
=======
    dictEntry *de = dictFind(db->pdict, szFromObj(key));
    if (de != nullptr && ((robj*)dictGetVal(de))->FExpires())
        removeExpireCore(db, key, de);
    if (dictDelete(db->pdict,ptrFromObj(key)) == DICT_OK) {
        if (g_pserver->cluster_enabled) slotToKeyDel(szFromObj(key));
>>>>>>> a6ec42c5
        return 1;
    } else {
        return 0;
    }
}

/* Delete a key, value, and associated expiration entry if any, from the DB */
int dbSyncDelete(redisDb *db, robj *key) {
    return db->syncDelete(key);
}

/* This is a wrapper whose behavior depends on the Redis lazy free
 * configuration. Deletes the key synchronously or asynchronously. */
int dbDelete(redisDb *db, robj *key) {
    return g_pserver->lazyfree_lazy_server_del ? dbAsyncDelete(db,key) :
                                             dbSyncDelete(db,key);
}

/* Prepare the string object stored at 'key' to be modified destructively
 * to implement commands like SETBIT or APPEND.
 *
 * An object is usually ready to be modified unless one of the two conditions
 * are true:
 *
 * 1) The object 'o' is shared (refcount > 1), we don't want to affect
 *    other users.
 * 2) The object encoding is not "RAW".
 *
 * If the object is found in one of the above conditions (or both) by the
 * function, an unshared / not-encoded copy of the string object is stored
 * at 'key' in the specified 'db'. Otherwise the object 'o' itself is
 * returned.
 *
 * USAGE:
 *
 * The object 'o' is what the caller already obtained by looking up 'key'
 * in 'db', the usage pattern looks like this:
 *
 * o = lookupKeyWrite(db,key);
 * if (checkType(c,o,OBJ_STRING)) return;
 * o = dbUnshareStringValue(db,key,o);
 *
 * At this point the caller is ready to modify the object, for example
 * using an sdscat() call to append some data, or anything else.
 */
robj *dbUnshareStringValue(redisDb *db, robj *key, robj *o) {
    serverAssert(o->type == OBJ_STRING);
    if (o->getrefcount(std::memory_order_relaxed) != 1 || o->encoding != OBJ_ENCODING_RAW) {
        robj *decoded = getDecodedObject(o);
        o = createRawStringObject(szFromObj(decoded), sdslen(szFromObj(decoded)));
        decrRefCount(decoded);
        dbOverwrite(db,key,o);
    }
    return o;
}

/* Remove all keys from all the databases in a Redis DB
 * If callback is given the function is called from time to time to
 * signal that work is in progress.
 *
 * The dbnum can be -1 if all the DBs should be flushed, or the specified
 * DB number if we want to flush only a single Redis database number.
 *
 * Flags are be EMPTYDB_NO_FLAGS if no special flags are specified or
 * 1. EMPTYDB_ASYNC if we want the memory to be freed in a different thread.
 * 2. EMPTYDB_BACKUP if we want to empty the backup dictionaries created by
 *    disklessLoadMakeBackups. In that case we only free memory and avoid
 *    firing module events.
 * and the function to return ASAP.
 *
 * On success the fuction returns the number of keys removed from the
 * database(s). Otherwise -1 is returned in the specific case the
 * DB number is out of range, and errno is set to EINVAL. */
long long emptyDbGeneric(redisDb **dbarray, int dbnum, int flags, void(callback)(void*)) {
    int async = (flags & EMPTYDB_ASYNC);
    int backup = (flags & EMPTYDB_BACKUP); /* Just free the memory, nothing else */
    RedisModuleFlushInfoV1 fi = {REDISMODULE_FLUSHINFO_VERSION,!async,dbnum};
    long long removed = 0;

    if (dbnum < -1 || dbnum >= cserver.dbnum) {
        errno = EINVAL;
        return -1;
    }

    /* Pre-flush actions */
    if (!backup) {
        /* Fire the flushdb modules event. */
        moduleFireServerEvent(REDISMODULE_EVENT_FLUSHDB,
                              REDISMODULE_SUBEVENT_FLUSHDB_START,
                              &fi);

        /* Make sure the WATCHed keys are affected by the FLUSH* commands.
         * Note that we need to call the function while the keys are still
         * there. */
        signalFlushedDb(dbnum);
    }

    int startdb, enddb;
    if (dbnum == -1) {
        startdb = 0;
        enddb = cserver.dbnum-1;
    } else {
        startdb = enddb = dbnum;
    }

    for (int j = startdb; j <= enddb; j++) {
        removed += dbarray[j]->clear(!!async, callback); 
    }
    
    /* Post-flush actions */
    if (!backup) {
        if (g_pserver->cluster_enabled) {
            if (async) {
                slotToKeyFlushAsync();
            } else {
                slotToKeyFlush();
            }
        }
        if (dbnum == -1) flushSlaveKeysWithExpireList();

        /* Also fire the end event. Note that this event will fire almost
         * immediately after the start event if the flush is asynchronous. */
        moduleFireServerEvent(REDISMODULE_EVENT_FLUSHDB,
                              REDISMODULE_SUBEVENT_FLUSHDB_END,
                              &fi);
    }

    return removed;
}

long long emptyDb(int dbnum, int flags, void(callback)(void*)) {
    return emptyDbGeneric(g_pserver->db, dbnum, flags, callback);
}

int selectDb(client *c, int id) {
    if (id < 0 || id >= cserver.dbnum)
        return C_ERR;
    c->db = g_pserver->db[id];
    return C_OK;
}

long long dbTotalServerKeyCount() {
    long long total = 0;
    int j;
    for (j = 0; j < cserver.dbnum; j++) {
        total += g_pserver->db[j]->size();
    }
    return total;
}

/*-----------------------------------------------------------------------------
 * Hooks for key space changes.
 *
 * Every time a key in the database is modified the function
 * signalModifiedKey() is called.
 *
 * Every time a DB is flushed the function signalFlushDb() is called.
 *----------------------------------------------------------------------------*/

/* Note that the 'c' argument may be NULL if the key was modified out of
 * a context of a client. */
void signalModifiedKey(client *c, redisDb *db, robj *key) {
    touchWatchedKey(db,key);
    trackingInvalidateKey(c,key);
}

void signalFlushedDb(int dbid) {
    touchWatchedKeysOnFlush(dbid);
    trackingInvalidateKeysOnFlush(dbid);
}

/*-----------------------------------------------------------------------------
 * Type agnostic commands operating on the key space
 *----------------------------------------------------------------------------*/

/* Return the set of flags to use for the emptyDb() call for FLUSHALL
 * and FLUSHDB commands.
 *
 * Currently the command just attempts to parse the "ASYNC" option. It
 * also checks if the command arity is wrong.
 *
 * On success C_OK is returned and the flags are stored in *flags, otherwise
 * C_ERR is returned and the function sends an error to the client. */
int getFlushCommandFlags(client *c, int *flags) {
    /* Parse the optional ASYNC option. */
    if (c->argc > 1) {
        if (c->argc > 2 || strcasecmp(szFromObj(c->argv[1]),"async")) {
            addReply(c,shared.syntaxerr);
            return C_ERR;
        }
        *flags = EMPTYDB_ASYNC;
    } else {
        *flags = EMPTYDB_NO_FLAGS;
    }
    return C_OK;
}

/* Flushes the whole server data set. */
void flushAllDataAndResetRDB(int flags) {
    g_pserver->dirty += emptyDb(-1,flags,NULL);
    if (g_pserver->FRdbSaveInProgress()) killRDBChild();
    if (g_pserver->saveparamslen > 0) {
        /* Normally rdbSave() will reset dirty, but we don't want this here
         * as otherwise FLUSHALL will not be replicated nor put into the AOF. */
        int saved_dirty = g_pserver->dirty;
        rdbSaveInfo rsi, *rsiptr;
        rsiptr = rdbPopulateSaveInfo(&rsi);
        rdbSave(nullptr, rsiptr);
        g_pserver->dirty = saved_dirty;
    }
    g_pserver->dirty++;
#if defined(USE_JEMALLOC)
    /* jemalloc 5 doesn't release pages back to the OS when there's no traffic.
     * for large databases, flushdb blocks for long anyway, so a bit more won't
     * harm and this way the flush and purge will be synchroneus. */
    if (!(flags & EMPTYDB_ASYNC))
        jemalloc_purge();
#endif
}

/* FLUSHDB [ASYNC]
 *
 * Flushes the currently SELECTed Redis DB. */
void flushdbCommand(client *c) {
    int flags;

    if (c->argc == 2)
    {
        if (!strcasecmp(szFromObj(c->argv[1]), "cache"))
        {
            if (g_pserver->m_pstorageFactory == nullptr)
            {
                addReplyError(c, "Cannot flush cache without a storage provider set");
                return;
            }
            c->db->removeAllCachedValues();
            addReply(c,shared.ok);
            return;
        }
    }

    if (getFlushCommandFlags(c,&flags) == C_ERR) return;
    g_pserver->dirty += emptyDb(c->db->id,flags,NULL);
    addReply(c,shared.ok);
#if defined(USE_JEMALLOC)
    /* jemalloc 5 doesn't release pages back to the OS when there's no traffic.
     * for large databases, flushdb blocks for long anyway, so a bit more won't
     * harm and this way the flush and purge will be synchroneus. */
    if (!(flags & EMPTYDB_ASYNC))
        jemalloc_purge();
#endif
}

/* FLUSHALL [ASYNC]
 *
 * Flushes the whole server data set. */
void flushallCommand(client *c) {
    int flags;

    if (c->argc == 2)
    {
        if (!strcasecmp(szFromObj(c->argv[1]), "cache"))
        {
            if (g_pserver->m_pstorageFactory == nullptr)
            {
                addReplyError(c, "Cannot flush cache without a storage provider set");
                return;
            }
            for (int idb = 0; idb < cserver.dbnum; ++idb)
                g_pserver->db[idb]->removeAllCachedValues();
            addReply(c,shared.ok);
            return;
        }
    }

    if (getFlushCommandFlags(c,&flags) == C_ERR) return;
    flushAllDataAndResetRDB(flags);
    addReply(c,shared.ok);
}

/* This command implements DEL and LAZYDEL. */
void delGenericCommand(client *c, int lazy) {
    int numdel = 0, j;

    for (j = 1; j < c->argc; j++) {
        expireIfNeeded(c->db,c->argv[j]);
        int deleted  = lazy ? dbAsyncDelete(c->db,c->argv[j]) :
                              dbSyncDelete(c->db,c->argv[j]);
        if (deleted) {
            signalModifiedKey(c,c->db,c->argv[j]);
            notifyKeyspaceEvent(NOTIFY_GENERIC,
                "del",c->argv[j],c->db->id);
            g_pserver->dirty++;
            numdel++;
        }
    }
    addReplyLongLong(c,numdel);
}

void delCommand(client *c) {
    delGenericCommand(c,g_pserver->lazyfree_lazy_user_del);
}

void unlinkCommand(client *c) {
    delGenericCommand(c,1);
}

/* EXISTS key1 key2 ... key_N.
 * Return value is the number of keys existing. */
void existsCommand(client *c) {
    long long count = 0;
    int j;

    for (j = 1; j < c->argc; j++) {
        if (lookupKeyRead(c->db,c->argv[j])) count++;
    }
    addReplyLongLong(c,count);
}

void selectCommand(client *c) {
    long id;

    if (getLongFromObjectOrReply(c, c->argv[1], &id,
        "invalid DB index") != C_OK)
        return;

    if (g_pserver->cluster_enabled && id != 0) {
        addReplyError(c,"SELECT is not allowed in cluster mode");
        return;
    }
    if (selectDb(c,id) == C_ERR) {
        addReplyError(c,"DB index is out of range");
    } else {
        addReply(c,shared.ok);
    }
}

void randomkeyCommand(client *c) {
    robj *key;

    if ((key = dbRandomKey(c->db)) == NULL) {
        addReplyNull(c);
        return;
    }

    addReplyBulk(c,key);
    decrRefCount(key);
}

bool redisDbPersistentData::iterate(std::function<bool(const char*, robj*)> fn)
{
    dictIterator *di = dictGetSafeIterator(m_pdict);
    dictEntry *de = nullptr;
    bool fResult = true;
    while(fResult && ((de = dictNext(di)) != nullptr))
    {
        if (!fn((const char*)dictGetKey(de), (robj*)dictGetVal(de)))
            fResult = false;
    }
    dictReleaseIterator(di);

    if (m_spstorage != nullptr)
    {
        bool fSawAll = fResult && m_spstorage->enumerate([&](const char *key, size_t cchKey, const void *, size_t )->bool{
            sds sdsKey = sdsnewlen(key, cchKey);
            bool fContinue = true;
            if (dictFind(m_pdict, sdsKey) == nullptr)
            {
                ensure(sdsKey, &de);
                fContinue = fn((const char*)dictGetKey(de), (robj*)dictGetVal(de));
                removeCachedValue(sdsKey);
            }
            sdsfree(sdsKey);
            return fContinue;
        });
        return fSawAll;
    }

    if (fResult && m_pdbSnapshot != nullptr)
    {
        fResult = m_pdbSnapshot->iterate_threadsafe([&](const char *key, robj_roptr){
            // Before passing off to the user we need to make sure it's not already in the
            //  the current set, and not deleted
            dictEntry *deCurrent = dictFind(m_pdict, key);
            if (deCurrent != nullptr)
                return true;
            dictEntry *deTombstone = dictFind(m_pdictTombstone, key);
            if (deTombstone != nullptr)
                return true;

            // Alright it's a key in the use keyspace, lets ensure it and then pass it off
            ensure(key);
            deCurrent = dictFind(m_pdict, key);
            return fn(key, (robj*)dictGetVal(deCurrent));
        }, true /*fKeyOnly*/);
    }
    
    return fResult;
}

client *createAOFClient(void);
void freeFakeClient(client *);
void keysCommandCore(client *cIn, const redisDbPersistentDataSnapshot *db, sds pattern)
{
    int plen = sdslen(pattern), allkeys;
    unsigned long numkeys = 0;

    client *c = createAOFClient();
    c->flags |= CLIENT_FORCE_REPLY;

    void *replylen = addReplyDeferredLen(c);

    allkeys = (pattern[0] == '*' && plen == 1);
    db->iterate_threadsafe([&](const char *key, robj_roptr)->bool {
        robj *keyobj;

        if (allkeys || stringmatchlen(pattern,plen,key,sdslen(key),0)) {
            keyobj = createStringObject(key,sdslen(key));
            if (!keyIsExpired(c->db,keyobj)) {
                addReplyBulk(c,keyobj);
                numkeys++;
            }
            decrRefCount(keyobj);
        }
        return !(cIn->flags.load(std::memory_order_relaxed) & CLIENT_CLOSE_ASAP);
    }, true /*fKeyOnly*/);
    
    setDeferredArrayLen(c,replylen,numkeys);

    aeAcquireLock();
    addReplyProtoAsync(cIn, c->buf, c->bufpos);
    listIter li;
    listNode *ln;
    listRewind(c->reply, &li);
    while ((ln = listNext(&li)) != nullptr)
    {
        clientReplyBlock *block = (clientReplyBlock*)listNodeValue(ln);
        addReplyProtoAsync(cIn, block->buf(), block->used);
    }
    aeReleaseLock();
    freeFakeClient(c);
}

int prepareClientToWrite(client *c, bool fAsync);
void keysCommand(client *c) {
    sds pattern = szFromObj(c->argv[1]);

    const redisDbPersistentDataSnapshot *snapshot = nullptr;
    if (!(c->flags & (CLIENT_MULTI | CLIENT_BLOCKED)))
        snapshot = c->db->createSnapshot(c->mvccCheckpoint, true /* fOptional */);
    if (snapshot != nullptr)
    {
        sds patternCopy = sdsdup(pattern);
        aeEventLoop *el = serverTL->el;
        blockClient(c, BLOCKED_ASYNC);
        redisDb *db = c->db;
        g_pserver->asyncworkqueue->AddWorkFunction([el, c, db, patternCopy, snapshot]{
            keysCommandCore(c, snapshot, patternCopy);
            sdsfree(patternCopy);
            aePostFunction(el, [c, db, snapshot]{
                aeReleaseLock();    // we need to lock with coordination of the client

                std::unique_lock<decltype(c->lock)> lock(c->lock);
                AeLocker locker;
                locker.arm(c);

                unblockClient(c);
                db->endSnapshot(snapshot);
                aeAcquireLock();
            });
        });
    }
    else
    {
        keysCommandCore(c, c->db, pattern);
    }
}

/* This callback is used by scanGenericCommand in order to collect elements
 * returned by the dictionary iterator into a list. */
void scanCallback(void *privdata, const dictEntry *de) {
    void **pd = (void**) privdata;
    list *keys = (list*)pd[0];
    robj *o = (robj*)pd[1];
    robj *key, *val = NULL;

    if (o == NULL) {
        sds sdskey = (sds)dictGetKey(de);
        key = createStringObject(sdskey, sdslen(sdskey));
    } else if (o->type == OBJ_SET) {
        sds keysds = (sds)dictGetKey(de);
        key = createStringObject(keysds,sdslen(keysds));
    } else if (o->type == OBJ_HASH) {
        sds sdskey = (sds)dictGetKey(de);
        sds sdsval = (sds)dictGetVal(de);
        key = createStringObject(sdskey,sdslen(sdskey));
        val = createStringObject(sdsval,sdslen(sdsval));
    } else if (o->type == OBJ_ZSET) {
        sds sdskey = (sds)dictGetKey(de);
        key = createStringObject(sdskey,sdslen(sdskey));
        val = createStringObjectFromLongDouble(*(double*)dictGetVal(de),0);
    } else {
        serverPanic("Type not handled in SCAN callback.");
    }

    listAddNodeTail(keys, key);
    if (val) listAddNodeTail(keys, val);
}

/* Try to parse a SCAN cursor stored at object 'o':
 * if the cursor is valid, store it as unsigned integer into *cursor and
 * returns C_OK. Otherwise return C_ERR and send an error to the
 * client. */
int parseScanCursorOrReply(client *c, robj *o, unsigned long *cursor) {
    char *eptr;

    /* Use strtoul() because we need an *unsigned* long, so
     * getLongLongFromObject() does not cover the whole cursor space. */
    errno = 0;
    *cursor = strtoul(szFromObj(o), &eptr, 10);
    if (isspace(((char*)ptrFromObj(o))[0]) || eptr[0] != '\0' || errno == ERANGE)
    {
        addReplyError(c, "invalid cursor");
        return C_ERR;
    }
    return C_OK;
}

/* This command implements SCAN, HSCAN and SSCAN commands.
 * If object 'o' is passed, then it must be a Hash, Set or Zset object, otherwise
 * if 'o' is NULL the command will operate on the dictionary associated with
 * the current database.
 *
 * When 'o' is not NULL the function assumes that the first argument in
 * the client arguments vector is a key so it skips it before iterating
 * in order to parse options.
 *
 * In the case of a Hash object the function returns both the field and value
 * of every element on the Hash. */
void scanGenericCommand(client *c, robj_roptr o, unsigned long cursor) {
    int i, j;
    list *keys = listCreate();
    listNode *node, *nextnode;
    long count = 10;
    sds pat = NULL;
    sds type = NULL;
    int patlen = 0, use_pattern = 0;
    dict *ht;

    /* Object must be NULL (to iterate keys names), or the type of the object
     * must be Set, Sorted Set, or Hash. */
    serverAssert(o == nullptr || o->type == OBJ_SET || o->type == OBJ_HASH ||
                o->type == OBJ_ZSET);

    /* Set i to the first option argument. The previous one is the cursor. */
    i = (o == nullptr) ? 2 : 3; /* Skip the key argument if needed. */

    /* Step 1: Parse options. */
    while (i < c->argc) {
        j = c->argc - i;
        if (!strcasecmp(szFromObj(c->argv[i]), "count") && j >= 2) {
            if (getLongFromObjectOrReply(c, c->argv[i+1], &count, NULL)
                != C_OK)
            {
                goto cleanup;
            }

            if (count < 1) {
                addReply(c,shared.syntaxerr);
                goto cleanup;
            }

            i += 2;
        } else if (!strcasecmp(szFromObj(c->argv[i]), "match") && j >= 2) {
            pat = szFromObj(c->argv[i+1]);
            patlen = sdslen(pat);

            /* The pattern always matches if it is exactly "*", so it is
             * equivalent to disabling it. */
            use_pattern = !(pat[0] == '*' && patlen == 1);

            i += 2;
        } else if (!strcasecmp(szFromObj(c->argv[i]), "type") && o == nullptr && j >= 2) {
            /* SCAN for a particular type only applies to the db dict */
            type = szFromObj(c->argv[i+1]);
            i+= 2;
        } else {
            addReply(c,shared.syntaxerr);
            goto cleanup;
        }
    }

    /* Step 2: Iterate the collection.
     *
     * Note that if the object is encoded with a ziplist, intset, or any other
     * representation that is not a hash table, we are sure that it is also
     * composed of a small number of elements. So to avoid taking state we
     * just return everything inside the object in a single call, setting the
     * cursor to zero to signal the end of the iteration. */

    /* Handle the case of a hash table. */
    ht = NULL;
    if (o == nullptr) {
        ht = c->db->dictUnsafeKeyOnly();
    } else if (o->type == OBJ_SET && o->encoding == OBJ_ENCODING_HT) {
        ht = (dict*)ptrFromObj(o);
    } else if (o->type == OBJ_HASH && o->encoding == OBJ_ENCODING_HT) {
        ht = (dict*)ptrFromObj(o);
        count *= 2; /* We return key / value for this type. */
    } else if (o->type == OBJ_ZSET && o->encoding == OBJ_ENCODING_SKIPLIST) {
        zset *zs = (zset*)ptrFromObj(o);
        ht = zs->pdict;
        count *= 2; /* We return key / value for this type. */
    }

    if (ht) {
        void *privdata[2];
        /* We set the max number of iterations to ten times the specified
         * COUNT, so if the hash table is in a pathological state (very
         * sparsely populated) we avoid to block too much time at the cost
         * of returning no or very few elements. */
        long maxiterations = count*10;

        /* We pass two pointers to the callback: the list to which it will
         * add new elements, and the object containing the dictionary so that
         * it is possible to fetch more data in a type-dependent way. */
        privdata[0] = keys;
        privdata[1] = o.unsafe_robjcast();
        do {
            cursor = dictScan(ht, cursor, scanCallback, NULL, privdata);
        } while (cursor &&
              maxiterations-- &&
              listLength(keys) < (unsigned long)count);
    } else if (o->type == OBJ_SET) {
        int pos = 0;
        int64_t ll;

        while(intsetGet((intset*)ptrFromObj(o),pos++,&ll))
            listAddNodeTail(keys,createStringObjectFromLongLong(ll));
        cursor = 0;
    } else if (o->type == OBJ_HASH || o->type == OBJ_ZSET) {
        unsigned char *p = ziplistIndex((unsigned char*)ptrFromObj(o),0);
        unsigned char *vstr;
        unsigned int vlen;
        long long vll;

        while(p) {
            ziplistGet(p,&vstr,&vlen,&vll);
            listAddNodeTail(keys,
                (vstr != NULL) ? createStringObject((char*)vstr,vlen) :
                                 createStringObjectFromLongLong(vll));
            p = ziplistNext((unsigned char*)ptrFromObj(o),p);
        }
        cursor = 0;
    } else {
        serverPanic("Not handled encoding in SCAN.");
    }

    /* Step 3: Filter elements. */
    node = listFirst(keys);
    while (node) {
        robj *kobj = (robj*)listNodeValue(node);
        nextnode = listNextNode(node);
        int filter = 0;

        /* Filter element if it does not match the pattern. */
        if (!filter && use_pattern) {
            if (sdsEncodedObject(kobj)) {
                if (!stringmatchlen(pat, patlen, szFromObj(kobj), sdslen(szFromObj(kobj)), 0))
                    filter = 1;
            } else {
                char buf[LONG_STR_SIZE];
                int len;

                serverAssert(kobj->encoding == OBJ_ENCODING_INT);
                len = ll2string(buf,sizeof(buf),(long)ptrFromObj(kobj));
                if (!stringmatchlen(pat, patlen, buf, len, 0)) filter = 1;
            }
        }

        /* Filter an element if it isn't the type we want. */
        if (!filter && o == nullptr && type){
            robj_roptr typecheck = lookupKeyReadWithFlags(c->db, kobj, LOOKUP_NOTOUCH);
            const char* typeT = getObjectTypeName(typecheck);
            if (strcasecmp((char*) type, typeT)) filter = 1;
        }

        /* Filter element if it is an expired key. */
        if (!filter && o == nullptr && expireIfNeeded(c->db, kobj)) filter = 1;

        /* Remove the element and its associted value if needed. */
        if (filter) {
            decrRefCount(kobj);
            listDelNode(keys, node);
        }

        /* If this is a hash or a sorted set, we have a flat list of
         * key-value elements, so if this element was filtered, remove the
         * value, or skip it if it was not filtered: we only match keys. */
        if (o && (o->type == OBJ_ZSET || o->type == OBJ_HASH)) {
            node = nextnode;
            nextnode = listNextNode(node);
            if (filter) {
                kobj = (robj*)listNodeValue(node);
                decrRefCount(kobj);
                listDelNode(keys, node);
            }
        }
        node = nextnode;
    }

    /* Step 4: Reply to the client. */
    addReplyArrayLen(c, 2);
    addReplyBulkLongLong(c,cursor);

    addReplyArrayLen(c, listLength(keys));
    while ((node = listFirst(keys)) != NULL) {
        robj *kobj = (robj*)listNodeValue(node);
        addReplyBulk(c, kobj);
        decrRefCount(kobj);
        listDelNode(keys, node);
    }

cleanup:
    listSetFreeMethod(keys,decrRefCountVoid);
    listRelease(keys);
}

/* The SCAN command completely relies on scanGenericCommand. */
void scanCommand(client *c) {
    unsigned long cursor;
    if (parseScanCursorOrReply(c,c->argv[1],&cursor) == C_ERR) return;
    scanGenericCommand(c,nullptr,cursor);
}

void dbsizeCommand(client *c) {
    addReplyLongLong(c,c->db->size());
}

void lastsaveCommand(client *c) {
    addReplyLongLong(c,g_pserver->lastsave);
}

const char* getObjectTypeName(robj_roptr o) {
    const char* type;
    if (o == nullptr) {
        type = "none";
    } else {
        switch(o->type) {
        case OBJ_STRING: type = "string"; break;
        case OBJ_LIST: type = "list"; break;
        case OBJ_SET: type = "set"; break;
        case OBJ_ZSET: type = "zset"; break;
        case OBJ_HASH: type = "hash"; break;
        case OBJ_STREAM: type = "stream"; break;
        case OBJ_MODULE: {
            moduleValue *mv = (moduleValue*)ptrFromObj(o);
            type = mv->type->name;
        }; break;
        default: type = "unknown"; break;
        }
    }
    return type;
}

void typeCommand(client *c) {
    robj_roptr o = lookupKeyReadWithFlags(c->db,c->argv[1],LOOKUP_NOTOUCH);
    addReplyStatus(c, getObjectTypeName(o));
}

void shutdownCommand(client *c) {
    int flags = 0;

    if (c->argc > 2) {
        addReply(c,shared.syntaxerr);
        return;
    } else if (c->argc == 2) {
        if (!strcasecmp(szFromObj(c->argv[1]),"nosave")) {
            flags |= SHUTDOWN_NOSAVE;
        } else if (!strcasecmp(szFromObj(c->argv[1]),"save")) {
            flags |= SHUTDOWN_SAVE;
        } else {
            addReply(c,shared.syntaxerr);
            return;
        }
    }
    /* When SHUTDOWN is called while the server is loading a dataset in
     * memory we need to make sure no attempt is performed to save
     * the dataset on shutdown (otherwise it could overwrite the current DB
     * with half-read data).
     *
     * Also when in Sentinel mode clear the SAVE flag and force NOSAVE. */
    if (g_pserver->loading || g_pserver->sentinel_mode)
        flags = (flags & ~SHUTDOWN_SAVE) | SHUTDOWN_NOSAVE;
    if (prepareForShutdown(flags) == C_OK) throw ShutdownException();
    addReplyError(c,"Errors trying to SHUTDOWN. Check logs.");
}

void renameGenericCommand(client *c, int nx) {
    robj *o;
    int samekey = 0;

    /* When source and dest key is the same, no operation is performed,
     * if the key exists, however we still return an error on unexisting key. */
    if (sdscmp(szFromObj(c->argv[1]),szFromObj(c->argv[2])) == 0) samekey = 1;

    if ((o = lookupKeyWriteOrReply(c,c->argv[1],shared.nokeyerr)) == NULL)
        return;

    if (samekey) {
        addReply(c,nx ? shared.czero : shared.ok);
        return;
    }

    incrRefCount(o);

    std::unique_ptr<expireEntry> spexpire;

    {   // scope pexpireOld since it will be invalid soon
    expireEntry *pexpireOld = c->db->getExpire(c->argv[1]);
    if (pexpireOld != nullptr)
        spexpire = std::make_unique<expireEntry>(std::move(*pexpireOld));
    }

    if (lookupKeyWrite(c->db,c->argv[2]) != NULL) {
        if (nx) {
            decrRefCount(o);
            addReply(c,shared.czero);
            return;
        }
        /* Overwrite: delete the old key before creating the new one
         * with the same name. */
        dbDelete(c->db,c->argv[2]);
    }
    dbDelete(c->db,c->argv[1]);
    dbAdd(c->db,c->argv[2],o);
    if (spexpire != nullptr) 
        setExpire(c,c->db,c->argv[2],std::move(*spexpire));
    signalModifiedKey(c,c->db,c->argv[1]);
    signalModifiedKey(c,c->db,c->argv[2]);
    notifyKeyspaceEvent(NOTIFY_GENERIC,"rename_from",
        c->argv[1],c->db->id);
    notifyKeyspaceEvent(NOTIFY_GENERIC,"rename_to",
        c->argv[2],c->db->id);
    g_pserver->dirty++;
    addReply(c,nx ? shared.cone : shared.ok);
}

void renameCommand(client *c) {
    renameGenericCommand(c,0);
}

void renamenxCommand(client *c) {
    renameGenericCommand(c,1);
}

void moveCommand(client *c) {
    robj *o;
    redisDb *src, *dst;
    int srcid;
    long long dbid;

    if (g_pserver->cluster_enabled) {
        addReplyError(c,"MOVE is not allowed in cluster mode");
        return;
    }

    /* Obtain source and target DB pointers */
    src = c->db;
    srcid = c->db->id;

    if (getLongLongFromObject(c->argv[2],&dbid) == C_ERR ||
        dbid < INT_MIN || dbid > INT_MAX ||
        selectDb(c,dbid) == C_ERR)
    {
        addReply(c,shared.outofrangeerr);
        return;
    }
    dst = c->db;
    selectDb(c,srcid); /* Back to the source DB */

    /* If the user is moving using as target the same
     * DB as the source DB it is probably an error. */
    if (src == dst) {
        addReply(c,shared.sameobjecterr);
        return;
    }

    /* Check if the element exists and get a reference */
    o = lookupKeyWrite(c->db,c->argv[1]);
    if (!o) {
        addReply(c,shared.czero);
        return;
    }

    std::unique_ptr<expireEntry> spexpire;
    {   // scope pexpireOld
    expireEntry *pexpireOld = c->db->getExpire(c->argv[1]);
    if (pexpireOld != nullptr)
        spexpire = std::make_unique<expireEntry>(std::move(*pexpireOld));
    }
    if (o->FExpires())
        removeExpire(c->db,c->argv[1]);
    serverAssert(!o->FExpires());
    incrRefCount(o);
    dbDelete(src,c->argv[1]);
    g_pserver->dirty++;

    /* Return zero if the key already exists in the target DB */
    if (lookupKeyWrite(dst,c->argv[1]) != NULL) {
        addReply(c,shared.czero);
        return;
    }
    dbAdd(dst,c->argv[1],o);
    if (spexpire != nullptr) setExpire(c,dst,c->argv[1],std::move(*spexpire));

    signalModifiedKey(c,src,c->argv[1]);
    signalModifiedKey(c,dst,c->argv[1]);
    notifyKeyspaceEvent(NOTIFY_GENERIC,
                "move_from",c->argv[1],src->id);
    notifyKeyspaceEvent(NOTIFY_GENERIC,
                "move_to",c->argv[1],dst->id);

    addReply(c,shared.cone);
}

/* Helper function for dbSwapDatabases(): scans the list of keys that have
 * one or more blocked clients for B[LR]POP or other blocking commands
 * and signal the keys as ready if they are of the right type. See the comment
 * where the function is used for more info. */
void scanDatabaseForReadyLists(redisDb *db) {
    dictEntry *de;
    dictIterator *di = dictGetSafeIterator(db->blocking_keys);
    while((de = dictNext(di)) != NULL) {
        robj *key = (robj*)dictGetKey(de);
        robj *value = lookupKey(db,key,LOOKUP_NOTOUCH);
        if (value && (value->type == OBJ_LIST ||
                      value->type == OBJ_STREAM ||
                      value->type == OBJ_ZSET))
            signalKeyAsReady(db, key);
    }
    dictReleaseIterator(di);
}

/* Swap two databases at runtime so that all clients will magically see
 * the new database even if already connected. Note that the client
 * structure c->db points to a given DB, so we need to be smarter and
 * swap the underlying referenced structures, otherwise we would need
 * to fix all the references to the Redis DB structure.
 *
 * Returns C_ERR if at least one of the DB ids are out of range, otherwise
 * C_OK is returned. */
int dbSwapDatabases(long id1, long id2) {
    if (id1 < 0 || id1 >= cserver.dbnum ||
        id2 < 0 || id2 >= cserver.dbnum) return C_ERR;
    if (id1 == id2) return C_OK;
    std::swap(g_pserver->db[id1], g_pserver->db[id2]);

    /* Note that we don't swap blocking_keys,
     * ready_keys and watched_keys, since we want clients to
     * remain in the same DB they were. so put them back */
    std::swap(g_pserver->db[id1]->blocking_keys, g_pserver->db[id2]->blocking_keys);
    std::swap(g_pserver->db[id2]->ready_keys, g_pserver->db[id2]->ready_keys);
    std::swap(g_pserver->db[id2]->watched_keys, g_pserver->db[id2]->watched_keys);

    /* Now we need to handle clients blocked on lists: as an effect
     * of swapping the two DBs, a client that was waiting for list
     * X in a given DB, may now actually be unblocked if X happens
     * to exist in the new version of the DB, after the swap.
     *
     * However normally we only do this check for efficiency reasons
     * in dbAdd() when a list is created. So here we need to rescan
     * the list of clients blocked on lists and signal lists as ready
     * if needed. */
    scanDatabaseForReadyLists(g_pserver->db[id1]);
    scanDatabaseForReadyLists(g_pserver->db[id2]);
    return C_OK;
}

/* SWAPDB db1 db2 */
void swapdbCommand(client *c) {
    long id1, id2;

    /* Not allowed in cluster mode: we have just DB 0 there. */
    if (g_pserver->cluster_enabled) {
        addReplyError(c,"SWAPDB is not allowed in cluster mode");
        return;
    }

    /* Get the two DBs indexes. */
    if (getLongFromObjectOrReply(c, c->argv[1], &id1,
        "invalid first DB index") != C_OK)
        return;

    if (getLongFromObjectOrReply(c, c->argv[2], &id2,
        "invalid second DB index") != C_OK)
        return;

    /* Swap... */
    if (dbSwapDatabases(id1,id2) == C_ERR) {
        addReplyError(c,"DB index is out of range");
        return;
    } else {
        g_pserver->dirty++;
        addReply(c,shared.ok);
    }
}

/*-----------------------------------------------------------------------------
 * Expires API
 *----------------------------------------------------------------------------*/
int removeExpire(redisDb *db, robj *key) {
    auto itr = db->find(key);
    return db->removeExpire(key, itr);
}
int redisDbPersistentData::removeExpire(robj *key, dict_iter itr) {
    /* An expire may only be removed if there is a corresponding entry in the
     * main dict. Otherwise, the key will never be freed. */
    serverAssertWithInfo(NULL,key,itr != nullptr);

    robj *val = itr.val();
    if (!val->FExpires())
        return 0;

    trackkey(key, true /* fUpdate */);
    auto itrExpire = m_setexpire->find(itr.key());
    serverAssert(itrExpire != m_setexpire->end());
    m_setexpire->erase(itrExpire);
    val->SetFExpires(false);
    return 1;
}

int redisDbPersistentData::removeSubkeyExpire(robj *key, robj *subkey) {
    auto de = find(szFromObj(key));
    serverAssertWithInfo(NULL,key,de != nullptr);
    
    robj *val = de.val();
    if (!val->FExpires())
        return 0;
    
    auto itr = m_setexpire->find(de.key());
    serverAssert(itr != m_setexpire->end());
    serverAssert(itr->key() == de.key());
    if (!itr->FFat())
        return 0;

    int found = 0;
    for (auto subitr : *itr)
    {
        if (subitr.subkey() == nullptr)
            continue;
        if (sdscmp((sds)subitr.subkey(), szFromObj(subkey)) == 0)
        {
            itr->erase(subitr);
            found = 1;
            break;
        }
    }

    if (itr->pfatentry()->size() == 0)
        this->removeExpire(key, de);

    return found;
}

void redisDbPersistentData::resortExpire(expireEntry &e)
{
    auto itr = m_setexpire->find(e.key());
    expireEntry eT = std::move(e);
    m_setexpire->erase(itr);
    m_setexpire->insert(eT);
}

/* Set an expire to the specified key. If the expire is set in the context
 * of an user calling a command 'c' is the client, otherwise 'c' is set
 * to NULL. The 'when' parameter is the absolute unix time in milliseconds
 * after which the key will no longer be considered valid. */
void setExpire(client *c, redisDb *db, robj *key, robj *subkey, long long when) {
    serverAssert(GlobalLocksAcquired());

    /* Update TTL stats (exponential moving average) */
    /*  Note: We never have to update this on expiry since we reduce it by the current elapsed time here */
    long long now = g_pserver->mstime;
    db->avg_ttl -= (now - db->last_expire_set); // reduce the TTL by the time that has elapsed
    if (db->expireSize() == 0)
        db->avg_ttl = 0;
    else
        db->avg_ttl -= db->avg_ttl / db->expireSize(); // slide one entry out the window
    if (db->avg_ttl < 0)
        db->avg_ttl = 0;    // TTLs are never negative
    db->avg_ttl += (double)(when-now) / (db->expireSize()+1);    // add the new entry
    db->last_expire_set = now;

    /* Update the expire set */
    db->setExpire(key, subkey, when);

    int writable_slave = listLength(g_pserver->masters) && g_pserver->repl_slave_ro == 0;
    if (c && writable_slave && !(c->flags & CLIENT_MASTER))
        rememberSlaveKeyWithExpire(db,key);
}

redisDb::~redisDb()
{
    dictRelease(watched_keys);
    dictRelease(ready_keys);
    dictRelease(blocking_keys);
    listRelease(defrag_later);
}

void setExpire(client *c, redisDb *db, robj *key, expireEntry &&e)
{
    serverAssert(GlobalLocksAcquired());

    /* Reuse the sds from the main dict in the expire dict */
    auto kde = db->find(key);
    serverAssertWithInfo(NULL,key,kde != NULL);

    if (kde.val()->getrefcount(std::memory_order_relaxed) == OBJ_SHARED_REFCOUNT)
    {
        // shared objects cannot have the expire bit set, create a real object
        db->updateValue(kde, dupStringObject(kde.val()));
    }

    if (kde.val()->FExpires())
        removeExpire(db, key);

    e.setKeyUnsafe(kde.key());
    db->setExpire(std::move(e));
    kde.val()->SetFExpires(true);


    int writable_slave = listLength(g_pserver->masters) && g_pserver->repl_slave_ro == 0;
    if (c && writable_slave && !(c->flags & CLIENT_MASTER))
        rememberSlaveKeyWithExpire(db,key);
}

/* Return the expire time of the specified key, or null if no expire
 * is associated with this key (i.e. the key is non volatile) */
expireEntry *redisDbPersistentDataSnapshot::getExpire(const char *key) {
    /* No expire? return ASAP */
    if (expireSize() == 0)
        return nullptr;

    auto itrExpire = m_setexpire->find(key);
    if (itrExpire == m_setexpire->end())
        return nullptr;
    return itrExpire.operator->();
}

const expireEntry *redisDbPersistentDataSnapshot::getExpire(const char *key) const
{
    return const_cast<redisDbPersistentDataSnapshot*>(this)->getExpire(key);
}

/* Propagate expires into slaves and the AOF file.
 * When a key expires in the master, a DEL operation for this key is sent
 * to all the slaves and the AOF file if enabled.
 *
 * This way the key expiry is centralized in one place, and since both
 * AOF and the master->replica link guarantee operation ordering, everything
 * will be consistent even if we allow write operations against expiring
 * keys. */
void propagateExpire(redisDb *db, robj *key, int lazy) {
    serverAssert(GlobalLocksAcquired());

    robj *argv[2];

    argv[0] = lazy ? shared.unlink : shared.del;
    argv[1] = key;
    incrRefCount(argv[0]);
    incrRefCount(argv[1]);

    if (g_pserver->aof_state != AOF_OFF)
        feedAppendOnlyFile(cserver.delCommand,db->id,argv,2);
    // Active replicas do their own expiries, do not propogate
    if (!g_pserver->fActiveReplica)
        replicationFeedSlaves(g_pserver->slaves,db->id,argv,2);

    decrRefCount(argv[0]);
    decrRefCount(argv[1]);
}

void propagateSubkeyExpire(redisDb *db, int type, robj *key, robj *subkey)
{
    robj *argv[3];
    robj objT;
    redisCommand *cmd = nullptr;
    switch (type)
    {
    case OBJ_SET:
        argv[0] = shared.srem;
        argv[1] = key;
        argv[2] = subkey;
        cmd = cserver.sremCommand;
        break;

    case OBJ_HASH:
        argv[0] = shared.hdel;
        argv[1] = key;
        argv[2] = subkey;
        cmd = cserver.hdelCommand;
        break;

    case OBJ_ZSET:
        argv[0] = shared.zrem;
        argv[1] = key;
        argv[2] = subkey;
        cmd = cserver.zremCommand;
        break;

    case OBJ_CRON:
        return; // CRON jobs replicate in their own handler

    default:
        serverPanic("Unknown subkey type");
    }

    if (g_pserver->aof_state != AOF_OFF)
        feedAppendOnlyFile(cmd,db->id,argv,3);
    // Active replicas do their own expiries, do not propogate
    if (!g_pserver->fActiveReplica)
        replicationFeedSlaves(g_pserver->slaves,db->id,argv,3);
}

/* Check if the key is expired. Note, this does not check subexpires */
int keyIsExpired(redisDb *db, robj *key) {
    expireEntry *pexpire = db->getExpire(key);
    mstime_t now;

    if (pexpire == nullptr) return 0; /* No expire for this key */

    /* Don't expire anything while loading. It will be done later. */
    if (g_pserver->loading) return 0;

    long long when = -1;
    for (auto &exp : *pexpire)
    {
        if (exp.subkey() == nullptr)
        {
            when = exp.when();
            break;
        }
    }

    if (when == -1)
        return 0;

    /* If we are in the context of a Lua script, we pretend that time is
     * blocked to when the Lua script started. This way a key can expire
     * only the first time it is accessed and not in the middle of the
     * script execution, making propagation to slaves / AOF consistent.
     * See issue #1525 on Github for more information. */
    if (g_pserver->lua_caller) {
        now = g_pserver->lua_time_start;
    }
    /* If we are in the middle of a command execution, we still want to use
     * a reference time that does not change: in that case we just use the
     * cached time, that we update before each call in the call() function.
     * This way we avoid that commands such as RPOPLPUSH or similar, that
     * may re-open the same key multiple times, can invalidate an already
     * open object in a next call, if the next call will see the key expired,
     * while the first did not. */
    else if (serverTL->fixed_time_expire > 0) {
        now = g_pserver->mstime;
    }
    /* For the other cases, we want to use the most fresh time we have. */
    else {
        now = mstime();
    }

    /* The key expired if the current (virtual or real) time is greater
     * than the expire time of the key. */
    return now > when;
}

/* This function is called when we are going to perform some operation
 * in a given key, but such key may be already logically expired even if
 * it still exists in the database. The main way this function is called
 * is via lookupKey*() family of functions.
 *
 * The behavior of the function depends on the replication role of the
 * instance, because replica instances do not expire keys, they wait
 * for DELs from the master for consistency matters. However even
 * slaves will try to have a coherent return value for the function,
 * so that read commands executed in the replica side will be able to
 * behave like if the key is expired even if still present (because the
 * master has yet to propagate the DEL).
 *
 * In masters as a side effect of finding a key which is expired, such
 * key will be evicted from the database. Also this may trigger the
 * propagation of a DEL/UNLINK command in AOF / replication stream.
 *
 * The return value of the function is 0 if the key is still valid,
 * otherwise the function returns 1 if the key is expired. */
int expireIfNeeded(redisDb *db, robj *key) {
    if (!keyIsExpired(db,key)) return 0;

    /* If we are running in the context of a replica, instead of
     * evicting the expired key from the database, we return ASAP:
     * the replica key expiration is controlled by the master that will
     * send us synthesized DEL operations for expired keys.
     *
     * Still we try to return the right information to the caller,
     * that is, 0 if we think the key should be still valid, 1 if
     * we think the key is expired at this time. */
    if (listLength(g_pserver->masters) && !g_pserver->fActiveReplica) return 1;

    /* Delete the key */
    g_pserver->stat_expiredkeys++;
    propagateExpire(db,key,g_pserver->lazyfree_lazy_expire);
    notifyKeyspaceEvent(NOTIFY_EXPIRED,
        "expired",key,db->id);
    int retval = g_pserver->lazyfree_lazy_expire ? dbAsyncDelete(db,key) :
                                               dbSyncDelete(db,key);
    if (retval) signalModifiedKey(NULL,db,key);
    return retval;
}

/* -----------------------------------------------------------------------------
 * API to get key arguments from commands
 * ---------------------------------------------------------------------------*/
#define MAX_KEYS_BUFFER 256
thread_local static int getKeysTempBuffer[MAX_KEYS_BUFFER];

/* The base case is to use the keys position as given in the command table
 * (firstkey, lastkey, step). */
int *getKeysUsingCommandTable(struct redisCommand *cmd,robj **argv, int argc, int *numkeys) {
    int j, i = 0, last, *keys;
    UNUSED(argv);

    if (cmd->firstkey == 0) {
        *numkeys = 0;
        return NULL;
    }

    last = cmd->lastkey;
    if (last < 0) last = argc+last;

    int count = ((last - cmd->firstkey)+1);
    keys = getKeysTempBuffer;
    if (count > MAX_KEYS_BUFFER)
        keys = (int*)zmalloc(sizeof(int)*count);

    for (j = cmd->firstkey; j <= last; j += cmd->keystep) {
        if (j >= argc) {
            /* Modules commands, and standard commands with a not fixed number
             * of arguments (negative arity parameter) do not have dispatch
             * time arity checks, so we need to handle the case where the user
             * passed an invalid number of arguments here. In this case we
             * return no keys and expect the command implementation to report
             * an arity or syntax error. */
            if (cmd->flags & CMD_MODULE || cmd->arity < 0) {
                getKeysFreeResult(keys);
                *numkeys = 0;
                return NULL;
            } else {
                serverPanic("Redis built-in command declared keys positions not matching the arity requirements.");
            }
        }
        keys[i++] = j;
    }
    *numkeys = i;
    return keys;
}

/* Return all the arguments that are keys in the command passed via argc / argv.
 *
 * The command returns the positions of all the key arguments inside the array,
 * so the actual return value is an heap allocated array of integers. The
 * length of the array is returned by reference into *numkeys.
 *
 * 'cmd' must be point to the corresponding entry into the redisCommand
 * table, according to the command name in argv[0].
 *
 * This function uses the command table if a command-specific helper function
 * is not required, otherwise it calls the command-specific function. */
int *getKeysFromCommand(struct redisCommand *cmd, robj **argv, int argc, int *numkeys) {
    if (cmd->flags & CMD_MODULE_GETKEYS) {
        return moduleGetCommandKeysViaAPI(cmd,argv,argc,numkeys);
    } else if (!(cmd->flags & CMD_MODULE) && cmd->getkeys_proc) {
        return cmd->getkeys_proc(cmd,argv,argc,numkeys);
    } else {
        return getKeysUsingCommandTable(cmd,argv,argc,numkeys);
    }
}

/* Free the result of getKeysFromCommand. */
void getKeysFreeResult(int *result) {
    if (result != getKeysTempBuffer)
        zfree(result);
}

/* Helper function to extract keys from following commands:
 * ZUNIONSTORE <destkey> <num-keys> <key> <key> ... <key> <options>
 * ZINTERSTORE <destkey> <num-keys> <key> <key> ... <key> <options> */
int *zunionInterGetKeys(struct redisCommand *cmd, robj **argv, int argc, int *numkeys) {
    int i, num, *keys;
    UNUSED(cmd);

    num = atoi(szFromObj(argv[2]));
    /* Sanity check. Don't return any key if the command is going to
     * reply with syntax error. */
    if (num < 1 || num > (argc-3)) {
        *numkeys = 0;
        return NULL;
    }

    /* Keys in z{union,inter}store come from two places:
     * argv[1] = storage key,
     * argv[3...n] = keys to intersect */
    keys = getKeysTempBuffer;
    if (num+1>MAX_KEYS_BUFFER)
        keys = (int*)zmalloc(sizeof(int)*(num+1));

    /* Add all key positions for argv[3...n] to keys[] */
    for (i = 0; i < num; i++) keys[i] = 3+i;

    /* Finally add the argv[1] key position (the storage key target). */
    keys[num] = 1;
    *numkeys = num+1;  /* Total keys = {union,inter} keys + storage key */
    return keys;
}

/* Helper function to extract keys from the following commands:
 * EVAL <script> <num-keys> <key> <key> ... <key> [more stuff]
 * EVALSHA <script> <num-keys> <key> <key> ... <key> [more stuff] */
int *evalGetKeys(struct redisCommand *cmd, robj **argv, int argc, int *numkeys) {
    int i, num, *keys;
    UNUSED(cmd);

    num = atoi(szFromObj(argv[2]));
    /* Sanity check. Don't return any key if the command is going to
     * reply with syntax error. */
    if (num <= 0 || num > (argc-3)) {
        *numkeys = 0;
        return NULL;
    }

    keys = getKeysTempBuffer;
    if (num>MAX_KEYS_BUFFER)
        keys = (int*)zmalloc(sizeof(int)*num);

    *numkeys = num;

    /* Add all key positions for argv[3...n] to keys[] */
    for (i = 0; i < num; i++) keys[i] = 3+i;

    return keys;
}

/* Helper function to extract keys from the SORT command.
 *
 * SORT <sort-key> ... STORE <store-key> ...
 *
 * The first argument of SORT is always a key, however a list of options
 * follow in SQL-alike style. Here we parse just the minimum in order to
 * correctly identify keys in the "STORE" option. */
int *sortGetKeys(struct redisCommand *cmd, robj **argv, int argc, int *numkeys) {
    int i, j, num, *keys, found_store = 0;
    UNUSED(cmd);

    num = 0;
    keys = getKeysTempBuffer; /* Alloc 2 places for the worst case. */

    keys[num++] = 1; /* <sort-key> is always present. */

    /* Search for STORE option. By default we consider options to don't
     * have arguments, so if we find an unknown option name we scan the
     * next. However there are options with 1 or 2 arguments, so we
     * provide a list here in order to skip the right number of args. */
    struct {
        const char *name;
        int skip;
    } skiplist[] = {
        {"limit", 2},
        {"get", 1},
        {"by", 1},
        {NULL, 0} /* End of elements. */
    };

    for (i = 2; i < argc; i++) {
        for (j = 0; skiplist[j].name != NULL; j++) {
            if (!strcasecmp(szFromObj(argv[i]),skiplist[j].name)) {
                i += skiplist[j].skip;
                break;
            } else if (!strcasecmp(szFromObj(argv[i]),"store") && i+1 < argc) {
                /* Note: we don't increment "num" here and continue the loop
                 * to be sure to process the *last* "STORE" option if multiple
                 * ones are provided. This is same behavior as SORT. */
                found_store = 1;
                keys[num] = i+1; /* <store-key> */
                break;
            }
        }
    }
    *numkeys = num + found_store;
    return keys;
}

int *migrateGetKeys(struct redisCommand *cmd, robj **argv, int argc, int *numkeys) {
    int i, num, first, *keys;
    UNUSED(cmd);

    /* Assume the obvious form. */
    first = 3;
    num = 1;

    /* But check for the extended one with the KEYS option. */
    if (argc > 6) {
        for (i = 6; i < argc; i++) {
            if (!strcasecmp(szFromObj(argv[i]),"keys") &&
                sdslen(szFromObj(argv[3])) == 0)
            {
                first = i+1;
                num = argc-first;
                break;
            }
        }
    }

    keys = getKeysTempBuffer;
    if (num>MAX_KEYS_BUFFER)
        keys = (int*)zmalloc(sizeof(int)*num);

    for (i = 0; i < num; i++) keys[i] = first+i;
    *numkeys = num;
    return keys;
}

/* Helper function to extract keys from following commands:
 * GEORADIUS key x y radius unit [WITHDIST] [WITHHASH] [WITHCOORD] [ASC|DESC]
 *                             [COUNT count] [STORE key] [STOREDIST key]
 * GEORADIUSBYMEMBER key member radius unit ... options ... */
int *georadiusGetKeys(struct redisCommand *cmd, robj **argv, int argc, int *numkeys) {
    int i, num, *keys;
    UNUSED(cmd);

    /* Check for the presence of the stored key in the command */
    int stored_key = -1;
    for (i = 5; i < argc; i++) {
        char *arg = szFromObj(argv[i]);
        /* For the case when user specifies both "store" and "storedist" options, the
         * second key specified would override the first key. This behavior is kept
         * the same as in georadiusCommand method.
         */
        if ((!strcasecmp(arg, "store") || !strcasecmp(arg, "storedist")) && ((i+1) < argc)) {
            stored_key = i+1;
            i++;
        }
    }
    num = 1 + (stored_key == -1 ? 0 : 1);

    /* Keys in the command come from two places:
     * argv[1] = key,
     * argv[5...n] = stored key if present
     */
    keys = getKeysTempBuffer;
    if (num>MAX_KEYS_BUFFER)
        keys = (int*)zmalloc(sizeof(int) * num);

    /* Add all key positions to keys[] */
    keys[0] = 1;
    if(num > 1) {
         keys[1] = stored_key;
    }
    *numkeys = num;
    return keys;
}

/* LCS ... [KEYS <key1> <key2>] ... */
int *lcsGetKeys(struct redisCommand *cmd, robj **argv, int argc, int *numkeys)
{
    int i;
    int *keys = getKeysTempBuffer;
    UNUSED(cmd);

    /* We need to parse the options of the command in order to check for the
     * "KEYS" argument before the "STRINGS" argument. */
    for (i = 1; i < argc; i++) {
        char *arg = szFromObj(argv[i]);
        int moreargs = (argc-1) - i;

        if (!strcasecmp(arg, "strings")) {
            break;
        } else if (!strcasecmp(arg, "keys") && moreargs >= 2) {
            keys[0] = i+1;
            keys[1] = i+2;
            *numkeys = 2;
            return keys;
        }
    }
    *numkeys = 0;
    return keys;
}

/* Helper function to extract keys from memory command.
 * MEMORY USAGE <key> */
int *memoryGetKeys(struct redisCommand *cmd, robj **argv, int argc, int *numkeys) {
    int *keys;
    UNUSED(cmd);

    if (argc >= 3 && !strcasecmp(szFromObj(argv[1]),"usage")) {
        keys = getKeysTempBuffer;
        keys[0] = 2;
        *numkeys = 1;
        return keys;
    }
    *numkeys = 0;
    return NULL;
}

/* XREAD [BLOCK <milliseconds>] [COUNT <count>] [GROUP <groupname> <ttl>]
 *       STREAMS key_1 key_2 ... key_N ID_1 ID_2 ... ID_N */
int *xreadGetKeys(struct redisCommand *cmd, robj **argv, int argc, int *numkeys) {
    int i, num = 0, *keys;
    UNUSED(cmd);

    /* We need to parse the options of the command in order to seek the first
     * "STREAMS" string which is actually the option. This is needed because
     * "STREAMS" could also be the name of the consumer group and even the
     * name of the stream key. */
    int streams_pos = -1;
    for (i = 1; i < argc; i++) {
        char *arg = szFromObj(argv[i]);
        if (!strcasecmp(arg, "block")) {
            i++; /* Skip option argument. */
        } else if (!strcasecmp(arg, "count")) {
            i++; /* Skip option argument. */
        } else if (!strcasecmp(arg, "group")) {
            i += 2; /* Skip option argument. */
        } else if (!strcasecmp(arg, "noack")) {
            /* Nothing to do. */
        } else if (!strcasecmp(arg, "streams")) {
            streams_pos = i;
            break;
        } else {
            break; /* Syntax error. */
        }
    }
    if (streams_pos != -1) num = argc - streams_pos - 1;

    /* Syntax error. */
    if (streams_pos == -1 || num == 0 || num % 2 != 0) {
        *numkeys = 0;
        return NULL;
    }
    num /= 2; /* We have half the keys as there are arguments because
                 there are also the IDs, one per key. */

    keys = getKeysTempBuffer;
    if (num>MAX_KEYS_BUFFER)
        keys = (int*)zmalloc(sizeof(int) * num);

    for (i = streams_pos+1; i < argc-num; i++) keys[i-streams_pos-1] = i;
    *numkeys = num;
    return keys;
}

/* Slot to Key API. This is used by Redis Cluster in order to obtain in
 * a fast way a key that belongs to a specified hash slot. This is useful
 * while rehashing the cluster and in other conditions when we need to
 * understand if we have keys for a given hash slot. */
<<<<<<< HEAD
void slotToKeyUpdateKeyCore(const char *rgch, size_t keylen, int add)
{
    serverAssert(GlobalLocksAcquired());

    unsigned int hashslot = keyHashSlot(rgch,(int)keylen);
=======
void slotToKeyUpdateKey(sds key, int add) {
    serverAssert(GlobalLocksAcquired());

    size_t keylen = sdslen(key);
    unsigned int hashslot = keyHashSlot(key,keylen);
>>>>>>> a6ec42c5
    unsigned char buf[64];
    unsigned char *indexed = buf;

    g_pserver->cluster->slots_keys_count[hashslot] += add ? 1 : -1;
    if (keylen+2 > 64) indexed = (unsigned char*)zmalloc(keylen+2, MALLOC_SHARED);
    indexed[0] = (hashslot >> 8) & 0xff;
    indexed[1] = hashslot & 0xff;
<<<<<<< HEAD
    memcpy(indexed+2,rgch,keylen);
=======
    memcpy(indexed+2,key,keylen);
>>>>>>> a6ec42c5
    int fModified = false;
    if (add) {
        fModified = raxInsert(g_pserver->cluster->slots_to_keys,indexed,keylen+2,NULL,NULL);
    } else {
        fModified = raxRemove(g_pserver->cluster->slots_to_keys,indexed,keylen+2,NULL);
    }
    serverAssert(fModified);
    if (indexed != buf) zfree(indexed);
}

<<<<<<< HEAD
void slotToKeyUpdateKey(robj *key, int add) {
    size_t keylen = sdslen(szFromObj(key));
    slotToKeyUpdateKeyCore(szFromObj(key), keylen, add);
}

void slotToKeyAdd(robj *key) {
=======
void slotToKeyAdd(sds key) {
>>>>>>> a6ec42c5
    slotToKeyUpdateKey(key,1);
}

void slotToKeyDel(sds key) {
    slotToKeyUpdateKey(key,0);
}

void slotToKeyFlush(void) {
    serverAssert(GlobalLocksAcquired());

    raxFree(g_pserver->cluster->slots_to_keys);
    g_pserver->cluster->slots_to_keys = raxNew();
    memset(g_pserver->cluster->slots_keys_count,0,
           sizeof(g_pserver->cluster->slots_keys_count));
}

/* Pupulate the specified array of objects with keys in the specified slot.
 * New objects are returned to represent keys, it's up to the caller to
 * decrement the reference count to release the keys names. */
unsigned int getKeysInSlot(unsigned int hashslot, robj **keys, unsigned int count) {
    raxIterator iter;
    int j = 0;
    unsigned char indexed[2];

    indexed[0] = (hashslot >> 8) & 0xff;
    indexed[1] = hashslot & 0xff;
    raxStart(&iter,g_pserver->cluster->slots_to_keys);
    raxSeek(&iter,">=",indexed,2);
    while(count-- && raxNext(&iter)) {
        if (iter.key[0] != indexed[0] || iter.key[1] != indexed[1]) break;
        keys[j++] = createStringObject((char*)iter.key+2,iter.key_len-2);
    }
    raxStop(&iter);
    return j;
}

/* Remove all the keys in the specified hash slot.
 * The number of removed items is returned. */
unsigned int delKeysInSlot(unsigned int hashslot) {
    serverAssert(GlobalLocksAcquired());
    
    raxIterator iter;
    int j = 0;
    unsigned char indexed[2];

    indexed[0] = (hashslot >> 8) & 0xff;
    indexed[1] = hashslot & 0xff;
    raxStart(&iter,g_pserver->cluster->slots_to_keys);
    while(g_pserver->cluster->slots_keys_count[hashslot]) {
        raxSeek(&iter,">=",indexed,2);
        raxNext(&iter);

        auto count = g_pserver->cluster->slots_keys_count[hashslot];
        robj *key = createStringObject((char*)iter.key+2,iter.key_len-2);
        dbDelete(g_pserver->db[0],key);
        serverAssert(count > g_pserver->cluster->slots_keys_count[hashslot]);   // we should have deleted something or we will be in an infinite loop
        decrRefCount(key);
        j++;
    }
    raxStop(&iter);
    return j;
}

unsigned int countKeysInSlot(unsigned int hashslot) {
    return g_pserver->cluster->slots_keys_count[hashslot];
}

void redisDbPersistentData::initialize()
{
    m_pdbSnapshot = nullptr;
    m_pdict = dictCreate(&dbDictType,this);
    m_pdictTombstone = dictCreate(&dbDictType,this);
    m_setexpire = new(MALLOC_LOCAL) expireset();
    m_fAllChanged = 0;
    m_fTrackingChanges = 0;
}

void redisDbPersistentData::setStorageProvider(IStorage *pstorage)
{
    serverAssert(m_spstorage == nullptr);
    m_spstorage = std::unique_ptr<IStorage>(pstorage);
}

void clusterStorageLoadCallback(const char *rgchkey, size_t cch)
{
    slotToKeyUpdateKeyCore(rgchkey, cch, true /*add*/);
}

void redisDb::initialize(int id)
{
    redisDbPersistentData::initialize();
    this->expireitr = setexpire()->end();
    this->blocking_keys = dictCreate(&keylistDictType,NULL);
    this->ready_keys = dictCreate(&objectKeyPointerValueDictType,NULL);
    this->watched_keys = dictCreate(&keylistDictType,NULL);
    this->id = id;
    this->avg_ttl = 0;
    this->last_expire_set = 0;
    this->defrag_later = listCreate();
    listSetFreeMethod(this->defrag_later,(void (*)(const void*))sdsfree);
}

void redisDb::storageProviderInitialize()
{
    if (g_pserver->m_pstorageFactory != nullptr)
    {
        IStorageFactory::key_load_iterator itr = (g_pserver->cluster_enabled) ? clusterStorageLoadCallback : nullptr;
        this->setStorageProvider(g_pserver->m_pstorageFactory->create(id, itr));
    }
}

bool redisDbPersistentData::insert(char *key, robj *o, bool fAssumeNew)
{
    if (!fAssumeNew)
        ensure(key);
    int res = dictAdd(m_pdict, key, o);
    serverAssert(FImplies(fAssumeNew, res == DICT_OK));
    if (res == DICT_OK)
    {
        if (m_pdbSnapshot != nullptr && m_pdbSnapshot->find_cached_threadsafe(key) != nullptr)
        {
            serverAssert(dictFind(m_pdictTombstone, key) != nullptr);
        }
        trackkey(key, false /* fUpdate */);
    }
    return (res == DICT_OK);
}

void redisDbPersistentData::tryResize()
{
    if (htNeedsResize(m_pdict))
        dictResize(m_pdict);
}

size_t redisDb::clear(bool fAsync, void(callback)(void*))
{
    size_t removed = size();
    if (fAsync) {
        redisDbPersistentData::emptyDbAsync();
    } else {
        redisDbPersistentData::clear(callback);
    }
    expireitr = setexpire()->end();
    return removed;
}

void redisDbPersistentData::clear(void(callback)(void*))
{
    dictEmpty(m_pdict,callback);
    if (m_fTrackingChanges)
        m_fAllChanged++;
    delete m_setexpire;
    m_setexpire = new (MALLOC_LOCAL) expireset();
    if (m_spstorage != nullptr)
        m_spstorage->clear();
    m_pdbSnapshot = nullptr;
}

void redisDbPersistentData::setExpire(robj *key, robj *subkey, long long when)
{
    /* Reuse the sds from the main dict in the expire dict */
    dictEntry *kde = dictFind(m_pdict,ptrFromObj(key));
    serverAssertWithInfo(NULL,key,kde != NULL);
    trackkey(key, true /* fUpdate */);

    if (((robj*)dictGetVal(kde))->getrefcount(std::memory_order_relaxed) == OBJ_SHARED_REFCOUNT)
    {
        // shared objects cannot have the expire bit set, create a real object
        dictSetVal(m_pdict, kde, dupStringObject((robj*)dictGetVal(kde)));
    }

    const char *szSubKey = (subkey != nullptr) ? szFromObj(subkey) : nullptr;
    if (((robj*)dictGetVal(kde))->FExpires()) {
        auto itr = m_setexpire->find((sds)dictGetKey(kde));
        serverAssert(itr != m_setexpire->end());
        expireEntry eNew(std::move(*itr));
        eNew.update(szSubKey, when);
        m_setexpire->erase(itr);
        m_setexpire->insert(eNew);
    }
    else
    {
        expireEntry e((sds)dictGetKey(kde), szSubKey, when);
        ((robj*)dictGetVal(kde))->SetFExpires(true);
        m_setexpire->insert(e);
    }
}

void redisDbPersistentData::setExpire(expireEntry &&e)
{
    trackkey(e.key(), true /* fUpdate */);
    m_setexpire->insert(e);
}

bool redisDb::FKeyExpires(const char *key)
{
    return setexpireUnsafe()->find(key) != setexpire()->end();
}

void redisDbPersistentData::updateValue(dict_iter itr, robj *val)
{
    trackkey(itr.key(), true /* fUpdate */);
    dictSetVal(m_pdict, itr.de, val);
}

void redisDbPersistentData::ensure(const char *key)
{
    dictEntry *de = dictFind(m_pdict, key);
    ensure(key, &de);
}

void redisDbPersistentData::ensure(const char *sdsKey, dictEntry **pde)
{
    serverAssert(sdsKey != nullptr);
    serverAssert(FImplies(*pde != nullptr, dictGetVal(*pde) != nullptr));    // early versions set a NULL object, this is no longer valid

    // First see if the key can be obtained from a snapshot
    if (*pde == nullptr && m_pdbSnapshot != nullptr)
    {
        dictEntry *deTombstone = dictFind(m_pdictTombstone, sdsKey);
        if (deTombstone == nullptr)
        {
            auto itr = m_pdbSnapshot->find_cached_threadsafe(sdsKey);
            if (itr == m_pdbSnapshot->end())
                return; // not found

            sds keyNew = sdsdupshared(itr.key());   // note: we use the iterator's key because the sdsKey may not be a shared string
            if (itr.val() != nullptr)
            {
                if (itr.val()->getrefcount(std::memory_order_relaxed) == OBJ_SHARED_REFCOUNT)
                {
                    dictAdd(m_pdict, keyNew, itr.val());
                }
                else
                {
                    sds strT = serializeStoredObject(itr.val());
                    robj *objNew = deserializeStoredObject(this, sdsKey, strT, sdslen(strT));
                    sdsfree(strT);
                    dictAdd(m_pdict, keyNew, objNew);
                    serverAssert(objNew->getrefcount(std::memory_order_relaxed) == 1);
                    serverAssert(objNew->mvcc_tstamp == itr.val()->mvcc_tstamp);
                }
            }
            else
            {
                dictAdd(m_pdict, keyNew, nullptr);
            }
            *pde = dictFind(m_pdict, sdsKey);
            dictAdd(m_pdictTombstone, sdsdupshared(itr.key()), nullptr);
        }
    }
    
    // If we haven't found it yet check our storage engine
    if (*pde == nullptr && m_spstorage != nullptr)
    {
        if (dictSize(m_pdict) != size())    // if all keys are cached then no point in looking up the database
        {
            m_spstorage->retrieve(sdsKey, sdslen(sdsKey), [&](const char *, size_t, const void *data, size_t cb){
                size_t offset = 0;
                sds sdsNewKey = sdsdupshared(sdsKey);
                auto spexpire = deserializeExpire((sds)sdsNewKey, (const char*)data, cb, &offset);
                robj *o = deserializeStoredObject(this, sdsKey, reinterpret_cast<const char*>(data) + offset, cb - offset);
                serverAssert(o != nullptr);
                dictAdd(m_pdict, sdsNewKey, o);

                o->SetFExpires(spexpire != nullptr);

                if (spexpire != nullptr)
                {
                    auto itr = m_setexpire->find(sdsKey);
                    if (itr != m_setexpire->end())
                        m_setexpire->erase(itr);
                    m_setexpire->insert(std::move(*spexpire));
                    serverAssert(m_setexpire->find(sdsKey) != m_setexpire->end());
                }
                serverAssert(o->FExpires() == (m_setexpire->find(sdsKey) != m_setexpire->end()));
            });
            *pde = dictFind(m_pdict, sdsKey);
        }
    }

    if (*pde != nullptr && dictGetVal(*pde) != nullptr)
    {
        robj *o = (robj*)dictGetVal(*pde);
        serverAssert(o->FExpires() == (m_setexpire->find(sdsKey) != m_setexpire->end()));
    }
}

void redisDbPersistentData::storeKey(const char *szKey, size_t cchKey, robj *o, bool fOverwrite)
{
    sds temp = serializeStoredObjectAndExpire(this, szKey, o);
    m_spstorage->insert(szKey, cchKey, temp, sdslen(temp), fOverwrite);
    sdsfree(temp);
}

void redisDbPersistentData::storeDatabase()
{
    dictIterator *di = dictGetIterator(m_pdict);
    dictEntry *de;
    while ((de = dictNext(di)) != NULL) {
        sds key = (sds)dictGetKey(de);
        robj *o = (robj*)dictGetVal(de);
        storeKey(key, sdslen(key), o, false);
    }
    dictReleaseIterator(di);
}

void redisDbPersistentData::processChanges()
{
    serverAssert(GlobalLocksAcquired());

    --m_fTrackingChanges;
    serverAssert(m_fTrackingChanges >= 0);

    if (m_spstorage != nullptr)
    {
        m_spstorage->beginWriteBatch();
        if (m_fTrackingChanges >= 0)
        {
            if (m_fAllChanged)
            {
                m_spstorage->clear();
                storeDatabase();
                m_fAllChanged--;
            }
            else
            {
                for (auto &change : m_setchanged)
                {
                    dictEntry *de = dictFind(m_pdict, change.strkey.get());
                    if (de == nullptr)
                        continue;
                    robj *o = (robj*)dictGetVal(de);
                    sds temp = serializeStoredObjectAndExpire(this, (const char*) dictGetKey(de), o);
                    m_spstorage->insert(change.strkey.get(), sdslen(change.strkey.get()), temp, sdslen(temp), change.fUpdate);
                    sdsfree(temp);
                }
            }
            m_setchanged.clear();
            m_cnewKeysPending = 0;
        }
    }
}

void redisDbPersistentData::commitChanges()
{
    if (m_spstorage != nullptr)
        m_spstorage->endWriteBatch();
}

redisDbPersistentData::~redisDbPersistentData()
{
    if (m_pdbSnapshotASYNC)
        endSnapshot(m_pdbSnapshotASYNC);
    
    //serverAssert(m_pdbSnapshot == nullptr);
    serverAssert(m_refCount == 0);
    //serverAssert(m_pdict->iterators == 0);
    serverAssert(m_pdictTombstone == nullptr || m_pdictTombstone->iterators == 0);
    dictRelease(m_pdict);
    if (m_pdictTombstone)
        dictRelease(m_pdictTombstone);
    delete m_setexpire;
}

dict_iter redisDbPersistentData::random()
{
    if (size() == 0)
        return dict_iter(nullptr);
    if (m_pdbSnapshot != nullptr && m_pdbSnapshot->size() > 0)
    {
        dict_iter iter(nullptr);
        double pctInSnapshot = (double)m_pdbSnapshot->size() / (size() + m_pdbSnapshot->size());
        double randval = (double)rand()/RAND_MAX;
        if (randval <= pctInSnapshot)
        {
            iter = m_pdbSnapshot->random_cache_threadsafe();    // BUG: RANDOM doesn't consider keys not in RAM
            ensure(iter.key());
            dictEntry *de = dictFind(m_pdict, iter.key());
            return dict_iter(de);
        }
    }
    dictEntry *de = dictGetRandomKey(m_pdict);
    if (de != nullptr)
        ensure((const char*)dictGetKey(de), &de);
    return dict_iter(de);
}

size_t redisDbPersistentData::size() const 
{ 
    if (m_spstorage != nullptr)
        return m_spstorage->count() + m_cnewKeysPending;
    
    return dictSize(m_pdict) 
        + (m_pdbSnapshot ? (m_pdbSnapshot->size() - dictSize(m_pdictTombstone)) : 0); 
}

bool redisDbPersistentData::removeCachedValue(const char *key)
{
    serverAssert(m_spstorage != nullptr);
    // First ensure its not a pending key
    auto itr = m_setchanged.find(key);
    if (itr != m_setchanged.end())
        return false; // can't evict

    // since we write ASAP the database already has a valid copy so safe to delete
    dictDelete(m_pdict, key);
    return true;
}

void redisDbPersistentData::trackChanges(bool fBulk)
{
    m_fTrackingChanges++;
    if (fBulk)
        m_fAllChanged++;
}

void redisDbPersistentData::removeAllCachedValues()
{
    // First we have to flush the tracked changes
    if (m_fTrackingChanges)
    {
        processChanges();
        commitChanges();
        trackChanges(false);
    }

    dictEmpty(m_pdict, nullptr);
}

void redisDbPersistentData::trackkey(const char *key, bool fUpdate)
{
    if (m_fTrackingChanges && !m_fAllChanged && m_spstorage) {
        auto itr = m_setchanged.find(key);
        if (itr == m_setchanged.end()) {
            m_setchanged.emplace(sdsdupshared(key), fUpdate);
            if (!fUpdate)
                ++m_cnewKeysPending;
        }
    }
}

sds serializeExpire(const expireEntry *pexpire)
{
    sds str = sdsnewlen(nullptr, sizeof(unsigned));

    if (pexpire == nullptr)
    {
        unsigned zero = 0;
        memcpy(str, &zero, sizeof(unsigned));
        return str;
    }

    auto &e = *pexpire;
    unsigned celem = (unsigned)e.size();
    memcpy(str, &celem, sizeof(unsigned));
    
    for (auto itr = e.begin(); itr != e.end(); ++itr)
    {
        unsigned subkeylen = itr.subkey() ? (unsigned)sdslen(itr.subkey()) : 0;
        size_t strOffset = sdslen(str);
        str = sdsgrowzero(str, sdslen(str) + sizeof(unsigned) + subkeylen + sizeof(long long));
        memcpy(str + strOffset, &subkeylen, sizeof(unsigned));
        if (itr.subkey())
            memcpy(str + strOffset + sizeof(unsigned), itr.subkey(), subkeylen);
        long long when = itr.when();
        memcpy(str + strOffset + sizeof(unsigned) + subkeylen, &when, sizeof(when));
    }
    return str;
}

std::unique_ptr<expireEntry> deserializeExpire(sds key, const char *str, size_t cch, size_t *poffset)
{
    unsigned celem;
    if (cch < sizeof(unsigned))
        throw "Corrupt expire entry";
    memcpy(&celem, str, sizeof(unsigned));
    std::unique_ptr<expireEntry> spexpire;

    size_t offset = sizeof(unsigned);
    for (; celem > 0; --celem)
    {
        serverAssert(cch > (offset+sizeof(unsigned)));
        
        unsigned subkeylen;
        memcpy(&subkeylen, str + offset, sizeof(unsigned));
        offset += sizeof(unsigned);

        sds subkey = nullptr;
        if (subkeylen != 0)
        {
            serverAssert(cch > (offset + subkeylen));
            subkey = sdsnewlen(nullptr, subkeylen);
            memcpy(subkey, str + offset, subkeylen);
            offset += subkeylen;
        }
        
        long long when;
        serverAssert(cch >= (offset + sizeof(long long)));
        memcpy(&when, str + offset, sizeof(long long));
        offset += sizeof(long long);

        if (spexpire == nullptr)
            spexpire = std::make_unique<expireEntry>(key, subkey, when);
        else
            spexpire->update(subkey, when);

        if (subkey)
            sdsfree(subkey);
    }

    *poffset = offset;
    return spexpire;
}

sds serializeStoredObjectAndExpire(redisDbPersistentData *db, const char *key, robj_roptr o)
{
    auto itrExpire = db->setexpire()->find(key);
    const expireEntry *pexpire = nullptr;
    if (itrExpire != db->setexpire()->end())
        pexpire = &(*itrExpire);

    sds str = serializeExpire(pexpire);
    str = serializeStoredObject(o, str);
    return str;
}

int dbnumFromDb(redisDb *db)
{
    for (int i = 0; i < cserver.dbnum; ++i)
    {
        if (g_pserver->db[i] == db)
            return i;
    }
    serverPanic("invalid database pointer");
}<|MERGE_RESOLUTION|>--- conflicted
+++ resolved
@@ -41,6 +41,7 @@
 
 int keyIsExpired(redisDb *db, robj *key);
 int expireIfNeeded(redisDb *db, robj *key, robj *o);
+void slotToKeyUpdateKeyCore(const char *key, size_t keylen, int add);
 
 std::unique_ptr<expireEntry> deserializeExpire(sds key, const char *str, size_t cch, size_t *poffset);
 sds serializeStoredObjectAndExpire(redisDbPersistentData *db, const char *key, robj_roptr o);
@@ -320,23 +321,12 @@
  * 3) The expire time of the key is reset (the key is made persistent),
  *    unless 'keepttl' is true.
  *
-<<<<<<< HEAD
- * All the new keys in the database should be created via this interface. */
-void genericSetKey(redisDb *db, robj *key, robj *val, int keepttl) {
-    if (!dbAddCore(db, key, val)) {
-        dbOverwrite(db, key, val, !keepttl);
-=======
  * All the new keys in the database should be created via this interface.
  * The client 'c' argument may be set to NULL if the operation is performed
  * in a context where there is no clear client performing the operation. */
 void genericSetKey(client *c, redisDb *db, robj *key, robj *val, int keepttl, int signal) {
-    dictEntry *de = dictFind(db->pdict, ptrFromObj(key));
-    if (de == NULL) {
-        dbAdd(db,key,val);
-    } else {
-        updateDbValAccess(de, LOOKUP_NONE);
-        dbOverwriteCore(db,de,key,val,!!g_pserver->fActiveReplica,!keepttl);
->>>>>>> a6ec42c5
+    if (!dbAddCore(db, key, val)) {
+        dbOverwrite(db, key, val, !keepttl);
     }
     incrRefCount(val);
     if (signal) signalModifiedKey(c,db,key);
@@ -403,7 +393,6 @@
     /* Deleting an entry from the expires dict will not free the sds of
      * the key, because it is shared with the main dictionary. */
 
-<<<<<<< HEAD
     auto itr = find(szFromObj(key));
     if (itr != nullptr && itr.val()->FExpires())
         removeExpire(key, itr);
@@ -432,14 +421,7 @@
                     sdsfree(keyTombstone);
             }
         }
-        if (g_pserver->cluster_enabled) slotToKeyDel(key);
-=======
-    dictEntry *de = dictFind(db->pdict, szFromObj(key));
-    if (de != nullptr && ((robj*)dictGetVal(de))->FExpires())
-        removeExpireCore(db, key, de);
-    if (dictDelete(db->pdict,ptrFromObj(key)) == DICT_OK) {
         if (g_pserver->cluster_enabled) slotToKeyDel(szFromObj(key));
->>>>>>> a6ec42c5
         return 1;
     } else {
         return 0;
@@ -2102,19 +2084,14 @@
  * a fast way a key that belongs to a specified hash slot. This is useful
  * while rehashing the cluster and in other conditions when we need to
  * understand if we have keys for a given hash slot. */
-<<<<<<< HEAD
-void slotToKeyUpdateKeyCore(const char *rgch, size_t keylen, int add)
-{
+void slotToKeyUpdateKey(sds key, int add) {
+    slotToKeyUpdateKeyCore(key, sdslen(key), add);
+}
+
+void slotToKeyUpdateKeyCore(const char *key, size_t keylen, int add) {
     serverAssert(GlobalLocksAcquired());
 
-    unsigned int hashslot = keyHashSlot(rgch,(int)keylen);
-=======
-void slotToKeyUpdateKey(sds key, int add) {
-    serverAssert(GlobalLocksAcquired());
-
-    size_t keylen = sdslen(key);
     unsigned int hashslot = keyHashSlot(key,keylen);
->>>>>>> a6ec42c5
     unsigned char buf[64];
     unsigned char *indexed = buf;
 
@@ -2122,11 +2099,7 @@
     if (keylen+2 > 64) indexed = (unsigned char*)zmalloc(keylen+2, MALLOC_SHARED);
     indexed[0] = (hashslot >> 8) & 0xff;
     indexed[1] = hashslot & 0xff;
-<<<<<<< HEAD
-    memcpy(indexed+2,rgch,keylen);
-=======
     memcpy(indexed+2,key,keylen);
->>>>>>> a6ec42c5
     int fModified = false;
     if (add) {
         fModified = raxInsert(g_pserver->cluster->slots_to_keys,indexed,keylen+2,NULL,NULL);
@@ -2137,16 +2110,7 @@
     if (indexed != buf) zfree(indexed);
 }
 
-<<<<<<< HEAD
-void slotToKeyUpdateKey(robj *key, int add) {
-    size_t keylen = sdslen(szFromObj(key));
-    slotToKeyUpdateKeyCore(szFromObj(key), keylen, add);
-}
-
-void slotToKeyAdd(robj *key) {
-=======
 void slotToKeyAdd(sds key) {
->>>>>>> a6ec42c5
     slotToKeyUpdateKey(key,1);
 }
 
