/*
 * Copyright (c) 2009-2012, Salvatore Sanfilippo <antirez at gmail dot com>
 * All rights reserved.
 *
 * Redistribution and use in source and binary forms, with or without
 * modification, are permitted provided that the following conditions are met:
 *
 *   * Redistributions of source code must retain the above copyright notice,
 *     this list of conditions and the following disclaimer.
 *   * Redistributions in binary form must reproduce the above copyright
 *     notice, this list of conditions and the following disclaimer in the
 *     documentation and/or other materials provided with the distribution.
 *   * Neither the name of Redis nor the names of its contributors may be used
 *     to endorse or promote products derived from this software without
 *     specific prior written permission.
 *
 * THIS SOFTWARE IS PROVIDED BY THE COPYRIGHT HOLDERS AND CONTRIBUTORS "AS IS"
 * AND ANY EXPRESS OR IMPLIED WARRANTIES, INCLUDING, BUT NOT LIMITED TO, THE
 * IMPLIED WARRANTIES OF MERCHANTABILITY AND FITNESS FOR A PARTICULAR PURPOSE
 * ARE DISCLAIMED. IN NO EVENT SHALL THE COPYRIGHT OWNER OR CONTRIBUTORS BE
 * LIABLE FOR ANY DIRECT, INDIRECT, INCIDENTAL, SPECIAL, EXEMPLARY, OR
 * CONSEQUENTIAL DAMAGES (INCLUDING, BUT NOT LIMITED TO, PROCUREMENT OF
 * SUBSTITUTE GOODS OR SERVICES; LOSS OF USE, DATA, OR PROFITS; OR BUSINESS
 * INTERRUPTION) HOWEVER CAUSED AND ON ANY THEORY OF LIABILITY, WHETHER IN
 * CONTRACT, STRICT LIABILITY, OR TORT (INCLUDING NEGLIGENCE OR OTHERWISE)
 * ARISING IN ANY WAY OUT OF THE USE OF THIS SOFTWARE, EVEN IF ADVISED OF THE
 * POSSIBILITY OF SUCH DAMAGE.
 */

#include "server.h"
#include "cluster.h"
#include "atomicvar.h"
#include "aelocker.h"

#include <signal.h>
#include <ctype.h>

/*-----------------------------------------------------------------------------
 * C-level DB API
 *----------------------------------------------------------------------------*/

int keyIsExpired(redisDb *db, robj *key);
int expireIfNeeded(redisDb *db, robj *key, robj *o);

std::unique_ptr<expireEntry> deserializeExpire(sds key, const char *str, size_t cch, size_t *poffset);
sds serializeStoredObjectAndExpire(redisDbPersistentData *db, const char *key, robj_roptr o);

/* Update LFU when an object is accessed.
 * Firstly, decrement the counter if the decrement time is reached.
 * Then logarithmically increment the counter, and update the access time. */
void updateLFU(robj *val) {
    unsigned long counter = LFUDecrAndReturn(val);
    counter = LFULogIncr(counter);
    val->lru = (LFUGetTimeInMinutes()<<8) | counter;
}

void updateExpire(redisDb *db, sds key, robj *valOld, robj *valNew)
{
    serverAssert(valOld->FExpires());
    serverAssert(!valNew->FExpires());
    
    serverAssert(db->FKeyExpires((const char*)key));
    
    valNew->SetFExpires(true);
    valOld->SetFExpires(false);
    return;
}


static void lookupKeyUpdateObj(robj *val, int flags)
{
    /* Update the access time for the ageing algorithm.
     * Don't do it if we have a saving child, as this will trigger
     * a copy on write madness. */
    if (!hasActiveChildProcess() && !(flags & LOOKUP_NOTOUCH))
    {
        if (g_pserver->maxmemory_policy & MAXMEMORY_FLAG_LFU) {
            updateLFU(val);
        } else {
            val->lru = LRU_CLOCK();
        }
    }
}

/* Low level key lookup API, not actually called directly from commands
 * implementations that should instead rely on lookupKeyRead(),
 * lookupKeyWrite() and lookupKeyReadWithFlags(). */
static robj* lookupKey(redisDb *db, robj *key, int flags) {
    auto itr = db->find(key);
    if (itr) {
        robj *val = itr.val();
        lookupKeyUpdateObj(val, flags);
        if (flags & LOOKUP_UPDATEMVCC) {
            val->mvcc_tstamp = getMvccTstamp();
            db->trackkey(key, true /* fUpdate */);
        }
        return val;
    } else {
        return NULL;
    }
}
static robj_roptr lookupKeyConst(redisDb *db, robj *key, int flags) {
    serverAssert((flags & LOOKUP_UPDATEMVCC) == 0);
    robj_roptr val = db->find(szFromObj(key));
    if (val != nullptr) {
        lookupKeyUpdateObj(val.unsafe_robjcast(), flags);
        return val;
    }
    return nullptr;
}

/* Lookup a key for read operations, or return NULL if the key is not found
 * in the specified DB.
 *
 * As a side effect of calling this function:
 * 1. A key gets expired if it reached it's TTL.
 * 2. The key last access time is updated.
 * 3. The global keys hits/misses stats are updated (reported in INFO).
 * 4. If keyspace notifications are enabled, a "keymiss" notification is fired.
 *
 * This API should not be used when we write to the key after obtaining
 * the object linked to the key, but only for read only operations.
 *
 * Flags change the behavior of this command:
 *
 *  LOOKUP_NONE (or zero): no special flags are passed.
 *  LOOKUP_NOTOUCH: don't alter the last access time of the key.
 *
 * Note: this function also returns NULL if the key is logically expired
 * but still existing, in case this is a replica, since this API is called only
 * for read operations. Even if the key expiry is master-driven, we can
 * correctly report a key is expired on slaves even if the master is lagging
 * expiring our key via DELs in the replication link. */
robj_roptr lookupKeyReadWithFlags(redisDb *db, robj *key, int flags) {
    robj_roptr val;
    serverAssert(GlobalLocksAcquired());

    if (expireIfNeeded(db,key) == 1) {
        /* Key expired. If we are in the context of a master, expireIfNeeded()
         * returns 0 only when the key does not exist at all, so it's safe
         * to return NULL ASAP. */
        if (listLength(g_pserver->masters) == 0) {
            g_pserver->stat_keyspace_misses++;
            notifyKeyspaceEvent(NOTIFY_KEY_MISS, "keymiss", key, db->id);
            return NULL;
        }

        /* However if we are in the context of a replica, expireIfNeeded() will
         * not really try to expire the key, it only returns information
         * about the "logical" status of the key: key expiring is up to the
         * master in order to have a consistent view of master's data set.
         *
         * However, if the command caller is not the master, and as additional
         * safety measure, the command invoked is a read-only command, we can
         * safely return NULL here, and provide a more consistent behavior
         * to clients accessign expired values in a read-only fashion, that
         * will say the key as non existing.
         *
         * Notably this covers GETs when slaves are used to scale reads. */
        if (serverTL->current_client &&
            !FActiveMaster(serverTL->current_client) &&
            serverTL->current_client->cmd &&
            serverTL->current_client->cmd->flags & CMD_READONLY)
        {
            g_pserver->stat_keyspace_misses++;
            notifyKeyspaceEvent(NOTIFY_KEY_MISS, "keymiss", key, db->id);
            return NULL;
        }
    }
    val = lookupKeyConst(db,key,flags);
    if (val == nullptr) {
        g_pserver->stat_keyspace_misses++;
        notifyKeyspaceEvent(NOTIFY_KEY_MISS, "keymiss", key, db->id);
    }
    else
        g_pserver->stat_keyspace_hits++;
    return val;
}

/* Like lookupKeyReadWithFlags(), but does not use any flag, which is the
 * common case. */
robj_roptr lookupKeyRead(redisDb *db, robj *key) {
    return lookupKeyReadWithFlags(db,key,LOOKUP_NONE);
}

/* Lookup a key for write operations, and as a side effect, if needed, expires
 * the key if its TTL is reached.
 *
 * Returns the linked value object if the key exists or NULL if the key
 * does not exist in the specified DB. */
robj *lookupKeyWriteWithFlags(redisDb *db, robj *key, int flags) {
    expireIfNeeded(db,key);
    robj *o = lookupKey(db,key,flags|LOOKUP_UPDATEMVCC);
    return o;
}

robj *lookupKeyWrite(redisDb *db, robj *key) {
    return lookupKeyWriteWithFlags(db, key, LOOKUP_NONE);
}

robj_roptr lookupKeyReadOrReply(client *c, robj *key, robj *reply) {
    robj_roptr o = lookupKeyRead(c->db, key);
    if (!o) addReply(c,reply);
    return o;
}

robj *lookupKeyWriteOrReply(client *c, robj *key, robj *reply) {
    robj *o = lookupKeyWrite(c->db, key);
    if (!o) addReply(c,reply);
    return o;
}

bool dbAddCore(redisDb *db, robj *key, robj *val) {
    serverAssert(!val->FExpires());
    sds copy = sdsdupshared(szFromObj(key));
    bool fInserted = db->insert(copy, val);
    if (g_pserver->fActiveReplica)
        val->mvcc_tstamp = key->mvcc_tstamp = getMvccTstamp();

    if (fInserted)
    {
        if (val->type == OBJ_LIST ||
            val->type == OBJ_ZSET ||
            val->type == OBJ_STREAM)
                signalKeyAsReady(db, key);
        if (g_pserver->cluster_enabled) slotToKeyAdd(key);
    }
    else
    {
        sdsfree(copy);
    }

    return fInserted;
}

/* Add the key to the DB. It's up to the caller to increment the reference
 * counter of the value if needed.
 *
 * The program is aborted if the key already exists. */
void dbAdd(redisDb *db, robj *key, robj *val)
{
    bool fInserted = dbAddCore(db, key, val);
    serverAssertWithInfo(NULL,key,fInserted);
}

void redisDb::dbOverwriteCore(redisDb::iter itr, robj *key, robj *val, bool fUpdateMvcc, bool fRemoveExpire)
{
    robj *old = itr.val();

    if (old->FExpires()) {
        if (fRemoveExpire) {
            ::removeExpire(this, key);
        }
        else {
            if (val->getrefcount(std::memory_order_relaxed) == OBJ_SHARED_REFCOUNT)
                val = dupStringObject(val);
            ::updateExpire(this, itr.key(), old, val);
        }
    }

    if (g_pserver->maxmemory_policy & MAXMEMORY_FLAG_LFU) {
        val->lru = old->lru;
    }
    if (fUpdateMvcc) {
        if (val->getrefcount(std::memory_order_relaxed) == OBJ_SHARED_REFCOUNT)
            val = dupStringObject(val);
        val->mvcc_tstamp = getMvccTstamp();
    }

    if (g_pserver->lazyfree_lazy_server_del)
        freeObjAsync(itr.val());
    else
        decrRefCount(itr.val());

    updateValue(itr, val);
}

/* Overwrite an existing key with a new value. Incrementing the reference
 * count of the new value is up to the caller.
 * This function does not modify the expire time of the existing key.
 *
 * The program is aborted if the key was not already present. */
void dbOverwrite(redisDb *db, robj *key, robj *val, bool fRemoveExpire) {
    auto itr = db->find(key);

    serverAssertWithInfo(NULL,key,itr != nullptr);
    db->dbOverwriteCore(itr, key, val, !!g_pserver->fActiveReplica, fRemoveExpire);
}

/* Insert a key, handling duplicate keys according to fReplace */
int dbMerge(redisDb *db, robj *key, robj *val, int fReplace)
{
    if (fReplace)
    {
        auto itr = db->find(key);
        if (itr == nullptr)
            return (dbAddCore(db, key, val) == true);

        robj *old = itr.val();
        if (old->mvcc_tstamp <= val->mvcc_tstamp)
        {
            db->dbOverwriteCore(itr, key, val, false, true);
            return true;
        }
        
        return false;
    }
    else
    {
        return (dbAddCore(db, key, val) == true);
    }
}

/* High level Set operation. This function can be used in order to set
 * a key, whatever it was existing or not, to a new object.
 *
 * 1) The ref count of the value object is incremented.
 * 2) clients WATCHing for the destination key notified.
 * 3) The expire time of the key is reset (the key is made persistent),
 *    unless 'keepttl' is true.
 *
 * All the new keys in the database should be created via this interface. */
void genericSetKey(redisDb *db, robj *key, robj *val, int keepttl) {
    if (!dbAddCore(db, key, val)) {
        dbOverwrite(db, key, val, !keepttl);
    }
    incrRefCount(val);
    signalModifiedKey(db,key);
}

/* Common case for genericSetKey() where the TTL is not retained. */
void setKey(redisDb *db, robj *key, robj *val) {
    genericSetKey(db,key,val,0);
}

/* Return true if the specified key exists in the specified database.
 * LRU/LFU info is not updated in any way. */
int dbExists(redisDb *db, robj *key) {
    return (db->find(key) != nullptr);
}

/* Return a random key, in form of a Redis object.
 * If there are no keys, NULL is returned.
 *
 * The function makes sure to return keys not already expired. */
robj *dbRandomKey(redisDb *db) {
    int maxtries = 100;
    bool allvolatile = db->expireSize() == db->size();

    while(1) {
        sds key;
        robj *keyobj;

        auto itr = db->random();
        if (itr == nullptr) return NULL;

        key = itr.key();
        keyobj = createStringObject(key,sdslen(key));

        if (itr.val()->FExpires())
        {
            if (allvolatile && listLength(g_pserver->masters) && --maxtries == 0) {
                /* If the DB is composed only of keys with an expire set,
                    * it could happen that all the keys are already logically
                    * expired in the replica, so the function cannot stop because
                    * expireIfNeeded() is false, nor it can stop because
                    * dictGetRandomKey() returns NULL (there are keys to return).
                    * To prevent the infinite loop we do some tries, but if there
                    * are the conditions for an infinite loop, eventually we
                    * return a key name that may be already expired. */
                return keyobj;
            }
        }
            
        if (itr.val()->FExpires())
        {
             if (expireIfNeeded(db,keyobj)) {
                decrRefCount(keyobj);
                continue; /* search for another key. This expired. */
             }
        }
        
        return keyobj;
    }
}

bool redisDbPersistentData::syncDelete(robj *key)
{
    /* Deleting an entry from the expires dict will not free the sds of
     * the key, because it is shared with the main dictionary. */

    auto itr = find(szFromObj(key));
    if (itr != nullptr && itr.val()->FExpires())
        removeExpire(key, itr);
    
    bool fDeleted = false;
    if (m_spstorage != nullptr)
        fDeleted = m_spstorage->erase(szFromObj(key), sdslen(szFromObj(key)));
    fDeleted = (dictDelete(m_pdict,ptrFromObj(key)) == DICT_OK) || fDeleted;

    if (fDeleted) {
        auto itrChange = m_setchanged.find(szFromObj(key));
        if (itrChange != m_setchanged.end())
        {
            if (!itrChange->fUpdate)
                --m_cnewKeysPending;
            m_setchanged.erase(itrChange);
        }
        
        if (m_pdbSnapshot != nullptr)
        {
            auto itr = m_pdbSnapshot->find_cached_threadsafe(szFromObj(key));
            if (itr != nullptr)
            {
                sds keyTombstone = sdsdup(szFromObj(key));
                if (dictAdd(m_pdictTombstone, keyTombstone, nullptr) != DICT_OK)
                    sdsfree(keyTombstone);
            }
        }
        if (g_pserver->cluster_enabled) slotToKeyDel(key);
        return 1;
    } else {
        return 0;
    }
}

/* Delete a key, value, and associated expiration entry if any, from the DB */
int dbSyncDelete(redisDb *db, robj *key) {
    return db->syncDelete(key);
}

/* This is a wrapper whose behavior depends on the Redis lazy free
 * configuration. Deletes the key synchronously or asynchronously. */
int dbDelete(redisDb *db, robj *key) {
    return g_pserver->lazyfree_lazy_server_del ? dbAsyncDelete(db,key) :
                                             dbSyncDelete(db,key);
}

/* Prepare the string object stored at 'key' to be modified destructively
 * to implement commands like SETBIT or APPEND.
 *
 * An object is usually ready to be modified unless one of the two conditions
 * are true:
 *
 * 1) The object 'o' is shared (refcount > 1), we don't want to affect
 *    other users.
 * 2) The object encoding is not "RAW".
 *
 * If the object is found in one of the above conditions (or both) by the
 * function, an unshared / not-encoded copy of the string object is stored
 * at 'key' in the specified 'db'. Otherwise the object 'o' itself is
 * returned.
 *
 * USAGE:
 *
 * The object 'o' is what the caller already obtained by looking up 'key'
 * in 'db', the usage pattern looks like this:
 *
 * o = lookupKeyWrite(db,key);
 * if (checkType(c,o,OBJ_STRING)) return;
 * o = dbUnshareStringValue(db,key,o);
 *
 * At this point the caller is ready to modify the object, for example
 * using an sdscat() call to append some data, or anything else.
 */
robj *dbUnshareStringValue(redisDb *db, robj *key, robj *o) {
    serverAssert(o->type == OBJ_STRING);
    if (o->getrefcount(std::memory_order_relaxed) != 1 || o->encoding != OBJ_ENCODING_RAW) {
        robj *decoded = getDecodedObject(o);
        o = createRawStringObject(szFromObj(decoded), sdslen(szFromObj(decoded)));
        decrRefCount(decoded);
        dbOverwrite(db,key,o);
    }
    return o;
}

/* Remove all keys from all the databases in a Redis DB
 * If callback is given the function is called from time to time to
 * signal that work is in progress.
 *
 * The dbnum can be -1 if all the DBs should be flushed, or the specified
 * DB number if we want to flush only a single Redis database number.
 *
 * Flags are be EMPTYDB_NO_FLAGS if no special flags are specified or
 * 1. EMPTYDB_ASYNC if we want the memory to be freed in a different thread.
 * 2. EMPTYDB_BACKUP if we want to empty the backup dictionaries created by
 *    disklessLoadMakeBackups. In that case we only free memory and avoid
 *    firing module events.
 * and the function to return ASAP.
 *
 * On success the fuction returns the number of keys removed from the
 * database(s). Otherwise -1 is returned in the specific case the
 * DB number is out of range, and errno is set to EINVAL. */
long long emptyDbGeneric(redisDb **dbarray, int dbnum, int flags, void(callback)(void*)) {
    int async = (flags & EMPTYDB_ASYNC);
    int backup = (flags & EMPTYDB_BACKUP); /* Just free the memory, nothing else */
    RedisModuleFlushInfoV1 fi = {REDISMODULE_FLUSHINFO_VERSION,!async,dbnum};
    long long removed = 0;

    if (dbnum < -1 || dbnum >= cserver.dbnum) {
        errno = EINVAL;
        return -1;
    }

    /* Pre-flush actions */
    if (!backup) {
        /* Fire the flushdb modules event. */
        moduleFireServerEvent(REDISMODULE_EVENT_FLUSHDB,
                              REDISMODULE_SUBEVENT_FLUSHDB_START,
                              &fi);

        /* Make sure the WATCHed keys are affected by the FLUSH* commands.
         * Note that we need to call the function while the keys are still
         * there. */
        signalFlushedDb(dbnum);
    }

    int startdb, enddb;
    if (dbnum == -1) {
        startdb = 0;
        enddb = cserver.dbnum-1;
    } else {
        startdb = enddb = dbnum;
    }

    for (int j = startdb; j <= enddb; j++) {
        removed += dbarray[j]->clear(!!async, callback); 
    }
    
    /* Post-flush actions */
    if (!backup) {
        if (g_pserver->cluster_enabled) {
            if (async) {
                slotToKeyFlushAsync();
            } else {
                slotToKeyFlush();
            }
        }
        if (dbnum == -1) flushSlaveKeysWithExpireList();

        /* Also fire the end event. Note that this event will fire almost
         * immediately after the start event if the flush is asynchronous. */
        moduleFireServerEvent(REDISMODULE_EVENT_FLUSHDB,
                              REDISMODULE_SUBEVENT_FLUSHDB_END,
                              &fi);
    }

    return removed;
}

long long emptyDb(int dbnum, int flags, void(callback)(void*)) {
    return emptyDbGeneric(g_pserver->db, dbnum, flags, callback);
}

int selectDb(client *c, int id) {
    if (id < 0 || id >= cserver.dbnum)
        return C_ERR;
    c->db = g_pserver->db[id];
    return C_OK;
}

long long dbTotalServerKeyCount() {
    long long total = 0;
    int j;
    for (j = 0; j < cserver.dbnum; j++) {
        total += g_pserver->db[j]->size();
    }
    return total;
}

/*-----------------------------------------------------------------------------
 * Hooks for key space changes.
 *
 * Every time a key in the database is modified the function
 * signalModifiedKey() is called.
 *
 * Every time a DB is flushed the function signalFlushDb() is called.
 *----------------------------------------------------------------------------*/

void signalModifiedKey(redisDb *db, robj *key) {
    touchWatchedKey(db,key);
    trackingInvalidateKey(key);
}

void signalFlushedDb(int dbid) {
    touchWatchedKeysOnFlush(dbid);
    trackingInvalidateKeysOnFlush(dbid);
}

/*-----------------------------------------------------------------------------
 * Type agnostic commands operating on the key space
 *----------------------------------------------------------------------------*/

/* Return the set of flags to use for the emptyDb() call for FLUSHALL
 * and FLUSHDB commands.
 *
 * Currently the command just attempts to parse the "ASYNC" option. It
 * also checks if the command arity is wrong.
 *
 * On success C_OK is returned and the flags are stored in *flags, otherwise
 * C_ERR is returned and the function sends an error to the client. */
int getFlushCommandFlags(client *c, int *flags) {
    /* Parse the optional ASYNC option. */
    if (c->argc > 1) {
        if (c->argc > 2 || strcasecmp(szFromObj(c->argv[1]),"async")) {
            addReply(c,shared.syntaxerr);
            return C_ERR;
        }
        *flags = EMPTYDB_ASYNC;
    } else {
        *flags = EMPTYDB_NO_FLAGS;
    }
    return C_OK;
}

/* Flushes the whole server data set. */
void flushAllDataAndResetRDB(int flags) {
    g_pserver->dirty += emptyDb(-1,flags,NULL);
    if (g_pserver->FRdbSaveInProgress()) killRDBChild();
    if (g_pserver->saveparamslen > 0) {
        /* Normally rdbSave() will reset dirty, but we don't want this here
         * as otherwise FLUSHALL will not be replicated nor put into the AOF. */
        int saved_dirty = g_pserver->dirty;
        rdbSaveInfo rsi, *rsiptr;
        rsiptr = rdbPopulateSaveInfo(&rsi);
        rdbSave(nullptr, rsiptr);
        g_pserver->dirty = saved_dirty;
    }
    g_pserver->dirty++;
#if defined(USE_JEMALLOC)
    /* jemalloc 5 doesn't release pages back to the OS when there's no traffic.
     * for large databases, flushdb blocks for long anyway, so a bit more won't
     * harm and this way the flush and purge will be synchroneus. */
    if (!(flags & EMPTYDB_ASYNC))
        jemalloc_purge();
#endif
}

/* FLUSHDB [ASYNC]
 *
 * Flushes the currently SELECTed Redis DB. */
void flushdbCommand(client *c) {
    int flags;

    if (c->argc == 2)
    {
        if (!strcasecmp(szFromObj(c->argv[1]), "cache"))
        {
            if (g_pserver->m_pstorageFactory == nullptr)
            {
                addReplyError(c, "Cannot flush cache without a storage provider set");
                return;
            }
            c->db->removeAllCachedValues();
            addReply(c,shared.ok);
            return;
        }
    }

    if (getFlushCommandFlags(c,&flags) == C_ERR) return;
    g_pserver->dirty += emptyDb(c->db->id,flags,NULL);
    addReply(c,shared.ok);
#if defined(USE_JEMALLOC)
    /* jemalloc 5 doesn't release pages back to the OS when there's no traffic.
     * for large databases, flushdb blocks for long anyway, so a bit more won't
     * harm and this way the flush and purge will be synchroneus. */
    if (!(flags & EMPTYDB_ASYNC))
        jemalloc_purge();
#endif
}

/* FLUSHALL [ASYNC]
 *
 * Flushes the whole server data set. */
void flushallCommand(client *c) {
    int flags;

    if (c->argc == 2)
    {
        if (!strcasecmp(szFromObj(c->argv[1]), "cache"))
        {
            if (g_pserver->m_pstorageFactory == nullptr)
            {
                addReplyError(c, "Cannot flush cache without a storage provider set");
                return;
            }
            for (int idb = 0; idb < cserver.dbnum; ++idb)
                g_pserver->db[idb]->removeAllCachedValues();
            addReply(c,shared.ok);
            return;
        }
    }

    if (getFlushCommandFlags(c,&flags) == C_ERR) return;
    flushAllDataAndResetRDB(flags);
    addReply(c,shared.ok);
}

/* This command implements DEL and LAZYDEL. */
void delGenericCommand(client *c, int lazy) {
    int numdel = 0, j;

    for (j = 1; j < c->argc; j++) {
        expireIfNeeded(c->db,c->argv[j]);
        int deleted  = lazy ? dbAsyncDelete(c->db,c->argv[j]) :
                              dbSyncDelete(c->db,c->argv[j]);
        if (deleted) {
            signalModifiedKey(c->db,c->argv[j]);
            notifyKeyspaceEvent(NOTIFY_GENERIC,
                "del",c->argv[j],c->db->id);
            g_pserver->dirty++;
            numdel++;
        }
    }
    addReplyLongLong(c,numdel);
}

void delCommand(client *c) {
    delGenericCommand(c,0);
}

void unlinkCommand(client *c) {
    delGenericCommand(c,1);
}

/* EXISTS key1 key2 ... key_N.
 * Return value is the number of keys existing. */
void existsCommand(client *c) {
    long long count = 0;
    int j;

    for (j = 1; j < c->argc; j++) {
        if (lookupKeyRead(c->db,c->argv[j])) count++;
    }
    addReplyLongLong(c,count);
}

void selectCommand(client *c) {
    long id;

    if (getLongFromObjectOrReply(c, c->argv[1], &id,
        "invalid DB index") != C_OK)
        return;

    if (g_pserver->cluster_enabled && id != 0) {
        addReplyError(c,"SELECT is not allowed in cluster mode");
        return;
    }
    if (selectDb(c,id) == C_ERR) {
        addReplyError(c,"DB index is out of range");
    } else {
        addReply(c,shared.ok);
    }
}

void randomkeyCommand(client *c) {
    robj *key;

    if ((key = dbRandomKey(c->db)) == NULL) {
        addReplyNull(c);
        return;
    }

    addReplyBulk(c,key);
    decrRefCount(key);
}

bool redisDbPersistentData::iterate(std::function<bool(const char*, robj*)> fn)
{
    dictIterator *di = dictGetSafeIterator(m_pdict);
    dictEntry *de = nullptr;
    bool fResult = true;
    while(fResult && ((de = dictNext(di)) != nullptr))
    {
        if (!fn((const char*)dictGetKey(de), (robj*)dictGetVal(de)))
            fResult = false;
    }
    dictReleaseIterator(di);

    if (m_spstorage != nullptr)
    {
        bool fSawAll = fResult && m_spstorage->enumerate([&](const char *key, size_t cchKey, const void *, size_t )->bool{
            sds sdsKey = sdsnewlen(key, cchKey);
            bool fContinue = true;
            if (dictFind(m_pdict, sdsKey) == nullptr)
            {
                ensure(sdsKey, &de);
                fContinue = fn((const char*)dictGetKey(de), (robj*)dictGetVal(de));
                removeCachedValue(sdsKey);
            }
            sdsfree(sdsKey);
            return fContinue;
        });
        return fSawAll;
    }

    if (fResult && m_pdbSnapshot != nullptr)
    {
        fResult = m_pdbSnapshot->iterate_threadsafe([&](const char *key, robj_roptr){
            // Before passing off to the user we need to make sure it's not already in the
            //  the current set, and not deleted
            dictEntry *deCurrent = dictFind(m_pdict, key);
            if (deCurrent != nullptr)
                return true;
            dictEntry *deTombstone = dictFind(m_pdictTombstone, key);
            if (deTombstone != nullptr)
                return true;

            // Alright it's a key in the use keyspace, lets ensure it and then pass it off
            ensure(key);
            deCurrent = dictFind(m_pdict, key);
            return fn(key, (robj*)dictGetVal(deCurrent));
        }, true /*fKeyOnly*/);
    }
    
    return fResult;
}

client *createAOFClient(void);
void freeFakeClient(client *);
void keysCommandCore(client *cIn, const redisDbPersistentDataSnapshot *db, sds pattern)
{
    int plen = sdslen(pattern), allkeys;
    unsigned long numkeys = 0;

    client *c = createAOFClient();
    c->flags |= CLIENT_FORCE_REPLY;

    void *replylen = addReplyDeferredLen(c);

    allkeys = (pattern[0] == '*' && plen == 1);
    db->iterate_threadsafe([&](const char *key, robj_roptr)->bool {
        robj *keyobj;

        if (allkeys || stringmatchlen(pattern,plen,key,sdslen(key),0)) {
            keyobj = createStringObject(key,sdslen(key));
            if (!keyIsExpired(c->db,keyobj)) {
                addReplyBulk(c,keyobj);
                numkeys++;
            }
            decrRefCount(keyobj);
        }
        return !(cIn->flags.load(std::memory_order_relaxed) & CLIENT_CLOSE_ASAP);
    }, true /*fKeyOnly*/);
    
    setDeferredArrayLen(c,replylen,numkeys);

    aeAcquireLock();
    addReplyProtoAsync(cIn, c->buf, c->bufpos);
    listIter li;
    listNode *ln;
    listRewind(c->reply, &li);
    while ((ln = listNext(&li)) != nullptr)
    {
        clientReplyBlock *block = (clientReplyBlock*)listNodeValue(ln);
        addReplyProtoAsync(cIn, block->buf(), block->used);
    }
    aeReleaseLock();
    freeFakeClient(c);
}

int prepareClientToWrite(client *c, bool fAsync);
void keysCommand(client *c) {
    sds pattern = szFromObj(c->argv[1]);

    const redisDbPersistentDataSnapshot *snapshot = nullptr;
    if (!(c->flags & (CLIENT_MULTI | CLIENT_BLOCKED)))
        snapshot = c->db->createSnapshot(c->mvccCheckpoint, true /* fOptional */);
    if (snapshot != nullptr)
    {
        sds patternCopy = sdsdup(pattern);
        aeEventLoop *el = serverTL->el;
        blockClient(c, BLOCKED_ASYNC);
        redisDb *db = c->db;
        g_pserver->asyncworkqueue->AddWorkFunction([el, c, db, patternCopy, snapshot]{
            keysCommandCore(c, snapshot, patternCopy);
            sdsfree(patternCopy);
            aePostFunction(el, [c, db, snapshot]{
                aeReleaseLock();    // we need to lock with coordination of the client

                std::unique_lock<decltype(c->lock)> lock(c->lock);
                AeLocker locker;
                locker.arm(c);

                unblockClient(c);
                db->endSnapshot(snapshot);
                aeAcquireLock();
            });
        });
    }
    else
    {
        keysCommandCore(c, c->db, pattern);
    }
}

/* This callback is used by scanGenericCommand in order to collect elements
 * returned by the dictionary iterator into a list. */
void scanCallback(void *privdata, const dictEntry *de) {
    void **pd = (void**) privdata;
    list *keys = (list*)pd[0];
    robj *o = (robj*)pd[1];
    robj *key, *val = NULL;

    if (o == NULL) {
        sds sdskey = (sds)dictGetKey(de);
        key = createStringObject(sdskey, sdslen(sdskey));
    } else if (o->type == OBJ_SET) {
        sds keysds = (sds)dictGetKey(de);
        key = createStringObject(keysds,sdslen(keysds));
    } else if (o->type == OBJ_HASH) {
        sds sdskey = (sds)dictGetKey(de);
        sds sdsval = (sds)dictGetVal(de);
        key = createStringObject(sdskey,sdslen(sdskey));
        val = createStringObject(sdsval,sdslen(sdsval));
    } else if (o->type == OBJ_ZSET) {
        sds sdskey = (sds)dictGetKey(de);
        key = createStringObject(sdskey,sdslen(sdskey));
        val = createStringObjectFromLongDouble(*(double*)dictGetVal(de),0);
    } else {
        serverPanic("Type not handled in SCAN callback.");
    }

    listAddNodeTail(keys, key);
    if (val) listAddNodeTail(keys, val);
}

/* Try to parse a SCAN cursor stored at object 'o':
 * if the cursor is valid, store it as unsigned integer into *cursor and
 * returns C_OK. Otherwise return C_ERR and send an error to the
 * client. */
int parseScanCursorOrReply(client *c, robj *o, unsigned long *cursor) {
    char *eptr;

    /* Use strtoul() because we need an *unsigned* long, so
     * getLongLongFromObject() does not cover the whole cursor space. */
    errno = 0;
    *cursor = strtoul(szFromObj(o), &eptr, 10);
    if (isspace(((char*)ptrFromObj(o))[0]) || eptr[0] != '\0' || errno == ERANGE)
    {
        addReplyError(c, "invalid cursor");
        return C_ERR;
    }
    return C_OK;
}

/* This command implements SCAN, HSCAN and SSCAN commands.
 * If object 'o' is passed, then it must be a Hash, Set or Zset object, otherwise
 * if 'o' is NULL the command will operate on the dictionary associated with
 * the current database.
 *
 * When 'o' is not NULL the function assumes that the first argument in
 * the client arguments vector is a key so it skips it before iterating
 * in order to parse options.
 *
 * In the case of a Hash object the function returns both the field and value
 * of every element on the Hash. */
void scanGenericCommand(client *c, robj_roptr o, unsigned long cursor) {
    int i, j;
    list *keys = listCreate();
    listNode *node, *nextnode;
    long count = 10;
    sds pat = NULL;
    sds type = NULL;
    int patlen = 0, use_pattern = 0;
    dict *ht;

    /* Object must be NULL (to iterate keys names), or the type of the object
     * must be Set, Sorted Set, or Hash. */
    serverAssert(o == nullptr || o->type == OBJ_SET || o->type == OBJ_HASH ||
                o->type == OBJ_ZSET);

    /* Set i to the first option argument. The previous one is the cursor. */
    i = (o == nullptr) ? 2 : 3; /* Skip the key argument if needed. */

    /* Step 1: Parse options. */
    while (i < c->argc) {
        j = c->argc - i;
        if (!strcasecmp(szFromObj(c->argv[i]), "count") && j >= 2) {
            if (getLongFromObjectOrReply(c, c->argv[i+1], &count, NULL)
                != C_OK)
            {
                goto cleanup;
            }

            if (count < 1) {
                addReply(c,shared.syntaxerr);
                goto cleanup;
            }

            i += 2;
        } else if (!strcasecmp(szFromObj(c->argv[i]), "match") && j >= 2) {
            pat = szFromObj(c->argv[i+1]);
            patlen = sdslen(pat);

            /* The pattern always matches if it is exactly "*", so it is
             * equivalent to disabling it. */
            use_pattern = !(pat[0] == '*' && patlen == 1);

            i += 2;
        } else if (!strcasecmp(szFromObj(c->argv[i]), "type") && o == nullptr && j >= 2) {
            /* SCAN for a particular type only applies to the db dict */
            type = szFromObj(c->argv[i+1]);
            i+= 2;
        } else {
            addReply(c,shared.syntaxerr);
            goto cleanup;
        }
    }

    /* Step 2: Iterate the collection.
     *
     * Note that if the object is encoded with a ziplist, intset, or any other
     * representation that is not a hash table, we are sure that it is also
     * composed of a small number of elements. So to avoid taking state we
     * just return everything inside the object in a single call, setting the
     * cursor to zero to signal the end of the iteration. */

    /* Handle the case of a hash table. */
    ht = NULL;
    if (o == nullptr) {
        ht = c->db->dictUnsafeKeyOnly();
    } else if (o->type == OBJ_SET && o->encoding == OBJ_ENCODING_HT) {
        ht = (dict*)ptrFromObj(o);
    } else if (o->type == OBJ_HASH && o->encoding == OBJ_ENCODING_HT) {
        ht = (dict*)ptrFromObj(o);
        count *= 2; /* We return key / value for this type. */
    } else if (o->type == OBJ_ZSET && o->encoding == OBJ_ENCODING_SKIPLIST) {
        zset *zs = (zset*)ptrFromObj(o);
        ht = zs->pdict;
        count *= 2; /* We return key / value for this type. */
    }

    if (ht) {
        void *privdata[2];
        /* We set the max number of iterations to ten times the specified
         * COUNT, so if the hash table is in a pathological state (very
         * sparsely populated) we avoid to block too much time at the cost
         * of returning no or very few elements. */
        long maxiterations = count*10;

        /* We pass two pointers to the callback: the list to which it will
         * add new elements, and the object containing the dictionary so that
         * it is possible to fetch more data in a type-dependent way. */
        privdata[0] = keys;
        privdata[1] = o.unsafe_robjcast();
        do {
            cursor = dictScan(ht, cursor, scanCallback, NULL, privdata);
        } while (cursor &&
              maxiterations-- &&
              listLength(keys) < (unsigned long)count);
    } else if (o->type == OBJ_SET) {
        int pos = 0;
        int64_t ll;

        while(intsetGet((intset*)ptrFromObj(o),pos++,&ll))
            listAddNodeTail(keys,createStringObjectFromLongLong(ll));
        cursor = 0;
    } else if (o->type == OBJ_HASH || o->type == OBJ_ZSET) {
        unsigned char *p = ziplistIndex((unsigned char*)ptrFromObj(o),0);
        unsigned char *vstr;
        unsigned int vlen;
        long long vll;

        while(p) {
            ziplistGet(p,&vstr,&vlen,&vll);
            listAddNodeTail(keys,
                (vstr != NULL) ? createStringObject((char*)vstr,vlen) :
                                 createStringObjectFromLongLong(vll));
            p = ziplistNext((unsigned char*)ptrFromObj(o),p);
        }
        cursor = 0;
    } else {
        serverPanic("Not handled encoding in SCAN.");
    }

    /* Step 3: Filter elements. */
    node = listFirst(keys);
    while (node) {
        robj *kobj = (robj*)listNodeValue(node);
        nextnode = listNextNode(node);
        int filter = 0;

        /* Filter element if it does not match the pattern. */
        if (!filter && use_pattern) {
            if (sdsEncodedObject(kobj)) {
                if (!stringmatchlen(pat, patlen, szFromObj(kobj), sdslen(szFromObj(kobj)), 0))
                    filter = 1;
            } else {
                char buf[LONG_STR_SIZE];
                int len;

                serverAssert(kobj->encoding == OBJ_ENCODING_INT);
                len = ll2string(buf,sizeof(buf),(long)ptrFromObj(kobj));
                if (!stringmatchlen(pat, patlen, buf, len, 0)) filter = 1;
            }
        }

        /* Filter an element if it isn't the type we want. */
        if (!filter && o == nullptr && type){
            robj_roptr typecheck = lookupKeyReadWithFlags(c->db, kobj, LOOKUP_NOTOUCH);
            const char* typeT = getObjectTypeName(typecheck);
            if (strcasecmp((char*) type, typeT)) filter = 1;
        }

        /* Filter element if it is an expired key. */
        if (!filter && o == nullptr && expireIfNeeded(c->db, kobj)) filter = 1;

        /* Remove the element and its associted value if needed. */
        if (filter) {
            decrRefCount(kobj);
            listDelNode(keys, node);
        }

        /* If this is a hash or a sorted set, we have a flat list of
         * key-value elements, so if this element was filtered, remove the
         * value, or skip it if it was not filtered: we only match keys. */
        if (o && (o->type == OBJ_ZSET || o->type == OBJ_HASH)) {
            node = nextnode;
            nextnode = listNextNode(node);
            if (filter) {
                kobj = (robj*)listNodeValue(node);
                decrRefCount(kobj);
                listDelNode(keys, node);
            }
        }
        node = nextnode;
    }

    /* Step 4: Reply to the client. */
    addReplyArrayLen(c, 2);
    addReplyBulkLongLong(c,cursor);

    addReplyArrayLen(c, listLength(keys));
    while ((node = listFirst(keys)) != NULL) {
        robj *kobj = (robj*)listNodeValue(node);
        addReplyBulk(c, kobj);
        decrRefCount(kobj);
        listDelNode(keys, node);
    }

cleanup:
    listSetFreeMethod(keys,decrRefCountVoid);
    listRelease(keys);
}

/* The SCAN command completely relies on scanGenericCommand. */
void scanCommand(client *c) {
    unsigned long cursor;
    if (parseScanCursorOrReply(c,c->argv[1],&cursor) == C_ERR) return;
    scanGenericCommand(c,nullptr,cursor);
}

void dbsizeCommand(client *c) {
    addReplyLongLong(c,c->db->size());
}

void lastsaveCommand(client *c) {
    addReplyLongLong(c,g_pserver->lastsave);
}

const char* getObjectTypeName(robj_roptr o) {
    const char* type;
    if (o == nullptr) {
        type = "none";
    } else {
        switch(o->type) {
        case OBJ_STRING: type = "string"; break;
        case OBJ_LIST: type = "list"; break;
        case OBJ_SET: type = "set"; break;
        case OBJ_ZSET: type = "zset"; break;
        case OBJ_HASH: type = "hash"; break;
        case OBJ_STREAM: type = "stream"; break;
        case OBJ_MODULE: {
            moduleValue *mv = (moduleValue*)ptrFromObj(o);
            type = mv->type->name;
        }; break;
        default: type = "unknown"; break;
        }
    }
    return type;
}

void typeCommand(client *c) {
    robj_roptr o = lookupKeyReadWithFlags(c->db,c->argv[1],LOOKUP_NOTOUCH);
    addReplyStatus(c, getObjectTypeName(o));
}

void shutdownCommand(client *c) {
    int flags = 0;

    if (c->argc > 2) {
        addReply(c,shared.syntaxerr);
        return;
    } else if (c->argc == 2) {
        if (!strcasecmp(szFromObj(c->argv[1]),"nosave")) {
            flags |= SHUTDOWN_NOSAVE;
        } else if (!strcasecmp(szFromObj(c->argv[1]),"save")) {
            flags |= SHUTDOWN_SAVE;
        } else {
            addReply(c,shared.syntaxerr);
            return;
        }
    }
    /* When SHUTDOWN is called while the server is loading a dataset in
     * memory we need to make sure no attempt is performed to save
     * the dataset on shutdown (otherwise it could overwrite the current DB
     * with half-read data).
     *
     * Also when in Sentinel mode clear the SAVE flag and force NOSAVE. */
    if (g_pserver->loading || g_pserver->sentinel_mode)
        flags = (flags & ~SHUTDOWN_SAVE) | SHUTDOWN_NOSAVE;
    if (prepareForShutdown(flags) == C_OK) throw ShutdownException();
    addReplyError(c,"Errors trying to SHUTDOWN. Check logs.");
}

void renameGenericCommand(client *c, int nx) {
    robj *o;
    int samekey = 0;

    /* When source and dest key is the same, no operation is performed,
     * if the key exists, however we still return an error on unexisting key. */
    if (sdscmp(szFromObj(c->argv[1]),szFromObj(c->argv[2])) == 0) samekey = 1;

    if ((o = lookupKeyWriteOrReply(c,c->argv[1],shared.nokeyerr)) == NULL)
        return;

    if (samekey) {
        addReply(c,nx ? shared.czero : shared.ok);
        return;
    }

    incrRefCount(o);

    std::unique_ptr<expireEntry> spexpire;

    {   // scope pexpireOld since it will be invalid soon
    expireEntry *pexpireOld = c->db->getExpire(c->argv[1]);
    if (pexpireOld != nullptr)
        spexpire = std::make_unique<expireEntry>(std::move(*pexpireOld));
    }

    if (lookupKeyWrite(c->db,c->argv[2]) != NULL) {
        if (nx) {
            decrRefCount(o);
            addReply(c,shared.czero);
            return;
        }
        /* Overwrite: delete the old key before creating the new one
         * with the same name. */
        dbDelete(c->db,c->argv[2]);
    }
    dbDelete(c->db,c->argv[1]);
    dbAdd(c->db,c->argv[2],o);
    if (spexpire != nullptr) 
        setExpire(c,c->db,c->argv[2],std::move(*spexpire));
    signalModifiedKey(c->db,c->argv[1]);
    signalModifiedKey(c->db,c->argv[2]);
    notifyKeyspaceEvent(NOTIFY_GENERIC,"rename_from",
        c->argv[1],c->db->id);
    notifyKeyspaceEvent(NOTIFY_GENERIC,"rename_to",
        c->argv[2],c->db->id);
    g_pserver->dirty++;
    addReply(c,nx ? shared.cone : shared.ok);
}

void renameCommand(client *c) {
    renameGenericCommand(c,0);
}

void renamenxCommand(client *c) {
    renameGenericCommand(c,1);
}

void moveCommand(client *c) {
    robj *o;
    redisDb *src, *dst;
    int srcid;
    long long dbid;

    if (g_pserver->cluster_enabled) {
        addReplyError(c,"MOVE is not allowed in cluster mode");
        return;
    }

    /* Obtain source and target DB pointers */
    src = c->db;
    srcid = c->db->id;

    if (getLongLongFromObject(c->argv[2],&dbid) == C_ERR ||
        dbid < INT_MIN || dbid > INT_MAX ||
        selectDb(c,dbid) == C_ERR)
    {
        addReply(c,shared.outofrangeerr);
        return;
    }
    dst = c->db;
    selectDb(c,srcid); /* Back to the source DB */

    /* If the user is moving using as target the same
     * DB as the source DB it is probably an error. */
    if (src == dst) {
        addReply(c,shared.sameobjecterr);
        return;
    }

    /* Check if the element exists and get a reference */
    o = lookupKeyWrite(c->db,c->argv[1]);
    if (!o) {
        addReply(c,shared.czero);
        return;
    }

    std::unique_ptr<expireEntry> spexpire;
    {   // scope pexpireOld
    expireEntry *pexpireOld = c->db->getExpire(c->argv[1]);
    if (pexpireOld != nullptr)
        spexpire = std::make_unique<expireEntry>(std::move(*pexpireOld));
    }
    if (o->FExpires())
        removeExpire(c->db,c->argv[1]);
    serverAssert(!o->FExpires());
    incrRefCount(o);
    dbDelete(src,c->argv[1]);
    g_pserver->dirty++;

    /* Return zero if the key already exists in the target DB */
    if (lookupKeyWrite(dst,c->argv[1]) != NULL) {
        addReply(c,shared.czero);
        return;
    }
    dbAdd(dst,c->argv[1],o);
    if (spexpire != nullptr) setExpire(c,dst,c->argv[1],std::move(*spexpire));

    signalModifiedKey(src,c->argv[1]);
    signalModifiedKey(dst,c->argv[1]);
    notifyKeyspaceEvent(NOTIFY_GENERIC,
                "move_from",c->argv[1],src->id);
    notifyKeyspaceEvent(NOTIFY_GENERIC,
                "move_to",c->argv[1],dst->id);

    addReply(c,shared.cone);
}

/* Helper function for dbSwapDatabases(): scans the list of keys that have
 * one or more blocked clients for B[LR]POP or other blocking commands
 * and signal the keys as ready if they are of the right type. See the comment
 * where the function is used for more info. */
void scanDatabaseForReadyLists(redisDb *db) {
    dictEntry *de;
    dictIterator *di = dictGetSafeIterator(db->blocking_keys);
    while((de = dictNext(di)) != NULL) {
        robj *key = (robj*)dictGetKey(de);
        robj *value = lookupKey(db,key,LOOKUP_NOTOUCH);
        if (value && (value->type == OBJ_LIST ||
                      value->type == OBJ_STREAM ||
                      value->type == OBJ_ZSET))
            signalKeyAsReady(db, key);
    }
    dictReleaseIterator(di);
}

/* Swap two databases at runtime so that all clients will magically see
 * the new database even if already connected. Note that the client
 * structure c->db points to a given DB, so we need to be smarter and
 * swap the underlying referenced structures, otherwise we would need
 * to fix all the references to the Redis DB structure.
 *
 * Returns C_ERR if at least one of the DB ids are out of range, otherwise
 * C_OK is returned. */
int dbSwapDatabases(long id1, long id2) {
    if (id1 < 0 || id1 >= cserver.dbnum ||
        id2 < 0 || id2 >= cserver.dbnum) return C_ERR;
    if (id1 == id2) return C_OK;
    std::swap(g_pserver->db[id1], g_pserver->db[id2]);

    /* Note that we don't swap blocking_keys,
     * ready_keys and watched_keys, since we want clients to
     * remain in the same DB they were. so put them back */
    std::swap(g_pserver->db[id1]->blocking_keys, g_pserver->db[id2]->blocking_keys);
    std::swap(g_pserver->db[id2]->ready_keys, g_pserver->db[id2]->ready_keys);
    std::swap(g_pserver->db[id2]->watched_keys, g_pserver->db[id2]->watched_keys);

    /* Now we need to handle clients blocked on lists: as an effect
     * of swapping the two DBs, a client that was waiting for list
     * X in a given DB, may now actually be unblocked if X happens
     * to exist in the new version of the DB, after the swap.
     *
     * However normally we only do this check for efficiency reasons
     * in dbAdd() when a list is created. So here we need to rescan
     * the list of clients blocked on lists and signal lists as ready
     * if needed. */
    scanDatabaseForReadyLists(g_pserver->db[id1]);
    scanDatabaseForReadyLists(g_pserver->db[id2]);
    return C_OK;
}

/* SWAPDB db1 db2 */
void swapdbCommand(client *c) {
    long id1, id2;

    /* Not allowed in cluster mode: we have just DB 0 there. */
    if (g_pserver->cluster_enabled) {
        addReplyError(c,"SWAPDB is not allowed in cluster mode");
        return;
    }

    /* Get the two DBs indexes. */
    if (getLongFromObjectOrReply(c, c->argv[1], &id1,
        "invalid first DB index") != C_OK)
        return;

    if (getLongFromObjectOrReply(c, c->argv[2], &id2,
        "invalid second DB index") != C_OK)
        return;

    /* Swap... */
    if (dbSwapDatabases(id1,id2) == C_ERR) {
        addReplyError(c,"DB index is out of range");
        return;
    } else {
        g_pserver->dirty++;
        addReply(c,shared.ok);
    }
}

/*-----------------------------------------------------------------------------
 * Expires API
 *----------------------------------------------------------------------------*/
int removeExpire(redisDb *db, robj *key) {
    auto itr = db->find(key);
    return db->removeExpire(key, itr);
}
int redisDbPersistentData::removeExpire(robj *key, dict_iter itr) {
    /* An expire may only be removed if there is a corresponding entry in the
     * main dict. Otherwise, the key will never be freed. */
    serverAssertWithInfo(NULL,key,itr != nullptr);

    robj *val = itr.val();
    if (!val->FExpires())
        return 0;

    trackkey(key, true /* fUpdate */);
    auto itrExpire = m_setexpire->find(itr.key());
    serverAssert(itrExpire != m_setexpire->end());
    m_setexpire->erase(itrExpire);
    val->SetFExpires(false);
    return 1;
}

int redisDbPersistentData::removeSubkeyExpire(robj *key, robj *subkey) {
    auto de = find(szFromObj(key));
    serverAssertWithInfo(NULL,key,de != nullptr);
    
    robj *val = de.val();
    if (!val->FExpires())
        return 0;
    
    auto itr = m_setexpire->find(de.key());
    serverAssert(itr != m_setexpire->end());
    serverAssert(itr->key() == de.key());
    if (!itr->FFat())
        return 0;

    int found = 0;
    for (auto subitr : *itr)
    {
        if (subitr.subkey() == nullptr)
            continue;
        if (sdscmp((sds)subitr.subkey(), szFromObj(subkey)) == 0)
        {
            itr->erase(subitr);
            found = 1;
            break;
        }
    }

    if (itr->pfatentry()->size() == 0)
        this->removeExpire(key, de);

    return found;
}

void redisDbPersistentData::resortExpire(expireEntry &e)
{
    auto itr = m_setexpire->find(e.key());
    expireEntry eT = std::move(e);
    m_setexpire->erase(itr);
    m_setexpire->insert(eT);
}

/* Set an expire to the specified key. If the expire is set in the context
 * of an user calling a command 'c' is the client, otherwise 'c' is set
 * to NULL. The 'when' parameter is the absolute unix time in milliseconds
 * after which the key will no longer be considered valid. */
void setExpire(client *c, redisDb *db, robj *key, robj *subkey, long long when) {
    serverAssert(GlobalLocksAcquired());

    /* Update TTL stats (exponential moving average) */
    /*  Note: We never have to update this on expiry since we reduce it by the current elapsed time here */
    long long now = g_pserver->mstime;
    db->avg_ttl -= (now - db->last_expire_set); // reduce the TTL by the time that has elapsed
    if (db->expireSize() == 0)
        db->avg_ttl = 0;
    else
        db->avg_ttl -= db->avg_ttl / db->expireSize(); // slide one entry out the window
    if (db->avg_ttl < 0)
        db->avg_ttl = 0;    // TTLs are never negative
    db->avg_ttl += (double)(when-now) / (db->expireSize()+1);    // add the new entry
    db->last_expire_set = now;

    /* Update the expire set */
    db->setExpire(key, subkey, when);

    int writable_slave = listLength(g_pserver->masters) && g_pserver->repl_slave_ro == 0;
    if (c && writable_slave && !(c->flags & CLIENT_MASTER))
        rememberSlaveKeyWithExpire(db,key);
}

redisDb::~redisDb()
{
    dictRelease(watched_keys);
    dictRelease(ready_keys);
    dictRelease(blocking_keys);
    listRelease(defrag_later);
}

void setExpire(client *c, redisDb *db, robj *key, expireEntry &&e)
{
    serverAssert(GlobalLocksAcquired());

    /* Reuse the sds from the main dict in the expire dict */
    auto kde = db->find(key);
    serverAssertWithInfo(NULL,key,kde != NULL);

    if (kde.val()->getrefcount(std::memory_order_relaxed) == OBJ_SHARED_REFCOUNT)
    {
        // shared objects cannot have the expire bit set, create a real object
        db->updateValue(kde, dupStringObject(kde.val()));
    }

    if (kde.val()->FExpires())
        removeExpire(db, key);

    e.setKeyUnsafe(kde.key());
    db->setExpire(std::move(e));
    kde.val()->SetFExpires(true);


    int writable_slave = listLength(g_pserver->masters) && g_pserver->repl_slave_ro == 0;
    if (c && writable_slave && !(c->flags & CLIENT_MASTER))
        rememberSlaveKeyWithExpire(db,key);
}

/* Return the expire time of the specified key, or null if no expire
 * is associated with this key (i.e. the key is non volatile) */
expireEntry *redisDbPersistentDataSnapshot::getExpire(const char *key) {
    /* No expire? return ASAP */
    if (expireSize() == 0)
        return nullptr;

    auto itrExpire = m_setexpire->find(key);
    if (itrExpire == m_setexpire->end())
        return nullptr;
    return itrExpire.operator->();
}

const expireEntry *redisDbPersistentDataSnapshot::getExpire(const char *key) const
{
    return const_cast<redisDbPersistentDataSnapshot*>(this)->getExpire(key);
}

/* Propagate expires into slaves and the AOF file.
 * When a key expires in the master, a DEL operation for this key is sent
 * to all the slaves and the AOF file if enabled.
 *
 * This way the key expiry is centralized in one place, and since both
 * AOF and the master->replica link guarantee operation ordering, everything
 * will be consistent even if we allow write operations against expiring
 * keys. */
void propagateExpire(redisDb *db, robj *key, int lazy) {
    serverAssert(GlobalLocksAcquired());

    robj *argv[2];

    argv[0] = lazy ? shared.unlink : shared.del;
    argv[1] = key;
    incrRefCount(argv[0]);
    incrRefCount(argv[1]);

    if (g_pserver->aof_state != AOF_OFF)
        feedAppendOnlyFile(cserver.delCommand,db->id,argv,2);
    // Active replicas do their own expiries, do not propogate
    if (!g_pserver->fActiveReplica)
        replicationFeedSlaves(g_pserver->slaves,db->id,argv,2);

    decrRefCount(argv[0]);
    decrRefCount(argv[1]);
}

void propagateSubkeyExpire(redisDb *db, int type, robj *key, robj *subkey)
{
    robj *argv[3];
    robj objT;
    redisCommand *cmd = nullptr;
    switch (type)
    {
    case OBJ_SET:
        argv[0] = shared.srem;
        argv[1] = key;
        argv[2] = subkey;
        cmd = cserver.sremCommand;
        break;

    case OBJ_HASH:
        argv[0] = shared.hdel;
        argv[1] = key;
        argv[2] = subkey;
        cmd = cserver.hdelCommand;
        break;

    case OBJ_ZSET:
        argv[0] = shared.zrem;
        argv[1] = key;
        argv[2] = subkey;
        cmd = cserver.zremCommand;
        break;

    case OBJ_CRON:
        return; // CRON jobs replicate in their own handler

    default:
        serverPanic("Unknown subkey type");
    }

    if (g_pserver->aof_state != AOF_OFF)
        feedAppendOnlyFile(cmd,db->id,argv,3);
    // Active replicas do their own expiries, do not propogate
    if (!g_pserver->fActiveReplica)
        replicationFeedSlaves(g_pserver->slaves,db->id,argv,3);
}

/* Check if the key is expired. Note, this does not check subexpires */
int keyIsExpired(redisDb *db, robj *key) {
    expireEntry *pexpire = db->getExpire(key);
    mstime_t now;

    if (pexpire == nullptr) return 0; /* No expire for this key */

    /* Don't expire anything while loading. It will be done later. */
    if (g_pserver->loading) return 0;

    long long when = -1;
    for (auto &exp : *pexpire)
    {
        if (exp.subkey() == nullptr)
        {
            when = exp.when();
            break;
        }
    }

    if (when == -1)
        return 0;

    /* If we are in the context of a Lua script, we pretend that time is
     * blocked to when the Lua script started. This way a key can expire
     * only the first time it is accessed and not in the middle of the
     * script execution, making propagation to slaves / AOF consistent.
     * See issue #1525 on Github for more information. */
    if (g_pserver->lua_caller) {
        now = g_pserver->lua_time_start;
    }
    /* If we are in the middle of a command execution, we still want to use
     * a reference time that does not change: in that case we just use the
     * cached time, that we update before each call in the call() function.
     * This way we avoid that commands such as RPOPLPUSH or similar, that
     * may re-open the same key multiple times, can invalidate an already
     * open object in a next call, if the next call will see the key expired,
     * while the first did not. */
    else if (serverTL->fixed_time_expire > 0) {
        now = g_pserver->mstime;
    }
    /* For the other cases, we want to use the most fresh time we have. */
    else {
        now = mstime();
    }

    /* The key expired if the current (virtual or real) time is greater
     * than the expire time of the key. */
    return now > when;
}

/* This function is called when we are going to perform some operation
 * in a given key, but such key may be already logically expired even if
 * it still exists in the database. The main way this function is called
 * is via lookupKey*() family of functions.
 *
 * The behavior of the function depends on the replication role of the
 * instance, because replica instances do not expire keys, they wait
 * for DELs from the master for consistency matters. However even
 * slaves will try to have a coherent return value for the function,
 * so that read commands executed in the replica side will be able to
 * behave like if the key is expired even if still present (because the
 * master has yet to propagate the DEL).
 *
 * In masters as a side effect of finding a key which is expired, such
 * key will be evicted from the database. Also this may trigger the
 * propagation of a DEL/UNLINK command in AOF / replication stream.
 *
 * The return value of the function is 0 if the key is still valid,
 * otherwise the function returns 1 if the key is expired. */
int expireIfNeeded(redisDb *db, robj *key) {
    if (!keyIsExpired(db,key)) return 0;

    /* If we are running in the context of a replica, instead of
     * evicting the expired key from the database, we return ASAP:
     * the replica key expiration is controlled by the master that will
     * send us synthesized DEL operations for expired keys.
     *
     * Still we try to return the right information to the caller,
     * that is, 0 if we think the key should be still valid, 1 if
     * we think the key is expired at this time. */
    if (listLength(g_pserver->masters) && !g_pserver->fActiveReplica) return 1;

    /* Delete the key */
    g_pserver->stat_expiredkeys++;
    propagateExpire(db,key,g_pserver->lazyfree_lazy_expire);
    notifyKeyspaceEvent(NOTIFY_EXPIRED,
        "expired",key,db->id);
    int retval = g_pserver->lazyfree_lazy_expire ? dbAsyncDelete(db,key) :
                                               dbSyncDelete(db,key);
    if (retval) signalModifiedKey(db,key);
    return retval;
}

/* -----------------------------------------------------------------------------
 * API to get key arguments from commands
 * ---------------------------------------------------------------------------*/
#define MAX_KEYS_BUFFER 256
thread_local static int getKeysTempBuffer[MAX_KEYS_BUFFER];

/* The base case is to use the keys position as given in the command table
 * (firstkey, lastkey, step). */
int *getKeysUsingCommandTable(struct redisCommand *cmd,robj **argv, int argc, int *numkeys) {
    int j, i = 0, last, *keys;
    UNUSED(argv);

    if (cmd->firstkey == 0) {
        *numkeys = 0;
        return NULL;
    }

    last = cmd->lastkey;
    if (last < 0) last = argc+last;

    int count = ((last - cmd->firstkey)+1);
    keys = getKeysTempBuffer;
    if (count > MAX_KEYS_BUFFER)
        keys = (int*)zmalloc(sizeof(int)*count);

    for (j = cmd->firstkey; j <= last; j += cmd->keystep) {
        if (j >= argc) {
            /* Modules commands, and standard commands with a not fixed number
             * of arguments (negative arity parameter) do not have dispatch
             * time arity checks, so we need to handle the case where the user
             * passed an invalid number of arguments here. In this case we
             * return no keys and expect the command implementation to report
             * an arity or syntax error. */
            if (cmd->flags & CMD_MODULE || cmd->arity < 0) {
                getKeysFreeResult(keys);
                *numkeys = 0;
                return NULL;
            } else {
                serverPanic("Redis built-in command declared keys positions not matching the arity requirements.");
            }
        }
        keys[i++] = j;
    }
    *numkeys = i;
    return keys;
}

/* Return all the arguments that are keys in the command passed via argc / argv.
 *
 * The command returns the positions of all the key arguments inside the array,
 * so the actual return value is an heap allocated array of integers. The
 * length of the array is returned by reference into *numkeys.
 *
 * 'cmd' must be point to the corresponding entry into the redisCommand
 * table, according to the command name in argv[0].
 *
 * This function uses the command table if a command-specific helper function
 * is not required, otherwise it calls the command-specific function. */
int *getKeysFromCommand(struct redisCommand *cmd, robj **argv, int argc, int *numkeys) {
    if (cmd->flags & CMD_MODULE_GETKEYS) {
        return moduleGetCommandKeysViaAPI(cmd,argv,argc,numkeys);
    } else if (!(cmd->flags & CMD_MODULE) && cmd->getkeys_proc) {
        return cmd->getkeys_proc(cmd,argv,argc,numkeys);
    } else {
        return getKeysUsingCommandTable(cmd,argv,argc,numkeys);
    }
}

/* Free the result of getKeysFromCommand. */
void getKeysFreeResult(int *result) {
    if (result != getKeysTempBuffer)
        zfree(result);
}

/* Helper function to extract keys from following commands:
 * ZUNIONSTORE <destkey> <num-keys> <key> <key> ... <key> <options>
 * ZINTERSTORE <destkey> <num-keys> <key> <key> ... <key> <options> */
int *zunionInterGetKeys(struct redisCommand *cmd, robj **argv, int argc, int *numkeys) {
    int i, num, *keys;
    UNUSED(cmd);

    num = atoi(szFromObj(argv[2]));
    /* Sanity check. Don't return any key if the command is going to
     * reply with syntax error. */
    if (num < 1 || num > (argc-3)) {
        *numkeys = 0;
        return NULL;
    }

    /* Keys in z{union,inter}store come from two places:
     * argv[1] = storage key,
     * argv[3...n] = keys to intersect */
    keys = getKeysTempBuffer;
    if (num+1>MAX_KEYS_BUFFER)
        keys = (int*)zmalloc(sizeof(int)*(num+1));

    /* Add all key positions for argv[3...n] to keys[] */
    for (i = 0; i < num; i++) keys[i] = 3+i;

    /* Finally add the argv[1] key position (the storage key target). */
    keys[num] = 1;
    *numkeys = num+1;  /* Total keys = {union,inter} keys + storage key */
    return keys;
}

/* Helper function to extract keys from the following commands:
 * EVAL <script> <num-keys> <key> <key> ... <key> [more stuff]
 * EVALSHA <script> <num-keys> <key> <key> ... <key> [more stuff] */
int *evalGetKeys(struct redisCommand *cmd, robj **argv, int argc, int *numkeys) {
    int i, num, *keys;
    UNUSED(cmd);

    num = atoi(szFromObj(argv[2]));
    /* Sanity check. Don't return any key if the command is going to
     * reply with syntax error. */
    if (num <= 0 || num > (argc-3)) {
        *numkeys = 0;
        return NULL;
    }

    keys = getKeysTempBuffer;
    if (num>MAX_KEYS_BUFFER)
        keys = (int*)zmalloc(sizeof(int)*num);

    *numkeys = num;

    /* Add all key positions for argv[3...n] to keys[] */
    for (i = 0; i < num; i++) keys[i] = 3+i;

    return keys;
}

/* Helper function to extract keys from the SORT command.
 *
 * SORT <sort-key> ... STORE <store-key> ...
 *
 * The first argument of SORT is always a key, however a list of options
 * follow in SQL-alike style. Here we parse just the minimum in order to
 * correctly identify keys in the "STORE" option. */
int *sortGetKeys(struct redisCommand *cmd, robj **argv, int argc, int *numkeys) {
    int i, j, num, *keys, found_store = 0;
    UNUSED(cmd);

    num = 0;
    keys = getKeysTempBuffer; /* Alloc 2 places for the worst case. */

    keys[num++] = 1; /* <sort-key> is always present. */

    /* Search for STORE option. By default we consider options to don't
     * have arguments, so if we find an unknown option name we scan the
     * next. However there are options with 1 or 2 arguments, so we
     * provide a list here in order to skip the right number of args. */
    struct {
        const char *name;
        int skip;
    } skiplist[] = {
        {"limit", 2},
        {"get", 1},
        {"by", 1},
        {NULL, 0} /* End of elements. */
    };

    for (i = 2; i < argc; i++) {
        for (j = 0; skiplist[j].name != NULL; j++) {
            if (!strcasecmp(szFromObj(argv[i]),skiplist[j].name)) {
                i += skiplist[j].skip;
                break;
            } else if (!strcasecmp(szFromObj(argv[i]),"store") && i+1 < argc) {
                /* Note: we don't increment "num" here and continue the loop
                 * to be sure to process the *last* "STORE" option if multiple
                 * ones are provided. This is same behavior as SORT. */
                found_store = 1;
                keys[num] = i+1; /* <store-key> */
                break;
            }
        }
    }
    *numkeys = num + found_store;
    return keys;
}

int *migrateGetKeys(struct redisCommand *cmd, robj **argv, int argc, int *numkeys) {
    int i, num, first, *keys;
    UNUSED(cmd);

    /* Assume the obvious form. */
    first = 3;
    num = 1;

    /* But check for the extended one with the KEYS option. */
    if (argc > 6) {
        for (i = 6; i < argc; i++) {
            if (!strcasecmp(szFromObj(argv[i]),"keys") &&
                sdslen(szFromObj(argv[3])) == 0)
            {
                first = i+1;
                num = argc-first;
                break;
            }
        }
    }

    keys = getKeysTempBuffer;
    if (num>MAX_KEYS_BUFFER)
        keys = (int*)zmalloc(sizeof(int)*num);

    for (i = 0; i < num; i++) keys[i] = first+i;
    *numkeys = num;
    return keys;
}

/* Helper function to extract keys from following commands:
 * GEORADIUS key x y radius unit [WITHDIST] [WITHHASH] [WITHCOORD] [ASC|DESC]
 *                             [COUNT count] [STORE key] [STOREDIST key]
 * GEORADIUSBYMEMBER key member radius unit ... options ... */
int *georadiusGetKeys(struct redisCommand *cmd, robj **argv, int argc, int *numkeys) {
    int i, num, *keys;
    UNUSED(cmd);

    /* Check for the presence of the stored key in the command */
    int stored_key = -1;
    for (i = 5; i < argc; i++) {
        char *arg = szFromObj(argv[i]);
        /* For the case when user specifies both "store" and "storedist" options, the
         * second key specified would override the first key. This behavior is kept
         * the same as in georadiusCommand method.
         */
        if ((!strcasecmp(arg, "store") || !strcasecmp(arg, "storedist")) && ((i+1) < argc)) {
            stored_key = i+1;
            i++;
        }
    }
    num = 1 + (stored_key == -1 ? 0 : 1);

    /* Keys in the command come from two places:
     * argv[1] = key,
     * argv[5...n] = stored key if present
     */
    keys = getKeysTempBuffer;
    if (num>MAX_KEYS_BUFFER)
        keys = (int*)zmalloc(sizeof(int) * num);

    /* Add all key positions to keys[] */
    keys[0] = 1;
    if(num > 1) {
         keys[1] = stored_key;
    }
    *numkeys = num;
    return keys;
}

/* Helper function to extract keys from memory command.
 * MEMORY USAGE <key> */
int *memoryGetKeys(struct redisCommand *cmd, robj **argv, int argc, int *numkeys) {
    int *keys;
    UNUSED(cmd);

    if (argc >= 3 && !strcasecmp(szFromObj(argv[1]),"usage")) {
        keys = getKeysTempBuffer;
        keys[0] = 2;
        *numkeys = 1;
        return keys;
    }
    *numkeys = 0;
    return NULL;
}

/* XREAD [BLOCK <milliseconds>] [COUNT <count>] [GROUP <groupname> <ttl>]
 *       STREAMS key_1 key_2 ... key_N ID_1 ID_2 ... ID_N */
int *xreadGetKeys(struct redisCommand *cmd, robj **argv, int argc, int *numkeys) {
    int i, num = 0, *keys;
    UNUSED(cmd);

    /* We need to parse the options of the command in order to seek the first
     * "STREAMS" string which is actually the option. This is needed because
     * "STREAMS" could also be the name of the consumer group and even the
     * name of the stream key. */
    int streams_pos = -1;
    for (i = 1; i < argc; i++) {
        char *arg = szFromObj(argv[i]);
        if (!strcasecmp(arg, "block")) {
            i++; /* Skip option argument. */
        } else if (!strcasecmp(arg, "count")) {
            i++; /* Skip option argument. */
        } else if (!strcasecmp(arg, "group")) {
            i += 2; /* Skip option argument. */
        } else if (!strcasecmp(arg, "noack")) {
            /* Nothing to do. */
        } else if (!strcasecmp(arg, "streams")) {
            streams_pos = i;
            break;
        } else {
            break; /* Syntax error. */
        }
    }
    if (streams_pos != -1) num = argc - streams_pos - 1;

    /* Syntax error. */
    if (streams_pos == -1 || num == 0 || num % 2 != 0) {
        *numkeys = 0;
        return NULL;
    }
    num /= 2; /* We have half the keys as there are arguments because
                 there are also the IDs, one per key. */

    keys = getKeysTempBuffer;
    if (num>MAX_KEYS_BUFFER)
        keys = (int*)zmalloc(sizeof(int) * num);

    for (i = streams_pos+1; i < argc-num; i++) keys[i-streams_pos-1] = i;
    *numkeys = num;
    return keys;
}

/* Slot to Key API. This is used by Redis Cluster in order to obtain in
 * a fast way a key that belongs to a specified hash slot. This is useful
 * while rehashing the cluster and in other conditions when we need to
 * understand if we have keys for a given hash slot. */
void slotToKeyUpdateKey(robj *key, int add) {
    serverAssert(GlobalLocksAcquired());

    size_t keylen = sdslen(szFromObj(key));
    unsigned int hashslot = keyHashSlot(szFromObj(key),keylen);
    unsigned char buf[64];
    unsigned char *indexed = buf;

    g_pserver->cluster->slots_keys_count[hashslot] += add ? 1 : -1;
    if (keylen+2 > 64) indexed = (unsigned char*)zmalloc(keylen+2, MALLOC_SHARED);
    indexed[0] = (hashslot >> 8) & 0xff;
    indexed[1] = hashslot & 0xff;
    memcpy(indexed+2,ptrFromObj(key),keylen);
    int fModified = false;
    if (add) {
        fModified = raxInsert(g_pserver->cluster->slots_to_keys,indexed,keylen+2,NULL,NULL);
    } else {
        fModified = raxRemove(g_pserver->cluster->slots_to_keys,indexed,keylen+2,NULL);
    }
    serverAssert(fModified);
    if (indexed != buf) zfree(indexed);
}

void slotToKeyAdd(robj *key) {
    slotToKeyUpdateKey(key,1);
}

void slotToKeyDel(robj *key) {
    slotToKeyUpdateKey(key,0);
}

void slotToKeyFlush(void) {
    serverAssert(GlobalLocksAcquired());

    raxFree(g_pserver->cluster->slots_to_keys);
    g_pserver->cluster->slots_to_keys = raxNew();
    memset(g_pserver->cluster->slots_keys_count,0,
           sizeof(g_pserver->cluster->slots_keys_count));
}

/* Pupulate the specified array of objects with keys in the specified slot.
 * New objects are returned to represent keys, it's up to the caller to
 * decrement the reference count to release the keys names. */
unsigned int getKeysInSlot(unsigned int hashslot, robj **keys, unsigned int count) {
    raxIterator iter;
    int j = 0;
    unsigned char indexed[2];

    indexed[0] = (hashslot >> 8) & 0xff;
    indexed[1] = hashslot & 0xff;
    raxStart(&iter,g_pserver->cluster->slots_to_keys);
    raxSeek(&iter,">=",indexed,2);
    while(count-- && raxNext(&iter)) {
        if (iter.key[0] != indexed[0] || iter.key[1] != indexed[1]) break;
        keys[j++] = createStringObject((char*)iter.key+2,iter.key_len-2);
    }
    raxStop(&iter);
    return j;
}

/* Remove all the keys in the specified hash slot.
 * The number of removed items is returned. */
unsigned int delKeysInSlot(unsigned int hashslot) {
    serverAssert(GlobalLocksAcquired());
    
    raxIterator iter;
    int j = 0;
    unsigned char indexed[2];

    indexed[0] = (hashslot >> 8) & 0xff;
    indexed[1] = hashslot & 0xff;
    raxStart(&iter,g_pserver->cluster->slots_to_keys);
    while(g_pserver->cluster->slots_keys_count[hashslot]) {
        raxSeek(&iter,">=",indexed,2);
        raxNext(&iter);

        auto count = g_pserver->cluster->slots_keys_count[hashslot];
        robj *key = createStringObject((char*)iter.key+2,iter.key_len-2);
<<<<<<< HEAD
        dbDelete(g_pserver->db[0],key);
=======
        dbDelete(&g_pserver->db[0],key);
        serverAssert(count > g_pserver->cluster->slots_keys_count[hashslot]);   // we should have deleted something or we will be in an infinite loop
>>>>>>> cf9efc8e
        decrRefCount(key);
        j++;
    }
    raxStop(&iter);
    return j;
}

unsigned int countKeysInSlot(unsigned int hashslot) {
    return g_pserver->cluster->slots_keys_count[hashslot];
}

void redisDbPersistentData::initialize()
{
    m_pdbSnapshot = nullptr;
    m_pdict = dictCreate(&dbDictType,this);
    m_pdictTombstone = dictCreate(&dbDictType,this);
    m_setexpire = new(MALLOC_LOCAL) expireset();
    m_fAllChanged = 0;
    m_fTrackingChanges = 0;
}

void redisDbPersistentData::setStorageProvider(IStorage *pstorage)
{
    serverAssert(m_spstorage == nullptr);
    m_spstorage = std::unique_ptr<IStorage>(pstorage);
}

void redisDb::initialize(int id)
{
    redisDbPersistentData::initialize();
    this->expireitr = setexpire()->end();
    this->blocking_keys = dictCreate(&keylistDictType,NULL);
    this->ready_keys = dictCreate(&objectKeyPointerValueDictType,NULL);
    this->watched_keys = dictCreate(&keylistDictType,NULL);
    this->id = id;
    this->avg_ttl = 0;
    this->last_expire_set = 0;
    this->defrag_later = listCreate();
    listSetFreeMethod(this->defrag_later,(void (*)(const void*))sdsfree);
    if (g_pserver->m_pstorageFactory != nullptr)
        this->setStorageProvider(g_pserver->m_pstorageFactory->create(id));
}

bool redisDbPersistentData::insert(char *key, robj *o)
{
    ensure(key);
    int res = dictAdd(m_pdict, key, o);
    if (res == DICT_OK)
    {
        if (m_pdbSnapshot != nullptr && m_pdbSnapshot->find_cached_threadsafe(key) != nullptr)
        {
            serverAssert(dictFind(m_pdictTombstone, key) != nullptr);
        }
        trackkey(key, false /* fUpdate */);
    }
    return (res == DICT_OK);
}

void redisDbPersistentData::tryResize()
{
    if (htNeedsResize(m_pdict))
        dictResize(m_pdict);
}

size_t redisDb::clear(bool fAsync, void(callback)(void*))
{
    size_t removed = size();
    if (fAsync) {
        redisDbPersistentData::emptyDbAsync();
    } else {
        redisDbPersistentData::clear(callback);
    }
    expireitr = setexpire()->end();
    return removed;
}

void redisDbPersistentData::clear(void(callback)(void*))
{
    dictEmpty(m_pdict,callback);
    if (m_fTrackingChanges)
        m_fAllChanged++;
    delete m_setexpire;
    m_setexpire = new (MALLOC_LOCAL) expireset();
    if (m_spstorage != nullptr)
        m_spstorage->clear();
    m_pdbSnapshot = nullptr;
}

void redisDbPersistentData::setExpire(robj *key, robj *subkey, long long when)
{
    /* Reuse the sds from the main dict in the expire dict */
    dictEntry *kde = dictFind(m_pdict,ptrFromObj(key));
    serverAssertWithInfo(NULL,key,kde != NULL);
    trackkey(key, true /* fUpdate */);

    if (((robj*)dictGetVal(kde))->getrefcount(std::memory_order_relaxed) == OBJ_SHARED_REFCOUNT)
    {
        // shared objects cannot have the expire bit set, create a real object
        dictSetVal(m_pdict, kde, dupStringObject((robj*)dictGetVal(kde)));
    }

    const char *szSubKey = (subkey != nullptr) ? szFromObj(subkey) : nullptr;
    if (((robj*)dictGetVal(kde))->FExpires()) {
        auto itr = m_setexpire->find((sds)dictGetKey(kde));
        serverAssert(itr != m_setexpire->end());
        expireEntry eNew(std::move(*itr));
        eNew.update(szSubKey, when);
        m_setexpire->erase(itr);
        m_setexpire->insert(eNew);
    }
    else
    {
        expireEntry e((sds)dictGetKey(kde), szSubKey, when);
        ((robj*)dictGetVal(kde))->SetFExpires(true);
        m_setexpire->insert(e);
    }
}

void redisDbPersistentData::setExpire(expireEntry &&e)
{
    trackkey(e.key(), true /* fUpdate */);
    m_setexpire->insert(e);
}

bool redisDb::FKeyExpires(const char *key)
{
    return setexpireUnsafe()->find(key) != setexpire()->end();
}

void redisDbPersistentData::updateValue(dict_iter itr, robj *val)
{
    trackkey(itr.key(), true /* fUpdate */);
    dictSetVal(m_pdict, itr.de, val);
}

void redisDbPersistentData::ensure(const char *key)
{
    dictEntry *de = dictFind(m_pdict, key);
    ensure(key, &de);
}

void redisDbPersistentData::ensure(const char *sdsKey, dictEntry **pde)
{
    serverAssert(sdsKey != nullptr);
    serverAssert(FImplies(*pde != nullptr, dictGetVal(*pde) != nullptr));    // early versions set a NULL object, this is no longer valid

    // First see if the key can be obtained from a snapshot
    if (*pde == nullptr && m_pdbSnapshot != nullptr)
    {
        dictEntry *deTombstone = dictFind(m_pdictTombstone, sdsKey);
        if (deTombstone == nullptr)
        {
            auto itr = m_pdbSnapshot->find_cached_threadsafe(sdsKey);
            if (itr == m_pdbSnapshot->end())
                return; // not found

            sds keyNew = sdsdupshared(itr.key());   // note: we use the iterator's key because the sdsKey may not be a shared string
            if (itr.val() != nullptr)
            {
                if (itr.val()->getrefcount(std::memory_order_relaxed) == OBJ_SHARED_REFCOUNT)
                {
                    dictAdd(m_pdict, keyNew, itr.val());
                }
                else
                {
                    sds strT = serializeStoredObject(itr.val());
                    robj *objNew = deserializeStoredObject(this, sdsKey, strT, sdslen(strT));
                    sdsfree(strT);
                    dictAdd(m_pdict, keyNew, objNew);
                    serverAssert(objNew->getrefcount(std::memory_order_relaxed) == 1);
                    serverAssert(objNew->mvcc_tstamp == itr.val()->mvcc_tstamp);
                }
            }
            else
            {
                dictAdd(m_pdict, keyNew, nullptr);
            }
            *pde = dictFind(m_pdict, sdsKey);
            dictAdd(m_pdictTombstone, sdsdupshared(itr.key()), nullptr);
        }
    }
    
    // If we haven't found it yet check our storage engine
    if (*pde == nullptr && m_spstorage != nullptr)
    {
        if (dictSize(m_pdict) != size())    // if all keys are cached then no point in looking up the database
        {
            m_spstorage->retrieve(sdsKey, sdslen(sdsKey), [&](const char *, size_t, const void *data, size_t cb){
                size_t offset = 0;
                sds sdsNewKey = sdsdupshared(sdsKey);
                auto spexpire = deserializeExpire((sds)sdsNewKey, (const char*)data, cb, &offset);
                robj *o = deserializeStoredObject(this, sdsKey, reinterpret_cast<const char*>(data) + offset, cb - offset);
                serverAssert(o != nullptr);
                dictAdd(m_pdict, sdsNewKey, o);

                o->SetFExpires(spexpire != nullptr);

                if (spexpire != nullptr)
                {
                    auto itr = m_setexpire->find(sdsKey);
                    if (itr != m_setexpire->end())
                        m_setexpire->erase(itr);
                    m_setexpire->insert(std::move(*spexpire));
                    serverAssert(m_setexpire->find(sdsKey) != m_setexpire->end());
                }
                serverAssert(o->FExpires() == (m_setexpire->find(sdsKey) != m_setexpire->end()));
            });
            *pde = dictFind(m_pdict, sdsKey);
        }
    }

    if (*pde != nullptr && dictGetVal(*pde) != nullptr)
    {
        robj *o = (robj*)dictGetVal(*pde);
        serverAssert(o->FExpires() == (m_setexpire->find(sdsKey) != m_setexpire->end()));
    }
}

void redisDbPersistentData::storeKey(const char *szKey, size_t cchKey, robj *o, bool fOverwrite)
{
    sds temp = serializeStoredObjectAndExpire(this, szKey, o);
    m_spstorage->insert(szKey, cchKey, temp, sdslen(temp), fOverwrite);
    sdsfree(temp);
}

void redisDbPersistentData::storeDatabase()
{
    dictIterator *di = dictGetIterator(m_pdict);
    dictEntry *de;
    while ((de = dictNext(di)) != NULL) {
        sds key = (sds)dictGetKey(de);
        robj *o = (robj*)dictGetVal(de);
        storeKey(key, sdslen(key), o, false);
    }
    dictReleaseIterator(di);
}

void redisDbPersistentData::processChanges()
{
    serverAssert(GlobalLocksAcquired());

    --m_fTrackingChanges;
    serverAssert(m_fTrackingChanges >= 0);

    if (m_spstorage != nullptr)
    {
        m_spstorage->beginWriteBatch();
        if (m_fTrackingChanges >= 0)
        {
            if (m_fAllChanged)
            {
                m_spstorage->clear();
                storeDatabase();
                m_fAllChanged--;
            }
            else
            {
                for (auto &change : m_setchanged)
                {
                    dictEntry *de = dictFind(m_pdict, change.strkey.get());
                    if (de == nullptr)
                        continue;
                    robj *o = (robj*)dictGetVal(de);
                    sds temp = serializeStoredObjectAndExpire(this, (const char*) dictGetKey(de), o);
                    m_spstorage->insert(change.strkey.get(), sdslen(change.strkey.get()), temp, sdslen(temp), change.fUpdate);
                    sdsfree(temp);
                }
            }
            m_setchanged.clear();
            m_cnewKeysPending = 0;
        }
    }
}

void redisDbPersistentData::commitChanges()
{
    if (m_spstorage != nullptr)
        m_spstorage->endWriteBatch();
}

redisDbPersistentData::~redisDbPersistentData()
{
    if (m_pdbSnapshotASYNC)
        endSnapshot(m_pdbSnapshotASYNC);
    
    serverAssert(m_spdbSnapshotHOLDER == nullptr);
    //serverAssert(m_pdbSnapshot == nullptr);
    serverAssert(m_refCount == 0);
    //serverAssert(m_pdict->iterators == 0);
    serverAssert(m_pdictTombstone == nullptr || m_pdictTombstone->iterators == 0);
    dictRelease(m_pdict);
    if (m_pdictTombstone)
        dictRelease(m_pdictTombstone);
    delete m_setexpire;
}

dict_iter redisDbPersistentData::random()
{
    if (size() == 0)
        return dict_iter(nullptr);
    if (m_pdbSnapshot != nullptr && m_pdbSnapshot->size() > 0)
    {
        dict_iter iter(nullptr);
        double pctInSnapshot = (double)m_pdbSnapshot->size() / (size() + m_pdbSnapshot->size());
        double randval = (double)rand()/RAND_MAX;
        if (randval <= pctInSnapshot)
        {
            iter = m_pdbSnapshot->random_cache_threadsafe();    // BUG: RANDOM doesn't consider keys not in RAM
            ensure(iter.key());
            dictEntry *de = dictFind(m_pdict, iter.key());
            return dict_iter(de);
        }
    }
    dictEntry *de = dictGetRandomKey(m_pdict);
    if (de != nullptr)
        ensure((const char*)dictGetKey(de), &de);
    return dict_iter(de);
}

size_t redisDbPersistentData::size() const 
{ 
    if (m_spstorage != nullptr)
        return m_spstorage->count() + m_cnewKeysPending;
    
    return dictSize(m_pdict) 
        + (m_pdbSnapshot ? (m_pdbSnapshot->size() - dictSize(m_pdictTombstone)) : 0); 
}

bool redisDbPersistentData::removeCachedValue(const char *key)
{
    serverAssert(m_spstorage != nullptr);
    // First ensure its not a pending key
    auto itr = m_setchanged.find(key);
    if (itr != m_setchanged.end())
        return false; // can't evict

    // since we write ASAP the database already has a valid copy so safe to delete
    dictDelete(m_pdict, key);
    return true;
}

void redisDbPersistentData::trackChanges(bool fBulk)
{
    m_fTrackingChanges++;
    if (fBulk)
        m_fAllChanged++;
}

void redisDbPersistentData::removeAllCachedValues()
{
    // First we have to flush the tracked changes
    if (m_fTrackingChanges)
    {
        processChanges();
        commitChanges();
        trackChanges(false);
    }

    dictEmpty(m_pdict, nullptr);
}

void redisDbPersistentData::trackkey(const char *key, bool fUpdate)
{
    if (m_fTrackingChanges && !m_fAllChanged && m_spstorage) {
        auto itr = m_setchanged.find(key);
        if (itr == m_setchanged.end()) {
            m_setchanged.emplace(sdsdupshared(key), fUpdate);
            if (!fUpdate)
                ++m_cnewKeysPending;
        }
    }
}

sds serializeExpire(const expireEntry *pexpire)
{
    sds str = sdsnewlen(nullptr, sizeof(unsigned));

    if (pexpire == nullptr)
    {
        unsigned zero = 0;
        memcpy(str, &zero, sizeof(unsigned));
        return str;
    }

    auto &e = *pexpire;
    unsigned celem = (unsigned)e.size();
    memcpy(str, &celem, sizeof(unsigned));
    
    for (auto itr = e.begin(); itr != e.end(); ++itr)
    {
        unsigned subkeylen = itr.subkey() ? (unsigned)sdslen(itr.subkey()) : 0;
        size_t strOffset = sdslen(str);
        str = sdsgrowzero(str, sdslen(str) + sizeof(unsigned) + subkeylen + sizeof(long long));
        memcpy(str + strOffset, &subkeylen, sizeof(unsigned));
        if (itr.subkey())
            memcpy(str + strOffset + sizeof(unsigned), itr.subkey(), subkeylen);
        long long when = itr.when();
        memcpy(str + strOffset + sizeof(unsigned) + subkeylen, &when, sizeof(when));
    }
    return str;
}

std::unique_ptr<expireEntry> deserializeExpire(sds key, const char *str, size_t cch, size_t *poffset)
{
    unsigned celem;
    if (cch < sizeof(unsigned))
        throw "Corrupt expire entry";
    memcpy(&celem, str, sizeof(unsigned));
    std::unique_ptr<expireEntry> spexpire;

    size_t offset = sizeof(unsigned);
    for (; celem > 0; --celem)
    {
        serverAssert(cch > (offset+sizeof(unsigned)));
        
        unsigned subkeylen;
        memcpy(&subkeylen, str + offset, sizeof(unsigned));
        offset += sizeof(unsigned);

        sds subkey = nullptr;
        if (subkeylen != 0)
        {
            serverAssert(cch > (offset + subkeylen));
            subkey = sdsnewlen(nullptr, subkeylen);
            memcpy(subkey, str + offset, subkeylen);
            offset += subkeylen;
        }
        
        long long when;
        serverAssert(cch >= (offset + sizeof(long long)));
        memcpy(&when, str + offset, sizeof(long long));
        offset += sizeof(long long);

        if (spexpire == nullptr)
            spexpire = std::make_unique<expireEntry>(key, subkey, when);
        else
            spexpire->update(subkey, when);

        if (subkey)
            sdsfree(subkey);
    }

    *poffset = offset;
    return spexpire;
}

sds serializeStoredObjectAndExpire(redisDbPersistentData *db, const char *key, robj_roptr o)
{
    auto itrExpire = db->setexpire()->find(key);
    const expireEntry *pexpire = nullptr;
    if (itrExpire != db->setexpire()->end())
        pexpire = &(*itrExpire);

    sds str = serializeExpire(pexpire);
    str = serializeStoredObject(o, str);
    return str;
}

int dbnumFromDb(redisDb *db)
{
    for (int i = 0; i < cserver.dbnum; ++i)
    {
        if (g_pserver->db[i] == db)
            return i;
    }
    serverPanic("invalid database pointer");
}<|MERGE_RESOLUTION|>--- conflicted
+++ resolved
@@ -2130,12 +2130,8 @@
 
         auto count = g_pserver->cluster->slots_keys_count[hashslot];
         robj *key = createStringObject((char*)iter.key+2,iter.key_len-2);
-<<<<<<< HEAD
         dbDelete(g_pserver->db[0],key);
-=======
-        dbDelete(&g_pserver->db[0],key);
         serverAssert(count > g_pserver->cluster->slots_keys_count[hashslot]);   // we should have deleted something or we will be in an infinite loop
->>>>>>> cf9efc8e
         decrRefCount(key);
         j++;
     }
@@ -2421,7 +2417,6 @@
     if (m_pdbSnapshotASYNC)
         endSnapshot(m_pdbSnapshotASYNC);
     
-    serverAssert(m_spdbSnapshotHOLDER == nullptr);
     //serverAssert(m_pdbSnapshot == nullptr);
     serverAssert(m_refCount == 0);
     //serverAssert(m_pdict->iterators == 0);
