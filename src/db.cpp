/*
 * Copyright (c) 2009-2012, Salvatore Sanfilippo <antirez at gmail dot com>
 * All rights reserved.
 *
 * Redistribution and use in source and binary forms, with or without
 * modification, are permitted provided that the following conditions are met:
 *
 *   * Redistributions of source code must retain the above copyright notice,
 *     this list of conditions and the following disclaimer.
 *   * Redistributions in binary form must reproduce the above copyright
 *     notice, this list of conditions and the following disclaimer in the
 *     documentation and/or other materials provided with the distribution.
 *   * Neither the name of Redis nor the names of its contributors may be used
 *     to endorse or promote products derived from this software without
 *     specific prior written permission.
 *
 * THIS SOFTWARE IS PROVIDED BY THE COPYRIGHT HOLDERS AND CONTRIBUTORS "AS IS"
 * AND ANY EXPRESS OR IMPLIED WARRANTIES, INCLUDING, BUT NOT LIMITED TO, THE
 * IMPLIED WARRANTIES OF MERCHANTABILITY AND FITNESS FOR A PARTICULAR PURPOSE
 * ARE DISCLAIMED. IN NO EVENT SHALL THE COPYRIGHT OWNER OR CONTRIBUTORS BE
 * LIABLE FOR ANY DIRECT, INDIRECT, INCIDENTAL, SPECIAL, EXEMPLARY, OR
 * CONSEQUENTIAL DAMAGES (INCLUDING, BUT NOT LIMITED TO, PROCUREMENT OF
 * SUBSTITUTE GOODS OR SERVICES; LOSS OF USE, DATA, OR PROFITS; OR BUSINESS
 * INTERRUPTION) HOWEVER CAUSED AND ON ANY THEORY OF LIABILITY, WHETHER IN
 * CONTRACT, STRICT LIABILITY, OR TORT (INCLUDING NEGLIGENCE OR OTHERWISE)
 * ARISING IN ANY WAY OUT OF THE USE OF THIS SOFTWARE, EVEN IF ADVISED OF THE
 * POSSIBILITY OF SUCH DAMAGE.
 */

#include "server.h"
#include "cluster.h"
#include "atomicvar.h"
#include "aelocker.h"
#include "latency.h"

#include <signal.h>
#include <ctype.h>

// Needed for prefetch
#if defined(__x86_64__) || defined(__i386__)
#include <xmmintrin.h>
#endif

/* Database backup. */
struct dbBackup {
    const redisDbPersistentDataSnapshot **dbarray;
    rax *slots_to_keys;
    uint64_t slots_keys_count[CLUSTER_SLOTS];
};

/*-----------------------------------------------------------------------------
 * C-level DB API
 *----------------------------------------------------------------------------*/

int expireIfNeeded(redisDb *db, robj *key, robj *o);
void slotToKeyUpdateKeyCore(const char *key, size_t keylen, int add);

std::unique_ptr<expireEntry> deserializeExpire(const char *str, size_t cch, size_t *poffset);

dictType dictChangeDescType {
    dictSdsHash,                /* hash function */
    NULL,                       /* key dup */
    NULL,                       /* val dup */
    dictSdsKeyCompare,          /* key compare */
    dictSdsDestructor,          /* key destructor */
    nullptr                     /* val destructor */
};

/* Update LFU when an object is accessed.
 * Firstly, decrement the counter if the decrement time is reached.
 * Then logarithmically increment the counter, and update the access time. */
void updateLFU(robj *val) {
    unsigned long counter = LFUDecrAndReturn(val);
    counter = LFULogIncr(counter);
    val->lru = (LFUGetTimeInMinutes()<<8) | counter;
}

void updateExpire(redisDb *db, sds key, robj *valOld, robj *valNew)
{
    serverAssert(valOld->FExpires());
    serverAssert(!valNew->FExpires());
    
    serverAssert(db->FKeyExpires((const char*)key));
    
    valNew->expire = std::move(valOld->expire);
    valNew->SetFExpires(true);
    valOld->SetFExpires(false);
    return;
}

static void lookupKeyUpdateObj(robj *val, int flags)
{
    /* Update the access time for the ageing algorithm.
     * Don't do it if we have a saving child, as this will trigger
     * a copy on write madness. */
    if (!hasActiveChildProcessOrBGSave() && !(flags & LOOKUP_NOTOUCH))
    {
        if (g_pserver->maxmemory_policy & MAXMEMORY_FLAG_LFU) {
            updateLFU(val);
        } else {
            val->lru = LRU_CLOCK();
        }
    }
}

/* Low level key lookup API, not actually called directly from commands
 * implementations that should instead rely on lookupKeyRead(),
 * lookupKeyWrite() and lookupKeyReadWithFlags(). */
static robj* lookupKey(redisDb *db, robj *key, int flags) {
    auto itr = db->find(key);
    if (itr) {
        robj *val = itr.val();
        lookupKeyUpdateObj(val, flags);
        if (flags & LOOKUP_UPDATEMVCC) {
            setMvccTstamp(val, getMvccTstamp());
            db->trackkey(key, true /* fUpdate */);
        }
        return val;
    } else {
        return NULL;
    }
}
static robj_roptr lookupKeyConst(redisDb *db, robj *key, int flags) {
    serverAssert((flags & LOOKUP_UPDATEMVCC) == 0);
    robj_roptr val;
    if (g_pserver->m_pstorageFactory)
        val = db->find(szFromObj(key)).val();
    else
        val = db->find_cached_threadsafe(szFromObj(key)).val();
    
    if (val != nullptr) {
        lookupKeyUpdateObj(val.unsafe_robjcast(), flags);
        return val;
    }
    return nullptr;
}

/* Lookup a key for read operations, or return NULL if the key is not found
 * in the specified DB.
 *
 * As a side effect of calling this function:
 * 1. A key gets expired if it reached it's TTL.
 * 2. The key last access time is updated.
 * 3. The global keys hits/misses stats are updated (reported in INFO).
 * 4. If keyspace notifications are enabled, a "keymiss" notification is fired.
 *
 * This API should not be used when we write to the key after obtaining
 * the object linked to the key, but only for read only operations.
 *
 * Flags change the behavior of this command:
 *
 *  LOOKUP_NONE (or zero): no special flags are passed.
 *  LOOKUP_NOTOUCH: don't alter the last access time of the key.
 *
 * Note: this function also returns NULL if the key is logically expired
 * but still existing, in case this is a replica, since this API is called only
 * for read operations. Even if the key expiry is master-driven, we can
 * correctly report a key is expired on slaves even if the master is lagging
 * expiring our key via DELs in the replication link. */
robj_roptr lookupKeyReadWithFlags(redisDb *db, robj *key, int flags) {
    robj_roptr val;

    if (expireIfNeeded(db,key) == 1) {
        /* If we are in the context of a master, expireIfNeeded() returns 1
         * when the key is no longer valid, so we can return NULL ASAP. */
        if (listLength(g_pserver->masters) == 0)
            goto keymiss;

        /* However if we are in the context of a replica, expireIfNeeded() will
         * not really try to expire the key, it only returns information
         * about the "logical" status of the key: key expiring is up to the
         * master in order to have a consistent view of master's data set.
         *
         * However, if the command caller is not the master, and as additional
         * safety measure, the command invoked is a read-only command, we can
         * safely return NULL here, and provide a more consistent behavior
         * to clients accessing expired values in a read-only fashion, that
         * will say the key as non existing.
         *
         * Notably this covers GETs when slaves are used to scale reads. */
        if (serverTL->current_client &&
            !FActiveMaster(serverTL->current_client) &&
            serverTL->current_client->cmd &&
            serverTL->current_client->cmd->flags & CMD_READONLY)
        {
            goto keymiss;
        }
    }
    val = lookupKeyConst(db,key,flags);
    if (val == nullptr)
        goto keymiss;
    g_pserver->stat_keyspace_hits++;
    return val;

keymiss:
    if (!(flags & LOOKUP_NONOTIFY)) {
        notifyKeyspaceEvent(NOTIFY_KEY_MISS, "keymiss", key, db->id);
    }
    g_pserver->stat_keyspace_misses++;
    return NULL;
}

/* Like lookupKeyReadWithFlags(), but does not use any flag, which is the
 * common case. */
robj_roptr lookupKeyRead(redisDb *db, robj *key) {
    serverAssert(GlobalLocksAcquired());
    return lookupKeyReadWithFlags(db,key,LOOKUP_NONE);
}
robj_roptr lookupKeyRead(redisDb *db, robj *key, uint64_t mvccCheckpoint, AeLocker &locker) {
    robj_roptr o;

    if (aeThreadOwnsLock()) {
        return lookupKeyReadWithFlags(db,key,LOOKUP_NONE);
    } else {
        // This is an async command
        if (keyIsExpired(db,key))
            return nullptr;
        int idb = db->id;
        if (serverTL->rgdbSnapshot[idb] == nullptr || serverTL->rgdbSnapshot[idb]->mvccCheckpoint() < mvccCheckpoint) {
            locker.arm(serverTL->current_client);
            if (serverTL->rgdbSnapshot[idb] != nullptr) {
                db->endSnapshot(serverTL->rgdbSnapshot[idb]);
                serverTL->rgdbSnapshot[idb] = nullptr;
            } else {
                serverTL->rgdbSnapshot[idb] = db->createSnapshot(mvccCheckpoint, true);
            }
            if (serverTL->rgdbSnapshot[idb] == nullptr) {
                // We still need to service the read
                o = lookupKeyReadWithFlags(db,key,LOOKUP_NONE);
                serverTL->disable_async_commands = true; // don't try this again
            }
            else {
                locker.disarm();
            }
        }
        if (serverTL->rgdbSnapshot[idb] != nullptr) {
            o = serverTL->rgdbSnapshot[idb]->find_cached_threadsafe(szFromObj(key)).val();
        }
    }

    return o;
}

/* Lookup a key for write operations, and as a side effect, if needed, expires
 * the key if its TTL is reached.
 *
 * Returns the linked value object if the key exists or NULL if the key
 * does not exist in the specified DB. */
robj *lookupKeyWriteWithFlags(redisDb *db, robj *key, int flags) {
    expireIfNeeded(db,key);
    robj *o = lookupKey(db,key,flags|LOOKUP_UPDATEMVCC);
    return o;
}

robj *lookupKeyWrite(redisDb *db, robj *key) {
    return lookupKeyWriteWithFlags(db, key, LOOKUP_NONE);
}
void SentReplyOnKeyMiss(client *c, robj *reply){
    serverAssert(sdsEncodedObject(reply));
    sds rep = szFromObj(reply);
    if (sdslen(rep) > 1 && rep[0] == '-'){
        addReplyErrorObject(c, reply);
    } else {
        addReply(c,reply);
    }
}
robj_roptr lookupKeyReadOrReply(client *c, robj *key, robj *reply) {
    robj_roptr o = lookupKeyRead(c->db, key);
    if (!o) SentReplyOnKeyMiss(c, reply);
    return o;
}
robj_roptr lookupKeyReadOrReply(client *c, robj *key, robj *reply, AeLocker &locker) {
    robj_roptr o = lookupKeyRead(c->db, key, c->mvccCheckpoint, locker);
    if (!o) SentReplyOnKeyMiss(c, reply);
    return o;
}

robj *lookupKeyWriteOrReply(client *c, robj *key, robj *reply) {
    robj *o = lookupKeyWrite(c->db, key);
    if (!o) SentReplyOnKeyMiss(c, reply);
    return o;
}

bool dbAddCore(redisDb *db, sds key, robj *val, bool fUpdateMvcc, bool fAssumeNew = false, dict_iter *piterExisting = nullptr, bool fValExpires = false) {
    serverAssert(fValExpires || !val->FExpires());
    sds copy = sdsdupshared(key);
    
    uint64_t mvcc = getMvccTstamp();
    if (fUpdateMvcc) {
        setMvccTstamp(val, mvcc);
    }

    bool fInserted = db->insert(copy, val, fAssumeNew, piterExisting);

    if (fInserted)
    {
        signalKeyAsReady(db, key, val->type);
        if (g_pserver->cluster_enabled) slotToKeyAdd(key);
    }
    else
    {
        sdsfree(copy);
    }

    return fInserted;
}

/* Add the key to the DB. It's up to the caller to increment the reference
 * counter of the value if needed.
 *
 * The program is aborted if the key already exists. */
void dbAdd(redisDb *db, robj *key, robj *val)
{
    bool fInserted = dbAddCore(db, szFromObj(key), val, true /* fUpdateMvcc */);
    serverAssertWithInfo(NULL,key,fInserted);
}

void redisDb::dbOverwriteCore(redisDb::iter itr, sds keySds, robj *val, bool fUpdateMvcc, bool fRemoveExpire)
{
    robj *old = itr.val();
    redisObjectStack keyO;
    initStaticStringObject(keyO, keySds);
    robj *key = &keyO;

    if (old->FExpires()) {
        if (fRemoveExpire) {
            ::removeExpire(this, key);
        }
        else {
            if (val->getrefcount(std::memory_order_relaxed) == OBJ_SHARED_REFCOUNT)
                val = dupStringObject(val);
            ::updateExpire(this, itr.key(), old, val);
        }
    }

    if (g_pserver->maxmemory_policy & MAXMEMORY_FLAG_LFU) {
        val->lru = old->lru;
    }
    if (fUpdateMvcc) {
        if (val->getrefcount(std::memory_order_relaxed) == OBJ_SHARED_REFCOUNT)
            val = dupStringObject(val);
        setMvccTstamp(val, getMvccTstamp());
    }

    /* Although the key is not really deleted from the database, we regard 
    overwrite as two steps of unlink+add, so we still need to call the unlink 
    callback of the module. */
    moduleNotifyKeyUnlink(key,old);
    
    if (g_pserver->lazyfree_lazy_server_del)
        freeObjAsync(key, itr.val());
    else
        decrRefCount(itr.val());

    updateValue(itr, val);
}

/* Overwrite an existing key with a new value. Incrementing the reference
 * count of the new value is up to the caller.
 * This function does not modify the expire time of the existing key.
 *
 * The program is aborted if the key was not already present. */
void dbOverwrite(redisDb *db, robj *key, robj *val, bool fRemoveExpire, dict_iter *pitrExisting) {
    redisDb::iter itr;
    if (pitrExisting != nullptr)
        itr = *pitrExisting;
    else
        itr = db->find(key);

    serverAssertWithInfo(NULL,key,itr != nullptr);
    lookupKeyUpdateObj(itr.val(), LOOKUP_NONE);
    db->dbOverwriteCore(itr, szFromObj(key), val, !!g_pserver->fActiveReplica, fRemoveExpire);
}

/* Insert a key, handling duplicate keys according to fReplace */
int dbMerge(redisDb *db, sds key, robj *val, int fReplace)
{
    if (fReplace)
    {
        auto itr = db->find(key);
        if (itr == nullptr)
            return (dbAddCore(db, key, val, false /* fUpdateMvcc */) == true);

        robj_roptr old = itr.val();
        if (mvccFromObj(old) <= mvccFromObj(val))
        {
            db->dbOverwriteCore(itr, key, val, false, true);
            return true;
        }

        return false;
    }
    else
    {
        return (dbAddCore(db, key, val, true /* fUpdateMvcc */, true /* fAssumeNew */) == true);
    }
}

/* High level Set operation. This function can be used in order to set
 * a key, whatever it was existing or not, to a new object.
 *
 * 1) The ref count of the value object is incremented.
 * 2) clients WATCHing for the destination key notified.
 * 3) The expire time of the key is reset (the key is made persistent),
 *    unless 'keepttl' is true.
 *
 * All the new keys in the database should be created via this interface.
 * The client 'c' argument may be set to NULL if the operation is performed
 * in a context where there is no clear client performing the operation. */
void genericSetKey(client *c, redisDb *db, robj *key, robj *val, int keepttl, int signal) {
    db->prepOverwriteForSnapshot(szFromObj(key));
    dict_iter iter;
    if (!dbAddCore(db, szFromObj(key), val, true /* fUpdateMvcc */, false /*fAssumeNew*/, &iter)) {
        dbOverwrite(db, key, val, !keepttl, &iter);
    }
    incrRefCount(val);
    if (signal) signalModifiedKey(c,db,key);
}

/* Common case for genericSetKey() where the TTL is not retained. */
void setKey(client *c, redisDb *db, robj *key, robj *val) {
    genericSetKey(c,db,key,val,0,1);
}

/* Return a random key, in form of a Redis object.
 * If there are no keys, NULL is returned.
 *
 * The function makes sure to return keys not already expired. */
robj *dbRandomKey(redisDb *db) {
    int maxtries = 100;
    bool allvolatile = db->expireSize() == db->size();

    while(1) {
        sds key;
        robj *keyobj;

        auto itr = db->random();
        if (itr == nullptr) return NULL;

        key = itr.key();
        keyobj = createStringObject(key,sdslen(key));

        if (itr.val()->FExpires())
        {
            if (allvolatile && listLength(g_pserver->masters) && --maxtries == 0) {
                /* If the DB is composed only of keys with an expire set,
                    * it could happen that all the keys are already logically
                    * expired in the replica, so the function cannot stop because
                    * expireIfNeeded() is false, nor it can stop because
                    * dictGetRandomKey() returns NULL (there are keys to return).
                    * To prevent the infinite loop we do some tries, but if there
                    * are the conditions for an infinite loop, eventually we
                    * return a key name that may be already expired. */
                return keyobj;
            }
        }
            
        if (itr.val()->FExpires())
        {
             if (expireIfNeeded(db,keyobj)) {
                decrRefCount(keyobj);
                continue; /* search for another key. This expired. */
             }
        }
        
        return keyobj;
    }
}

bool redisDbPersistentData::syncDelete(robj *key)
{
    /* Deleting an entry from the expires dict will not free the sds of
     * the key, because it is shared with the main dictionary. */

    auto itr = find(szFromObj(key));
    if (itr != nullptr && itr.val()->FExpires())
        removeExpire(key, itr);
    
    robj_sharedptr val(itr.val());
    bool fDeleted = false;
    if (m_spstorage != nullptr)
        fDeleted = m_spstorage->erase(szFromObj(key));
    fDeleted = (dictDelete(m_pdict,ptrFromObj(key)) == DICT_OK) || fDeleted;

    if (fDeleted) {
        /* Tells the module that the key has been unlinked from the database. */
        moduleNotifyKeyUnlink(key,val); // MODULE Compat Note: We should be giving the actual key value here
        
        dictEntry *de = dictUnlink(m_dictChanged, szFromObj(key));
        if (de != nullptr)
        {
            bool fUpdate = (bool)dictGetVal(de);
            if (!fUpdate)
                --m_cnewKeysPending;
            dictFreeUnlinkedEntry(m_dictChanged, de);
        }
        
        if (m_pdbSnapshot != nullptr)
        {
            auto itr = m_pdbSnapshot->find_cached_threadsafe(szFromObj(key));
            if (itr != nullptr)
            {
                sds keyTombstone = sdsdupshared(itr.key());
                uint64_t hash = dictGetHash(m_pdict, keyTombstone);
                if (dictAdd(m_pdictTombstone, keyTombstone, (void*)hash) != DICT_OK)
                    sdsfree(keyTombstone);
            }
        }
        if (g_pserver->cluster_enabled) slotToKeyDel(szFromObj(key));
        return 1;
    } else {
        return 0;
    }
}

/* Delete a key, value, and associated expiration entry if any, from the DB */
int dbSyncDelete(redisDb *db, robj *key) {
    return db->syncDelete(key);
}

/* This is a wrapper whose behavior depends on the Redis lazy free
 * configuration. Deletes the key synchronously or asynchronously. */
int dbDelete(redisDb *db, robj *key) {
    return g_pserver->lazyfree_lazy_server_del ? dbAsyncDelete(db,key) :
                                             dbSyncDelete(db,key);
}

/* Prepare the string object stored at 'key' to be modified destructively
 * to implement commands like SETBIT or APPEND.
 *
 * An object is usually ready to be modified unless one of the two conditions
 * are true:
 *
 * 1) The object 'o' is shared (refcount > 1), we don't want to affect
 *    other users.
 * 2) The object encoding is not "RAW".
 *
 * If the object is found in one of the above conditions (or both) by the
 * function, an unshared / not-encoded copy of the string object is stored
 * at 'key' in the specified 'db'. Otherwise the object 'o' itself is
 * returned.
 *
 * USAGE:
 *
 * The object 'o' is what the caller already obtained by looking up 'key'
 * in 'db', the usage pattern looks like this:
 *
 * o = lookupKeyWrite(db,key);
 * if (checkType(c,o,OBJ_STRING)) return;
 * o = dbUnshareStringValue(db,key,o);
 *
 * At this point the caller is ready to modify the object, for example
 * using an sdscat() call to append some data, or anything else.
 */
robj *dbUnshareStringValue(redisDb *db, robj *key, robj *o) {
    serverAssert(o->type == OBJ_STRING);
    if (o->getrefcount(std::memory_order_relaxed) != 1 || o->encoding != OBJ_ENCODING_RAW) {
        robj *decoded = getDecodedObject(o);
        o = createRawStringObject(szFromObj(decoded), sdslen(szFromObj(decoded)));
        decrRefCount(decoded);
        dbOverwrite(db,key,o);
    }
    return o;
}

/* Remove all keys from the database(s) structure. The dbarray argument
 * may not be the server main DBs (could be a backup).
 *
 * The dbnum can be -1 if all the DBs should be emptied, or the specified
 * DB index if we want to empty only a single database.
 * The function returns the number of keys removed from the database(s). */
long long emptyDbStructure(redisDb **dbarray, int dbnum, int async,
                           void(callback)(void*))
{
    long long removed = 0;
    int startdb, enddb;

    if (dbnum == -1) {
        startdb = 0;
        enddb = cserver.dbnum-1;
    } else {
        startdb = enddb = dbnum;
    }

    for (int j = startdb; j <= enddb; j++) {
        removed += dbarray[j]->size();
        dbarray[j]->clear(async, callback);
        /* Because all keys of database are removed, reset average ttl. */
        dbarray[j]->avg_ttl = 0;
    }

    return removed;
}

/* Remove all keys from all the databases in a Redis DB.
 * If callback is given the function is called from time to time to
 * signal that work is in progress.
 *
 * The dbnum can be -1 if all the DBs should be flushed, or the specified
 * DB number if we want to flush only a single Redis database number.
 *
 * Flags are be EMPTYDB_NO_FLAGS if no special flags are specified or
 * EMPTYDB_ASYNC if we want the memory to be freed in a different thread
 * and the function to return ASAP.
 *
 * On success the function returns the number of keys removed from the
 * database(s). Otherwise -1 is returned in the specific case the
 * DB number is out of range, and errno is set to EINVAL. */
long long emptyDb(int dbnum, int flags, void(callback)(void*)) {
    int async = (flags & EMPTYDB_ASYNC);
    RedisModuleFlushInfoV1 fi = {REDISMODULE_FLUSHINFO_VERSION,!async,dbnum};
    long long removed = 0;

    if (dbnum < -1 || dbnum >= cserver.dbnum) {
        errno = EINVAL;
        return -1;
    }

    /* Fire the flushdb modules event. */
    moduleFireServerEvent(REDISMODULE_EVENT_FLUSHDB,
                          REDISMODULE_SUBEVENT_FLUSHDB_START,
                          &fi);

    /* Make sure the WATCHed keys are affected by the FLUSH* commands.
     * Note that we need to call the function while the keys are still
     * there. */
    signalFlushedDb(dbnum, async);

    /* Empty redis database structure. */
    removed = emptyDbStructure(g_pserver->db, dbnum, async, callback);

    /* Flush slots to keys map if enable cluster, we can flush entire
     * slots to keys map whatever dbnum because only support one DB
     * in cluster mode. */
    if (g_pserver->cluster_enabled) slotToKeyFlush(async);

    if (dbnum == -1) flushSlaveKeysWithExpireList();

    /* Also fire the end event. Note that this event will fire almost
     * immediately after the start event if the flush is asynchronous. */
    moduleFireServerEvent(REDISMODULE_EVENT_FLUSHDB,
                          REDISMODULE_SUBEVENT_FLUSHDB_END,
                          &fi);

    return removed;
}

/* Store a backup of the database for later use, and put an empty one
 * instead of it. */
const dbBackup *backupDb(void) {
    dbBackup *backup = new dbBackup();
    
    backup->dbarray = (const redisDbPersistentDataSnapshot**)zmalloc(sizeof(redisDbPersistentDataSnapshot*) * cserver.dbnum);
    for (int i=0; i<cserver.dbnum; i++) {
        backup->dbarray[i] = g_pserver->db[i]->createSnapshot(LLONG_MAX, false);
    }

    /* Backup cluster slots to keys map if enable cluster. */
    if (g_pserver->cluster_enabled) {
        backup->slots_to_keys = g_pserver->cluster->slots_to_keys;
        memcpy(backup->slots_keys_count, g_pserver->cluster->slots_keys_count,
            sizeof(g_pserver->cluster->slots_keys_count));
        g_pserver->cluster->slots_to_keys = raxNew();
        memset(g_pserver->cluster->slots_keys_count, 0,
            sizeof(g_pserver->cluster->slots_keys_count));
    }

    moduleFireServerEvent(REDISMODULE_EVENT_REPL_BACKUP,
                          REDISMODULE_SUBEVENT_REPL_BACKUP_CREATE,
                          NULL);

    return backup;
}

/* Discard a previously created backup, this can be slow (similar to FLUSHALL)
 * Arguments are similar to the ones of emptyDb, see EMPTYDB_ flags. */
void discardDbBackup(const dbBackup *backup, int flags, void(callback)(void*)) {
    UNUSED(callback);
    int async = (flags & EMPTYDB_ASYNC);

    /* Release main DBs backup . */
    for (int i=0; i<cserver.dbnum; i++) {
        g_pserver->db[i]->endSnapshot(backup->dbarray[i]);
    }

    /* Release slots to keys map backup if enable cluster. */
    if (g_pserver->cluster_enabled) freeSlotsToKeysMap(backup->slots_to_keys, async);

    /* Release buckup. */
    zfree(backup->dbarray);
    delete backup;

    moduleFireServerEvent(REDISMODULE_EVENT_REPL_BACKUP,
                          REDISMODULE_SUBEVENT_REPL_BACKUP_DISCARD,
                          NULL);
}

/* Restore the previously created backup (discarding what currently resides
 * in the db).
 * This function should be called after the current contents of the database
 * was emptied with a previous call to emptyDb (possibly using the async mode). */
void restoreDbBackup(const dbBackup *backup) {
    /* Restore main DBs. */
    for (int i=0; i<cserver.dbnum; i++) {
        g_pserver->db[i]->restoreSnapshot(backup->dbarray[i]);
    }
    
    /* Restore slots to keys map backup if enable cluster. */
    if (g_pserver->cluster_enabled) {
        serverAssert(g_pserver->cluster->slots_to_keys->numele == 0);
        raxFree(g_pserver->cluster->slots_to_keys);
        g_pserver->cluster->slots_to_keys = backup->slots_to_keys;
        memcpy(g_pserver->cluster->slots_keys_count, backup->slots_keys_count,
                sizeof(g_pserver->cluster->slots_keys_count));
    }

    /* Release buckup. */
    zfree(backup->dbarray);
    delete backup;

    moduleFireServerEvent(REDISMODULE_EVENT_REPL_BACKUP,
                          REDISMODULE_SUBEVENT_REPL_BACKUP_RESTORE,
                          NULL);
}

int selectDb(client *c, int id) {
    if (id < 0 || id >= cserver.dbnum)
        return C_ERR;
    c->db = g_pserver->db[id];
    return C_OK;
}

long long dbTotalServerKeyCount() {
    long long total = 0;
    int j;
    for (j = 0; j < cserver.dbnum; j++) {
        total += g_pserver->db[j]->size();
    }
    return total;
}

/*-----------------------------------------------------------------------------
 * Hooks for key space changes.
 *
 * Every time a key in the database is modified the function
 * signalModifiedKey() is called.
 *
 * Every time a DB is flushed the function signalFlushDb() is called.
 *----------------------------------------------------------------------------*/

/* Note that the 'c' argument may be NULL if the key was modified out of
 * a context of a client. */
void signalModifiedKey(client *c, redisDb *db, robj *key) {
    touchWatchedKey(db,key);
    trackingInvalidateKey(c,key);
}

void signalFlushedDb(int dbid, int async) {
    int startdb, enddb;
    if (dbid == -1) {
        startdb = 0;
        enddb = cserver.dbnum-1;
    } else {
        startdb = enddb = dbid;
    }

    for (int j = startdb; j <= enddb; j++) {
        touchAllWatchedKeysInDb(g_pserver->db[j], NULL);
    }

    trackingInvalidateKeysOnFlush(async);
}

/*-----------------------------------------------------------------------------
 * Type agnostic commands operating on the key space
 *----------------------------------------------------------------------------*/

/* Return the set of flags to use for the emptyDb() call for FLUSHALL
 * and FLUSHDB commands.
 *
 * sync: flushes the database in an sync manner.
 * async: flushes the database in an async manner.
 * no option: determine sync or async according to the value of lazyfree-lazy-user-flush.
 *
 * On success C_OK is returned and the flags are stored in *flags, otherwise
 * C_ERR is returned and the function sends an error to the client. */
int getFlushCommandFlags(client *c, int *flags) {
    /* Parse the optional ASYNC option. */
    if (c->argc == 2 && !strcasecmp(szFromObj(c->argv[1]),"sync")) {
        *flags = EMPTYDB_NO_FLAGS;
    } else if (c->argc == 2 && !strcasecmp(szFromObj(c->argv[1]),"async")) {
        *flags = EMPTYDB_ASYNC;
    } else if (c->argc == 1) {
        *flags = g_pserver->lazyfree_lazy_user_flush ? EMPTYDB_ASYNC : EMPTYDB_NO_FLAGS;
    } else {
        addReplyErrorObject(c,shared.syntaxerr);
        return C_ERR;
    }
    return C_OK;
}

/* Flushes the whole server data set. */
void flushAllDataAndResetRDB(int flags) {
    g_pserver->dirty += emptyDb(-1,flags,NULL);
    if (g_pserver->FRdbSaveInProgress()) killRDBChild();
    if (g_pserver->saveparamslen > 0) {
        /* Normally rdbSave() will reset dirty, but we don't want this here
         * as otherwise FLUSHALL will not be replicated nor put into the AOF. */
        int saved_dirty = g_pserver->dirty;
        rdbSaveInfo rsi, *rsiptr;
        rsiptr = rdbPopulateSaveInfo(&rsi);
        rdbSave(nullptr, rsiptr);
        g_pserver->dirty = saved_dirty;
    }
    
    /* Without that extra dirty++, when db was already empty, FLUSHALL will
     * not be replicated nor put into the AOF. */
    g_pserver->dirty++;
#if defined(USE_JEMALLOC)
    /* jemalloc 5 doesn't release pages back to the OS when there's no traffic.
     * for large databases, flushdb blocks for long anyway, so a bit more won't
     * harm and this way the flush and purge will be synchroneus. */
    if (!(flags & EMPTYDB_ASYNC))
        jemalloc_purge();
#endif
}

/* FLUSHDB [ASYNC]
 *
 * Flushes the currently SELECTed Redis DB. */
void flushdbCommand(client *c) {
    int flags;

    if (c->argc == 2)
    {
        if (!strcasecmp(szFromObj(c->argv[1]), "cache"))
        {
            if (g_pserver->m_pstorageFactory == nullptr)
            {
                addReplyError(c, "Cannot flush cache without a storage provider set");
                return;
            }
            c->db->removeAllCachedValues();
            addReply(c,shared.ok);
            return;
        }
    }

    if (getFlushCommandFlags(c,&flags) == C_ERR) return;
    g_pserver->dirty += emptyDb(c->db->id,flags,NULL);
    addReply(c,shared.ok);
#if defined(USE_JEMALLOC)
    /* jemalloc 5 doesn't release pages back to the OS when there's no traffic.
     * for large databases, flushdb blocks for long anyway, so a bit more won't
     * harm and this way the flush and purge will be synchroneus. */
    if (!(flags & EMPTYDB_ASYNC))
        jemalloc_purge();
#endif
}

/* FLUSHALL [ASYNC]
 *
 * Flushes the whole server data set. */
void flushallCommand(client *c) {
    int flags;

    if (c->argc == 2)
    {
        if (!strcasecmp(szFromObj(c->argv[1]), "cache"))
        {
            if (g_pserver->m_pstorageFactory == nullptr)
            {
                addReplyError(c, "Cannot flush cache without a storage provider set");
                return;
            }
            for (int idb = 0; idb < cserver.dbnum; ++idb)
                g_pserver->db[idb]->removeAllCachedValues();
            addReply(c,shared.ok);
            return;
        }
    }

    if (getFlushCommandFlags(c,&flags) == C_ERR) return;
    flushAllDataAndResetRDB(flags);
    addReply(c,shared.ok);
}

/* This command implements DEL and LAZYDEL. */
void delGenericCommand(client *c, int lazy) {
    int numdel = 0, j;

    for (j = 1; j < c->argc; j++) {
        expireIfNeeded(c->db,c->argv[j]);
        int deleted  = lazy ? dbAsyncDelete(c->db,c->argv[j]) :
                              dbSyncDelete(c->db,c->argv[j]);
        if (deleted) {
            signalModifiedKey(c,c->db,c->argv[j]);
            notifyKeyspaceEvent(NOTIFY_GENERIC,
                "del",c->argv[j],c->db->id);
            g_pserver->dirty++;
            numdel++;
        }
    }
    addReplyLongLong(c,numdel);
}

void delCommand(client *c) {
    delGenericCommand(c,g_pserver->lazyfree_lazy_user_del);
}

void unlinkCommand(client *c) {
    delGenericCommand(c,1);
}

/* EXISTS key1 key2 ... key_N.
 * Return value is the number of keys existing. */
void existsCommand(client *c) {
    long long count = 0;
    int j;

    for (j = 1; j < c->argc; j++) {
        if (lookupKeyReadWithFlags(c->db,c->argv[j],LOOKUP_NOTOUCH)) count++;
    }
    addReplyLongLong(c,count);
}

void mexistsCommand(client *c) {
    addReplyArrayLen(c, c->argc - 1);
    for (int j = 1; j < c->argc; ++j) {
        addReplyBool(c, lookupKeyRead(c->db, c->argv[j]));
    }
}

void selectCommand(client *c) {
    int id;

    if (getIntFromObjectOrReply(c, c->argv[1], &id, NULL) != C_OK)
        return;

    if (g_pserver->cluster_enabled && id != 0) {
        addReplyError(c,"SELECT is not allowed in cluster mode");
        return;
    }
    if (selectDb(c,id) == C_ERR) {
        addReplyError(c,"DB index is out of range");
    } else {
        addReply(c,shared.ok);
    }
}

void randomkeyCommand(client *c) {
    robj *key;

    if ((key = dbRandomKey(c->db)) == NULL) {
        addReplyNull(c);
        return;
    }

    addReplyBulk(c,key);
    decrRefCount(key);
}

bool redisDbPersistentData::iterate(std::function<bool(const char*, robj*)> fn)
{
    dictIterator *di = dictGetSafeIterator(m_pdict);
    dictEntry *de = nullptr;
    bool fResult = true;
    while(fResult && ((de = dictNext(di)) != nullptr))
    {
        if (!fn((const char*)dictGetKey(de), (robj*)dictGetVal(de)))
            fResult = false;
    }
    dictReleaseIterator(di);

    if (m_spstorage != nullptr)
    {
        bool fSawAll = fResult && m_spstorage->enumerate([&](const char *key, size_t cchKey, const void *, size_t )->bool{
            sds sdsKey = sdsnewlen(key, cchKey);
            bool fContinue = true;
            if (dictFind(m_pdict, sdsKey) == nullptr)
            {
                ensure(sdsKey, &de);
                fContinue = fn((const char*)dictGetKey(de), (robj*)dictGetVal(de));
                removeCachedValue(sdsKey);
            }
            sdsfree(sdsKey);
            return fContinue;
        });
        return fSawAll;
    }

    if (fResult && m_pdbSnapshot != nullptr)
    {
        fResult = m_pdbSnapshot->iterate_threadsafe([&](const char *key, robj_roptr){
            // Before passing off to the user we need to make sure it's not already in the
            //  the current set, and not deleted
            dictEntry *deCurrent = dictFind(m_pdict, key);
            if (deCurrent != nullptr)
                return true;
            dictEntry *deTombstone = dictFind(m_pdictTombstone, key);
            if (deTombstone != nullptr)
                return true;

            // Alright it's a key in the use keyspace, lets ensure it and then pass it off
            ensure(key);
            deCurrent = dictFind(m_pdict, key);
            return fn(key, (robj*)dictGetVal(deCurrent));
        }, true /*fKeyOnly*/);
    }
    
    return fResult;
}

client *createAOFClient(void);
void freeFakeClient(client *);
void keysCommandCore(client *cIn, const redisDbPersistentDataSnapshot *db, sds pattern)
{
    int plen = sdslen(pattern), allkeys;
    unsigned long numkeys = 0;

    client *c = createAOFClient();
    c->flags |= CLIENT_FORCE_REPLY;

    void *replylen = addReplyDeferredLen(c);

    allkeys = (pattern[0] == '*' && plen == 1);
    db->iterate_threadsafe([&](const char *key, robj_roptr)->bool {
        robj *keyobj;

        if (allkeys || stringmatchlen(pattern,plen,key,sdslen(key),0)) {
            keyobj = createStringObject(key,sdslen(key));
            if (!keyIsExpired(db,keyobj)) {
                addReplyBulk(c,keyobj);
                numkeys++;
            }
            decrRefCount(keyobj);
        }
        return !(cIn->flags.load(std::memory_order_relaxed) & CLIENT_CLOSE_ASAP);
    }, true /*fKeyOnly*/);
    
    setDeferredArrayLen(c,replylen,numkeys);

    aeAcquireLock();
    addReplyProto(cIn, c->buf, c->bufpos);
    listIter li;
    listNode *ln;
    listRewind(c->reply, &li);
    while ((ln = listNext(&li)) != nullptr)
    {
        clientReplyBlock *block = (clientReplyBlock*)listNodeValue(ln);
        addReplyProto(cIn, block->buf(), block->used);
    }
    aeReleaseLock();
    freeFakeClient(c);
}

int prepareClientToWrite(client *c, bool fAsync);
void keysCommand(client *c) {
    sds pattern = szFromObj(c->argv[1]);

    const redisDbPersistentDataSnapshot *snapshot = nullptr;
    if (!(c->flags & (CLIENT_MULTI | CLIENT_BLOCKED | CLIENT_DENY_BLOCKING)) && !(serverTL->in_eval || serverTL->in_exec))
        snapshot = c->db->createSnapshot(c->mvccCheckpoint, true /* fOptional */);
    if (snapshot != nullptr)
    {
        sds patternCopy = sdsdup(pattern);
        aeEventLoop *el = serverTL->el;
        blockClient(c, BLOCKED_ASYNC);
        redisDb *db = c->db;
        g_pserver->asyncworkqueue->AddWorkFunction([el, c, db, patternCopy, snapshot]{
            keysCommandCore(c, snapshot, patternCopy);
            sdsfree(patternCopy);
            aePostFunction(el, [c, db, snapshot]{
                aeReleaseLock();    // we need to lock with coordination of the client

                std::unique_lock<decltype(c->lock)> lock(c->lock);
                AeLocker locker;
                locker.arm(c);

                unblockClient(c);

                locker.disarm();
                lock.unlock();
                db->endSnapshotAsync(snapshot);
                aeAcquireLock();
            });
        });
    }
    else
    {
        keysCommandCore(c, c->db, pattern);
    }
}

/* This callback is used by scanGenericCommand in order to collect elements
 * returned by the dictionary iterator into a list. */
void scanCallback(void *privdata, const dictEntry *de) {
    void **pd = (void**) privdata;
    list *keys = (list*)pd[0];
    robj *o = (robj*)pd[1];
    robj *key, *val = NULL;

    if (o == NULL) {
        sds sdskey = (sds)dictGetKey(de);
        key = createStringObject(sdskey, sdslen(sdskey));
    } else if (o->type == OBJ_SET) {
        sds keysds = (sds)dictGetKey(de);
        key = createStringObject(keysds,sdslen(keysds));
    } else if (o->type == OBJ_HASH) {
        sds sdskey = (sds)dictGetKey(de);
        sds sdsval = (sds)dictGetVal(de);
        key = createStringObject(sdskey,sdslen(sdskey));
        val = createStringObject(sdsval,sdslen(sdsval));
    } else if (o->type == OBJ_ZSET) {
        sds sdskey = (sds)dictGetKey(de);
        key = createStringObject(sdskey,sdslen(sdskey));
        val = createStringObjectFromLongDouble(*(double*)dictGetVal(de),0);
    } else {
        serverPanic("Type not handled in SCAN callback.");
    }

    listAddNodeTail(keys, key);
    if (val) listAddNodeTail(keys, val);
}

/* Try to parse a SCAN cursor stored at object 'o':
 * if the cursor is valid, store it as unsigned integer into *cursor and
 * returns C_OK. Otherwise return C_ERR and send an error to the
 * client. */
int parseScanCursorOrReply(client *c, robj *o, unsigned long *cursor) {
    char *eptr;

    /* Use strtoul() because we need an *unsigned* long, so
     * getLongLongFromObject() does not cover the whole cursor space. */
    errno = 0;
    *cursor = strtoul(szFromObj(o), &eptr, 10);
    if (isspace(((char*)ptrFromObj(o))[0]) || eptr[0] != '\0' || errno == ERANGE)
    {
        addReplyError(c, "invalid cursor");
        return C_ERR;
    }
    return C_OK;
}


static bool filterKey(robj_roptr kobj, sds pat, int patlen)
{
    bool filter = false;
    if (sdsEncodedObject(kobj)) {
        if (!stringmatchlen(pat, patlen, szFromObj(kobj), sdslen(szFromObj(kobj)), 0))
            filter = true;
    } else {
        char buf[LONG_STR_SIZE];
        int len;

        serverAssert(kobj->encoding == OBJ_ENCODING_INT);
        len = ll2string(buf,sizeof(buf),(long)ptrFromObj(kobj));
        if (!stringmatchlen(pat, patlen, buf, len, 0)) filter = true;
    }
    return filter;
}

/* This command implements SCAN, HSCAN and SSCAN commands.
 * If object 'o' is passed, then it must be a Hash, Set or Zset object, otherwise
 * if 'o' is NULL the command will operate on the dictionary associated with
 * the current database.
 *
 * When 'o' is not NULL the function assumes that the first argument in
 * the client arguments vector is a key so it skips it before iterating
 * in order to parse options.
 *
 * In the case of a Hash object the function returns both the field and value
 * of every element on the Hash. */
void scanFilterAndReply(client *c, list *keys, sds pat, sds type, int use_pattern, robj_roptr o, unsigned long cursor);
void scanGenericCommand(client *c, robj_roptr o, unsigned long cursor) {
    int i, j;
    list *keys = listCreate();
    long count = 10;
    sds pat = NULL;
    sds type = NULL;
    int patlen = 0, use_pattern = 0;
    dict *ht;

    /* Object must be NULL (to iterate keys names), or the type of the object
     * must be Set, Sorted Set, or Hash. */
    serverAssert(o == nullptr || o->type == OBJ_SET || o->type == OBJ_HASH ||
                o->type == OBJ_ZSET);

    /* Set i to the first option argument. The previous one is the cursor. */
    i = (o == nullptr) ? 2 : 3; /* Skip the key argument if needed. */

    /* Step 1: Parse options. */
    while (i < c->argc) {
        j = c->argc - i;
        if (!strcasecmp(szFromObj(c->argv[i]), "count") && j >= 2) {
            if (getLongFromObjectOrReply(c, c->argv[i+1], &count, NULL)
                != C_OK)
            {
                goto cleanup;
            }

            if (count < 1) {
                addReplyErrorObject(c,shared.syntaxerr);
                goto cleanup;
            }

            i += 2;
        } else if (!strcasecmp(szFromObj(c->argv[i]), "match") && j >= 2) {
            pat = szFromObj(c->argv[i+1]);
            patlen = sdslen(pat);

            /* The pattern always matches if it is exactly "*", so it is
             * equivalent to disabling it. */
            use_pattern = !(pat[0] == '*' && patlen == 1);

            i += 2;
        } else if (!strcasecmp(szFromObj(c->argv[i]), "type") && o == nullptr && j >= 2) {
            /* SCAN for a particular type only applies to the db dict */
            type = szFromObj(c->argv[i+1]);
            i+= 2;
        } else {
            addReplyErrorObject(c,shared.syntaxerr);
            goto cleanup;
        }
    }

    if (o == nullptr && count >= 100 && !(serverTL->in_eval || serverTL->in_exec))
    {
        // Do an async version
        if (c->asyncCommand(
            [c, keys, pat, type, cursor, count, use_pattern] (const redisDbPersistentDataSnapshot *snapshot, const std::vector<robj_sharedptr> &) {
                sds patCopy = pat ? sdsdup(pat) : nullptr;
                sds typeCopy = type ? sdsdup(type) : nullptr;
                auto cursorResult = snapshot->scan_threadsafe(cursor, count, typeCopy, keys);
                if (use_pattern) {
                    listNode *ln = listFirst(keys);
                    int patlen = sdslen(patCopy);
                    while (ln != nullptr)
                    {
                        listNode *next = ln->next;
                        if (filterKey((robj*)listNodeValue(ln), patCopy, patlen))
                        {
                            robj *kobj = (robj*)listNodeValue(ln);
                            decrRefCount(kobj);
                            listDelNode(keys, ln);
                        }
                        ln = next;
                    }
                }
                if (patCopy != nullptr)
                    sdsfree(patCopy);
                if (typeCopy != nullptr)
                    sdsfree(typeCopy);
                mstime_t timeScanFilter;
                latencyStartMonitor(timeScanFilter);
                scanFilterAndReply(c, keys, nullptr, nullptr, false, nullptr, cursorResult);
                latencyEndMonitor(timeScanFilter);
                latencyAddSampleIfNeeded("scan-async-filter", timeScanFilter);
            },
            [keys] (const redisDbPersistentDataSnapshot *) {
                listSetFreeMethod(keys,decrRefCountVoid);
                listRelease(keys);
            }
            )) {
            return;
        }
    }

    /* Step 2: Iterate the collection.
     *
     * Note that if the object is encoded with a ziplist, intset, or any other
     * representation that is not a hash table, we are sure that it is also
     * composed of a small number of elements. So to avoid taking state we
     * just return everything inside the object in a single call, setting the
     * cursor to zero to signal the end of the iteration. */

    /* Handle the case of a hash table. */
    ht = NULL;
    if (o == nullptr) {
        ht = c->db->dictUnsafeKeyOnly();
    } else if (o->type == OBJ_SET && o->encoding == OBJ_ENCODING_HT) {
        ht = (dict*)ptrFromObj(o);
    } else if (o->type == OBJ_HASH && o->encoding == OBJ_ENCODING_HT) {
        ht = (dict*)ptrFromObj(o);
        count *= 2; /* We return key / value for this type. */
    } else if (o->type == OBJ_ZSET && o->encoding == OBJ_ENCODING_SKIPLIST) {
        zset *zs = (zset*)ptrFromObj(o);
        ht = zs->dict;
        count *= 2; /* We return key / value for this type. */
    }

    if (ht) {
        if (ht == c->db->dictUnsafeKeyOnly())
        {
            cursor = c->db->scan_threadsafe(cursor, count, nullptr, keys);
        }
        else
        {
            void *privdata[2];
            /* We set the max number of iterations to ten times the specified
            * COUNT, so if the hash table is in a pathological state (very
            * sparsely populated) we avoid to block too much time at the cost
            * of returning no or very few elements. */
            long maxiterations = count*10;

            /* We pass two pointers to the callback: the list to which it will
            * add new elements, and the object containing the dictionary so that
            * it is possible to fetch more data in a type-dependent way. */
            privdata[0] = keys;
            privdata[1] = o.unsafe_robjcast();
            do {
                cursor = dictScan(ht, cursor, scanCallback, NULL, privdata);
            } while (cursor &&
                maxiterations-- &&
                listLength(keys) < (unsigned long)count);
        }
    } else if (o->type == OBJ_SET) {
        int pos = 0;
        int64_t ll;

        while(intsetGet((intset*)ptrFromObj(o),pos++,&ll))
            listAddNodeTail(keys,createStringObjectFromLongLong(ll));
        cursor = 0;
    } else if (o->type == OBJ_HASH || o->type == OBJ_ZSET) {
        unsigned char *p = ziplistIndex((unsigned char*)ptrFromObj(o),0);
        unsigned char *vstr;
        unsigned int vlen;
        long long vll;

        while(p) {
            ziplistGet(p,&vstr,&vlen,&vll);
            listAddNodeTail(keys,
                (vstr != NULL) ? createStringObject((char*)vstr,vlen) :
                                 createStringObjectFromLongLong(vll));
            p = ziplistNext((unsigned char*)ptrFromObj(o),p);
        }
        cursor = 0;
    } else {
        serverPanic("Not handled encoding in SCAN.");
    }

    scanFilterAndReply(c, keys, pat, type, use_pattern, o, cursor);

cleanup:
    listSetFreeMethod(keys,decrRefCountVoid);
    listRelease(keys);
}

void scanFilterAndReply(client *c, list *keys, sds pat, sds type, int use_pattern, robj_roptr o, unsigned long cursor)
{
    listNode *node, *nextnode;
    int patlen = (pat != nullptr) ? sdslen(pat) : 0;
    
    /* Step 3: Filter elements. */
    node = listFirst(keys);
    while (node) {
        robj *kobj = (robj*)listNodeValue(node);
        nextnode = listNextNode(node);
        int filter = 0;

        /* Filter element if it does not match the pattern. */
        if (use_pattern) {
            if (filterKey(kobj, pat, patlen))
                filter = 1;
        }

        /* Filter an element if it isn't the type we want. */
        if (!filter && o == nullptr && type){
            robj_roptr typecheck = lookupKeyReadWithFlags(c->db, kobj, LOOKUP_NOTOUCH);
            const char* typeT = getObjectTypeName(typecheck);
            if (strcasecmp((char*) type, typeT)) filter = 1;
        }

        /* Filter element if it is an expired key. */
        if (!filter && o == nullptr && expireIfNeeded(c->db, kobj)) filter = 1;

        /* Remove the element and its associated value if needed. */
        if (filter) {
            decrRefCount(kobj);
            listDelNode(keys, node);
        }

        /* If this is a hash or a sorted set, we have a flat list of
         * key-value elements, so if this element was filtered, remove the
         * value, or skip it if it was not filtered: we only match keys. */
        if (o && (o->type == OBJ_ZSET || o->type == OBJ_HASH)) {
            node = nextnode;
            serverAssert(node); /* assertion for valgrind (avoid NPD) */
            nextnode = listNextNode(node);
            if (filter) {
                kobj = (robj*)listNodeValue(node);
                decrRefCount(kobj);
                listDelNode(keys, node);
            }
        }
        node = nextnode;
    }

    /* Step 4: Reply to the client. */
    addReplyArrayLen(c, 2);
    addReplyBulkLongLong(c,cursor);

    addReplyArrayLen(c, listLength(keys));
    while ((node = listFirst(keys)) != NULL) {
        robj *kobj = (robj*)listNodeValue(node);
        addReplyBulk(c, kobj);
        decrRefCount(kobj);
        listDelNode(keys, node);
    }
}

/* The SCAN command completely relies on scanGenericCommand. */
void scanCommand(client *c) {
    unsigned long cursor;
    if (parseScanCursorOrReply(c,c->argv[1],&cursor) == C_ERR) return;
    scanGenericCommand(c,nullptr,cursor);
}

void dbsizeCommand(client *c) {
    addReplyLongLong(c,c->db->size());
}

void lastsaveCommand(client *c) {
    addReplyLongLong(c,g_pserver->lastsave);
}

const char* getObjectTypeName(robj_roptr o) {
    const char* type;
    if (o == nullptr) {
        type = "none";
    } else {
        switch(o->type) {
        case OBJ_STRING: type = "string"; break;
        case OBJ_LIST: type = "list"; break;
        case OBJ_SET: type = "set"; break;
        case OBJ_ZSET: type = "zset"; break;
        case OBJ_HASH: type = "hash"; break;
        case OBJ_STREAM: type = "stream"; break;
        case OBJ_MODULE: {
            moduleValue *mv = (moduleValue*)ptrFromObj(o);
            type = mv->type->name;
        }; break;
        default: type = "unknown"; break;
        }
    }
    return type;
}

void typeCommand(client *c) {
    robj_roptr o = lookupKeyReadWithFlags(c->db,c->argv[1],LOOKUP_NOTOUCH);
    addReplyStatus(c, getObjectTypeName(o));
}

void shutdownCommand(client *c) {
    int flags = 0;

    if (c->argc > 2) {
        addReplyErrorObject(c,shared.syntaxerr);
        return;
    } else if (c->argc == 2) {
        if (!strcasecmp(szFromObj(c->argv[1]),"nosave")) {
            flags |= SHUTDOWN_NOSAVE;
        } else if (!strcasecmp(szFromObj(c->argv[1]),"save")) {
            flags |= SHUTDOWN_SAVE;
        } else if (!strcasecmp(szFromObj(c->argv[1]), "soft")) {
            g_pserver->soft_shutdown = true;
            serverLog(LL_WARNING, "Soft Shutdown Initiated");
            addReply(c, shared.ok);
            return;
        } else {
            addReplyErrorObject(c,shared.syntaxerr);
            return;
        }
    }
    if (prepareForShutdown(flags) == C_OK) throw ShutdownException();
    addReplyError(c,"Errors trying to SHUTDOWN. Check logs.");
}

void renameGenericCommand(client *c, int nx) {
    robj *o;
    int samekey = 0;

    /* When source and dest key is the same, no operation is performed,
     * if the key exists, however we still return an error on unexisting key. */
    if (sdscmp(szFromObj(c->argv[1]),szFromObj(c->argv[2])) == 0) samekey = 1;

    if ((o = lookupKeyWriteOrReply(c,c->argv[1],shared.nokeyerr)) == NULL)
        return;

    if (samekey) {
        addReply(c,nx ? shared.czero : shared.ok);
        return;
    }

    incrRefCount(o);

    if (lookupKeyWrite(c->db,c->argv[2]) != NULL) {
        if (nx) {
            decrRefCount(o);
            addReply(c,shared.czero);
            return;
        }
        /* Overwrite: delete the old key before creating the new one
         * with the same name. */
        dbDelete(c->db,c->argv[2]);
    }
    bool fExpires = o->FExpires();
    long long whenT = o->expire.when();
    dbDelete(c->db,c->argv[1]);
    o->SetFExpires(fExpires);
    dbAddCore(c->db,szFromObj(c->argv[2]),o,true /*fUpdateMvcc*/,true/*fAssumeNew*/,nullptr,true/*fValExpires*/);
    serverAssert(whenT == o->expire.when());    // dbDelete and dbAdd must not modify the expire, just the FExpire bit
    signalModifiedKey(c,c->db,c->argv[1]);
    signalModifiedKey(c,c->db,c->argv[2]);
    notifyKeyspaceEvent(NOTIFY_GENERIC,"rename_from",
        c->argv[1],c->db->id);
    notifyKeyspaceEvent(NOTIFY_GENERIC,"rename_to",
        c->argv[2],c->db->id);
    g_pserver->dirty++;
    addReply(c,nx ? shared.cone : shared.ok);
}

void renameCommand(client *c) {
    renameGenericCommand(c,0);
}

void renamenxCommand(client *c) {
    renameGenericCommand(c,1);
}

void moveCommand(client *c) {
    robj *o;
    redisDb *src, *dst;
    int srcid, dbid;

    if (g_pserver->cluster_enabled) {
        addReplyError(c,"MOVE is not allowed in cluster mode");
        return;
    }

    /* Obtain source and target DB pointers */
    src = c->db;
    srcid = c->db->id;

    if (getIntFromObjectOrReply(c, c->argv[2], &dbid, NULL) != C_OK)
        return;

    if (selectDb(c,dbid) == C_ERR) {
        addReplyError(c,"DB index is out of range");
        return;
    }
    dst = c->db;
    selectDb(c,srcid); /* Back to the source DB */

    /* If the user is moving using as target the same
     * DB as the source DB it is probably an error. */
    if (src == dst) {
        addReplyErrorObject(c,shared.sameobjecterr);
        return;
    }

    /* Check if the element exists and get a reference */
    o = lookupKeyWrite(c->db,c->argv[1]);
    if (!o) {
        addReply(c,shared.czero);
        return;
    }

    /* Return zero if the key already exists in the target DB */
    if (lookupKeyWrite(dst,c->argv[1]) != NULL) {
        addReply(c,shared.czero);
        return;
    }

    incrRefCount(o);
    bool fExpire = o->FExpires();
    long long whenT = o->expire.when();
    dbDelete(src,c->argv[1]);
    g_pserver->dirty++;

    o->SetFExpires(fExpire);
    dbAddCore(dst, szFromObj(c->argv[1]), o, true /*fUpdateMvcc*/, true /*fAssumeNew*/, nullptr, true /*fValExpires*/);
    serverAssert(whenT == o->expire.when());    // add/delete must not modify the expire time

    signalModifiedKey(c,src,c->argv[1]);
    signalModifiedKey(c,dst,c->argv[1]);
    notifyKeyspaceEvent(NOTIFY_GENERIC,
                "move_from",c->argv[1],src->id);
    notifyKeyspaceEvent(NOTIFY_GENERIC,
                "move_to",c->argv[1],dst->id);

    addReply(c,shared.cone);
}

void copyCommand(client *c) {
    robj *o;
    redisDb *src, *dst;
    int srcid, dbid;
    expireEntry *expire = nullptr;
    int j, replace = 0, fdelete = 0;

    /* Obtain source and target DB pointers 
     * Default target DB is the same as the source DB 
     * Parse the REPLACE option and targetDB option. */
    src = c->db;
    dst = c->db;
    srcid = c->db->id;
    dbid = c->db->id;
    for (j = 3; j < c->argc; j++) {
        int additional = c->argc - j - 1;
        if (!strcasecmp(szFromObj(c->argv[j]),"replace")) {
            replace = 1;
        } else if (!strcasecmp(szFromObj(c->argv[j]), "db") && additional >= 1) {
            if (getIntFromObjectOrReply(c, c->argv[j+1], &dbid, NULL) != C_OK)
                return;

            if (selectDb(c, dbid) == C_ERR) {
                addReplyError(c,"DB index is out of range");
                return;
            }
            dst = c->db;
            selectDb(c,srcid); /* Back to the source DB */
            j++; /* Consume additional arg. */
        } else {
            addReplyErrorObject(c,shared.syntaxerr);
            return;
        }
    }

    if ((g_pserver->cluster_enabled == 1) && (srcid != 0 || dbid != 0)) {
        addReplyError(c,"Copying to another database is not allowed in cluster mode");
        return;
    }

    /* If the user select the same DB as
     * the source DB and using newkey as the same key
     * it is probably an error. */
    robj *key = c->argv[1];
    robj *newkey = c->argv[2];
    if (src == dst && (sdscmp(szFromObj(key), szFromObj(newkey)) == 0)) {
        addReplyErrorObject(c,shared.sameobjecterr);
        return;
    }

    /* Check if the element exists and get a reference */
    o = lookupKeyWrite(c->db, key);
    if (!o) {
        addReply(c,shared.czero);
        return;
    }
    expire = o->FExpires() ? &o->expire : nullptr;

    /* Return zero if the key already exists in the target DB. 
     * If REPLACE option is selected, delete newkey from targetDB. */
    if (lookupKeyWrite(dst,newkey) != NULL) {
        if (replace) {
            fdelete = 1;
        } else {
            addReply(c,shared.czero);
            return;
        }
    }

    /* Duplicate object according to object's type. */
    robj *newobj;
    switch(o->type) {
        case OBJ_STRING: newobj = dupStringObject(o); break;
        case OBJ_LIST: newobj = listTypeDup(o); break;
        case OBJ_SET: newobj = setTypeDup(o); break;
        case OBJ_ZSET: newobj = zsetDup(o); break;
        case OBJ_HASH: newobj = hashTypeDup(o); break;
        case OBJ_STREAM: newobj = streamDup(o); break;
        case OBJ_MODULE:
            newobj = moduleTypeDupOrReply(c, key, newkey, o);
            if (!newobj) return;
            break;
        default:
            addReplyError(c, "unknown type object");
            return;
    }

    if (fdelete) {
        dbDelete(dst,newkey);
    }

    dbAdd(dst,newkey,newobj);
    if (expire != nullptr)
        setExpire(c, dst, newkey, expire->duplicate());

    /* OK! key copied */
    signalModifiedKey(c,dst,c->argv[2]);
    notifyKeyspaceEvent(NOTIFY_GENERIC,"copy_to",c->argv[2],dst->id);

    g_pserver->dirty++;
    addReply(c,shared.cone);
}

/* Helper function for dbSwapDatabases(): scans the list of keys that have
 * one or more blocked clients for B[LR]POP or other blocking commands
 * and signal the keys as ready if they are of the right type. See the comment
 * where the function is used for more info. */
void scanDatabaseForReadyLists(redisDb *db) {
    dictEntry *de;
    dictIterator *di = dictGetSafeIterator(db->blocking_keys);
    while((de = dictNext(di)) != NULL) {
        robj *key = (robj*)dictGetKey(de);
        robj *value = lookupKey(db,key,LOOKUP_NOTOUCH);
        if (value) signalKeyAsReady(db, key, value->type);
    }
    dictReleaseIterator(di);
}

/* Swap two databases at runtime so that all clients will magically see
 * the new database even if already connected. Note that the client
 * structure c->db points to a given DB, so we need to be smarter and
 * swap the underlying referenced structures, otherwise we would need
 * to fix all the references to the Redis DB structure.
 *
 * Returns C_ERR if at least one of the DB ids are out of range, otherwise
 * C_OK is returned. */
int dbSwapDatabases(int id1, int id2) {
    if (id1 < 0 || id1 >= cserver.dbnum ||
        id2 < 0 || id2 >= cserver.dbnum) return C_ERR;
    if (id1 == id2) return C_OK;
    std::swap(g_pserver->db[id1], g_pserver->db[id2]);
    
    //swap db's id too, otherwise db does not match its id
    std::swap(g_pserver->db[id1]->id, g_pserver->db[id2]->id);

    /* Note that we don't swap blocking_keys,
     * ready_keys and watched_keys, since we want clients to
     * remain in the same DB they were. so put them back */
    std::swap(g_pserver->db[id1]->blocking_keys, g_pserver->db[id2]->blocking_keys);
    std::swap(g_pserver->db[id2]->ready_keys, g_pserver->db[id2]->ready_keys);
    std::swap(g_pserver->db[id2]->watched_keys, g_pserver->db[id2]->watched_keys);

    /* Now we need to handle clients blocked on lists: as an effect
     * of swapping the two DBs, a client that was waiting for list
     * X in a given DB, may now actually be unblocked if X happens
     * to exist in the new version of the DB, after the swap.
     *
     * However normally we only do this check for efficiency reasons
     * in dbAdd() when a list is created. So here we need to rescan
     * the list of clients blocked on lists and signal lists as ready
     * if needed.
     *
     * Also the swapdb should make transaction fail if there is any
     * client watching keys */
    scanDatabaseForReadyLists(g_pserver->db[id1]);
    touchAllWatchedKeysInDb(g_pserver->db[id1], g_pserver->db[id2]);
    scanDatabaseForReadyLists(g_pserver->db[id2]);
    touchAllWatchedKeysInDb(g_pserver->db[id2], g_pserver->db[id1]);
    return C_OK;
}

/* SWAPDB db1 db2 */
void swapdbCommand(client *c) {
    int id1, id2, oriIdx;

    /* Not allowed in cluster mode: we have just DB 0 there. */
    if (g_pserver->cluster_enabled) {
        addReplyError(c,"SWAPDB is not allowed in cluster mode");
        return;
    }

    /* Get the two DBs indexes. */
    if (getIntFromObjectOrReply(c, c->argv[1], &id1,
        "invalid first DB index") != C_OK)
        return;

    if (getIntFromObjectOrReply(c, c->argv[2], &id2,
        "invalid second DB index") != C_OK)
        return;

    // get client's original db's index
    for (int idb=0; idb < cserver.dbnum; ++idb) {
        if (g_pserver->db[idb]->id == c->db->id) {
            oriIdx = idb;
            break;
        }
    }

    /* Swap... */
    if (dbSwapDatabases(id1,id2) == C_ERR) {
        addReplyError(c,"DB index is out of range");
        return;
    } else {
        RedisModuleSwapDbInfo si = {REDISMODULE_SWAPDBINFO_VERSION,(int32_t)id1,(int32_t)id2};
        moduleFireServerEvent(REDISMODULE_EVENT_SWAPDB,0,&si);
        g_pserver->dirty++;

        // set client's db to original db
        c->db=g_pserver->db[oriIdx];

        // Persist the databse index to dbid mapping into FLASH for later recovery.
        if (g_pserver->m_pstorageFactory != nullptr && g_pserver->metadataDb != nullptr) {
            std::string dbid_key = "db-" + std::to_string(id1);
            g_pserver->metadataDb->insert(dbid_key.c_str(), dbid_key.length(), &g_pserver->db[id1]->id, sizeof(g_pserver->db[id1]->id), true);

            dbid_key = "db-" + std::to_string(id2);
            g_pserver->metadataDb->insert(dbid_key.c_str(), dbid_key.length(), &g_pserver->db[id2]->id, sizeof(g_pserver->db[id2]->id), true);
        }
        addReply(c,shared.ok);
    }
}

/*-----------------------------------------------------------------------------
 * Expires API
 *----------------------------------------------------------------------------*/
int removeExpire(redisDb *db, robj *key) {
    auto itr = db->find(key);
    return db->removeExpire(key, itr);
}
int redisDbPersistentData::removeExpire(robj *key, dict_iter itr) {
    /* An expire may only be removed if there is a corresponding entry in the
     * main dict. Otherwise, the key will never be freed. */
    serverAssertWithInfo(NULL,key,itr != nullptr);

    robj *val = itr.val();
    if (!val->FExpires())
        return 0;

    trackkey(key, true /* fUpdate */);
    val->SetFExpires(false);
    serverAssert(m_numexpires > 0);
    m_numexpires--;
    return 1;
}

int redisDbPersistentData::removeSubkeyExpire(robj *key, robj *subkey) {
    auto de = find(szFromObj(key));
    serverAssertWithInfo(NULL,key,de != nullptr);

    robj *val = de.val();
    if (!val->FExpires())
        return 0;

    if (!val->expire.FFat())
        return 0;

    int found = 0;
    for (auto subitr : val->expire)
    {
        if (subitr.subkey() == nullptr)
            continue;
        if (sdscmp((sds)subitr.subkey(), szFromObj(subkey)) == 0)
        {
            val->expire.erase(subitr);
            found = 1;
            break;
        }
    }

    if (val->expire.pfatentry()->size() == 0)
        this->removeExpire(key, de);

    return found;
}

/* Set an expire to the specified key. If the expire is set in the context
 * of an user calling a command 'c' is the client, otherwise 'c' is set
 * to NULL. The 'when' parameter is the absolute unix time in milliseconds
 * after which the key will no longer be considered valid. */
void setExpire(client *c, redisDb *db, robj *key, robj *subkey, long long when) {
    serverAssert(GlobalLocksAcquired());

    /* Update TTL stats (exponential moving average) */
    /*  Note: We never have to update this on expiry since we reduce it by the current elapsed time here */
    mstime_t now;
    __atomic_load(&g_pserver->mstime, &now, __ATOMIC_ACQUIRE);
    db->avg_ttl -= (now - db->last_expire_set); // reduce the TTL by the time that has elapsed
    if (db->expireSize() == 0)
        db->avg_ttl = 0;
    else
        db->avg_ttl -= db->avg_ttl / db->expireSize(); // slide one entry out the window
    if (db->avg_ttl < 0)
        db->avg_ttl = 0;    // TTLs are never negative
    db->avg_ttl += (double)(when-now) / (db->expireSize()+1);    // add the new entry
    db->last_expire_set = now;

    /* Update the expire set */
    db->setExpire(key, subkey, when);

    int writable_slave = listLength(g_pserver->masters) && g_pserver->repl_slave_ro == 0 && !g_pserver->fActiveReplica;
    if (c && writable_slave && !(c->flags & CLIENT_MASTER))
        rememberSlaveKeyWithExpire(db,key);
}

redisDb::~redisDb()
{
    dictRelease(watched_keys);
    dictRelease(ready_keys);
    dictRelease(blocking_keys);
    listRelease(defrag_later);
}

void setExpire(client *c, redisDb *db, robj *key, expireEntry &&e)
{
    serverAssert(GlobalLocksAcquired());

    /* Reuse the sds from the main dict in the expire dict */
    auto kde = db->find(key);
    serverAssertWithInfo(NULL,key,kde != NULL);

    if (kde.val()->getrefcount(std::memory_order_relaxed) == OBJ_SHARED_REFCOUNT)
    {
        // shared objects cannot have the expire bit set, create a real object
        db->updateValue(kde, dupStringObject(kde.val()));
    }

    if (kde.val()->FExpires())
        removeExpire(db, key);

    db->setExpire(kde.key(), std::move(e));

    int writable_slave = listLength(g_pserver->masters) && g_pserver->repl_slave_ro == 0 && !g_pserver->fActiveReplica;
    if (c && writable_slave && !(c->flags & CLIENT_MASTER))
        rememberSlaveKeyWithExpire(db,key);
}

/* Return the expire time of the specified key, or null if no expire
 * is associated with this key (i.e. the key is non volatile) */
expireEntry *redisDbPersistentDataSnapshot::getExpire(const char *key) {
    /* No expire? return ASAP */
    if (expireSize() == 0)
        return nullptr;

    auto itr = find_cached_threadsafe(key);
    if (itr == end())
        return nullptr;
    if (!itr.val()->FExpires())
        return nullptr;
    return &itr.val()->expire;
}

const expireEntry *redisDbPersistentDataSnapshot::getExpire(const char *key) const
{
    return const_cast<redisDbPersistentDataSnapshot*>(this)->getExpire(key);
}

/* Delete the specified expired key and propagate expire. */
void deleteExpiredKeyAndPropagate(redisDb *db, robj *keyobj) {
    mstime_t expire_latency;
    latencyStartMonitor(expire_latency);
    if (g_pserver->lazyfree_lazy_expire) {
        dbAsyncDelete(db,keyobj);
    } else {
        dbSyncDelete(db,keyobj);
    }
    latencyEndMonitor(expire_latency);
    latencyAddSampleIfNeeded("expire-del",expire_latency);
    notifyKeyspaceEvent(NOTIFY_EXPIRED,"expired",keyobj,db->id);
    signalModifiedKey(NULL,db,keyobj);
    propagateExpire(db,keyobj,g_pserver->lazyfree_lazy_expire);
    g_pserver->stat_expiredkeys++;
}

/* Propagate expires into slaves and the AOF file.
 * When a key expires in the master, a DEL operation for this key is sent
 * to all the slaves and the AOF file if enabled.
 *
 * This way the key expiry is centralized in one place, and since both
 * AOF and the master->replica link guarantee operation ordering, everything
 * will be consistent even if we allow write operations against expiring
 * keys. */
void propagateExpire(redisDb *db, robj *key, int lazy) {
    serverAssert(GlobalLocksAcquired());

    robj *argv[2];

    argv[0] = lazy ? shared.unlink : shared.del;
    argv[1] = key;
    incrRefCount(argv[0]);
    incrRefCount(argv[1]);

    /* If the master decided to expire a key we must propagate it to replicas no matter what..
     * Even if module executed a command without asking for propagation. */
    int prev_replication_allowed = g_pserver->replication_allowed;
    g_pserver->replication_allowed = 1;
    if (!g_pserver->fActiveReplica) // Active replicas do their own expiries, do not propogate
        propagate(cserver.delCommand,db->id,argv,2,PROPAGATE_AOF|PROPAGATE_REPL);
    g_pserver->replication_allowed = prev_replication_allowed;

    decrRefCount(argv[0]);
    decrRefCount(argv[1]);
}

void propagateSubkeyExpire(redisDb *db, int type, robj *key, robj *subkey)
{
    robj *argv[3];
    redisCommand *cmd = nullptr;
    switch (type)
    {
    case OBJ_SET:
        argv[0] = shared.srem;
        argv[1] = key;
        argv[2] = subkey;
        cmd = cserver.sremCommand;
        break;

    case OBJ_HASH:
        argv[0] = shared.hdel;
        argv[1] = key;
        argv[2] = subkey;
        cmd = cserver.hdelCommand;
        break;

    case OBJ_ZSET:
        argv[0] = shared.zrem;
        argv[1] = key;
        argv[2] = subkey;
        cmd = cserver.zremCommand;
        break;

    case OBJ_CRON:
        return; // CRON jobs replicate in their own handler

    default:
        serverPanic("Unknown subkey type");
    }

    if (g_pserver->aof_state != AOF_OFF)
        feedAppendOnlyFile(cmd,db->id,argv,3);
    // Active replicas do their own expiries, do not propogate
    if (!g_pserver->fActiveReplica)
        replicationFeedSlaves(g_pserver->slaves,db->id,argv,3);
}

/* Check if the key is expired. Note, this does not check subexpires */
int keyIsExpired(const redisDbPersistentDataSnapshot *db, robj *key) {
    /* Don't expire anything while loading. It will be done later. */
    if (g_pserver->loading) return 0;
    
    const expireEntry *pexpire = db->getExpire(key);
    mstime_t now;
    long long when;

    if (pexpire == nullptr) return 0; /* No expire for this key */

    if (!pexpire->FGetPrimaryExpire(&when))
        return 0;

    /* If we are in the context of a Lua script, we pretend that time is
     * blocked to when the Lua script started. This way a key can expire
     * only the first time it is accessed and not in the middle of the
     * script execution, making propagation to slaves / AOF consistent.
     * See issue #1525 on Github for more information. */
    if (g_pserver->lua_caller) {
        now = g_pserver->lua_time_snapshot;
    }
    /* If we are in the middle of a command execution, we still want to use
     * a reference time that does not change: in that case we just use the
     * cached time, that we update before each call in the call() function.
     * This way we avoid that commands such as RPOPLPUSH or similar, that
     * may re-open the same key multiple times, can invalidate an already
     * open object in a next call, if the next call will see the key expired,
     * while the first did not. */
    else if (serverTL->fixed_time_expire > 0) {
        __atomic_load(&g_pserver->mstime, &now, __ATOMIC_ACQUIRE);
    }
    /* For the other cases, we want to use the most fresh time we have. */
    else {
        now = mstime();
    }

    /* The key expired if the current (virtual or real) time is greater
     * than the expire time of the key. */
    return now > when;
}

/* This function is called when we are going to perform some operation
 * in a given key, but such key may be already logically expired even if
 * it still exists in the database. The main way this function is called
 * is via lookupKey*() family of functions.
 *
 * The behavior of the function depends on the replication role of the
 * instance, because replica instances do not expire keys, they wait
 * for DELs from the master for consistency matters. However even
 * slaves will try to have a coherent return value for the function,
 * so that read commands executed in the replica side will be able to
 * behave like if the key is expired even if still present (because the
 * master has yet to propagate the DEL).
 *
 * In masters as a side effect of finding a key which is expired, such
 * key will be evicted from the database. Also this may trigger the
 * propagation of a DEL/UNLINK command in AOF / replication stream.
 *
 * The return value of the function is 0 if the key is still valid,
 * otherwise the function returns 1 if the key is expired. */
int expireIfNeeded(redisDb *db, robj *key) {
    if (!keyIsExpired(db,key)) return 0;

    /* If we are running in the context of a replica, instead of
     * evicting the expired key from the database, we return ASAP:
     * the replica key expiration is controlled by the master that will
     * send us synthesized DEL operations for expired keys.
     *
     * Still we try to return the right information to the caller,
     * that is, 0 if we think the key should be still valid, 1 if
     * we think the key is expired at this time. */
    if (listLength(g_pserver->masters) && !g_pserver->fActiveReplica) return 1;

    /* If clients are paused, we keep the current dataset constant,
     * but return to the client what we believe is the right state. Typically,
     * at the end of the pause we will properly expire the key OR we will
     * have failed over and the new primary will send us the expire. */
    if (checkClientPauseTimeoutAndReturnIfPaused()) return 1;

    /* Delete the key */
    deleteExpiredKeyAndPropagate(db,key);
    return 1;
}

/* -----------------------------------------------------------------------------
 * API to get key arguments from commands
 * ---------------------------------------------------------------------------*/

/* Prepare the getKeysResult struct to hold numkeys, either by using the
 * pre-allocated keysbuf or by allocating a new array on the heap.
 *
 * This function must be called at least once before starting to populate
 * the result, and can be called repeatedly to enlarge the result array.
 */
int *getKeysPrepareResult(getKeysResult *result, int numkeys) {
    /* GETKEYS_RESULT_INIT initializes keys to NULL, point it to the pre-allocated stack
     * buffer here. */
    if (!result->keys) {
        serverAssert(!result->numkeys);
        result->keys = result->keysbuf;
    }

    /* Resize if necessary */
    if (numkeys > result->size) {
        if (result->keys != result->keysbuf) {
            /* We're not using a static buffer, just (re)alloc */
            result->keys = (int*)zrealloc(result->keys, numkeys * sizeof(int));
        } else {
            /* We are using a static buffer, copy its contents */
            result->keys = (int*)zmalloc(numkeys * sizeof(int));
            if (result->numkeys)
                memcpy(result->keys, result->keysbuf, result->numkeys * sizeof(int));
        }
        result->size = numkeys;
    }

    return result->keys;
}

/* The base case is to use the keys position as given in the command table
 * (firstkey, lastkey, step). */
int getKeysUsingCommandTable(struct redisCommand *cmd,robj **argv, int argc, getKeysResult *result) {
    int j, i = 0, last, *keys;
    UNUSED(argv);

    if (cmd->firstkey == 0) {
        result->numkeys = 0;
        return 0;
    }

    last = cmd->lastkey;
    if (last < 0) last = argc+last;

    int count = ((last - cmd->firstkey)+1);
    keys = getKeysPrepareResult(result, count);

    for (j = cmd->firstkey; j <= last; j += cmd->keystep) {
        if (j >= argc) {
            /* Modules commands, and standard commands with a not fixed number
             * of arguments (negative arity parameter) do not have dispatch
             * time arity checks, so we need to handle the case where the user
             * passed an invalid number of arguments here. In this case we
             * return no keys and expect the command implementation to report
             * an arity or syntax error. */
            if (cmd->flags & CMD_MODULE || cmd->arity < 0) {
                result->numkeys = 0;
                return 0;
            } else {
                serverPanic("KeyDB built-in command declared keys positions not matching the arity requirements.");
            }
        }
        keys[i++] = j;
    }
    result->numkeys = i;
    return i;
}

/* Return all the arguments that are keys in the command passed via argc / argv.
 *
 * The command returns the positions of all the key arguments inside the array,
 * so the actual return value is a heap allocated array of integers. The
 * length of the array is returned by reference into *numkeys.
 *
 * 'cmd' must be point to the corresponding entry into the redisCommand
 * table, according to the command name in argv[0].
 *
 * This function uses the command table if a command-specific helper function
 * is not required, otherwise it calls the command-specific function. */
int getKeysFromCommand(struct redisCommand *cmd, robj **argv, int argc, getKeysResult *result) {
    if (cmd->flags & CMD_MODULE_GETKEYS) {
        return moduleGetCommandKeysViaAPI(cmd,argv,argc,result);
    } else if (!(cmd->flags & CMD_MODULE) && cmd->getkeys_proc) {
        return cmd->getkeys_proc(cmd,argv,argc,result);
    } else {
        return getKeysUsingCommandTable(cmd,argv,argc,result);
    }
}

/* Free the result of getKeysFromCommand. */
void getKeysFreeResult(getKeysResult *result) {
    if (result && result->keys != result->keysbuf)
        zfree(result->keys);
}

/* Helper function to extract keys from following commands:
 * COMMAND [destkey] <num-keys> <key> [...] <key> [...] ... <options>
 *
 * eg:
 * ZUNION <num-keys> <key> <key> ... <key> <options>
 * ZUNIONSTORE <destkey> <num-keys> <key> <key> ... <key> <options>
 *
 * 'storeKeyOfs': destkey index, 0 means destkey not exists.
 * 'keyCountOfs': num-keys index.
 * 'firstKeyOfs': firstkey index.
 * 'keyStep': the interval of each key, usually this value is 1.
 * */
int genericGetKeys(int storeKeyOfs, int keyCountOfs, int firstKeyOfs, int keyStep,
                    robj **argv, int argc, getKeysResult *result) {
    int i, num, *keys;

    num = atoi(szFromObj(argv[keyCountOfs]));
    /* Sanity check. Don't return any key if the command is going to
     * reply with syntax error. (no input keys). */
    if (num < 1 || num > (argc - firstKeyOfs)/keyStep) {
        result->numkeys = 0;
        return 0;
    }

    int numkeys = storeKeyOfs ? num + 1 : num;
    keys = getKeysPrepareResult(result, numkeys);
    result->numkeys = numkeys;

    /* Add all key positions for argv[firstKeyOfs...n] to keys[] */
    for (i = 0; i < num; i++) keys[i] = firstKeyOfs+(i*keyStep);

    if (storeKeyOfs) keys[num] = storeKeyOfs;
    return result->numkeys;
}

int zunionInterDiffStoreGetKeys(struct redisCommand *cmd, robj **argv, int argc, getKeysResult *result) {
    UNUSED(cmd);
    return genericGetKeys(1, 2, 3, 1, argv, argc, result);
}

int zunionInterDiffGetKeys(struct redisCommand *cmd, robj **argv, int argc, getKeysResult *result) {
    UNUSED(cmd);
    return genericGetKeys(0, 1, 2, 1, argv, argc, result);
}

int evalGetKeys(struct redisCommand *cmd, robj **argv, int argc, getKeysResult *result) {
    UNUSED(cmd);
    return genericGetKeys(0, 2, 3, 1, argv, argc, result);
}

/* Helper function to extract keys from the SORT command.
 *
 * SORT <sort-key> ... STORE <store-key> ...
 *
 * The first argument of SORT is always a key, however a list of options
 * follow in SQL-alike style. Here we parse just the minimum in order to
 * correctly identify keys in the "STORE" option. */
int sortGetKeys(struct redisCommand *cmd, robj **argv, int argc, getKeysResult *result) {
    int i, j, num, *keys, found_store = 0;
    UNUSED(cmd);

    num = 0;
    keys = getKeysPrepareResult(result, 2); /* Alloc 2 places for the worst case. */
    keys[num++] = 1; /* <sort-key> is always present. */

    /* Search for STORE option. By default we consider options to don't
     * have arguments, so if we find an unknown option name we scan the
     * next. However there are options with 1 or 2 arguments, so we
     * provide a list here in order to skip the right number of args. */
    struct {
        const char *name;
        int skip;
    } skiplist[] = {
        {"limit", 2},
        {"get", 1},
        {"by", 1},
        {NULL, 0} /* End of elements. */
    };

    for (i = 2; i < argc; i++) {
        for (j = 0; skiplist[j].name != NULL; j++) {
            if (!strcasecmp(szFromObj(argv[i]),skiplist[j].name)) {
                i += skiplist[j].skip;
                break;
            } else if (!strcasecmp(szFromObj(argv[i]),"store") && i+1 < argc) {
                /* Note: we don't increment "num" here and continue the loop
                 * to be sure to process the *last* "STORE" option if multiple
                 * ones are provided. This is same behavior as SORT. */
                found_store = 1;
                keys[num] = i+1; /* <store-key> */
                break;
            }
        }
    }
    result->numkeys = num + found_store;
    return result->numkeys;
}

int migrateGetKeys(struct redisCommand *cmd, robj **argv, int argc, getKeysResult *result) {
    int i, num, first, *keys;
    UNUSED(cmd);

    /* Assume the obvious form. */
    first = 3;
    num = 1;

    /* But check for the extended one with the KEYS option. */
    if (argc > 6) {
        for (i = 6; i < argc; i++) {
            if (!strcasecmp(szFromObj(argv[i]),"keys") &&
                sdslen(szFromObj(argv[3])) == 0)
            {
                first = i+1;
                num = argc-first;
                break;
            }
        }
    }

    keys = getKeysPrepareResult(result, num);
    for (i = 0; i < num; i++) keys[i] = first+i;
    result->numkeys = num;
    return num;
}

/* Helper function to extract keys from following commands:
 * GEORADIUS key x y radius unit [WITHDIST] [WITHHASH] [WITHCOORD] [ASC|DESC]
 *                             [COUNT count] [STORE key] [STOREDIST key]
 * GEORADIUSBYMEMBER key member radius unit ... options ... */
int georadiusGetKeys(struct redisCommand *cmd, robj **argv, int argc, getKeysResult *result) {
    int i, num, *keys;
    UNUSED(cmd);

    /* Check for the presence of the stored key in the command */
    int stored_key = -1;
    for (i = 5; i < argc; i++) {
        char *arg = szFromObj(argv[i]);
        /* For the case when user specifies both "store" and "storedist" options, the
         * second key specified would override the first key. This behavior is kept
         * the same as in georadiusCommand method.
         */
        if ((!strcasecmp(arg, "store") || !strcasecmp(arg, "storedist")) && ((i+1) < argc)) {
            stored_key = i+1;
            i++;
        }
    }
    num = 1 + (stored_key == -1 ? 0 : 1);

    /* Keys in the command come from two places:
     * argv[1] = key,
     * argv[5...n] = stored key if present
     */
    keys = getKeysPrepareResult(result, num);

    /* Add all key positions to keys[] */
    keys[0] = 1;
    if(num > 1) {
         keys[1] = stored_key;
    }
    result->numkeys = num;
    return num;
}

/* LCS ... [KEYS <key1> <key2>] ... */
int lcsGetKeys(struct redisCommand *cmd, robj **argv, int argc, getKeysResult *result) {
    int i;
    int *keys = getKeysPrepareResult(result, 2);
    UNUSED(cmd);

    /* We need to parse the options of the command in order to check for the
     * "KEYS" argument before the "STRINGS" argument. */
    for (i = 1; i < argc; i++) {
        char *arg = szFromObj(argv[i]);
        int moreargs = (argc-1) - i;

        if (!strcasecmp(arg, "strings")) {
            break;
        } else if (!strcasecmp(arg, "keys") && moreargs >= 2) {
            keys[0] = i+1;
            keys[1] = i+2;
            result->numkeys = 2;
            return result->numkeys;
        }
    }
    result->numkeys = 0;
    return result->numkeys;
}

/* Helper function to extract keys from memory command.
 * MEMORY USAGE <key> */
int memoryGetKeys(struct redisCommand *cmd, robj **argv, int argc, getKeysResult *result) {
    UNUSED(cmd);

    getKeysPrepareResult(result, 1);
    if (argc >= 3 && !strcasecmp(szFromObj(argv[1]),"usage")) {
        result->keys[0] = 2;
        result->numkeys = 1;
        return result->numkeys;
    }
    result->numkeys = 0;
    return 0;
}

/* XREAD [BLOCK <milliseconds>] [COUNT <count>] [GROUP <groupname> <ttl>]
 *       STREAMS key_1 key_2 ... key_N ID_1 ID_2 ... ID_N */
int xreadGetKeys(struct redisCommand *cmd, robj **argv, int argc, getKeysResult *result) {
    int i, num = 0, *keys;
    UNUSED(cmd);

    /* We need to parse the options of the command in order to seek the first
     * "STREAMS" string which is actually the option. This is needed because
     * "STREAMS" could also be the name of the consumer group and even the
     * name of the stream key. */
    int streams_pos = -1;
    for (i = 1; i < argc; i++) {
        char *arg = szFromObj(argv[i]);
        if (!strcasecmp(arg, "block")) {
            i++; /* Skip option argument. */
        } else if (!strcasecmp(arg, "count")) {
            i++; /* Skip option argument. */
        } else if (!strcasecmp(arg, "group")) {
            i += 2; /* Skip option argument. */
        } else if (!strcasecmp(arg, "noack")) {
            /* Nothing to do. */
        } else if (!strcasecmp(arg, "streams")) {
            streams_pos = i;
            break;
        } else {
            break; /* Syntax error. */
        }
    }
    if (streams_pos != -1) num = argc - streams_pos - 1;

    /* Syntax error. */
    if (streams_pos == -1 || num == 0 || num % 2 != 0) {
        result->numkeys = 0;
        return 0;
    }
    num /= 2; /* We have half the keys as there are arguments because
                 there are also the IDs, one per key. */

    keys = getKeysPrepareResult(result, num);
    for (i = streams_pos+1; i < argc-num; i++) keys[i-streams_pos-1] = i;
    result->numkeys = num;
    return num;
}

/* Slot to Key API. This is used by Redis Cluster in order to obtain in
 * a fast way a key that belongs to a specified hash slot. This is useful
 * while rehashing the cluster and in other conditions when we need to
 * understand if we have keys for a given hash slot. */
void slotToKeyUpdateKey(sds key, int add) {
    slotToKeyUpdateKeyCore(key, sdslen(key), add);
}

void slotToKeyUpdateKeyCore(const char *key, size_t keylen, int add) {
    serverAssert(GlobalLocksAcquired());

    unsigned int hashslot = keyHashSlot(key,keylen);
    g_pserver->cluster->slots_keys_count[hashslot] += add ? 1 : -1;

    if (g_pserver->m_pstorageFactory == nullptr) {
        unsigned char buf[64];
        unsigned char *indexed = buf;

        if (keylen+2 > 64) indexed = (unsigned char*)zmalloc(keylen+2, MALLOC_SHARED);
        indexed[0] = (hashslot >> 8) & 0xff;
        indexed[1] = hashslot & 0xff;
        memcpy(indexed+2,key,keylen);
        int fModified = false;
        if (add) {
            fModified = raxInsert(g_pserver->cluster->slots_to_keys,indexed,keylen+2,NULL,NULL);
        } else {
            fModified = raxRemove(g_pserver->cluster->slots_to_keys,indexed,keylen+2,NULL);
        }
        // This assert is disabled when a snapshot depth is >0 because prepOverwriteForSnapshot will add in a tombstone,
        //  this prevents ensure from adding the key to the dictionary which means the caller isn't aware we're already tracking
        //  the key.
        serverAssert(fModified || g_pserver->db[0]->snapshot_depth() > 0);
        if (indexed != buf) zfree(indexed);
    }
}

void slotToKeyAdd(sds key) {
    slotToKeyUpdateKey(key,1);
}

void slotToKeyDel(sds key) {
    slotToKeyUpdateKey(key,0);
}

/* Release the radix tree mapping Redis Cluster keys to slots. If 'async'
 * is true, we release it asynchronously. */
void freeSlotsToKeysMap(rax *rt, int async) {
    if (async) {
        freeSlotsToKeysMapAsync(rt);
    } else {
        raxFree(rt);
    }
}

/* Empty the slots-keys map of Redis CLuster by creating a new empty one and
 * freeing the old one. */
void slotToKeyFlush(int async) {
    rax *old = g_pserver->cluster->slots_to_keys;

    g_pserver->cluster->slots_to_keys = raxNew();
    memset(g_pserver->cluster->slots_keys_count,0,
           sizeof(g_pserver->cluster->slots_keys_count));
    freeSlotsToKeysMap(old, async);
}

/* Populate the specified array of objects with keys in the specified slot.
 * New objects are returned to represent keys, it's up to the caller to
 * decrement the reference count to release the keys names. */
unsigned int getKeysInSlot(unsigned int hashslot, robj **keys, unsigned int count) {
    if (g_pserver->m_pstorageFactory != nullptr) {
        int j = 0;
        g_pserver->db[0]->getStorageCache()->enumerate_hashslot([&](const char *key, size_t cchKey, const void *, size_t )->bool {
            keys[j++] = createStringObject(key, cchKey);
            return --count;
        }, hashslot);
        return j;
    } else {
        raxIterator iter;
        int j = 0;
        unsigned char indexed[2];

        indexed[0] = (hashslot >> 8) & 0xff;
        indexed[1] = hashslot & 0xff;
        raxStart(&iter,g_pserver->cluster->slots_to_keys);
        raxSeek(&iter,">=",indexed,2);
        while(count-- && raxNext(&iter)) {
            if (iter.key[0] != indexed[0] || iter.key[1] != indexed[1]) break;
            keys[j++] = createStringObject((char*)iter.key+2,iter.key_len-2);
        }
        raxStop(&iter);
        return j;
    }
}

/* Remove all the keys in the specified hash slot.
 * The number of removed items is returned. */
unsigned int delKeysInSlot(unsigned int hashslot) {
    serverAssert(GlobalLocksAcquired());
    if (g_pserver->m_pstorageFactory != nullptr) {
        int j = 0;
        g_pserver->db[0]->getStorageCache()->enumerate_hashslot([&](const char *key, size_t cchKey, const void *, size_t )->bool {
            robj *keyobj = createStringObject(key, cchKey);
            dbDelete(g_pserver->db[0], keyobj);
            decrRefCount(keyobj);
            j++;
            return true;
        }, hashslot);
        return j;
    } else {
        raxIterator iter;
        int j = 0;
        unsigned char indexed[2];

        indexed[0] = (hashslot >> 8) & 0xff;
        indexed[1] = hashslot & 0xff;
        raxStart(&iter,g_pserver->cluster->slots_to_keys);
        while(g_pserver->cluster->slots_keys_count[hashslot]) {
            raxSeek(&iter,">=",indexed,2);
            raxNext(&iter);

            auto count = g_pserver->cluster->slots_keys_count[hashslot];
            robj *key = createStringObject((char*)iter.key+2,iter.key_len-2);
            dbDelete(g_pserver->db[0],key);
            serverAssert(count > g_pserver->cluster->slots_keys_count[hashslot]);   // we should have deleted something or we will be in an infinite loop
            decrRefCount(key);
            j++;
        }
        raxStop(&iter);
        return j;
    }
}

unsigned int countKeysInSlot(unsigned int hashslot) {
    return g_pserver->cluster->slots_keys_count[hashslot];
}

void redisDbPersistentData::initialize()
{
    m_pdbSnapshot = nullptr;
    m_pdict = dictCreate(&dbDictType,this);
    m_pdictTombstone = dictCreate(&dbTombstoneDictType,this);
    m_fAllChanged = 0;
    m_fTrackingChanges = 0;
}

void redisDbPersistentData::setStorageProvider(StorageCache *pstorage)
{
    serverAssert(m_spstorage == nullptr);
    m_spstorage = std::unique_ptr<StorageCache>(pstorage);
}

void redisDbPersistentData::endStorageProvider()
{
    serverAssert(m_spstorage != nullptr);
    m_spstorage.reset();
}

void clusterStorageLoadCallback(const char *rgchkey, size_t cch, void *)
{
    slotToKeyUpdateKeyCore(rgchkey, cch, true /*add*/);
}

void moduleLoadCallback(const char * rgchKey, size_t, void *data) {
    redisObjectStack keyobj;
    initStaticStringObject(keyobj, const_cast<char *>(rgchKey));
    moduleNotifyKeyspaceEvent(NOTIFY_LOADED, "loaded", &keyobj, *(int *)data);
}

void moduleClusterLoadCallback(const char * rgchKey, size_t cchKey, void *data) {
    clusterStorageLoadCallback(rgchKey, cchKey, data);
    moduleLoadCallback(rgchKey, cchKey, data);
}

void redisDb::initialize(int id)
{
    redisDbPersistentData::initialize();
    this->blocking_keys = dictCreate(&keylistDictType,NULL);
    this->ready_keys = dictCreate(&objectKeyPointerValueDictType,NULL);
    this->watched_keys = dictCreate(&keylistDictType,NULL);
    this->id = id;
    this->avg_ttl = 0;
    this->last_expire_set = 0;
    this->defrag_later = listCreate();
    listSetFreeMethod(this->defrag_later,(void (*)(const void*))sdsfree);
}

void redisDb::storageProviderInitialize()
{
    if (g_pserver->m_pstorageFactory != nullptr)
    {
        IStorageFactory::key_load_iterator itr = g_pserver->cluster_enabled ? moduleClusterLoadCallback : moduleLoadCallback;
        this->setStorageProvider(StorageCache::create(g_pserver->m_pstorageFactory, id, itr, &id));
    }
}

void redisDb::storageProviderDelete()
{
    if (g_pserver->m_pstorageFactory != nullptr)
    {
        this->endStorageProvider();
    }
}

bool redisDbPersistentData::insert(char *key, robj *o, bool fAssumeNew, dict_iter *piterExisting)
{
    if (!fAssumeNew && (g_pserver->m_pstorageFactory != nullptr || m_pdbSnapshot != nullptr))
        ensure(key);
    dictEntry *de;
    int res = dictAdd(m_pdict, key, o, &de);
    if (!FImplies(fAssumeNew, res == DICT_OK)) {
        serverLog(LL_WARNING,
            "Assumed new key %s existed in DB.", key);
    }
    if (res == DICT_OK)
    {
#ifdef CHECKED_BUILD
        if (m_pdbSnapshot != nullptr && m_pdbSnapshot->find_cached_threadsafe(key) != nullptr)
        {
            serverAssert(dictFind(m_pdictTombstone, key) != nullptr);
        }
#endif
        if (o->FExpires())
            ++m_numexpires;
        trackkey(key, false /* fUpdate */);
    }
    else
    {
        if (piterExisting)
            *piterExisting = dict_iter(m_pdict, de);
    }
    return (res == DICT_OK);
}

// This is a performance tool to prevent us copying over an object we're going to overwrite anyways
void redisDbPersistentData::prepOverwriteForSnapshot(char *key)
{
    if (g_pserver->maxmemory_policy & MAXMEMORY_FLAG_LFU)
        return;

    if (m_pdbSnapshot != nullptr)
    {
        auto itr = m_pdbSnapshot->find_cached_threadsafe(key);
        if (itr.key() != nullptr)
        {
            sds keyNew = sdsdupshared(itr.key());
            if (dictAdd(m_pdictTombstone, keyNew, (void*)dictHashKey(m_pdict, key)) != DICT_OK)
                sdsfree(keyNew);
        }
    }
}

void redisDbPersistentData::tryResize()
{
    if (htNeedsResize(m_pdict))
        dictResize(m_pdict);
}

size_t redisDb::clear(bool fAsync, void(callback)(void*))
{
    size_t removed = size();
    if (fAsync) {
        redisDbPersistentData::emptyDbAsync();
    } else {
        redisDbPersistentData::clear(callback);
    }
    expires_cursor = 0;
    return removed;
}

void redisDbPersistentData::clear(void(callback)(void*))
{
    dictEmpty(m_pdict,callback);
    if (m_fTrackingChanges)
    {
        dictEmpty(m_dictChanged, nullptr);
        m_cnewKeysPending = 0;
        m_fAllChanged++;
    }
    if (m_spstorage != nullptr)
        m_spstorage->clear(callback);
    dictEmpty(m_pdictTombstone,callback);

    // To avoid issues with async rehash we completly free the old dict and create a fresh one
    dictRelease(m_pdict);
    dictRelease(m_pdictTombstone);
    m_pdict = dictCreate(&dbDictType, this);
    m_pdictTombstone = dictCreate(&dbTombstoneDictType, this);

    m_pdbSnapshot = nullptr;
    m_numexpires = 0;
}

void redisDbPersistentData::setExpire(robj *key, robj *subkey, long long when)
{
    /* Reuse the sds from the main dict in the expire dict */
    dictEntry *kde = dictFind(m_pdict,ptrFromObj(key));
    serverAssertWithInfo(NULL,key,kde != NULL);
    trackkey(key, true /* fUpdate */);

    robj *o = (robj*)dictGetVal(kde);
    if (o->getrefcount(std::memory_order_relaxed) == OBJ_SHARED_REFCOUNT)
    {
        // shared objects cannot have the expire bit set, create a real object
        dictSetVal(m_pdict, kde, dupStringObject(o));
        o = (robj*)dictGetVal(kde);
    }

    const char *szSubKey = (subkey != nullptr) ? szFromObj(subkey) : nullptr;
    if (o->FExpires()) {
        o->expire.update(szSubKey, when);
    }
    else
    {
        expireEntry e(szSubKey, when);
        o->expire = std::move(e);
        o->SetFExpires(true);
        ++m_numexpires;
    }
}

void redisDbPersistentData::setExpire(const char *key, expireEntry &&e)
{
    trackkey(key, true /* fUpdate */);
    auto itr = find(key);
    if (!itr->FExpires())
        m_numexpires++;
    itr->expire = std::move(e);
    itr->SetFExpires(true);
}

bool redisDb::FKeyExpires(const char *key)
{
    auto itr = find(key);
    if (itr == end())
        return false;
    return itr->FExpires();
}

void redisDbPersistentData::updateValue(dict_iter itr, robj *val)
{
    trackkey(itr.key(), true /* fUpdate */);
    dictSetVal(m_pdict, itr.de, val);
}

void redisDbPersistentData::ensure(const char *key)
{
    if (m_pdbSnapshot == nullptr && m_spstorage == nullptr)
        return;
    dictEntry *de = dictFind(m_pdict, key);
    ensure(key, &de);
}

void redisDbPersistentData::ensure(const char *sdsKey, dictEntry **pde)
{
    serverAssert(sdsKey != nullptr);
    serverAssert(FImplies(*pde != nullptr, dictGetVal(*pde) != nullptr));    // early versions set a NULL object, this is no longer valid
    serverAssert(m_refCount == 0);
    if (m_pdbSnapshot == nullptr && g_pserver->m_pstorageFactory == nullptr)
        return;

    // First see if the key can be obtained from a snapshot
    if (*pde == nullptr && m_pdbSnapshot != nullptr)
    {
        dictEntry *deTombstone = dictFind(m_pdictTombstone, sdsKey);
        if (deTombstone == nullptr)
        {
            auto itr = m_pdbSnapshot->find_cached_threadsafe(sdsKey);
            if (itr == m_pdbSnapshot->end())
                goto LNotFound;

            sds keyNew = sdsdupshared(itr.key());   // note: we use the iterator's key because the sdsKey may not be a shared string
            if (itr.val() != nullptr)
            {
                if (itr.val()->getrefcount(std::memory_order_relaxed) == OBJ_SHARED_REFCOUNT)
                {
                    dictAdd(m_pdict, keyNew, itr.val());
                }
                else
                {
                    sds strT = serializeStoredObject(itr.val());
                    robj *objNew = deserializeStoredObject(strT, sdslen(strT));
                    if (itr->FExpires()) {
                        objNew->expire = itr->expire;
                        objNew->SetFExpires(true);
                    }
                    sdsfree(strT);
                    dictAdd(m_pdict, keyNew, objNew);
                    serverAssert(objNew->getrefcount(std::memory_order_relaxed) == 1);
                    serverAssert(mvccFromObj(objNew) == mvccFromObj(itr.val()));
                }
            }
            else
            {
                dictAdd(m_pdict, keyNew, nullptr);
            }
            uint64_t hash = dictGetHash(m_pdict, sdsKey);
            dictEntry **deT;
            dictht *ht;
            *pde = dictFindWithPrev(m_pdict, sdsKey, hash, &deT, &ht);
            dictAdd(m_pdictTombstone, sdsdupshared(itr.key()), (void*)hash);
        }
    }
    
LNotFound:
    // If we haven't found it yet check our storage engine
    if (*pde == nullptr && m_spstorage != nullptr)
    {
        if (dictSize(m_pdict) != size())    // if all keys are cached then no point in looking up the database
        {
            robj *o = nullptr;
            sds sdsNewKey = sdsdupshared(sdsKey);
            std::unique_ptr<expireEntry> spexpire;
            m_spstorage->retrieve((sds)sdsKey, [&](const char *, size_t, const void *data, size_t cb){
                size_t offset = 0;
                spexpire = deserializeExpire((const char*)data, cb, &offset);    
                o = deserializeStoredObject(reinterpret_cast<const char*>(data) + offset, cb - offset);
                serverAssert(o != nullptr);
            });
            
            if (o != nullptr)
            {
                dictAdd(m_pdict, sdsNewKey, o);
                
                o->SetFExpires(spexpire != nullptr);
                if (spexpire != nullptr) {
                    o->expire = std::move(*spexpire);
                }
                g_pserver->stat_storage_provider_read_hits++;
            } else {
                sdsfree(sdsNewKey);
                g_pserver->stat_storage_provider_read_misses++;
            }

            *pde = dictFind(m_pdict, sdsKey);
        }
    }
}

void redisDbPersistentData::storeKey(sds key, robj *o, bool fOverwrite)
{
    sds temp = serializeStoredObjectAndExpire(o);
    m_spstorage->insert(key, temp, sdslen(temp), fOverwrite);
    sdsfree(temp);
}

void redisDbPersistentData::storeDatabase()
{
    dictIterator *di = dictGetIterator(m_pdict);
    dictEntry *de;
    while ((de = dictNext(di)) != NULL) {
        sds key = (sds)dictGetKey(de);
        robj *o = (robj*)dictGetVal(de);
        storeKey(key, o, false);
    }
    serverAssert(dictSize(m_pdict) == m_spstorage->count());
    dictReleaseIterator(di);
}

/* static */ void redisDbPersistentData::serializeAndStoreChange(StorageCache *storage, redisDbPersistentData *db, const char *key, bool fUpdate)
{
    auto itr = db->find_cached_threadsafe(key);
    if (itr == nullptr)
        return;
    robj *o = itr.val();
    sds temp = serializeStoredObjectAndExpire(o);
    storage->insert((sds)key, temp, sdslen(temp), fUpdate);
    sdsfree(temp);
}

bool redisDbPersistentData::processChanges(bool fSnapshot)
{
    serverAssert(GlobalLocksAcquired());

    --m_fTrackingChanges;
    serverAssert(m_fTrackingChanges >= 0);

    if (m_spstorage != nullptr)
    {
        if (!m_fAllChanged && dictSize(m_dictChanged) == 0 && m_cnewKeysPending == 0)
            return false;
        m_spstorage->beginWriteBatch();
        serverAssert(m_pdbSnapshotStorageFlush == nullptr);
        if (fSnapshot && !m_fAllChanged && dictSize(m_dictChanged) > 100)
        {
            // Do a snapshot based process if possible
            m_pdbSnapshotStorageFlush = createSnapshot(getMvccTstamp(), true /* optional */);
            if (m_pdbSnapshotStorageFlush)
            {
                if (m_dictChangedStorageFlush)
                    dictRelease(m_dictChangedStorageFlush);
                m_dictChangedStorageFlush = m_dictChanged;
                m_dictChanged = dictCreate(&dictChangeDescType, nullptr);
            }
        }
        
        if (m_pdbSnapshotStorageFlush == nullptr)
        {
            if (m_fAllChanged)
            {
                if (dictSize(m_pdict) > 0 || m_spstorage->count() > 0) { // in some cases we may have pre-sized the StorageCache's dict, and we don't want clear to ruin it
                    m_spstorage->clearAsync();
                    storeDatabase();
                }
                m_fAllChanged = 0;
            }
            else
            {
                dictIterator *di = dictGetIterator(m_dictChanged);
                dictEntry *de;
                while ((de = dictNext(di)) != nullptr)
                {
                    serializeAndStoreChange(m_spstorage.get(), this, (const char*)dictGetKey(de), (bool)dictGetVal(de));
                }
                dictReleaseIterator(di);
            }
        }
        dictEmpty(m_dictChanged, nullptr);
        m_cnewKeysPending = 0;
    }
    return (m_spstorage != nullptr);
}

void redisDbPersistentData::processChangesAsync(std::atomic<int> &pendingJobs)
{
    ++pendingJobs;
    serverAssert(!m_fAllChanged);
    dictEmpty(m_dictChanged, nullptr);
    dict *dictNew = dictCreate(&dbDictType, nullptr);
    std::swap(dictNew, m_pdict);
    m_cnewKeysPending = 0;
    g_pserver->asyncworkqueue->AddWorkFunction([dictNew, this, &pendingJobs]{
        dictIterator *di = dictGetIterator(dictNew);
        dictEntry *de;
        std::vector<sds> veckeys;
        std::vector<size_t> veccbkeys;
        std::vector<sds> vecvals;
        std::vector<size_t> veccbvals;
        while ((de = dictNext(di)) != nullptr)
        {
            robj *o = (robj*)dictGetVal(de);
            sds temp = serializeStoredObjectAndExpire(o);
            veckeys.push_back((sds)dictGetKey(de));
            veccbkeys.push_back(sdslen((sds)dictGetKey(de)));
            vecvals.push_back(temp);
            veccbvals.push_back(sdslen(temp));
        }
        m_spstorage->bulkInsert(veckeys.data(), veccbkeys.data(), vecvals.data(), veccbvals.data(), veckeys.size());
        for (auto val : vecvals)
            sdsfree(val);
        dictReleaseIterator(di);
        dictRelease(dictNew);
        --pendingJobs;
    });
}

/* This function is to bulk insert directly to storage provider bypassing in memory, assumes rgKeys and rgVals are not sds strings */
void redisDbPersistentData::bulkDirectStorageInsert(char **rgKeys, size_t *rgcbKeys, char **rgVals, size_t *rgcbVals, size_t celem)
{
    if (g_pserver->cluster_enabled) {
        aeAcquireLock();
        for (size_t i = 0; i < celem; i++) {
            slotToKeyUpdateKeyCore(rgKeys[i], rgcbKeys[i], 1);
        }
        aeReleaseLock();
    }
    m_spstorage->bulkInsert(rgKeys, rgcbKeys, rgVals, rgcbVals, celem);
}

void redisDbPersistentData::commitChanges(const redisDbPersistentDataSnapshot **psnapshotFree)
{
    if (m_pdbSnapshotStorageFlush)
    {
        dictIterator *di = dictGetIterator(m_dictChangedStorageFlush);
        dictEntry *de;
        while ((de = dictNext(di)) != nullptr)
        {
            serializeAndStoreChange(m_spstorage.get(), (redisDbPersistentData*)m_pdbSnapshotStorageFlush, (const char*)dictGetKey(de), (bool)dictGetVal(de));
        }
        dictReleaseIterator(di);
        dictRelease(m_dictChangedStorageFlush);
        m_dictChangedStorageFlush = nullptr;
        *psnapshotFree = m_pdbSnapshotStorageFlush;
        m_pdbSnapshotStorageFlush = nullptr;
    }
    if (m_spstorage != nullptr)
    {
        auto *tok = m_spstorage->begin_endWriteBatch(serverTL->el, storageLoadCallback);
        if (tok != nullptr)
        {
            tok->db = this;
            tok->type = StorageToken::TokenType::BatchWrite;
        }
    }
}

redisDbPersistentData::~redisDbPersistentData()
{
    if (m_spdbSnapshotHOLDER != nullptr)
        endSnapshot(m_spdbSnapshotHOLDER.get());
    
    //serverAssert(m_pdbSnapshot == nullptr);
    serverAssert(m_refCount == 0);
    //serverAssert(m_pdict->iterators == 0);
    serverAssert(m_pdictTombstone == nullptr || m_pdictTombstone->pauserehash == 0);
    dictRelease(m_pdict);
    if (m_pdictTombstone)
        dictRelease(m_pdictTombstone);

    if (m_dictChanged)
        dictRelease(m_dictChanged);
    if (m_dictChangedStorageFlush)
        dictRelease(m_dictChangedStorageFlush);    
}

dict_iter redisDbPersistentData::random()
{
    if (size() == 0)
        return dict_iter(nullptr);
    if (m_pdbSnapshot != nullptr && m_pdbSnapshot->size() > 0)
    {
        dict_iter iter(nullptr);
        double pctInSnapshot = (double)m_pdbSnapshot->size() / (size() + m_pdbSnapshot->size());
        double randval = (double)rand()/RAND_MAX;
        if (randval <= pctInSnapshot)
        {
            iter = m_pdbSnapshot->random_cache_threadsafe();    // BUG: RANDOM doesn't consider keys not in RAM
            ensure(iter.key());
            dictEntry *de = dictFind(m_pdict, iter.key());
            return dict_iter(m_pdict, de);
        }
    }
    dictEntry *de = dictGetRandomKey(m_pdict);
    if (de != nullptr)
        ensure((const char*)dictGetKey(de), &de);
    return dict_iter(m_pdict, de);
}

size_t redisDbPersistentData::size(bool fCachedOnly) const 
{ 
    if (m_spstorage != nullptr && !m_fAllChanged && !fCachedOnly)
        return m_spstorage->count() + m_cnewKeysPending;
    
    return dictSize(m_pdict) 
        + (m_pdbSnapshot ? (m_pdbSnapshot->size(fCachedOnly) - dictSize(m_pdictTombstone)) : 0); 
}

bool redisDbPersistentData::removeCachedValue(const char *key, dictEntry **ppde)
{
    serverAssert(m_spstorage != nullptr);
    // First ensure its not a pending key
    if (m_spstorage != nullptr)
        m_spstorage->batch_lock();
    
    dictEntry *de = dictFind(m_dictChanged, key);
    if (de != nullptr)
    {
        if (m_spstorage != nullptr)
            m_spstorage->batch_unlock();
        return false; // can't evict
    }

    // since we write ASAP the database already has a valid copy so safe to delete
    if (ppde != nullptr) {
        *ppde = dictUnlink(m_pdict, key);
    } else {
        dictDelete(m_pdict, key);
    }

    if (m_spstorage != nullptr)
        m_spstorage->batch_unlock();
    
    return true;
}

redisDbPersistentData::redisDbPersistentData() {
    m_dictChanged = dictCreate(&dictChangeDescType, nullptr);
}

void redisDbPersistentData::trackChanges(bool fBulk, size_t sizeHint)
{
    m_fTrackingChanges.fetch_add(1, std::memory_order_relaxed);
    if (fBulk)
        m_fAllChanged.fetch_add(1, std::memory_order_acq_rel);

    if (sizeHint > 0 && aeThreadOwnsLock())
        dictExpand(m_dictChanged, sizeHint, false);
}

void redisDbPersistentData::removeAllCachedValues()
{
    // First we have to flush the tracked changes
    if (m_fTrackingChanges)
    {
        if (processChanges(false))
            commitChanges();
        trackChanges(false);
    }

    if (m_pdict->pauserehash == 0 && m_pdict->refcount == 1) {
        dict *dT = m_pdict;
        m_pdict = dictCreate(&dbDictType, this);
        dictExpand(m_pdict, dictSize(dT)/2, false); // Make room for about half so we don't excessively rehash
        g_pserver->asyncworkqueue->AddWorkFunction([dT]{
            dictRelease(dT);
        }, false);
    } else {
        dictEmpty(m_pdict, nullptr);
    }
}

void redisDbPersistentData::disableKeyCache()
{
    if (m_spstorage == nullptr)
        return;
    m_spstorage->emergencyFreeCache();
}

bool redisDbPersistentData::keycacheIsEnabled()
{
    if (m_spstorage == nullptr)
        return false;
    return m_spstorage->keycacheIsEnabled();
}

void redisDbPersistentData::trackkey(const char *key, bool fUpdate)
{
    if (m_fTrackingChanges && !m_fAllChanged && m_spstorage) {
        dictEntry *de = dictFind(m_dictChanged, key);
        if (de == nullptr) {
            dictAdd(m_dictChanged, (void*)sdsdupshared(key), (void*)fUpdate);
            if (!fUpdate)
                ++m_cnewKeysPending;
        }
    }
}

sds serializeExpire(const expireEntry *pexpire)
{
    sds str = sdsnewlen(nullptr, sizeof(unsigned));

    if (pexpire == nullptr)
    {
        unsigned zero = 0;
        memcpy(str, &zero, sizeof(unsigned));
        return str;
    }

    auto &e = *pexpire;
    unsigned celem = (unsigned)e.size();
    memcpy(str, &celem, sizeof(unsigned));
    
    for (auto itr = e.begin(); itr != e.end(); ++itr)
    {
        unsigned subkeylen = itr.subkey() ? (unsigned)sdslen(itr.subkey()) : 0;
        size_t strOffset = sdslen(str);
        str = sdsgrowzero(str, sdslen(str) + sizeof(unsigned) + subkeylen + sizeof(long long));
        memcpy(str + strOffset, &subkeylen, sizeof(unsigned));
        if (itr.subkey())
            memcpy(str + strOffset + sizeof(unsigned), itr.subkey(), subkeylen);
        long long when = itr.when();
        memcpy(str + strOffset + sizeof(unsigned) + subkeylen, &when, sizeof(when));
    }
    return str;
}

std::unique_ptr<expireEntry> deserializeExpire(const char *str, size_t cch, size_t *poffset)
{
    unsigned celem;
    if (cch < sizeof(unsigned))
        throw "Corrupt expire entry";
    memcpy(&celem, str, sizeof(unsigned));
    std::unique_ptr<expireEntry> spexpire;

    size_t offset = sizeof(unsigned);
    for (; celem > 0; --celem)
    {
        serverAssert(cch > (offset+sizeof(unsigned)));
        
        unsigned subkeylen;
        memcpy(&subkeylen, str + offset, sizeof(unsigned));
        offset += sizeof(unsigned);

        sds subkey = nullptr;
        if (subkeylen != 0)
        {
            serverAssert(cch > (offset + subkeylen));
            subkey = sdsnewlen(nullptr, subkeylen);
            memcpy(subkey, str + offset, subkeylen);
            offset += subkeylen;
        }
        
        long long when;
        serverAssert(cch >= (offset + sizeof(long long)));
        memcpy(&when, str + offset, sizeof(long long));
        offset += sizeof(long long);

        if (spexpire == nullptr)
            spexpire = std::make_unique<expireEntry>(subkey, when);
        else
            spexpire->update(subkey, when);

        if (subkey)
            sdsfree(subkey);
    }
    if (poffset != nullptr)
        *poffset = offset;
    return spexpire;
}

sds serializeStoredObjectAndExpire(robj_roptr o)
{
    const expireEntry *pexpire = o->FExpires() ?  &o->expire : nullptr;

    sds str = serializeExpire(pexpire);
    str = serializeStoredObject(o, str);
    return str;
}

int dbnumFromDb(redisDb *db)
{
    for (int i = 0; i < cserver.dbnum; ++i)
    {
        if (g_pserver->db[i] == db)
            return i;
    }
    serverPanic("invalid database pointer");
}

void redisDbPersistentData::prefetchKeysAsync(client *c, parsed_command &command)
{
    if (m_spstorage == nullptr) {
#if defined(__x86_64__) || defined(__i386__)
        // We do a quick 'n dirty check for set & get.  Anything else is too slow.
        //  Should the user do something weird like remap them then the worst that will
        //  happen is we don't prefetch or we prefetch wrong data.  A mild perf hit, but
        //  not dangerous
        if (command.argc >= 2) {
            const char *cmd = szFromObj(command.argv[0]);
            if (!strcasecmp(cmd, "set") || !strcasecmp(cmd, "get")) {
                if (c->db->m_spdbSnapshotHOLDER != nullptr)
                    return; // this is dangerous enough without a snapshot around
                auto h = dictSdsHash(szFromObj(command.argv[1]));
                for (int iht = 0; iht < 2; ++iht) {
                    auto hT = h & c->db->m_pdict->ht[iht].sizemask;
                    dictEntry **table;
                    __atomic_load(&c->db->m_pdict->ht[iht].table, &table, __ATOMIC_RELAXED);
                    if (table != nullptr) {
                        dictEntry *de;
                        __atomic_load(&table[hT], &de, __ATOMIC_ACQUIRE);
                        while (de != nullptr) {
                            _mm_prefetch(dictGetKey(de), _MM_HINT_T2);
                            __atomic_load(&de->next, &de, __ATOMIC_ACQUIRE);
                        }
                    }
                    if (!dictIsRehashing(c->db->m_pdict))
                        break;
                }
            }
        }
#endif
        return;
    }
}

void redisDbPersistentData::prefetchKeysFlash(std::unordered_set<client*> &setc)
{
    serverAssert(GlobalLocksAcquired());
    std::vector<sds> veckeys;
    std::unordered_set<client*> setcBlocked;

    for (client *c : setc) {
        for (auto &command : c->vecqueuedcmd) {
            getKeysResult result = GETKEYS_RESULT_INIT;
            auto cmd = lookupCommand(szFromObj(command.argv[0]));
            if (cmd == nullptr)
                break; // Bad command? It's not for us to judge, just bail
            
            if (command.argc < std::abs(cmd->arity))
                break; // Invalid number of args
            
            int numkeys = getKeysFromCommand(cmd, command.argv, command.argc, &result);
            bool fQueued = false;
            for (int ikey = 0; ikey < numkeys; ++ikey)
            {
                robj *objKey = command.argv[result.keys[ikey]];
                if (this->find_cached_threadsafe(szFromObj(objKey)) == nullptr) {
                    veckeys.push_back(szFromObj(objKey));
                    fQueued = true;
                }
            }

            if (fQueued) {
                setcBlocked.insert(c);
            }
            getKeysFreeResult(&result);
        }
    }

<<<<<<< HEAD
    if (veckeys.empty())
        return;
=======
    std::vector<std::tuple<sds, robj*, std::unique_ptr<expireEntry>>> vecInserts;
    for (robj *objKey : veckeys)
    {
        sds sharedKey = sdsdupshared((sds)szFromObj(objKey));
        std::unique_ptr<expireEntry> spexpire;
        robj *o = nullptr;
        m_spstorage->retrieve((sds)szFromObj(objKey), [&](const char *, size_t, const void *data, size_t cb){
                size_t offset = 0;
                spexpire = deserializeExpire((const char*)data, cb, &offset);    
                o = deserializeStoredObject(reinterpret_cast<const char*>(data) + offset, cb - offset);
                serverAssert(o != nullptr);
        });
>>>>>>> 77eaaa22

    auto *tok = m_spstorage->begin_retrieve(serverTL->el, storageLoadCallback, veckeys.data(), veckeys.size());
    if (tok != nullptr) {
        for (client *c : setcBlocked) {
            if (!(c->flags & CLIENT_BLOCKED))
                blockClient(c, BLOCKED_STORAGE);
        }
        tok->setc = std::move(setcBlocked);
        tok->type = StorageToken::TokenType::SingleRead;
        tok->db = this;
    }
    return;
}

/*static*/ void redisDbPersistentData::storageLoadCallback(aeEventLoop *, StorageToken *tok) {
    serverTL->setStorageTokensProcess.insert(tok);
}

<<<<<<< HEAD
void redisDbPersistentData::processStorageToken(StorageToken *tok) {
    auto setc = std::move(tok->setc);
    switch (tok->type)
    {

    case StorageToken::TokenType::SingleRead:
    {
        tok->db->m_spstorage->complete_retrieve(tok, [&](const char *szKey, size_t cbKey, const void *data, size_t cb)
                                                {
        auto *db = tok->db;
        size_t offset = 0;
        sds key = sdsnewlen(szKey, -((ssize_t)cbKey));
        auto spexpire = deserializeExpire(key, (const char*)data, cb, &offset);    
        robj *o = deserializeStoredObject(db, key, reinterpret_cast<const char*>(data) + offset, cb - offset);
        serverAssert(o != nullptr);

        if (db->find_cached_threadsafe(key) != nullptr) {
        LUnneeded:
            // While unlocked this was already ensured
            decrRefCount(o);
            sdsfree(key);
        } else {
            if (spexpire != nullptr) {
                if (spexpire->when() < mstime()) {
                    goto LUnneeded;
=======
            if (o != nullptr)
            {
                if (this->find_cached_threadsafe(sharedKey) != nullptr)
                {
                    // While unlocked this was already ensured
                    decrRefCount(o);
                    sdsfree(sharedKey);
                }
                else
                {
                    if (spexpire != nullptr) {
                        if (spexpire->when() < mstime()) {
                            break;
                        }
                    }
                    dictAdd(m_pdict, sharedKey, o);
                    if (spexpire != nullptr)
                        o->expire = std::move(*spexpire);
                    o->SetFExpires(spexpire != nullptr);
>>>>>>> 77eaaa22
                }
            }
            dictAdd(db->m_pdict, key, o);
            o->SetFExpires(spexpire != nullptr);

            std::unique_lock<fastlock> ul(g_expireLock);
            if (spexpire != nullptr) {
                auto itr = db->m_setexpire->find(key);
                if (itr != db->m_setexpire->end())
                    db->m_setexpire->erase(itr);
                db->m_setexpire->insert(std::move(*spexpire));
                serverAssert(db->m_setexpire->find(key) != db->m_setexpire->end());
            }
            serverAssert(o->FExpires() == (db->m_setexpire->find(key) != db->m_setexpire->end()));
        } });
        break;
    }
    case StorageToken::TokenType::BatchWrite:
    {
        tok->db->m_spstorage->complete_endWriteBatch(tok);
        break;
    }
    default:
        serverAssert((tok->type == StorageToken::TokenType::SingleRead) || (tok->type == StorageToken::TokenType::BatchWrite));
        break;
    } //switch end

    tok = nullptr; // Invalid past this point

    for (client *c : setc)
    {
        std::unique_lock<fastlock> ul(c->lock);
        if (c->flags & CLIENT_BLOCKED)
            unblockClient(c);
        else
            serverTL->setclientsProcess.insert(c);
    }
}<|MERGE_RESOLUTION|>--- conflicted
+++ resolved
@@ -3356,23 +3356,8 @@
         }
     }
 
-<<<<<<< HEAD
     if (veckeys.empty())
         return;
-=======
-    std::vector<std::tuple<sds, robj*, std::unique_ptr<expireEntry>>> vecInserts;
-    for (robj *objKey : veckeys)
-    {
-        sds sharedKey = sdsdupshared((sds)szFromObj(objKey));
-        std::unique_ptr<expireEntry> spexpire;
-        robj *o = nullptr;
-        m_spstorage->retrieve((sds)szFromObj(objKey), [&](const char *, size_t, const void *data, size_t cb){
-                size_t offset = 0;
-                spexpire = deserializeExpire((const char*)data, cb, &offset);    
-                o = deserializeStoredObject(reinterpret_cast<const char*>(data) + offset, cb - offset);
-                serverAssert(o != nullptr);
-        });
->>>>>>> 77eaaa22
 
     auto *tok = m_spstorage->begin_retrieve(serverTL->el, storageLoadCallback, veckeys.data(), veckeys.size());
     if (tok != nullptr) {
@@ -3391,7 +3376,6 @@
     serverTL->setStorageTokensProcess.insert(tok);
 }
 
-<<<<<<< HEAD
 void redisDbPersistentData::processStorageToken(StorageToken *tok) {
     auto setc = std::move(tok->setc);
     switch (tok->type)
@@ -3399,60 +3383,32 @@
 
     case StorageToken::TokenType::SingleRead:
     {
-        tok->db->m_spstorage->complete_retrieve(tok, [&](const char *szKey, size_t cbKey, const void *data, size_t cb)
-                                                {
-        auto *db = tok->db;
-        size_t offset = 0;
-        sds key = sdsnewlen(szKey, -((ssize_t)cbKey));
-        auto spexpire = deserializeExpire(key, (const char*)data, cb, &offset);    
-        robj *o = deserializeStoredObject(db, key, reinterpret_cast<const char*>(data) + offset, cb - offset);
-        serverAssert(o != nullptr);
-
-        if (db->find_cached_threadsafe(key) != nullptr) {
-        LUnneeded:
-            // While unlocked this was already ensured
-            decrRefCount(o);
-            sdsfree(key);
-        } else {
-            if (spexpire != nullptr) {
-                if (spexpire->when() < mstime()) {
-                    goto LUnneeded;
-=======
-            if (o != nullptr)
-            {
-                if (this->find_cached_threadsafe(sharedKey) != nullptr)
-                {
-                    // While unlocked this was already ensured
-                    decrRefCount(o);
-                    sdsfree(sharedKey);
+        tok->db->m_spstorage->complete_retrieve(tok, [&](const char *szKey, size_t cbKey, const void *data, size_t cb) {
+            auto *db = tok->db;
+            size_t offset = 0;
+            sds key = sdsnewlen(szKey, -((ssize_t)cbKey));
+            auto spexpire = deserializeExpire((const char*)data, cb, &offset);    
+            robj *o = deserializeStoredObject(reinterpret_cast<const char*>(data) + offset, cb - offset);
+            serverAssert(o != nullptr);
+
+            if (db->find_cached_threadsafe(key) != nullptr) {
+            LUnneeded:
+                // While unlocked this was already ensured
+                decrRefCount(o);
+                sdsfree(key);
+            } else {
+                if (spexpire != nullptr) {
+                    if (spexpire->when() < mstime()) {
+                        goto LUnneeded;
+                    }
                 }
-                else
-                {
-                    if (spexpire != nullptr) {
-                        if (spexpire->when() < mstime()) {
-                            break;
-                        }
-                    }
-                    dictAdd(m_pdict, sharedKey, o);
-                    if (spexpire != nullptr)
-                        o->expire = std::move(*spexpire);
-                    o->SetFExpires(spexpire != nullptr);
->>>>>>> 77eaaa22
+                dictAdd(db->m_pdict, key, o);
+                o->SetFExpires(spexpire != nullptr);
+                if (spexpire != nullptr) {
+                    o->expire = std::move(*spexpire);
                 }
-            }
-            dictAdd(db->m_pdict, key, o);
-            o->SetFExpires(spexpire != nullptr);
-
-            std::unique_lock<fastlock> ul(g_expireLock);
-            if (spexpire != nullptr) {
-                auto itr = db->m_setexpire->find(key);
-                if (itr != db->m_setexpire->end())
-                    db->m_setexpire->erase(itr);
-                db->m_setexpire->insert(std::move(*spexpire));
-                serverAssert(db->m_setexpire->find(key) != db->m_setexpire->end());
-            }
-            serverAssert(o->FExpires() == (db->m_setexpire->find(key) != db->m_setexpire->end()));
-        } });
+            } 
+        });
         break;
     }
     case StorageToken::TokenType::BatchWrite:
