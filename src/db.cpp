/*
 * Copyright (c) 2009-2012, Salvatore Sanfilippo <antirez at gmail dot com>
 * All rights reserved.
 *
 * Redistribution and use in source and binary forms, with or without
 * modification, are permitted provided that the following conditions are met:
 *
 *   * Redistributions of source code must retain the above copyright notice,
 *     this list of conditions and the following disclaimer.
 *   * Redistributions in binary form must reproduce the above copyright
 *     notice, this list of conditions and the following disclaimer in the
 *     documentation and/or other materials provided with the distribution.
 *   * Neither the name of Redis nor the names of its contributors may be used
 *     to endorse or promote products derived from this software without
 *     specific prior written permission.
 *
 * THIS SOFTWARE IS PROVIDED BY THE COPYRIGHT HOLDERS AND CONTRIBUTORS "AS IS"
 * AND ANY EXPRESS OR IMPLIED WARRANTIES, INCLUDING, BUT NOT LIMITED TO, THE
 * IMPLIED WARRANTIES OF MERCHANTABILITY AND FITNESS FOR A PARTICULAR PURPOSE
 * ARE DISCLAIMED. IN NO EVENT SHALL THE COPYRIGHT OWNER OR CONTRIBUTORS BE
 * LIABLE FOR ANY DIRECT, INDIRECT, INCIDENTAL, SPECIAL, EXEMPLARY, OR
 * CONSEQUENTIAL DAMAGES (INCLUDING, BUT NOT LIMITED TO, PROCUREMENT OF
 * SUBSTITUTE GOODS OR SERVICES; LOSS OF USE, DATA, OR PROFITS; OR BUSINESS
 * INTERRUPTION) HOWEVER CAUSED AND ON ANY THEORY OF LIABILITY, WHETHER IN
 * CONTRACT, STRICT LIABILITY, OR TORT (INCLUDING NEGLIGENCE OR OTHERWISE)
 * ARISING IN ANY WAY OUT OF THE USE OF THIS SOFTWARE, EVEN IF ADVISED OF THE
 * POSSIBILITY OF SUCH DAMAGE.
 */

#include "server.h"
#include "cluster.h"
#include "atomicvar.h"
#include "aelocker.h"

#include <signal.h>
#include <ctype.h>

/*-----------------------------------------------------------------------------
 * C-level DB API
 *----------------------------------------------------------------------------*/

int keyIsExpired(redisDb *db, robj *key);
int expireIfNeeded(redisDb *db, robj *key, robj *o);

std::unique_ptr<expireEntry> deserializeExpire(sds key, const char *str, size_t cch, size_t *poffset);
sds serializeStoredObjectAndExpire(redisDbPersistentData *db, const char *key, robj_roptr o);

/* Update LFU when an object is accessed.
 * Firstly, decrement the counter if the decrement time is reached.
 * Then logarithmically increment the counter, and update the access time. */
void updateLFU(robj *val) {
    unsigned long counter = LFUDecrAndReturn(val);
    counter = LFULogIncr(counter);
    val->lru = (LFUGetTimeInMinutes()<<8) | counter;
}

void updateExpire(redisDb *db, sds key, robj *valOld, robj *valNew)
{
    serverAssert(valOld->FExpires());
    serverAssert(!valNew->FExpires());
    
    serverAssert(db->FKeyExpires((const char*)key));
    
    valNew->SetFExpires(true);
    valOld->SetFExpires(false);
    return;
}


static void lookupKeyUpdateObj(robj *val, int flags)
{
    /* Update the access time for the ageing algorithm.
     * Don't do it if we have a saving child, as this will trigger
     * a copy on write madness. */
    if (!hasActiveChildProcess() && !(flags & LOOKUP_NOTOUCH))
    {
        if (g_pserver->maxmemory_policy & MAXMEMORY_FLAG_LFU) {
            updateLFU(val);
        } else {
            val->lru = LRU_CLOCK();
        }
    }
}

/* Low level key lookup API, not actually called directly from commands
 * implementations that should instead rely on lookupKeyRead(),
 * lookupKeyWrite() and lookupKeyReadWithFlags(). */
static robj* lookupKey(redisDb *db, robj *key, int flags) {
    auto itr = db->find(key);
    if (itr) {
        robj *val = itr.val();
        lookupKeyUpdateObj(val, flags);
        if (flags & LOOKUP_UPDATEMVCC) {
            val->mvcc_tstamp = getMvccTstamp();
            db->trackkey(key, true /* fUpdate */);
        }
        return val;
    } else {
        return NULL;
    }
}
static robj_roptr lookupKeyConst(redisDb *db, robj *key, int flags) {
    serverAssert((flags & LOOKUP_UPDATEMVCC) == 0);
    robj_roptr val = db->find(szFromObj(key));
    if (val != nullptr) {
        lookupKeyUpdateObj(val.unsafe_robjcast(), flags);
        return val;
    }
    return nullptr;
}

/* Lookup a key for read operations, or return NULL if the key is not found
 * in the specified DB.
 *
 * As a side effect of calling this function:
 * 1. A key gets expired if it reached it's TTL.
 * 2. The key last access time is updated.
 * 3. The global keys hits/misses stats are updated (reported in INFO).
 * 4. If keyspace notifications are enabled, a "keymiss" notification is fired.
 *
 * This API should not be used when we write to the key after obtaining
 * the object linked to the key, but only for read only operations.
 *
 * Flags change the behavior of this command:
 *
 *  LOOKUP_NONE (or zero): no special flags are passed.
 *  LOOKUP_NOTOUCH: don't alter the last access time of the key.
 *
 * Note: this function also returns NULL if the key is logically expired
 * but still existing, in case this is a replica, since this API is called only
 * for read operations. Even if the key expiry is master-driven, we can
 * correctly report a key is expired on slaves even if the master is lagging
 * expiring our key via DELs in the replication link. */
robj_roptr lookupKeyReadWithFlags(redisDb *db, robj *key, int flags) {
    robj_roptr val;
    serverAssert(GlobalLocksAcquired());

    if (expireIfNeeded(db,key) == 1) {
        /* Key expired. If we are in the context of a master, expireIfNeeded()
         * returns 0 only when the key does not exist at all, so it's safe
         * to return NULL ASAP. */
        if (listLength(g_pserver->masters) == 0) {
            g_pserver->stat_keyspace_misses++;
            notifyKeyspaceEvent(NOTIFY_KEY_MISS, "keymiss", key, db->id);
            return NULL;
        }

        /* However if we are in the context of a replica, expireIfNeeded() will
         * not really try to expire the key, it only returns information
         * about the "logical" status of the key: key expiring is up to the
         * master in order to have a consistent view of master's data set.
         *
         * However, if the command caller is not the master, and as additional
         * safety measure, the command invoked is a read-only command, we can
         * safely return NULL here, and provide a more consistent behavior
         * to clients accessign expired values in a read-only fashion, that
         * will say the key as non existing.
         *
         * Notably this covers GETs when slaves are used to scale reads. */
        if (serverTL->current_client &&
            !FActiveMaster(serverTL->current_client) &&
            serverTL->current_client->cmd &&
            serverTL->current_client->cmd->flags & CMD_READONLY)
        {
            g_pserver->stat_keyspace_misses++;
            notifyKeyspaceEvent(NOTIFY_KEY_MISS, "keymiss", key, db->id);
            return NULL;
        }
    }
    val = lookupKeyConst(db,key,flags);
    if (val == nullptr) {
        g_pserver->stat_keyspace_misses++;
        notifyKeyspaceEvent(NOTIFY_KEY_MISS, "keymiss", key, db->id);
    }
    else
        g_pserver->stat_keyspace_hits++;
    return val;
}

/* Like lookupKeyReadWithFlags(), but does not use any flag, which is the
 * common case. */
robj_roptr lookupKeyRead(redisDb *db, robj *key) {
    return lookupKeyReadWithFlags(db,key,LOOKUP_NONE);
}

/* Lookup a key for write operations, and as a side effect, if needed, expires
 * the key if its TTL is reached.
 *
 * Returns the linked value object if the key exists or NULL if the key
 * does not exist in the specified DB. */
<<<<<<< HEAD
robj *lookupKeyWriteWithFlags(redisDb *db, robj *key, int flags) {
    robj *o = lookupKey(db,key,flags|LOOKUP_UPDATEMVCC);
    if (expireIfNeeded(db,key))
        o = nullptr;
=======
robj *lookupKeyWrite(redisDb *db, robj *key) {
    expireIfNeeded(db,key);
    robj *o = lookupKey(db,key,LOOKUP_UPDATEMVCC);
>>>>>>> 57800203
    return o;
}

robj *lookupKeyWrite(redisDb *db, robj *key) {
    return lookupKeyWriteWithFlags(db, key, LOOKUP_NONE);
}

robj_roptr lookupKeyReadOrReply(client *c, robj *key, robj *reply) {
    robj_roptr o = lookupKeyRead(c->db, key);
    if (!o) addReply(c,reply);
    return o;
}

robj *lookupKeyWriteOrReply(client *c, robj *key, robj *reply) {
    robj *o = lookupKeyWrite(c->db, key);
    if (!o) addReply(c,reply);
    return o;
}

bool dbAddCore(redisDb *db, robj *key, robj *val) {
    serverAssert(!val->FExpires());
    sds copy = sdsdupshared(szFromObj(key));
    bool fInserted = db->insert(copy, val);
    if (g_pserver->fActiveReplica)
        val->mvcc_tstamp = key->mvcc_tstamp = getMvccTstamp();

    if (fInserted)
    {
        if (val->type == OBJ_LIST ||
            val->type == OBJ_ZSET)
            signalKeyAsReady(db, key);
        if (g_pserver->cluster_enabled) slotToKeyAdd(key);
    }
    else
    {
        sdsfree(copy);
    }

    return fInserted;
}

/* Add the key to the DB. It's up to the caller to increment the reference
 * counter of the value if needed.
 *
 * The program is aborted if the key already exists. */
void dbAdd(redisDb *db, robj *key, robj *val)
{
    bool fInserted = dbAddCore(db, key, val);
    serverAssertWithInfo(NULL,key,fInserted);
}

void redisDb::dbOverwriteCore(redisDb::iter itr, robj *key, robj *val, bool fUpdateMvcc, bool fRemoveExpire)
{
    robj *old = itr.val();

    if (old->FExpires()) {
        if (fRemoveExpire) {
            ::removeExpire(this, key);
        }
        else {
            if (val->getrefcount(std::memory_order_relaxed) == OBJ_SHARED_REFCOUNT)
                val = dupStringObject(val);
            ::updateExpire(this, itr.key(), old, val);
        }
    }

    if (g_pserver->maxmemory_policy & MAXMEMORY_FLAG_LFU) {
        val->lru = old->lru;
    }
    if (fUpdateMvcc) {
        if (val->getrefcount(std::memory_order_relaxed) == OBJ_SHARED_REFCOUNT)
            val = dupStringObject(val);
        val->mvcc_tstamp = getMvccTstamp();
    }

    if (g_pserver->lazyfree_lazy_server_del)
        freeObjAsync(itr.val());
    else
        decrRefCount(itr.val());

    updateValue(itr, val);
}

/* Overwrite an existing key with a new value. Incrementing the reference
 * count of the new value is up to the caller.
 * This function does not modify the expire time of the existing key.
 *
 * The program is aborted if the key was not already present. */
void dbOverwrite(redisDb *db, robj *key, robj *val, bool fRemoveExpire) {
    auto itr = db->find(key);

    serverAssertWithInfo(NULL,key,itr != nullptr);
    db->dbOverwriteCore(itr, key, val, !!g_pserver->fActiveReplica, fRemoveExpire);
}

/* Insert a key, handling duplicate keys according to fReplace */
int dbMerge(redisDb *db, robj *key, robj *val, int fReplace)
{
    if (fReplace)
    {
        auto itr = db->find(key);
        if (itr == nullptr)
            return (dbAddCore(db, key, val) == true);

        robj *old = itr.val();
        if (old->mvcc_tstamp <= val->mvcc_tstamp)
        {
            db->dbOverwriteCore(itr, key, val, false, true);
            return true;
        }
        
        return false;
    }
    else
    {
        return (dbAddCore(db, key, val) == true);
    }
}

/* High level Set operation. This function can be used in order to set
 * a key, whatever it was existing or not, to a new object.
 *
 * 1) The ref count of the value object is incremented.
 * 2) clients WATCHing for the destination key notified.
 * 3) The expire time of the key is reset (the key is made persistent),
 *    unless 'keepttl' is true.
 *
 * All the new keys in the database should be created via this interface. */
void genericSetKey(redisDb *db, robj *key, robj *val, int keepttl) {
    if (!dbAddCore(db, key, val)) {
        dbOverwrite(db, key, val, !keepttl);
    }
    incrRefCount(val);
    signalModifiedKey(db,key);
}

/* Common case for genericSetKey() where the TTL is not retained. */
void setKey(redisDb *db, robj *key, robj *val) {
    genericSetKey(db,key,val,0);
}

/* Return true if the specified key exists in the specified database.
 * LRU/LFU info is not updated in any way. */
int dbExists(redisDb *db, robj *key) {
    return (db->find(key) != nullptr);
}

/* Return a random key, in form of a Redis object.
 * If there are no keys, NULL is returned.
 *
 * The function makes sure to return keys not already expired. */
robj *dbRandomKey(redisDb *db) {
    int maxtries = 100;
    bool allvolatile = db->expireSize() == db->size();

    while(1) {
        sds key;
        robj *keyobj;

        auto itr = db->random();
        if (itr == nullptr) return NULL;

        key = itr.key();
        keyobj = createStringObject(key,sdslen(key));

        if (itr.val()->FExpires())
        {
            if (allvolatile && listLength(g_pserver->masters) && --maxtries == 0) {
                /* If the DB is composed only of keys with an expire set,
                    * it could happen that all the keys are already logically
                    * expired in the replica, so the function cannot stop because
                    * expireIfNeeded() is false, nor it can stop because
                    * dictGetRandomKey() returns NULL (there are keys to return).
                    * To prevent the infinite loop we do some tries, but if there
                    * are the conditions for an infinite loop, eventually we
                    * return a key name that may be already expired. */
                return keyobj;
            }
        }
            
        if (itr.val()->FExpires())
        {
             if (expireIfNeeded(db,keyobj)) {
                decrRefCount(keyobj);
                continue; /* search for another key. This expired. */
             }
        }
        
        return keyobj;
    }
}

bool redisDbPersistentData::syncDelete(robj *key)
{
    /* Deleting an entry from the expires dict will not free the sds of
     * the key, because it is shared with the main dictionary. */

    auto itr = find(szFromObj(key));
    if (itr != nullptr && itr.val()->FExpires())
        removeExpire(key, itr);
    
    bool fDeleted = false;
    if (m_spstorage != nullptr)
        fDeleted = m_spstorage->erase(szFromObj(key), sdslen(szFromObj(key)));
    fDeleted = (dictDelete(m_pdict,ptrFromObj(key)) == DICT_OK) || fDeleted;

    if (fDeleted) {
        auto itrChange = m_setchanged.find(szFromObj(key));
        if (itrChange != m_setchanged.end())
        {
            if (!itrChange->fUpdate)
                --m_cnewKeysPending;
            m_setchanged.erase(itrChange);
        }
        
        if (m_pdbSnapshot != nullptr)
        {
            auto itr = m_pdbSnapshot->find_cached_threadsafe(szFromObj(key));
            if (itr != nullptr)
            {
                sds keyTombstone = sdsdup(szFromObj(key));
                if (dictAdd(m_pdictTombstone, keyTombstone, nullptr) != DICT_OK)
                    sdsfree(keyTombstone);
            }
        }
        if (g_pserver->cluster_enabled) slotToKeyDel(key);
        return 1;
    } else {
        return 0;
    }
}

/* Delete a key, value, and associated expiration entry if any, from the DB */
int dbSyncDelete(redisDb *db, robj *key) {
    return db->syncDelete(key);
}

/* This is a wrapper whose behavior depends on the Redis lazy free
 * configuration. Deletes the key synchronously or asynchronously. */
int dbDelete(redisDb *db, robj *key) {
    return g_pserver->lazyfree_lazy_server_del ? dbAsyncDelete(db,key) :
                                             dbSyncDelete(db,key);
}

/* Prepare the string object stored at 'key' to be modified destructively
 * to implement commands like SETBIT or APPEND.
 *
 * An object is usually ready to be modified unless one of the two conditions
 * are true:
 *
 * 1) The object 'o' is shared (refcount > 1), we don't want to affect
 *    other users.
 * 2) The object encoding is not "RAW".
 *
 * If the object is found in one of the above conditions (or both) by the
 * function, an unshared / not-encoded copy of the string object is stored
 * at 'key' in the specified 'db'. Otherwise the object 'o' itself is
 * returned.
 *
 * USAGE:
 *
 * The object 'o' is what the caller already obtained by looking up 'key'
 * in 'db', the usage pattern looks like this:
 *
 * o = lookupKeyWrite(db,key);
 * if (checkType(c,o,OBJ_STRING)) return;
 * o = dbUnshareStringValue(db,key,o);
 *
 * At this point the caller is ready to modify the object, for example
 * using an sdscat() call to append some data, or anything else.
 */
robj *dbUnshareStringValue(redisDb *db, robj *key, robj *o) {
    serverAssert(o->type == OBJ_STRING);
    if (o->getrefcount(std::memory_order_relaxed) != 1 || o->encoding != OBJ_ENCODING_RAW) {
        robj *decoded = getDecodedObject(o);
        o = createRawStringObject(szFromObj(decoded), sdslen(szFromObj(decoded)));
        decrRefCount(decoded);
        dbOverwrite(db,key,o);
    }
    return o;
}

/* Remove all keys from all the databases in a Redis DB
 * If callback is given the function is called from time to time to
 * signal that work is in progress.
 *
 * The dbnum can be -1 if all the DBs should be flushed, or the specified
 * DB number if we want to flush only a single Redis database number.
 *
 * Flags are be EMPTYDB_NO_FLAGS if no special flags are specified or
 * EMPTYDB_ASYNC if we want the memory to be freed in a different thread
 * and the function to return ASAP.
 *
 * On success the fuction returns the number of keys removed from the
 * database(s). Otherwise -1 is returned in the specific case the
 * DB number is out of range, and errno is set to EINVAL. */
long long emptyDbGeneric(redisDb **dbarray, int dbnum, int flags, void(callback)(void*)) {
    int async = (flags & EMPTYDB_ASYNC);
    long long removed = 0;

    if (dbnum < -1 || dbnum >= cserver.dbnum) {
        errno = EINVAL;
        return -1;
    }

    /* Fire the flushdb modules event. */
    RedisModuleFlushInfoV1 fi = {REDISMODULE_FLUSHINFO_VERSION,!async,dbnum};
    moduleFireServerEvent(REDISMODULE_EVENT_FLUSHDB,
                          REDISMODULE_SUBEVENT_FLUSHDB_START,
                          &fi);

    /* Make sure the WATCHed keys are affected by the FLUSH* commands.
     * Note that we need to call the function while the keys are still
     * there. */
    signalFlushedDb(dbnum);

    int startdb, enddb;
    if (dbnum == -1) {
        startdb = 0;
        enddb = cserver.dbnum-1;
    } else {
        startdb = enddb = dbnum;
    }

    for (int j = startdb; j <= enddb; j++) {
        removed += dbarray[j]->clear(!!async, callback); 
    }
    if (g_pserver->cluster_enabled) {
        if (async) {
            slotToKeyFlushAsync();
        } else {
            slotToKeyFlush();
        }
    }
    if (dbnum == -1) flushSlaveKeysWithExpireList();

    /* Also fire the end event. Note that this event will fire almost
     * immediately after the start event if the flush is asynchronous. */
    moduleFireServerEvent(REDISMODULE_EVENT_FLUSHDB,
                          REDISMODULE_SUBEVENT_FLUSHDB_END,
                          &fi);

    return removed;
}

long long emptyDb(int dbnum, int flags, void(callback)(void*)) {
    return emptyDbGeneric(g_pserver->db, dbnum, flags, callback);
}

int selectDb(client *c, int id) {
    if (id < 0 || id >= cserver.dbnum)
        return C_ERR;
    c->db = g_pserver->db[id];
    return C_OK;
}

long long dbTotalServerKeyCount() {
    long long total = 0;
    int j;
    for (j = 0; j < cserver.dbnum; j++) {
        total += g_pserver->db[j]->size();
    }
    return total;
}

/*-----------------------------------------------------------------------------
 * Hooks for key space changes.
 *
 * Every time a key in the database is modified the function
 * signalModifiedKey() is called.
 *
 * Every time a DB is flushed the function signalFlushDb() is called.
 *----------------------------------------------------------------------------*/

void signalModifiedKey(redisDb *db, robj *key) {
    touchWatchedKey(db,key);
    trackingInvalidateKey(key);
}

void signalFlushedDb(int dbid) {
    touchWatchedKeysOnFlush(dbid);
    trackingInvalidateKeysOnFlush(dbid);
}

/*-----------------------------------------------------------------------------
 * Type agnostic commands operating on the key space
 *----------------------------------------------------------------------------*/

/* Return the set of flags to use for the emptyDb() call for FLUSHALL
 * and FLUSHDB commands.
 *
 * Currently the command just attempts to parse the "ASYNC" option. It
 * also checks if the command arity is wrong.
 *
 * On success C_OK is returned and the flags are stored in *flags, otherwise
 * C_ERR is returned and the function sends an error to the client. */
int getFlushCommandFlags(client *c, int *flags) {
    /* Parse the optional ASYNC option. */
    if (c->argc > 1) {
        if (c->argc > 2 || strcasecmp(szFromObj(c->argv[1]),"async")) {
            addReply(c,shared.syntaxerr);
            return C_ERR;
        }
        *flags = EMPTYDB_ASYNC;
    } else {
        *flags = EMPTYDB_NO_FLAGS;
    }
    return C_OK;
}

/* Flushes the whole server data set. */
void flushAllDataAndResetRDB(int flags) {
    g_pserver->dirty += emptyDb(-1,flags,NULL);
    if (g_pserver->FRdbSaveInProgress()) killRDBChild();
    if (g_pserver->saveparamslen > 0) {
        /* Normally rdbSave() will reset dirty, but we don't want this here
         * as otherwise FLUSHALL will not be replicated nor put into the AOF. */
        int saved_dirty = g_pserver->dirty;
        rdbSaveInfo rsi, *rsiptr;
        rsiptr = rdbPopulateSaveInfo(&rsi);
        rdbSave(nullptr, rsiptr);
        g_pserver->dirty = saved_dirty;
    }
    g_pserver->dirty++;
#if defined(USE_JEMALLOC)
    /* jemalloc 5 doesn't release pages back to the OS when there's no traffic.
     * for large databases, flushdb blocks for long anyway, so a bit more won't
     * harm and this way the flush and purge will be synchroneus. */
    if (!(flags & EMPTYDB_ASYNC))
        jemalloc_purge();
#endif
}

/* FLUSHDB [ASYNC]
 *
 * Flushes the currently SELECTed Redis DB. */
void flushdbCommand(client *c) {
    int flags;

    if (c->argc == 2)
    {
        if (!strcasecmp(szFromObj(c->argv[1]), "cache"))
        {
            if (g_pserver->m_pstorageFactory == nullptr)
            {
                addReplyError(c, "Cannot flush cache without a storage provider set");
                return;
            }
            c->db->removeAllCachedValues();
            addReply(c,shared.ok);
            return;
        }
    }

    if (getFlushCommandFlags(c,&flags) == C_ERR) return;
    g_pserver->dirty += emptyDb(c->db->id,flags,NULL);
    addReply(c,shared.ok);
#if defined(USE_JEMALLOC)
    /* jemalloc 5 doesn't release pages back to the OS when there's no traffic.
     * for large databases, flushdb blocks for long anyway, so a bit more won't
     * harm and this way the flush and purge will be synchroneus. */
    if (!(flags & EMPTYDB_ASYNC))
        jemalloc_purge();
#endif
}

/* FLUSHALL [ASYNC]
 *
 * Flushes the whole server data set. */
void flushallCommand(client *c) {
    int flags;

    if (c->argc == 2)
    {
        if (!strcasecmp(szFromObj(c->argv[1]), "cache"))
        {
            if (g_pserver->m_pstorageFactory == nullptr)
            {
                addReplyError(c, "Cannot flush cache without a storage provider set");
                return;
            }
            for (int idb = 0; idb < cserver.dbnum; ++idb)
                g_pserver->db[idb]->removeAllCachedValues();
            addReply(c,shared.ok);
            return;
        }
    }

    if (getFlushCommandFlags(c,&flags) == C_ERR) return;
    flushAllDataAndResetRDB(flags);
    addReply(c,shared.ok);
}

/* This command implements DEL and LAZYDEL. */
void delGenericCommand(client *c, int lazy) {
    int numdel = 0, j;

    for (j = 1; j < c->argc; j++) {
        expireIfNeeded(c->db,c->argv[j]);
        int deleted  = lazy ? dbAsyncDelete(c->db,c->argv[j]) :
                              dbSyncDelete(c->db,c->argv[j]);
        if (deleted) {
            signalModifiedKey(c->db,c->argv[j]);
            notifyKeyspaceEvent(NOTIFY_GENERIC,
                "del",c->argv[j],c->db->id);
            g_pserver->dirty++;
            numdel++;
        }
    }
    addReplyLongLong(c,numdel);
}

void delCommand(client *c) {
    delGenericCommand(c,0);
}

void unlinkCommand(client *c) {
    delGenericCommand(c,1);
}

/* EXISTS key1 key2 ... key_N.
 * Return value is the number of keys existing. */
void existsCommand(client *c) {
    long long count = 0;
    int j;

    for (j = 1; j < c->argc; j++) {
        if (lookupKeyRead(c->db,c->argv[j])) count++;
    }
    addReplyLongLong(c,count);
}

void selectCommand(client *c) {
    long id;

    if (getLongFromObjectOrReply(c, c->argv[1], &id,
        "invalid DB index") != C_OK)
        return;

    if (g_pserver->cluster_enabled && id != 0) {
        addReplyError(c,"SELECT is not allowed in cluster mode");
        return;
    }
    if (selectDb(c,id) == C_ERR) {
        addReplyError(c,"DB index is out of range");
    } else {
        addReply(c,shared.ok);
    }
}

void randomkeyCommand(client *c) {
    robj *key;

    if ((key = dbRandomKey(c->db)) == NULL) {
        addReplyNull(c);
        return;
    }

    addReplyBulk(c,key);
    decrRefCount(key);
}

bool redisDbPersistentData::iterate(std::function<bool(const char*, robj*)> fn)
{
    dictIterator *di = dictGetSafeIterator(m_pdict);
    dictEntry *de = nullptr;
    bool fResult = true;
    while(fResult && ((de = dictNext(di)) != nullptr))
    {
        if (!fn((const char*)dictGetKey(de), (robj*)dictGetVal(de)))
            fResult = false;
    }
    dictReleaseIterator(di);

    if (m_spstorage != nullptr)
    {
        bool fSawAll = fResult && m_spstorage->enumerate([&](const char *key, size_t cchKey, const void *, size_t )->bool{
            sds sdsKey = sdsnewlen(key, cchKey);
            bool fContinue = true;
            if (dictFind(m_pdict, sdsKey) == nullptr)
            {
                ensure(sdsKey, &de);
                fContinue = fn((const char*)dictGetKey(de), (robj*)dictGetVal(de));
                removeCachedValue(sdsKey);
            }
            sdsfree(sdsKey);
            return fContinue;
        });
        return fSawAll;
    }

    if (fResult && m_pdbSnapshot != nullptr)
    {
        fResult = m_pdbSnapshot->iterate_threadsafe([&](const char *key, robj_roptr){
            // Before passing off to the user we need to make sure it's not already in the
            //  the current set, and not deleted
            dictEntry *deCurrent = dictFind(m_pdict, key);
            if (deCurrent != nullptr)
                return true;
            dictEntry *deTombstone = dictFind(m_pdictTombstone, key);
            if (deTombstone != nullptr)
                return true;

            // Alright it's a key in the use keyspace, lets ensure it and then pass it off
            ensure(key);
            deCurrent = dictFind(m_pdict, key);
            return fn(key, (robj*)dictGetVal(deCurrent));
        }, true /*fKeyOnly*/);
    }
    
    return fResult;
}

client *createAOFClient(void);
void freeFakeClient(client *);
void keysCommandCore(client *cIn, const redisDbPersistentDataSnapshot *db, sds pattern)
{
    int plen = sdslen(pattern), allkeys;
    unsigned long numkeys = 0;

    client *c = createAOFClient();
    c->flags |= CLIENT_FORCE_REPLY;

    void *replylen = addReplyDeferredLen(c);

    allkeys = (pattern[0] == '*' && plen == 1);
    db->iterate_threadsafe([&](const char *key, robj_roptr)->bool {
        robj *keyobj;

        if (allkeys || stringmatchlen(pattern,plen,key,sdslen(key),0)) {
            keyobj = createStringObject(key,sdslen(key));
            if (!keyIsExpired(c->db,keyobj)) {
                addReplyBulk(c,keyobj);
                numkeys++;
            }
            decrRefCount(keyobj);
        }
        return !(cIn->flags.load(std::memory_order_relaxed) & CLIENT_CLOSE_ASAP);
    }, true /*fKeyOnly*/);
    
    setDeferredArrayLen(c,replylen,numkeys);

    aeAcquireLock();
    addReplyProtoAsync(cIn, c->buf, c->bufpos);
    listIter li;
    listNode *ln;
    listRewind(c->reply, &li);
    while ((ln = listNext(&li)) != nullptr)
    {
        clientReplyBlock *block = (clientReplyBlock*)listNodeValue(ln);
        addReplyProtoAsync(cIn, block->buf(), block->used);
    }
    aeReleaseLock();
    freeFakeClient(c);
}

int prepareClientToWrite(client *c, bool fAsync);
void keysCommand(client *c) {
    sds pattern = szFromObj(c->argv[1]);

    const redisDbPersistentDataSnapshot *snapshot = nullptr;
    if (!(c->flags & (CLIENT_MULTI | CLIENT_BLOCKED)))
        snapshot = c->db->createSnapshot(c->mvccCheckpoint, true /* fOptional */);
    if (snapshot != nullptr)
    {
        sds patternCopy = sdsdup(pattern);
        aeEventLoop *el = serverTL->el;
        blockClient(c, BLOCKED_ASYNC);
        redisDb *db = c->db;
        g_pserver->asyncworkqueue->AddWorkFunction([el, c, db, patternCopy, snapshot]{
            keysCommandCore(c, snapshot, patternCopy);
            sdsfree(patternCopy);
            aePostFunction(el, [c, db, snapshot]{
                aeReleaseLock();    // we need to lock with coordination of the client

                std::unique_lock<decltype(c->lock)> lock(c->lock);
                AeLocker locker;
                locker.arm(c);

                unblockClient(c);
                db->endSnapshot(snapshot);
                aeAcquireLock();
            });
        });
    }
    else
    {
        keysCommandCore(c, c->db, pattern);
    }
}

/* This callback is used by scanGenericCommand in order to collect elements
 * returned by the dictionary iterator into a list. */
void scanCallback(void *privdata, const dictEntry *de) {
    void **pd = (void**) privdata;
    list *keys = (list*)pd[0];
    robj *o = (robj*)pd[1];
    robj *key, *val = NULL;

    if (o == NULL) {
        sds sdskey = (sds)dictGetKey(de);
        key = createStringObject(sdskey, sdslen(sdskey));
    } else if (o->type == OBJ_SET) {
        sds keysds = (sds)dictGetKey(de);
        key = createStringObject(keysds,sdslen(keysds));
    } else if (o->type == OBJ_HASH) {
        sds sdskey = (sds)dictGetKey(de);
        sds sdsval = (sds)dictGetVal(de);
        key = createStringObject(sdskey,sdslen(sdskey));
        val = createStringObject(sdsval,sdslen(sdsval));
    } else if (o->type == OBJ_ZSET) {
        sds sdskey = (sds)dictGetKey(de);
        key = createStringObject(sdskey,sdslen(sdskey));
        val = createStringObjectFromLongDouble(*(double*)dictGetVal(de),0);
    } else {
        serverPanic("Type not handled in SCAN callback.");
    }

    listAddNodeTail(keys, key);
    if (val) listAddNodeTail(keys, val);
}

/* Try to parse a SCAN cursor stored at object 'o':
 * if the cursor is valid, store it as unsigned integer into *cursor and
 * returns C_OK. Otherwise return C_ERR and send an error to the
 * client. */
int parseScanCursorOrReply(client *c, robj *o, unsigned long *cursor) {
    char *eptr;

    /* Use strtoul() because we need an *unsigned* long, so
     * getLongLongFromObject() does not cover the whole cursor space. */
    errno = 0;
    *cursor = strtoul(szFromObj(o), &eptr, 10);
    if (isspace(((char*)ptrFromObj(o))[0]) || eptr[0] != '\0' || errno == ERANGE)
    {
        addReplyError(c, "invalid cursor");
        return C_ERR;
    }
    return C_OK;
}

/* This command implements SCAN, HSCAN and SSCAN commands.
 * If object 'o' is passed, then it must be a Hash, Set or Zset object, otherwise
 * if 'o' is NULL the command will operate on the dictionary associated with
 * the current database.
 *
 * When 'o' is not NULL the function assumes that the first argument in
 * the client arguments vector is a key so it skips it before iterating
 * in order to parse options.
 *
 * In the case of a Hash object the function returns both the field and value
 * of every element on the Hash. */
void scanGenericCommand(client *c, robj_roptr o, unsigned long cursor) {
    int i, j;
    list *keys = listCreate();
    listNode *node, *nextnode;
    long count = 10;
    sds pat = NULL;
    sds type = NULL;
    int patlen = 0, use_pattern = 0;
    dict *ht;

    /* Object must be NULL (to iterate keys names), or the type of the object
     * must be Set, Sorted Set, or Hash. */
    serverAssert(o == nullptr || o->type == OBJ_SET || o->type == OBJ_HASH ||
                o->type == OBJ_ZSET);

    /* Set i to the first option argument. The previous one is the cursor. */
    i = (o == nullptr) ? 2 : 3; /* Skip the key argument if needed. */

    /* Step 1: Parse options. */
    while (i < c->argc) {
        j = c->argc - i;
        if (!strcasecmp(szFromObj(c->argv[i]), "count") && j >= 2) {
            if (getLongFromObjectOrReply(c, c->argv[i+1], &count, NULL)
                != C_OK)
            {
                goto cleanup;
            }

            if (count < 1) {
                addReply(c,shared.syntaxerr);
                goto cleanup;
            }

            i += 2;
        } else if (!strcasecmp(szFromObj(c->argv[i]), "match") && j >= 2) {
            pat = szFromObj(c->argv[i+1]);
            patlen = sdslen(pat);

            /* The pattern always matches if it is exactly "*", so it is
             * equivalent to disabling it. */
            use_pattern = !(pat[0] == '*' && patlen == 1);

            i += 2;
        } else if (!strcasecmp(szFromObj(c->argv[i]), "type") && o == nullptr && j >= 2) {
            /* SCAN for a particular type only applies to the db dict */
            type = szFromObj(c->argv[i+1]);
            i+= 2;
        } else {
            addReply(c,shared.syntaxerr);
            goto cleanup;
        }
    }

    /* Step 2: Iterate the collection.
     *
     * Note that if the object is encoded with a ziplist, intset, or any other
     * representation that is not a hash table, we are sure that it is also
     * composed of a small number of elements. So to avoid taking state we
     * just return everything inside the object in a single call, setting the
     * cursor to zero to signal the end of the iteration. */

    /* Handle the case of a hash table. */
    ht = NULL;
    if (o == nullptr) {
        ht = c->db->dictUnsafeKeyOnly();
    } else if (o->type == OBJ_SET && o->encoding == OBJ_ENCODING_HT) {
        ht = (dict*)ptrFromObj(o);
    } else if (o->type == OBJ_HASH && o->encoding == OBJ_ENCODING_HT) {
        ht = (dict*)ptrFromObj(o);
        count *= 2; /* We return key / value for this type. */
    } else if (o->type == OBJ_ZSET && o->encoding == OBJ_ENCODING_SKIPLIST) {
        zset *zs = (zset*)ptrFromObj(o);
        ht = zs->pdict;
        count *= 2; /* We return key / value for this type. */
    }

    if (ht) {
        void *privdata[2];
        /* We set the max number of iterations to ten times the specified
         * COUNT, so if the hash table is in a pathological state (very
         * sparsely populated) we avoid to block too much time at the cost
         * of returning no or very few elements. */
        long maxiterations = count*10;

        /* We pass two pointers to the callback: the list to which it will
         * add new elements, and the object containing the dictionary so that
         * it is possible to fetch more data in a type-dependent way. */
        privdata[0] = keys;
        privdata[1] = o.unsafe_robjcast();
        do {
            cursor = dictScan(ht, cursor, scanCallback, NULL, privdata);
        } while (cursor &&
              maxiterations-- &&
              listLength(keys) < (unsigned long)count);
    } else if (o->type == OBJ_SET) {
        int pos = 0;
        int64_t ll;

        while(intsetGet((intset*)ptrFromObj(o),pos++,&ll))
            listAddNodeTail(keys,createStringObjectFromLongLong(ll));
        cursor = 0;
    } else if (o->type == OBJ_HASH || o->type == OBJ_ZSET) {
        unsigned char *p = ziplistIndex((unsigned char*)ptrFromObj(o),0);
        unsigned char *vstr;
        unsigned int vlen;
        long long vll;

        while(p) {
            ziplistGet(p,&vstr,&vlen,&vll);
            listAddNodeTail(keys,
                (vstr != NULL) ? createStringObject((char*)vstr,vlen) :
                                 createStringObjectFromLongLong(vll));
            p = ziplistNext((unsigned char*)ptrFromObj(o),p);
        }
        cursor = 0;
    } else {
        serverPanic("Not handled encoding in SCAN.");
    }

    /* Step 3: Filter elements. */
    node = listFirst(keys);
    while (node) {
        robj *kobj = (robj*)listNodeValue(node);
        nextnode = listNextNode(node);
        int filter = 0;

        /* Filter element if it does not match the pattern. */
        if (!filter && use_pattern) {
            if (sdsEncodedObject(kobj)) {
                if (!stringmatchlen(pat, patlen, szFromObj(kobj), sdslen(szFromObj(kobj)), 0))
                    filter = 1;
            } else {
                char buf[LONG_STR_SIZE];
                int len;

                serverAssert(kobj->encoding == OBJ_ENCODING_INT);
                len = ll2string(buf,sizeof(buf),(long)ptrFromObj(kobj));
                if (!stringmatchlen(pat, patlen, buf, len, 0)) filter = 1;
            }
        }

        /* Filter an element if it isn't the type we want. */
        if (!filter && o == nullptr && type){
            robj_roptr typecheck = lookupKeyReadWithFlags(c->db, kobj, LOOKUP_NOTOUCH);
            const char* typeT = getObjectTypeName(typecheck);
            if (strcasecmp((char*) type, typeT)) filter = 1;
        }

        /* Filter element if it is an expired key. */
        if (!filter && o == nullptr && expireIfNeeded(c->db, kobj)) filter = 1;

        /* Remove the element and its associted value if needed. */
        if (filter) {
            decrRefCount(kobj);
            listDelNode(keys, node);
        }

        /* If this is a hash or a sorted set, we have a flat list of
         * key-value elements, so if this element was filtered, remove the
         * value, or skip it if it was not filtered: we only match keys. */
        if (o && (o->type == OBJ_ZSET || o->type == OBJ_HASH)) {
            node = nextnode;
            nextnode = listNextNode(node);
            if (filter) {
                kobj = (robj*)listNodeValue(node);
                decrRefCount(kobj);
                listDelNode(keys, node);
            }
        }
        node = nextnode;
    }

    /* Step 4: Reply to the client. */
    addReplyArrayLen(c, 2);
    addReplyBulkLongLong(c,cursor);

    addReplyArrayLen(c, listLength(keys));
    while ((node = listFirst(keys)) != NULL) {
        robj *kobj = (robj*)listNodeValue(node);
        addReplyBulk(c, kobj);
        decrRefCount(kobj);
        listDelNode(keys, node);
    }

cleanup:
    listSetFreeMethod(keys,decrRefCountVoid);
    listRelease(keys);
}

/* The SCAN command completely relies on scanGenericCommand. */
void scanCommand(client *c) {
    unsigned long cursor;
    if (parseScanCursorOrReply(c,c->argv[1],&cursor) == C_ERR) return;
    scanGenericCommand(c,nullptr,cursor);
}

void dbsizeCommand(client *c) {
    addReplyLongLong(c,c->db->size());
}

void lastsaveCommand(client *c) {
    addReplyLongLong(c,g_pserver->lastsave);
}

const char* getObjectTypeName(robj_roptr o) {
    const char* type;
    if (o == nullptr) {
        type = "none";
    } else {
        switch(o->type) {
        case OBJ_STRING: type = "string"; break;
        case OBJ_LIST: type = "list"; break;
        case OBJ_SET: type = "set"; break;
        case OBJ_ZSET: type = "zset"; break;
        case OBJ_HASH: type = "hash"; break;
        case OBJ_STREAM: type = "stream"; break;
        case OBJ_MODULE: {
            moduleValue *mv = (moduleValue*)ptrFromObj(o);
            type = mv->type->name;
        }; break;
        default: type = "unknown"; break;
        }
    }
    return type;
}

void typeCommand(client *c) {
    robj_roptr o = lookupKeyReadWithFlags(c->db,c->argv[1],LOOKUP_NOTOUCH);
    addReplyStatus(c, getObjectTypeName(o));
}

void shutdownCommand(client *c) {
    int flags = 0;

    if (c->argc > 2) {
        addReply(c,shared.syntaxerr);
        return;
    } else if (c->argc == 2) {
        if (!strcasecmp(szFromObj(c->argv[1]),"nosave")) {
            flags |= SHUTDOWN_NOSAVE;
        } else if (!strcasecmp(szFromObj(c->argv[1]),"save")) {
            flags |= SHUTDOWN_SAVE;
        } else {
            addReply(c,shared.syntaxerr);
            return;
        }
    }
    /* When SHUTDOWN is called while the server is loading a dataset in
     * memory we need to make sure no attempt is performed to save
     * the dataset on shutdown (otherwise it could overwrite the current DB
     * with half-read data).
     *
     * Also when in Sentinel mode clear the SAVE flag and force NOSAVE. */
    if (g_pserver->loading || g_pserver->sentinel_mode)
        flags = (flags & ~SHUTDOWN_SAVE) | SHUTDOWN_NOSAVE;
    if (prepareForShutdown(flags) == C_OK) exit(0);
    addReplyError(c,"Errors trying to SHUTDOWN. Check logs.");
}

void renameGenericCommand(client *c, int nx) {
    robj *o;
    int samekey = 0;

    /* When source and dest key is the same, no operation is performed,
     * if the key exists, however we still return an error on unexisting key. */
    if (sdscmp(szFromObj(c->argv[1]),szFromObj(c->argv[2])) == 0) samekey = 1;

    if ((o = lookupKeyWriteOrReply(c,c->argv[1],shared.nokeyerr)) == NULL)
        return;

    if (samekey) {
        addReply(c,nx ? shared.czero : shared.ok);
        return;
    }

    incrRefCount(o);

    std::unique_ptr<expireEntry> spexpire;

    {   // scope pexpireOld since it will be invalid soon
    expireEntry *pexpireOld = c->db->getExpire(c->argv[1]);
    if (pexpireOld != nullptr)
        spexpire = std::make_unique<expireEntry>(std::move(*pexpireOld));
    }

    if (lookupKeyWrite(c->db,c->argv[2]) != NULL) {
        if (nx) {
            decrRefCount(o);
            addReply(c,shared.czero);
            return;
        }
        /* Overwrite: delete the old key before creating the new one
         * with the same name. */
        dbDelete(c->db,c->argv[2]);
    }
    dbDelete(c->db,c->argv[1]);
    dbAdd(c->db,c->argv[2],o);
    if (spexpire != nullptr) 
        setExpire(c,c->db,c->argv[2],std::move(*spexpire));
    signalModifiedKey(c->db,c->argv[1]);
    signalModifiedKey(c->db,c->argv[2]);
    notifyKeyspaceEvent(NOTIFY_GENERIC,"rename_from",
        c->argv[1],c->db->id);
    notifyKeyspaceEvent(NOTIFY_GENERIC,"rename_to",
        c->argv[2],c->db->id);
    g_pserver->dirty++;
    addReply(c,nx ? shared.cone : shared.ok);
}

void renameCommand(client *c) {
    renameGenericCommand(c,0);
}

void renamenxCommand(client *c) {
    renameGenericCommand(c,1);
}

void moveCommand(client *c) {
    robj *o;
    redisDb *src, *dst;
    int srcid;
    long long dbid;

    if (g_pserver->cluster_enabled) {
        addReplyError(c,"MOVE is not allowed in cluster mode");
        return;
    }

    /* Obtain source and target DB pointers */
    src = c->db;
    srcid = c->db->id;

    if (getLongLongFromObject(c->argv[2],&dbid) == C_ERR ||
        dbid < INT_MIN || dbid > INT_MAX ||
        selectDb(c,dbid) == C_ERR)
    {
        addReply(c,shared.outofrangeerr);
        return;
    }
    dst = c->db;
    selectDb(c,srcid); /* Back to the source DB */

    /* If the user is moving using as target the same
     * DB as the source DB it is probably an error. */
    if (src == dst) {
        addReply(c,shared.sameobjecterr);
        return;
    }

    /* Check if the element exists and get a reference */
    o = lookupKeyWrite(c->db,c->argv[1]);
    if (!o) {
        addReply(c,shared.czero);
        return;
    }

    std::unique_ptr<expireEntry> spexpire;
    {   // scope pexpireOld
    expireEntry *pexpireOld = c->db->getExpire(c->argv[1]);
    if (pexpireOld != nullptr)
        spexpire = std::make_unique<expireEntry>(std::move(*pexpireOld));
    }
    if (o->FExpires())
        removeExpire(c->db,c->argv[1]);
    serverAssert(!o->FExpires());
    incrRefCount(o);
    dbDelete(src,c->argv[1]);
    g_pserver->dirty++;

    /* Return zero if the key already exists in the target DB */
    if (lookupKeyWrite(dst,c->argv[1]) != NULL) {
        addReply(c,shared.czero);
        return;
    }
    dbAdd(dst,c->argv[1],o);
    if (spexpire != nullptr) setExpire(c,dst,c->argv[1],std::move(*spexpire));

    signalModifiedKey(src,c->argv[1]);
    signalModifiedKey(dst,c->argv[1]);
    notifyKeyspaceEvent(NOTIFY_GENERIC,
                "move_from",c->argv[1],src->id);
    notifyKeyspaceEvent(NOTIFY_GENERIC,
                "move_to",c->argv[1],dst->id);

    addReply(c,shared.cone);
}

/* Helper function for dbSwapDatabases(): scans the list of keys that have
 * one or more blocked clients for B[LR]POP or other blocking commands
 * and signal the keys as ready if they are of the right type. See the comment
 * where the function is used for more info. */
void scanDatabaseForReadyLists(redisDb *db) {
    dictEntry *de;
    dictIterator *di = dictGetSafeIterator(db->blocking_keys);
    while((de = dictNext(di)) != NULL) {
        robj *key = (robj*)dictGetKey(de);
        robj *value = lookupKey(db,key,LOOKUP_NOTOUCH);
        if (value && (value->type == OBJ_LIST ||
                      value->type == OBJ_STREAM ||
                      value->type == OBJ_ZSET))
            signalKeyAsReady(db, key);
    }
    dictReleaseIterator(di);
}

/* Swap two databases at runtime so that all clients will magically see
 * the new database even if already connected. Note that the client
 * structure c->db points to a given DB, so we need to be smarter and
 * swap the underlying referenced structures, otherwise we would need
 * to fix all the references to the Redis DB structure.
 *
 * Returns C_ERR if at least one of the DB ids are out of range, otherwise
 * C_OK is returned. */
int dbSwapDatabases(long id1, long id2) {
    if (id1 < 0 || id1 >= cserver.dbnum ||
        id2 < 0 || id2 >= cserver.dbnum) return C_ERR;
    if (id1 == id2) return C_OK;
    std::swap(g_pserver->db[id1], g_pserver->db[id2]);

    /* Note that we don't swap blocking_keys,
     * ready_keys and watched_keys, since we want clients to
     * remain in the same DB they were. so put them back */
    std::swap(g_pserver->db[id1]->blocking_keys, g_pserver->db[id2]->blocking_keys);
    std::swap(g_pserver->db[id2]->ready_keys, g_pserver->db[id2]->ready_keys);
    std::swap(g_pserver->db[id2]->watched_keys, g_pserver->db[id2]->watched_keys);

    /* Now we need to handle clients blocked on lists: as an effect
     * of swapping the two DBs, a client that was waiting for list
     * X in a given DB, may now actually be unblocked if X happens
     * to exist in the new version of the DB, after the swap.
     *
     * However normally we only do this check for efficiency reasons
     * in dbAdd() when a list is created. So here we need to rescan
     * the list of clients blocked on lists and signal lists as ready
     * if needed. */
    scanDatabaseForReadyLists(g_pserver->db[id1]);
    scanDatabaseForReadyLists(g_pserver->db[id2]);
    return C_OK;
}

/* SWAPDB db1 db2 */
void swapdbCommand(client *c) {
    long id1, id2;

    /* Not allowed in cluster mode: we have just DB 0 there. */
    if (g_pserver->cluster_enabled) {
        addReplyError(c,"SWAPDB is not allowed in cluster mode");
        return;
    }

    /* Get the two DBs indexes. */
    if (getLongFromObjectOrReply(c, c->argv[1], &id1,
        "invalid first DB index") != C_OK)
        return;

    if (getLongFromObjectOrReply(c, c->argv[2], &id2,
        "invalid second DB index") != C_OK)
        return;

    /* Swap... */
    if (dbSwapDatabases(id1,id2) == C_ERR) {
        addReplyError(c,"DB index is out of range");
        return;
    } else {
        g_pserver->dirty++;
        addReply(c,shared.ok);
    }
}

/*-----------------------------------------------------------------------------
 * Expires API
 *----------------------------------------------------------------------------*/
int removeExpire(redisDb *db, robj *key) {
    auto itr = db->find(key);
    return db->removeExpire(key, itr);
}
int redisDbPersistentData::removeExpire(robj *key, dict_iter itr) {
    /* An expire may only be removed if there is a corresponding entry in the
     * main dict. Otherwise, the key will never be freed. */
    serverAssertWithInfo(NULL,key,itr != nullptr);

    robj *val = itr.val();
    if (!val->FExpires())
        return 0;

    trackkey(key, true /* fUpdate */);
    auto itrExpire = m_setexpire->find(itr.key());
    serverAssert(itrExpire != m_setexpire->end());
    m_setexpire->erase(itrExpire);
    val->SetFExpires(false);
    return 1;
}

int redisDbPersistentData::removeSubkeyExpire(robj *key, robj *subkey) {
    auto de = find(szFromObj(key));
    serverAssertWithInfo(NULL,key,de != nullptr);
    
    robj *val = de.val();
    if (!val->FExpires())
        return 0;
    
    auto itr = m_setexpire->find(de.key());
    serverAssert(itr != m_setexpire->end());
    serverAssert(itr->key() == de.key());
    if (!itr->FFat())
        return 0;

    int found = 0;
    for (auto subitr : *itr)
    {
        if (subitr.subkey() == nullptr)
            continue;
        if (sdscmp((sds)subitr.subkey(), szFromObj(subkey)) == 0)
        {
            itr->erase(subitr);
            found = 1;
            break;
        }
    }

    if (itr->pfatentry()->size() == 0)
        this->removeExpire(key, de);

    return found;
}

/* Set an expire to the specified key. If the expire is set in the context
 * of an user calling a command 'c' is the client, otherwise 'c' is set
 * to NULL. The 'when' parameter is the absolute unix time in milliseconds
 * after which the key will no longer be considered valid. */
void setExpire(client *c, redisDb *db, robj *key, robj *subkey, long long when) {
    serverAssert(GlobalLocksAcquired());

    /* Update TTL stats (exponential moving average) */
    /*  Note: We never have to update this on expiry since we reduce it by the current elapsed time here */
    long long now = g_pserver->mstime;
    db->avg_ttl -= (now - db->last_expire_set); // reduce the TTL by the time that has elapsed
    if (db->expireSize() == 0)
        db->avg_ttl = 0;
    else
        db->avg_ttl -= db->avg_ttl / db->expireSize(); // slide one entry out the window
    if (db->avg_ttl < 0)
        db->avg_ttl = 0;    // TTLs are never negative
    db->avg_ttl += (double)(when-now) / (db->expireSize()+1);    // add the new entry
    db->last_expire_set = now;

    /* Update the expire set */
    db->setExpire(key, subkey, when);

    int writable_slave = listLength(g_pserver->masters) && g_pserver->repl_slave_ro == 0;
    if (c && writable_slave && !(c->flags & CLIENT_MASTER))
        rememberSlaveKeyWithExpire(db,key);
}

void setExpire(client *c, redisDb *db, robj *key, expireEntry &&e)
{
    serverAssert(GlobalLocksAcquired());

    /* Reuse the sds from the main dict in the expire dict */
    auto kde = db->find(key);
    serverAssertWithInfo(NULL,key,kde != NULL);

    if (kde.val()->getrefcount(std::memory_order_relaxed) == OBJ_SHARED_REFCOUNT)
    {
        // shared objects cannot have the expire bit set, create a real object
        db->updateValue(kde, dupStringObject(kde.val()));
    }

    if (kde.val()->FExpires())
        removeExpire(db, key);

    e.setKeyUnsafe(kde.key());
    db->setExpire(std::move(e));
    kde.val()->SetFExpires(true);


    int writable_slave = listLength(g_pserver->masters) && g_pserver->repl_slave_ro == 0;
    if (c && writable_slave && !(c->flags & CLIENT_MASTER))
        rememberSlaveKeyWithExpire(db,key);
}

/* Return the expire time of the specified key, or null if no expire
 * is associated with this key (i.e. the key is non volatile) */
expireEntry *redisDbPersistentDataSnapshot::getExpire(const char *key) {
    /* No expire? return ASAP */
    if (expireSize() == 0)
        return nullptr;

    auto itrExpire = m_setexpire->find(key);
    if (itrExpire == m_setexpire->end())
        return nullptr;
    return itrExpire.operator->();
}

const expireEntry *redisDbPersistentDataSnapshot::getExpire(const char *key) const
{
    return const_cast<redisDbPersistentDataSnapshot*>(this)->getExpire(key);
}

/* Propagate expires into slaves and the AOF file.
 * When a key expires in the master, a DEL operation for this key is sent
 * to all the slaves and the AOF file if enabled.
 *
 * This way the key expiry is centralized in one place, and since both
 * AOF and the master->replica link guarantee operation ordering, everything
 * will be consistent even if we allow write operations against expiring
 * keys. */
void propagateExpire(redisDb *db, robj *key, int lazy) {
    serverAssert(GlobalLocksAcquired());
    robj *argv[2];

    argv[0] = lazy ? shared.unlink : shared.del;
    argv[1] = key;
    incrRefCount(argv[0]);
    incrRefCount(argv[1]);

    if (g_pserver->aof_state != AOF_OFF)
        feedAppendOnlyFile(cserver.delCommand,db->id,argv,2);
    // Active replicas do their own expiries, do not propogate
    if (!g_pserver->fActiveReplica)
        replicationFeedSlaves(g_pserver->slaves,db->id,argv,2);

    decrRefCount(argv[0]);
    decrRefCount(argv[1]);
}

/* Check if the key is expired. Note, this does not check subexpires */
int keyIsExpired(redisDb *db, robj *key) {
    expireEntry *pexpire = db->getExpire(key);
    mstime_t now;

    if (pexpire == nullptr) return 0; /* No expire for this key */

    /* Don't expire anything while loading. It will be done later. */
    if (g_pserver->loading) return 0;

    long long when = -1;
    for (auto &exp : *pexpire)
    {
        if (exp.subkey() == nullptr)
        {
            when = exp.when();
            break;
        }
    }

    if (when == -1)
        return 0;

    /* If we are in the context of a Lua script, we pretend that time is
     * blocked to when the Lua script started. This way a key can expire
     * only the first time it is accessed and not in the middle of the
     * script execution, making propagation to slaves / AOF consistent.
     * See issue #1525 on Github for more information. */
    if (g_pserver->lua_caller) {
        now = g_pserver->lua_time_start;
    }
    /* If we are in the middle of a command execution, we still want to use
     * a reference time that does not change: in that case we just use the
     * cached time, that we update before each call in the call() function.
     * This way we avoid that commands such as RPOPLPUSH or similar, that
     * may re-open the same key multiple times, can invalidate an already
     * open object in a next call, if the next call will see the key expired,
     * while the first did not. */
    else if (serverTL->fixed_time_expire > 0) {
        now = g_pserver->mstime;
    }
    /* For the other cases, we want to use the most fresh time we have. */
    else {
        now = mstime();
    }

    /* The key expired if the current (virtual or real) time is greater
     * than the expire time of the key. */
    return now > when;
}

/* This function is called when we are going to perform some operation
 * in a given key, but such key may be already logically expired even if
 * it still exists in the database. The main way this function is called
 * is via lookupKey*() family of functions.
 *
 * The behavior of the function depends on the replication role of the
 * instance, because replica instances do not expire keys, they wait
 * for DELs from the master for consistency matters. However even
 * slaves will try to have a coherent return value for the function,
 * so that read commands executed in the replica side will be able to
 * behave like if the key is expired even if still present (because the
 * master has yet to propagate the DEL).
 *
 * In masters as a side effect of finding a key which is expired, such
 * key will be evicted from the database. Also this may trigger the
 * propagation of a DEL/UNLINK command in AOF / replication stream.
 *
 * The return value of the function is 0 if the key is still valid,
 * otherwise the function returns 1 if the key is expired. */
int expireIfNeeded(redisDb *db, robj *key) {
    if (!keyIsExpired(db,key)) return 0;

    /* If we are running in the context of a replica, instead of
     * evicting the expired key from the database, we return ASAP:
     * the replica key expiration is controlled by the master that will
     * send us synthesized DEL operations for expired keys.
     *
     * Still we try to return the right information to the caller,
     * that is, 0 if we think the key should be still valid, 1 if
     * we think the key is expired at this time. */
    if (listLength(g_pserver->masters) && !g_pserver->fActiveReplica) return 1;

    /* Delete the key */
    g_pserver->stat_expiredkeys++;
    propagateExpire(db,key,g_pserver->lazyfree_lazy_expire);
    notifyKeyspaceEvent(NOTIFY_EXPIRED,
        "expired",key,db->id);
    return g_pserver->lazyfree_lazy_expire ? dbAsyncDelete(db,key) :
                                         dbSyncDelete(db,key);
}

/* -----------------------------------------------------------------------------
 * API to get key arguments from commands
 * ---------------------------------------------------------------------------*/

/* The base case is to use the keys position as given in the command table
 * (firstkey, lastkey, step). */
int *getKeysUsingCommandTable(struct redisCommand *cmd,robj **argv, int argc, int *numkeys) {
    int j, i = 0, last, *keys;
    UNUSED(argv);

    if (cmd->firstkey == 0) {
        *numkeys = 0;
        return NULL;
    }

    last = cmd->lastkey;
    if (last < 0) last = argc+last;
    keys = (int*)zmalloc(sizeof(int)*((last - cmd->firstkey)+1), MALLOC_SHARED);
    for (j = cmd->firstkey; j <= last; j += cmd->keystep) {
        if (j >= argc) {
            /* Modules commands, and standard commands with a not fixed number
             * of arguments (negative arity parameter) do not have dispatch
             * time arity checks, so we need to handle the case where the user
             * passed an invalid number of arguments here. In this case we
             * return no keys and expect the command implementation to report
             * an arity or syntax error. */
            if (cmd->flags & CMD_MODULE || cmd->arity < 0) {
                zfree(keys);
                *numkeys = 0;
                return NULL;
            } else {
                serverPanic("Redis built-in command declared keys positions not matching the arity requirements.");
            }
        }
        keys[i++] = j;
    }
    *numkeys = i;
    return keys;
}

/* Return all the arguments that are keys in the command passed via argc / argv.
 *
 * The command returns the positions of all the key arguments inside the array,
 * so the actual return value is an heap allocated array of integers. The
 * length of the array is returned by reference into *numkeys.
 *
 * 'cmd' must be point to the corresponding entry into the redisCommand
 * table, according to the command name in argv[0].
 *
 * This function uses the command table if a command-specific helper function
 * is not required, otherwise it calls the command-specific function. */
int *getKeysFromCommand(struct redisCommand *cmd, robj **argv, int argc, int *numkeys) {
    if (cmd->flags & CMD_MODULE_GETKEYS) {
        return moduleGetCommandKeysViaAPI(cmd,argv,argc,numkeys);
    } else if (!(cmd->flags & CMD_MODULE) && cmd->getkeys_proc) {
        return cmd->getkeys_proc(cmd,argv,argc,numkeys);
    } else {
        return getKeysUsingCommandTable(cmd,argv,argc,numkeys);
    }
}

/* Free the result of getKeysFromCommand. */
void getKeysFreeResult(int *result) {
    zfree(result);
}

/* Helper function to extract keys from following commands:
 * ZUNIONSTORE <destkey> <num-keys> <key> <key> ... <key> <options>
 * ZINTERSTORE <destkey> <num-keys> <key> <key> ... <key> <options> */
int *zunionInterGetKeys(struct redisCommand *cmd, robj **argv, int argc, int *numkeys) {
    int i, num, *keys;
    UNUSED(cmd);

    num = atoi(szFromObj(argv[2]));
    /* Sanity check. Don't return any key if the command is going to
     * reply with syntax error. */
    if (num < 1 || num > (argc-3)) {
        *numkeys = 0;
        return NULL;
    }

    /* Keys in z{union,inter}store come from two places:
     * argv[1] = storage key,
     * argv[3...n] = keys to intersect */
    keys = (int*)zmalloc(sizeof(int)*(num+1), MALLOC_SHARED);

    /* Add all key positions for argv[3...n] to keys[] */
    for (i = 0; i < num; i++) keys[i] = 3+i;

    /* Finally add the argv[1] key position (the storage key target). */
    keys[num] = 1;
    *numkeys = num+1;  /* Total keys = {union,inter} keys + storage key */
    return keys;
}

/* Helper function to extract keys from the following commands:
 * EVAL <script> <num-keys> <key> <key> ... <key> [more stuff]
 * EVALSHA <script> <num-keys> <key> <key> ... <key> [more stuff] */
int *evalGetKeys(struct redisCommand *cmd, robj **argv, int argc, int *numkeys) {
    int i, num, *keys;
    UNUSED(cmd);

    num = atoi(szFromObj(argv[2]));
    /* Sanity check. Don't return any key if the command is going to
     * reply with syntax error. */
    if (num <= 0 || num > (argc-3)) {
        *numkeys = 0;
        return NULL;
    }

    keys = (int*)zmalloc(sizeof(int)*num, MALLOC_SHARED);
    *numkeys = num;

    /* Add all key positions for argv[3...n] to keys[] */
    for (i = 0; i < num; i++) keys[i] = 3+i;

    return keys;
}

/* Helper function to extract keys from the SORT command.
 *
 * SORT <sort-key> ... STORE <store-key> ...
 *
 * The first argument of SORT is always a key, however a list of options
 * follow in SQL-alike style. Here we parse just the minimum in order to
 * correctly identify keys in the "STORE" option. */
int *sortGetKeys(struct redisCommand *cmd, robj **argv, int argc, int *numkeys) {
    int i, j, num, *keys, found_store = 0;
    UNUSED(cmd);

    num = 0;
    keys = (int*)zmalloc(sizeof(int)*2, MALLOC_SHARED); /* Alloc 2 places for the worst case. */

    keys[num++] = 1; /* <sort-key> is always present. */

    /* Search for STORE option. By default we consider options to don't
     * have arguments, so if we find an unknown option name we scan the
     * next. However there are options with 1 or 2 arguments, so we
     * provide a list here in order to skip the right number of args. */
    struct {
        const char *name;
        int skip;
    } skiplist[] = {
        {"limit", 2},
        {"get", 1},
        {"by", 1},
        {NULL, 0} /* End of elements. */
    };

    for (i = 2; i < argc; i++) {
        for (j = 0; skiplist[j].name != NULL; j++) {
            if (!strcasecmp(szFromObj(argv[i]),skiplist[j].name)) {
                i += skiplist[j].skip;
                break;
            } else if (!strcasecmp(szFromObj(argv[i]),"store") && i+1 < argc) {
                /* Note: we don't increment "num" here and continue the loop
                 * to be sure to process the *last* "STORE" option if multiple
                 * ones are provided. This is same behavior as SORT. */
                found_store = 1;
                keys[num] = i+1; /* <store-key> */
                break;
            }
        }
    }
    *numkeys = num + found_store;
    return keys;
}

int *migrateGetKeys(struct redisCommand *cmd, robj **argv, int argc, int *numkeys) {
    int i, num, first, *keys;
    UNUSED(cmd);

    /* Assume the obvious form. */
    first = 3;
    num = 1;

    /* But check for the extended one with the KEYS option. */
    if (argc > 6) {
        for (i = 6; i < argc; i++) {
            if (!strcasecmp(szFromObj(argv[i]),"keys") &&
                sdslen(szFromObj(argv[3])) == 0)
            {
                first = i+1;
                num = argc-first;
                break;
            }
        }
    }

    keys = (int*)zmalloc(sizeof(int)*num, MALLOC_SHARED);
    for (i = 0; i < num; i++) keys[i] = first+i;
    *numkeys = num;
    return keys;
}

/* Helper function to extract keys from following commands:
 * GEORADIUS key x y radius unit [WITHDIST] [WITHHASH] [WITHCOORD] [ASC|DESC]
 *                             [COUNT count] [STORE key] [STOREDIST key]
 * GEORADIUSBYMEMBER key member radius unit ... options ... */
int *georadiusGetKeys(struct redisCommand *cmd, robj **argv, int argc, int *numkeys) {
    int i, num, *keys;
    UNUSED(cmd);

    /* Check for the presence of the stored key in the command */
    int stored_key = -1;
    for (i = 5; i < argc; i++) {
        char *arg = szFromObj(argv[i]);
        /* For the case when user specifies both "store" and "storedist" options, the
         * second key specified would override the first key. This behavior is kept
         * the same as in georadiusCommand method.
         */
        if ((!strcasecmp(arg, "store") || !strcasecmp(arg, "storedist")) && ((i+1) < argc)) {
            stored_key = i+1;
            i++;
        }
    }
    num = 1 + (stored_key == -1 ? 0 : 1);

    /* Keys in the command come from two places:
     * argv[1] = key,
     * argv[5...n] = stored key if present
     */
    keys = (int*)zmalloc(sizeof(int) * num, MALLOC_SHARED);

    /* Add all key positions to keys[] */
    keys[0] = 1;
    if(num > 1) {
         keys[1] = stored_key;
    }
    *numkeys = num;
    return keys;
}

/* XREAD [BLOCK <milliseconds>] [COUNT <count>] [GROUP <groupname> <ttl>]
 *       STREAMS key_1 key_2 ... key_N ID_1 ID_2 ... ID_N */
int *xreadGetKeys(struct redisCommand *cmd, robj **argv, int argc, int *numkeys) {
    int i, num = 0, *keys;
    UNUSED(cmd);

    /* We need to parse the options of the command in order to seek the first
     * "STREAMS" string which is actually the option. This is needed because
     * "STREAMS" could also be the name of the consumer group and even the
     * name of the stream key. */
    int streams_pos = -1;
    for (i = 1; i < argc; i++) {
        char *arg = szFromObj(argv[i]);
        if (!strcasecmp(arg, "block")) {
            i++; /* Skip option argument. */
        } else if (!strcasecmp(arg, "count")) {
            i++; /* Skip option argument. */
        } else if (!strcasecmp(arg, "group")) {
            i += 2; /* Skip option argument. */
        } else if (!strcasecmp(arg, "noack")) {
            /* Nothing to do. */
        } else if (!strcasecmp(arg, "streams")) {
            streams_pos = i;
            break;
        } else {
            break; /* Syntax error. */
        }
    }
    if (streams_pos != -1) num = argc - streams_pos - 1;

    /* Syntax error. */
    if (streams_pos == -1 || num == 0 || num % 2 != 0) {
        *numkeys = 0;
        return NULL;
    }
    num /= 2; /* We have half the keys as there are arguments because
                 there are also the IDs, one per key. */

    keys = (int*)zmalloc(sizeof(int) * num, MALLOC_SHARED);
    for (i = streams_pos+1; i < argc-num; i++) keys[i-streams_pos-1] = i;
    *numkeys = num;
    return keys;
}

/* Slot to Key API. This is used by Redis Cluster in order to obtain in
 * a fast way a key that belongs to a specified hash slot. This is useful
 * while rehashing the cluster and in other conditions when we need to
 * understand if we have keys for a given hash slot. */
void slotToKeyUpdateKey(robj *key, int add) {
    size_t keylen = sdslen(szFromObj(key));
    unsigned int hashslot = keyHashSlot(szFromObj(key),keylen);
    unsigned char buf[64];
    unsigned char *indexed = buf;

    g_pserver->cluster->slots_keys_count[hashslot] += add ? 1 : -1;
    if (keylen+2 > 64) indexed = (unsigned char*)zmalloc(keylen+2, MALLOC_SHARED);
    indexed[0] = (hashslot >> 8) & 0xff;
    indexed[1] = hashslot & 0xff;
    memcpy(indexed+2,ptrFromObj(key),keylen);
    if (add) {
        raxInsert(g_pserver->cluster->slots_to_keys,indexed,keylen+2,NULL,NULL);
    } else {
        raxRemove(g_pserver->cluster->slots_to_keys,indexed,keylen+2,NULL);
    }
    if (indexed != buf) zfree(indexed);
}

void slotToKeyAdd(robj *key) {
    slotToKeyUpdateKey(key,1);
}

void slotToKeyDel(robj *key) {
    slotToKeyUpdateKey(key,0);
}

void slotToKeyFlush(void) {
    raxFree(g_pserver->cluster->slots_to_keys);
    g_pserver->cluster->slots_to_keys = raxNew();
    memset(g_pserver->cluster->slots_keys_count,0,
           sizeof(g_pserver->cluster->slots_keys_count));
}

/* Pupulate the specified array of objects with keys in the specified slot.
 * New objects are returned to represent keys, it's up to the caller to
 * decrement the reference count to release the keys names. */
unsigned int getKeysInSlot(unsigned int hashslot, robj **keys, unsigned int count) {
    raxIterator iter;
    int j = 0;
    unsigned char indexed[2];

    indexed[0] = (hashslot >> 8) & 0xff;
    indexed[1] = hashslot & 0xff;
    raxStart(&iter,g_pserver->cluster->slots_to_keys);
    raxSeek(&iter,">=",indexed,2);
    while(count-- && raxNext(&iter)) {
        if (iter.key[0] != indexed[0] || iter.key[1] != indexed[1]) break;
        keys[j++] = createStringObject((char*)iter.key+2,iter.key_len-2);
    }
    raxStop(&iter);
    return j;
}

/* Remove all the keys in the specified hash slot.
 * The number of removed items is returned. */
unsigned int delKeysInSlot(unsigned int hashslot) {
    raxIterator iter;
    int j = 0;
    unsigned char indexed[2];

    indexed[0] = (hashslot >> 8) & 0xff;
    indexed[1] = hashslot & 0xff;
    raxStart(&iter,g_pserver->cluster->slots_to_keys);
    while(g_pserver->cluster->slots_keys_count[hashslot]) {
        raxSeek(&iter,">=",indexed,2);
        raxNext(&iter);

        robj *key = createStringObject((char*)iter.key+2,iter.key_len-2);
        dbDelete(g_pserver->db[0],key);
        decrRefCount(key);
        j++;
    }
    raxStop(&iter);
    return j;
}

unsigned int countKeysInSlot(unsigned int hashslot) {
    return g_pserver->cluster->slots_keys_count[hashslot];
}

void redisDbPersistentData::initialize()
{
    m_pdbSnapshot = nullptr;
    m_pdict = dictCreate(&dbDictType,this);
    m_pdictTombstone = dictCreate(&dbDictType,this);
    m_setexpire = new(MALLOC_LOCAL) expireset();
    m_fAllChanged = 0;
    m_fTrackingChanges = 0;
}

void redisDbPersistentData::setStorageProvider(IStorage *pstorage)
{
    serverAssert(m_spstorage == nullptr);
    m_spstorage = std::unique_ptr<IStorage>(pstorage);
}

void redisDb::initialize(int id)
{
    redisDbPersistentData::initialize();
    this->expireitr = setexpire()->end();
    this->blocking_keys = dictCreate(&keylistDictType,NULL);
    this->ready_keys = dictCreate(&objectKeyPointerValueDictType,NULL);
    this->watched_keys = dictCreate(&keylistDictType,NULL);
    this->id = id;
    this->avg_ttl = 0;
    this->last_expire_set = 0;
    this->defrag_later = listCreate();
    listSetFreeMethod(this->defrag_later,(void (*)(const void*))sdsfree);
    if (g_pserver->m_pstorageFactory != nullptr)
        this->setStorageProvider(g_pserver->m_pstorageFactory->create(id));
}

bool redisDbPersistentData::insert(char *key, robj *o)
{
    ensure(key);
    int res = dictAdd(m_pdict, key, o);
    if (res == DICT_OK)
    {
        if (m_pdbSnapshot != nullptr && m_pdbSnapshot->find_cached_threadsafe(key) != nullptr)
        {
            serverAssert(dictFind(m_pdictTombstone, key) != nullptr);
        }
        trackkey(key, false /* fUpdate */);
    }
    return (res == DICT_OK);
}

void redisDbPersistentData::tryResize()
{
    if (htNeedsResize(m_pdict))
        dictResize(m_pdict);
}

size_t redisDb::clear(bool fAsync, void(callback)(void*))
{
    size_t removed = size();
    if (fAsync) {
        redisDbPersistentData::emptyDbAsync();
    } else {
        redisDbPersistentData::clear(callback);
    }
    expireitr = setexpire()->end();
    return removed;
}

void redisDbPersistentData::clear(void(callback)(void*))
{
    dictEmpty(m_pdict,callback);
    if (m_fTrackingChanges)
        m_fAllChanged++;
    delete m_setexpire;
    m_setexpire = new (MALLOC_LOCAL) expireset();
    if (m_spstorage != nullptr)
        m_spstorage->clear();
    m_pdbSnapshot = nullptr;
}

void redisDbPersistentData::setExpire(robj *key, robj *subkey, long long when)
{
    /* Reuse the sds from the main dict in the expire dict */
    dictEntry *kde = dictFind(m_pdict,ptrFromObj(key));
    serverAssertWithInfo(NULL,key,kde != NULL);
    trackkey(key, true /* fUpdate */);

    if (((robj*)dictGetVal(kde))->getrefcount(std::memory_order_relaxed) == OBJ_SHARED_REFCOUNT)
    {
        // shared objects cannot have the expire bit set, create a real object
        dictSetVal(m_pdict, kde, dupStringObject((robj*)dictGetVal(kde)));
    }

    const char *szSubKey = (subkey != nullptr) ? szFromObj(subkey) : nullptr;
    if (((robj*)dictGetVal(kde))->FExpires()) {
        auto itr = m_setexpire->find((sds)dictGetKey(kde));
        serverAssert(itr != m_setexpire->end());
        expireEntry eNew(std::move(*itr));
        eNew.update(szSubKey, when);
        m_setexpire->erase(itr);
        m_setexpire->insert(eNew);
    }
    else
    {
        expireEntry e((sds)dictGetKey(kde), szSubKey, when);
        ((robj*)dictGetVal(kde))->SetFExpires(true);
        m_setexpire->insert(e);
    }
}

void redisDbPersistentData::setExpire(expireEntry &&e)
{
    trackkey(e.key(), true /* fUpdate */);
    m_setexpire->insert(e);
}

bool redisDb::FKeyExpires(const char *key)
{
    return setexpireUnsafe()->find(key) != setexpire()->end();
}

void redisDbPersistentData::updateValue(dict_iter itr, robj *val)
{
    trackkey(itr.key(), true /* fUpdate */);
    dictSetVal(m_pdict, itr.de, val);
}

void redisDbPersistentData::ensure(const char *key)
{
    dictEntry *de = dictFind(m_pdict, key);
    ensure(key, &de);
}

void redisDbPersistentData::ensure(const char *sdsKey, dictEntry **pde)
{
    serverAssert(sdsKey != nullptr);
    serverAssert(FImplies(*pde != nullptr, dictGetVal(*pde) != nullptr));    // early versions set a NULL object, this is no longer valid

    // First see if the key can be obtained from a snapshot
    if (*pde == nullptr && m_pdbSnapshot != nullptr)
    {
        dictEntry *deTombstone = dictFind(m_pdictTombstone, sdsKey);
        if (deTombstone == nullptr)
        {
            auto itr = m_pdbSnapshot->find_cached_threadsafe(sdsKey);
            if (itr == m_pdbSnapshot->end())
                return; // not found

            sds keyNew = sdsdupshared(itr.key());   // note: we use the iterator's key because the sdsKey may not be a shared string
            if (itr.val() != nullptr)
            {
                if (itr.val()->getrefcount(std::memory_order_relaxed) == OBJ_SHARED_REFCOUNT)
                {
                    dictAdd(m_pdict, keyNew, itr.val());
                }
                else
                {
                    sds strT = serializeStoredObject(itr.val());
                    robj *objNew = deserializeStoredObject(this, sdsKey, strT, sdslen(strT));
                    sdsfree(strT);
                    dictAdd(m_pdict, keyNew, objNew);
                    serverAssert(objNew->getrefcount(std::memory_order_relaxed) == 1);
                    serverAssert(objNew->mvcc_tstamp == itr.val()->mvcc_tstamp);
                }
            }
            else
            {
                dictAdd(m_pdict, keyNew, nullptr);
            }
            *pde = dictFind(m_pdict, sdsKey);
            dictAdd(m_pdictTombstone, sdsdupshared(itr.key()), nullptr);
        }
    }
    
    // If we haven't found it yet check our storage engine
    if (*pde == nullptr && m_spstorage != nullptr)
    {
        if (dictSize(m_pdict) != size())    // if all keys are cached then no point in looking up the database
        {
            m_spstorage->retrieve(sdsKey, sdslen(sdsKey), [&](const char *, size_t, const void *data, size_t cb){
                size_t offset = 0;
                sds sdsNewKey = sdsdupshared(sdsKey);
                auto spexpire = deserializeExpire((sds)sdsNewKey, (const char*)data, cb, &offset);
                robj *o = deserializeStoredObject(this, sdsKey, reinterpret_cast<const char*>(data) + offset, cb - offset);
                serverAssert(o != nullptr);
                dictAdd(m_pdict, sdsNewKey, o);

                o->SetFExpires(spexpire != nullptr);

                if (spexpire != nullptr)
                {
                    auto itr = m_setexpire->find(sdsKey);
                    if (itr != m_setexpire->end())
                        m_setexpire->erase(itr);
                    m_setexpire->insert(std::move(*spexpire));
                    serverAssert(m_setexpire->find(sdsKey) != m_setexpire->end());
                }
                serverAssert(o->FExpires() == (m_setexpire->find(sdsKey) != m_setexpire->end()));
            });
            *pde = dictFind(m_pdict, sdsKey);
        }
    }

    if (*pde != nullptr && dictGetVal(*pde) != nullptr)
    {
        robj *o = (robj*)dictGetVal(*pde);
        serverAssert(o->FExpires() == (m_setexpire->find(sdsKey) != m_setexpire->end()));
    }
}

void redisDbPersistentData::storeKey(const char *szKey, size_t cchKey, robj *o, bool fOverwrite)
{
    sds temp = serializeStoredObjectAndExpire(this, szKey, o);
    m_spstorage->insert(szKey, cchKey, temp, sdslen(temp), fOverwrite);
    sdsfree(temp);
}

void redisDbPersistentData::storeDatabase()
{
    dictIterator *di = dictGetIterator(m_pdict);
    dictEntry *de;
    while ((de = dictNext(di)) != NULL) {
        sds key = (sds)dictGetKey(de);
        robj *o = (robj*)dictGetVal(de);
        storeKey(key, sdslen(key), o, false);
    }
    dictReleaseIterator(di);
}

redisDbPersistentData::changelist redisDbPersistentData::processChanges()
{
    serverAssert(GlobalLocksAcquired());

    --m_fTrackingChanges;
    serverAssert(m_fTrackingChanges >= 0);
    changelist vecRet;

    fastlock_lock(&m_lockStorage);
    if (m_spstorage != nullptr)
    {
        m_spstorage->beginWriteBatch();
        if (m_fTrackingChanges >= 0)
        {
            if (m_fAllChanged)
            {
                m_spstorage->clear();
                storeDatabase();
                m_fAllChanged--;
            }
            else
            {
                for (auto &change : m_setchanged)
                {
                    dictEntry *de = dictFind(m_pdict, change.strkey.get());
                    if (de == nullptr)
                        continue;
                    robj *o = (robj*)dictGetVal(de);
                    sds temp = serializeStoredObjectAndExpire(this, (const char*) dictGetKey(de), o);
                    vecRet.emplace_back(std::move(change), unique_sds_ptr(temp));
                }
            }
            m_setchanged.clear();
            m_cnewKeysPending = 0;
        }
    }
    
    return vecRet;
}

void redisDbPersistentData::commitChanges(const changelist &vec)
{
    for (auto &pair : vec)
    {
        m_spstorage->insert(pair.first.strkey.get(), sdslen(pair.first.strkey.get()), pair.second.get(), sdslen(pair.second.get()), pair.first.fUpdate);
    }
    if (m_spstorage != nullptr)
        m_spstorage->endWriteBatch();
    fastlock_unlock(&m_lockStorage);
}

redisDbPersistentData::~redisDbPersistentData()
{
    if (m_pdbSnapshotASYNC)
        endSnapshot(m_pdbSnapshotASYNC);
    
    serverAssert(m_spdbSnapshotHOLDER == nullptr);
    //serverAssert(m_pdbSnapshot == nullptr);
    serverAssert(m_refCount == 0);
    //serverAssert(m_pdict->iterators == 0);
    serverAssert(m_pdictTombstone == nullptr || m_pdictTombstone->iterators == 0);
    dictRelease(m_pdict);
    if (m_pdictTombstone)
        dictRelease(m_pdictTombstone);
    delete m_setexpire;
}

dict_iter redisDbPersistentData::random()
{
    if (size() == 0)
        return dict_iter(nullptr);
    if (m_pdbSnapshot != nullptr && m_pdbSnapshot->size() > 0)
    {
        dict_iter iter(nullptr);
        double pctInSnapshot = (double)m_pdbSnapshot->size() / (size() + m_pdbSnapshot->size());
        double randval = (double)rand()/RAND_MAX;
        if (randval <= pctInSnapshot)
        {
            iter = m_pdbSnapshot->random_cache_threadsafe();    // BUG: RANDOM doesn't consider keys not in RAM
            ensure(iter.key());
            dictEntry *de = dictFind(m_pdict, iter.key());
            return dict_iter(de);
        }
    }
    dictEntry *de = dictGetRandomKey(m_pdict);
    if (de != nullptr)
        ensure((const char*)dictGetKey(de), &de);
    return dict_iter(de);
}

size_t redisDbPersistentData::size() const 
{ 
    if (m_spstorage != nullptr)
        return m_spstorage->count() + m_cnewKeysPending;
    
    return dictSize(m_pdict) 
        + (m_pdbSnapshot ? (m_pdbSnapshot->size() - dictSize(m_pdictTombstone)) : 0); 
}

bool redisDbPersistentData::removeCachedValue(const char *key)
{
    serverAssert(m_spstorage != nullptr);
    // First ensure its not a pending key
    auto itr = m_setchanged.find(key);
    if (itr != m_setchanged.end())
        return false; // can't evict

    // since we write ASAP the database already has a valid copy so safe to delete
    dictDelete(m_pdict, key);
    return true;
}

void redisDbPersistentData::trackChanges(bool fBulk)
{
    m_fTrackingChanges++;
    if (fBulk)
        m_fAllChanged++;
}

void redisDbPersistentData::removeAllCachedValues()
{
    // First we have to flush the tracked changes
    if (m_fTrackingChanges)
    {
        auto vec = processChanges();
        commitChanges(vec);
        trackChanges(false);
    }

    dictEmpty(m_pdict, nullptr);
}

void redisDbPersistentData::trackkey(const char *key, bool fUpdate)
{
    if (m_fTrackingChanges && !m_fAllChanged && m_spstorage) {
        auto itr = m_setchanged.find(key);
        if (itr == m_setchanged.end()) {
            m_setchanged.emplace(sdsdupshared(key), fUpdate);
            if (!fUpdate)
                ++m_cnewKeysPending;
        }
    }
}

sds serializeExpire(const expireEntry *pexpire)
{
    sds str = sdsnewlen(nullptr, sizeof(unsigned));

    if (pexpire == nullptr)
    {
        unsigned zero = 0;
        memcpy(str, &zero, sizeof(unsigned));
        return str;
    }

    auto &e = *pexpire;
    unsigned celem = (unsigned)e.size();
    memcpy(str, &celem, sizeof(unsigned));
    
    for (auto itr = e.begin(); itr != e.end(); ++itr)
    {
        unsigned subkeylen = itr.subkey() ? (unsigned)sdslen(itr.subkey()) : 0;
        size_t strOffset = sdslen(str);
        str = sdsgrowzero(str, sdslen(str) + sizeof(unsigned) + subkeylen + sizeof(long long));
        memcpy(str + strOffset, &subkeylen, sizeof(unsigned));
        if (itr.subkey())
            memcpy(str + strOffset + sizeof(unsigned), itr.subkey(), subkeylen);
        long long when = itr.when();
        memcpy(str + strOffset + sizeof(unsigned) + subkeylen, &when, sizeof(when));
    }
    return str;
}

std::unique_ptr<expireEntry> deserializeExpire(sds key, const char *str, size_t cch, size_t *poffset)
{
    unsigned celem;
    if (cch < sizeof(unsigned))
        throw "Corrupt expire entry";
    memcpy(&celem, str, sizeof(unsigned));
    std::unique_ptr<expireEntry> spexpire;

    size_t offset = sizeof(unsigned);
    for (; celem > 0; --celem)
    {
        serverAssert(cch > (offset+sizeof(unsigned)));
        
        unsigned subkeylen;
        memcpy(&subkeylen, str + offset, sizeof(unsigned));
        offset += sizeof(unsigned);

        sds subkey = nullptr;
        if (subkeylen != 0)
        {
            serverAssert(cch > (offset + subkeylen));
            subkey = sdsnewlen(nullptr, subkeylen);
            memcpy(subkey, str + offset, subkeylen);
            offset += subkeylen;
        }
        
        long long when;
        serverAssert(cch >= (offset + sizeof(long long)));
        memcpy(&when, str + offset, sizeof(long long));
        offset += sizeof(long long);

        if (spexpire == nullptr)
            spexpire = std::make_unique<expireEntry>(key, subkey, when);
        else
            spexpire->update(subkey, when);
    }

    *poffset = offset;
    return spexpire;
}

sds serializeStoredObjectAndExpire(redisDbPersistentData *db, const char *key, robj_roptr o)
{
    auto itrExpire = db->setexpire()->find(key);
    const expireEntry *pexpire = nullptr;
    if (itrExpire != db->setexpire()->end())
        pexpire = &(*itrExpire);

    sds str = serializeExpire(pexpire);
    str = serializeStoredObject(o, str);
    return str;
}

int dbnumFromDb(redisDb *db)
{
    for (int i = 0; i < cserver.dbnum; ++i)
    {
        if (g_pserver->db[i] == db)
            return i;
    }
    serverPanic("invalid database pointer");
}<|MERGE_RESOLUTION|>--- conflicted
+++ resolved
@@ -188,16 +188,9 @@
  *
  * Returns the linked value object if the key exists or NULL if the key
  * does not exist in the specified DB. */
-<<<<<<< HEAD
 robj *lookupKeyWriteWithFlags(redisDb *db, robj *key, int flags) {
+    expireIfNeeded(db,key);
     robj *o = lookupKey(db,key,flags|LOOKUP_UPDATEMVCC);
-    if (expireIfNeeded(db,key))
-        o = nullptr;
-=======
-robj *lookupKeyWrite(redisDb *db, robj *key) {
-    expireIfNeeded(db,key);
-    robj *o = lookupKey(db,key,LOOKUP_UPDATEMVCC);
->>>>>>> 57800203
     return o;
 }
 
