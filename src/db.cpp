/*
 * Copyright (c) 2009-2012, Salvatore Sanfilippo <antirez at gmail dot com>
 * All rights reserved.
 *
 * Redistribution and use in source and binary forms, with or without
 * modification, are permitted provided that the following conditions are met:
 *
 *   * Redistributions of source code must retain the above copyright notice,
 *     this list of conditions and the following disclaimer.
 *   * Redistributions in binary form must reproduce the above copyright
 *     notice, this list of conditions and the following disclaimer in the
 *     documentation and/or other materials provided with the distribution.
 *   * Neither the name of Redis nor the names of its contributors may be used
 *     to endorse or promote products derived from this software without
 *     specific prior written permission.
 *
 * THIS SOFTWARE IS PROVIDED BY THE COPYRIGHT HOLDERS AND CONTRIBUTORS "AS IS"
 * AND ANY EXPRESS OR IMPLIED WARRANTIES, INCLUDING, BUT NOT LIMITED TO, THE
 * IMPLIED WARRANTIES OF MERCHANTABILITY AND FITNESS FOR A PARTICULAR PURPOSE
 * ARE DISCLAIMED. IN NO EVENT SHALL THE COPYRIGHT OWNER OR CONTRIBUTORS BE
 * LIABLE FOR ANY DIRECT, INDIRECT, INCIDENTAL, SPECIAL, EXEMPLARY, OR
 * CONSEQUENTIAL DAMAGES (INCLUDING, BUT NOT LIMITED TO, PROCUREMENT OF
 * SUBSTITUTE GOODS OR SERVICES; LOSS OF USE, DATA, OR PROFITS; OR BUSINESS
 * INTERRUPTION) HOWEVER CAUSED AND ON ANY THEORY OF LIABILITY, WHETHER IN
 * CONTRACT, STRICT LIABILITY, OR TORT (INCLUDING NEGLIGENCE OR OTHERWISE)
 * ARISING IN ANY WAY OUT OF THE USE OF THIS SOFTWARE, EVEN IF ADVISED OF THE
 * POSSIBILITY OF SUCH DAMAGE.
 */

#include "server.h"
#include "cluster.h"
#include "atomicvar.h"
#include "aelocker.h"

#include <signal.h>
#include <ctype.h>

/*-----------------------------------------------------------------------------
 * C-level DB API
 *----------------------------------------------------------------------------*/

int keyIsExpired(redisDb *db, robj *key);
int expireIfNeeded(redisDb *db, robj *key, robj *o);
void slotToKeyUpdateKeyCore(const char *key, size_t keylen, int add);

std::unique_ptr<expireEntry> deserializeExpire(sds key, const char *str, size_t cch, size_t *poffset);
sds serializeStoredObjectAndExpire(redisDbPersistentData *db, const char *key, robj_roptr o);

/* Update LFU when an object is accessed.
 * Firstly, decrement the counter if the decrement time is reached.
 * Then logarithmically increment the counter, and update the access time. */
void updateLFU(robj *val) {
    unsigned long counter = LFUDecrAndReturn(val);
    counter = LFULogIncr(counter);
    val->lru = (LFUGetTimeInMinutes()<<8) | counter;
}

void updateExpire(redisDb *db, sds key, robj *valOld, robj *valNew)
{
    serverAssert(valOld->FExpires());
    serverAssert(!valNew->FExpires());
    
    serverAssert(db->FKeyExpires((const char*)key));
    
    valNew->SetFExpires(true);
    valOld->SetFExpires(false);
    return;
}

static void lookupKeyUpdateObj(robj *val, int flags)
{
    /* Update the access time for the ageing algorithm.
     * Don't do it if we have a saving child, as this will trigger
     * a copy on write madness. */
    if (!hasActiveChildProcess() && !(flags & LOOKUP_NOTOUCH))
    {
        if (g_pserver->maxmemory_policy & MAXMEMORY_FLAG_LFU) {
            updateLFU(val);
        } else {
            val->lru = LRU_CLOCK();
        }
    }
}

/* Low level key lookup API, not actually called directly from commands
 * implementations that should instead rely on lookupKeyRead(),
 * lookupKeyWrite() and lookupKeyReadWithFlags(). */
static robj* lookupKey(redisDb *db, robj *key, int flags) {
    auto itr = db->find(key);
    if (itr) {
        robj *val = itr.val();
        lookupKeyUpdateObj(val, flags);
        if (flags & LOOKUP_UPDATEMVCC) {
            val->mvcc_tstamp = getMvccTstamp();
            db->trackkey(key, true /* fUpdate */);
        }
        return val;
    } else {
        return NULL;
    }
}
static robj_roptr lookupKeyConst(redisDb *db, robj *key, int flags) {
    serverAssert((flags & LOOKUP_UPDATEMVCC) == 0);
    robj_roptr val = db->find(szFromObj(key));
    if (val != nullptr) {
        lookupKeyUpdateObj(val.unsafe_robjcast(), flags);
        return val;
    }
    return nullptr;
}

/* Lookup a key for read operations, or return NULL if the key is not found
 * in the specified DB.
 *
 * As a side effect of calling this function:
 * 1. A key gets expired if it reached it's TTL.
 * 2. The key last access time is updated.
 * 3. The global keys hits/misses stats are updated (reported in INFO).
 * 4. If keyspace notifications are enabled, a "keymiss" notification is fired.
 *
 * This API should not be used when we write to the key after obtaining
 * the object linked to the key, but only for read only operations.
 *
 * Flags change the behavior of this command:
 *
 *  LOOKUP_NONE (or zero): no special flags are passed.
 *  LOOKUP_NOTOUCH: don't alter the last access time of the key.
 *
 * Note: this function also returns NULL if the key is logically expired
 * but still existing, in case this is a replica, since this API is called only
 * for read operations. Even if the key expiry is master-driven, we can
 * correctly report a key is expired on slaves even if the master is lagging
 * expiring our key via DELs in the replication link. */
robj_roptr lookupKeyReadWithFlags(redisDb *db, robj *key, int flags) {
    robj_roptr val;
    serverAssert(GlobalLocksAcquired());

    if (expireIfNeeded(db,key) == 1) {
        /* Key expired. If we are in the context of a master, expireIfNeeded()
         * returns 0 only when the key does not exist at all, so it's safe
         * to return NULL ASAP. */
        if (listLength(g_pserver->masters) == 0) {
            g_pserver->stat_keyspace_misses++;
            notifyKeyspaceEvent(NOTIFY_KEY_MISS, "keymiss", key, db->id);
            return NULL;
        }

        /* However if we are in the context of a replica, expireIfNeeded() will
         * not really try to expire the key, it only returns information
         * about the "logical" status of the key: key expiring is up to the
         * master in order to have a consistent view of master's data set.
         *
         * However, if the command caller is not the master, and as additional
         * safety measure, the command invoked is a read-only command, we can
         * safely return NULL here, and provide a more consistent behavior
         * to clients accessign expired values in a read-only fashion, that
         * will say the key as non existing.
         *
         * Notably this covers GETs when slaves are used to scale reads. */
        if (serverTL->current_client &&
            !FActiveMaster(serverTL->current_client) &&
            serverTL->current_client->cmd &&
            serverTL->current_client->cmd->flags & CMD_READONLY)
        {
            g_pserver->stat_keyspace_misses++;
            notifyKeyspaceEvent(NOTIFY_KEY_MISS, "keymiss", key, db->id);
            return NULL;
        }
    }
    val = lookupKeyConst(db,key,flags);
    if (val == nullptr) {
        g_pserver->stat_keyspace_misses++;
        notifyKeyspaceEvent(NOTIFY_KEY_MISS, "keymiss", key, db->id);
    }
    else
        g_pserver->stat_keyspace_hits++;
    return val;
}

/* Like lookupKeyReadWithFlags(), but does not use any flag, which is the
 * common case. */
robj_roptr lookupKeyRead(redisDb *db, robj *key) {
    return lookupKeyReadWithFlags(db,key,LOOKUP_NONE);
}

/* Lookup a key for write operations, and as a side effect, if needed, expires
 * the key if its TTL is reached.
 *
 * Returns the linked value object if the key exists or NULL if the key
 * does not exist in the specified DB. */
robj *lookupKeyWriteWithFlags(redisDb *db, robj *key, int flags) {
    expireIfNeeded(db,key);
    robj *o = lookupKey(db,key,flags|LOOKUP_UPDATEMVCC);
    return o;
}

robj *lookupKeyWrite(redisDb *db, robj *key) {
    return lookupKeyWriteWithFlags(db, key, LOOKUP_NONE);
}

robj_roptr lookupKeyReadOrReply(client *c, robj *key, robj *reply) {
    robj_roptr o = lookupKeyRead(c->db, key);
    if (!o) addReply(c,reply);
    return o;
}

robj *lookupKeyWriteOrReply(client *c, robj *key, robj *reply) {
    robj *o = lookupKeyWrite(c->db, key);
    if (!o) addReply(c,reply);
    return o;
}

bool dbAddCore(redisDb *db, robj *key, robj *val, bool fAssumeNew = false) {
    serverAssert(!val->FExpires());
    sds copy = sdsdupshared(szFromObj(key));
    if (g_pserver->fActiveReplica)
        val->mvcc_tstamp = key->mvcc_tstamp = getMvccTstamp();

    bool fInserted = db->insert(copy, val, fAssumeNew);

    if (fInserted)
    {
        if (val->type == OBJ_LIST ||
            val->type == OBJ_ZSET ||
            val->type == OBJ_STREAM)
                signalKeyAsReady(db, key);
        if (g_pserver->cluster_enabled) slotToKeyAdd(szFromObj(key));
    }
    else
    {
        sdsfree(copy);
    }

    return fInserted;
}

/* Add the key to the DB. It's up to the caller to increment the reference
 * counter of the value if needed.
 *
 * The program is aborted if the key already exists. */
void dbAdd(redisDb *db, robj *key, robj *val)
{
    bool fInserted = dbAddCore(db, key, val);
    serverAssertWithInfo(NULL,key,fInserted);
}

void redisDb::dbOverwriteCore(redisDb::iter itr, robj *key, robj *val, bool fUpdateMvcc, bool fRemoveExpire)
{
    robj *old = itr.val();

    if (old->FExpires()) {
        if (fRemoveExpire) {
            ::removeExpire(this, key);
        }
        else {
            if (val->getrefcount(std::memory_order_relaxed) == OBJ_SHARED_REFCOUNT)
                val = dupStringObject(val);
            ::updateExpire(this, itr.key(), old, val);
        }
    }

    if (g_pserver->maxmemory_policy & MAXMEMORY_FLAG_LFU) {
        val->lru = old->lru;
    }
    if (fUpdateMvcc) {
        if (val->getrefcount(std::memory_order_relaxed) == OBJ_SHARED_REFCOUNT)
            val = dupStringObject(val);
        val->mvcc_tstamp = getMvccTstamp();
    }

    if (g_pserver->lazyfree_lazy_server_del)
        freeObjAsync(itr.val());
    else
        decrRefCount(itr.val());

    updateValue(itr, val);
}

/* Overwrite an existing key with a new value. Incrementing the reference
 * count of the new value is up to the caller.
 * This function does not modify the expire time of the existing key.
 *
 * The program is aborted if the key was not already present. */
void dbOverwrite(redisDb *db, robj *key, robj *val, bool fRemoveExpire) {
    auto itr = db->find(key);

    serverAssertWithInfo(NULL,key,itr != nullptr);
    lookupKeyUpdateObj(itr.val(), LOOKUP_NONE);
    db->dbOverwriteCore(itr, key, val, !!g_pserver->fActiveReplica, fRemoveExpire);
}

/* Insert a key, handling duplicate keys according to fReplace */
int dbMerge(redisDb *db, robj *key, robj *val, int fReplace)
{
    if (fReplace)
    {
        auto itr = db->find(key);
        if (itr == nullptr)
            return (dbAddCore(db, key, val) == true);

        robj *old = itr.val();
        if (old->mvcc_tstamp <= val->mvcc_tstamp)
        {
            db->dbOverwriteCore(itr, key, val, false, true);
            return true;
        }
        
        return false;
    }
    else
    {
        return (dbAddCore(db, key, val, true) == true);
    }
}

/* High level Set operation. This function can be used in order to set
 * a key, whatever it was existing or not, to a new object.
 *
 * 1) The ref count of the value object is incremented.
 * 2) clients WATCHing for the destination key notified.
 * 3) The expire time of the key is reset (the key is made persistent),
 *    unless 'keepttl' is true.
 *
 * All the new keys in the database should be created via this interface.
 * The client 'c' argument may be set to NULL if the operation is performed
 * in a context where there is no clear client performing the operation. */
void genericSetKey(client *c, redisDb *db, robj *key, robj *val, int keepttl, int signal) {
    if (!dbAddCore(db, key, val)) {
        dbOverwrite(db, key, val, !keepttl);
    }
    incrRefCount(val);
    if (signal) signalModifiedKey(c,db,key);
}

/* Common case for genericSetKey() where the TTL is not retained. */
void setKey(client *c, redisDb *db, robj *key, robj *val) {
    genericSetKey(c,db,key,val,0,1);
}

/* Return true if the specified key exists in the specified database.
 * LRU/LFU info is not updated in any way. */
int dbExists(redisDb *db, robj *key) {
    return (db->find(key) != nullptr);
}

/* Return a random key, in form of a Redis object.
 * If there are no keys, NULL is returned.
 *
 * The function makes sure to return keys not already expired. */
robj *dbRandomKey(redisDb *db) {
    int maxtries = 100;
    bool allvolatile = db->expireSize() == db->size();

    while(1) {
        sds key;
        robj *keyobj;

        auto itr = db->random();
        if (itr == nullptr) return NULL;

        key = itr.key();
        keyobj = createStringObject(key,sdslen(key));

        if (itr.val()->FExpires())
        {
            if (allvolatile && listLength(g_pserver->masters) && --maxtries == 0) {
                /* If the DB is composed only of keys with an expire set,
                    * it could happen that all the keys are already logically
                    * expired in the replica, so the function cannot stop because
                    * expireIfNeeded() is false, nor it can stop because
                    * dictGetRandomKey() returns NULL (there are keys to return).
                    * To prevent the infinite loop we do some tries, but if there
                    * are the conditions for an infinite loop, eventually we
                    * return a key name that may be already expired. */
                return keyobj;
            }
        }
            
        if (itr.val()->FExpires())
        {
             if (expireIfNeeded(db,keyobj)) {
                decrRefCount(keyobj);
                continue; /* search for another key. This expired. */
             }
        }
        
        return keyobj;
    }
}

bool redisDbPersistentData::syncDelete(robj *key)
{
    /* Deleting an entry from the expires dict will not free the sds of
     * the key, because it is shared with the main dictionary. */

    auto itr = find(szFromObj(key));
    if (itr != nullptr && itr.val()->FExpires())
        removeExpire(key, itr);
    
    bool fDeleted = false;
    if (m_spstorage != nullptr)
        fDeleted = m_spstorage->erase(szFromObj(key), sdslen(szFromObj(key)));
    fDeleted = (dictDelete(m_pdict,ptrFromObj(key)) == DICT_OK) || fDeleted;

    if (fDeleted) {
        auto itrChange = m_setchanged.find(szFromObj(key));
        if (itrChange != m_setchanged.end())
        {
            if (!itrChange->fUpdate)
                --m_cnewKeysPending;
            m_setchanged.erase(itrChange);
        }
        
        if (m_pdbSnapshot != nullptr)
        {
            auto itr = m_pdbSnapshot->find_cached_threadsafe(szFromObj(key));
            if (itr != nullptr)
            {
                sds keyTombstone = sdsdup(szFromObj(key));
                if (dictAdd(m_pdictTombstone, keyTombstone, nullptr) != DICT_OK)
                    sdsfree(keyTombstone);
            }
        }
        if (g_pserver->cluster_enabled) slotToKeyDel(szFromObj(key));
        return 1;
    } else {
        return 0;
    }
}

/* Delete a key, value, and associated expiration entry if any, from the DB */
int dbSyncDelete(redisDb *db, robj *key) {
    return db->syncDelete(key);
}

/* This is a wrapper whose behavior depends on the Redis lazy free
 * configuration. Deletes the key synchronously or asynchronously. */
int dbDelete(redisDb *db, robj *key) {
    return g_pserver->lazyfree_lazy_server_del ? dbAsyncDelete(db,key) :
                                             dbSyncDelete(db,key);
}

/* Prepare the string object stored at 'key' to be modified destructively
 * to implement commands like SETBIT or APPEND.
 *
 * An object is usually ready to be modified unless one of the two conditions
 * are true:
 *
 * 1) The object 'o' is shared (refcount > 1), we don't want to affect
 *    other users.
 * 2) The object encoding is not "RAW".
 *
 * If the object is found in one of the above conditions (or both) by the
 * function, an unshared / not-encoded copy of the string object is stored
 * at 'key' in the specified 'db'. Otherwise the object 'o' itself is
 * returned.
 *
 * USAGE:
 *
 * The object 'o' is what the caller already obtained by looking up 'key'
 * in 'db', the usage pattern looks like this:
 *
 * o = lookupKeyWrite(db,key);
 * if (checkType(c,o,OBJ_STRING)) return;
 * o = dbUnshareStringValue(db,key,o);
 *
 * At this point the caller is ready to modify the object, for example
 * using an sdscat() call to append some data, or anything else.
 */
robj *dbUnshareStringValue(redisDb *db, robj *key, robj *o) {
    serverAssert(o->type == OBJ_STRING);
    if (o->getrefcount(std::memory_order_relaxed) != 1 || o->encoding != OBJ_ENCODING_RAW) {
        robj *decoded = getDecodedObject(o);
        o = createRawStringObject(szFromObj(decoded), sdslen(szFromObj(decoded)));
        decrRefCount(decoded);
        dbOverwrite(db,key,o);
    }
    return o;
}

/* Remove all keys from all the databases in a Redis DB
 * If callback is given the function is called from time to time to
 * signal that work is in progress.
 *
 * The dbnum can be -1 if all the DBs should be flushed, or the specified
 * DB number if we want to flush only a single Redis database number.
 *
 * Flags are be EMPTYDB_NO_FLAGS if no special flags are specified or
 * 1. EMPTYDB_ASYNC if we want the memory to be freed in a different thread.
 * 2. EMPTYDB_BACKUP if we want to empty the backup dictionaries created by
 *    disklessLoadMakeBackups. In that case we only free memory and avoid
 *    firing module events.
 * and the function to return ASAP.
 *
 * On success the fuction returns the number of keys removed from the
 * database(s). Otherwise -1 is returned in the specific case the
 * DB number is out of range, and errno is set to EINVAL. */
long long emptyDbGeneric(redisDb **dbarray, int dbnum, int flags, void(callback)(void*)) {
    int async = (flags & EMPTYDB_ASYNC);
    int backup = (flags & EMPTYDB_BACKUP); /* Just free the memory, nothing else */
    RedisModuleFlushInfoV1 fi = {REDISMODULE_FLUSHINFO_VERSION,!async,dbnum};
    long long removed = 0;

    if (dbnum < -1 || dbnum >= cserver.dbnum) {
        errno = EINVAL;
        return -1;
    }

    /* Pre-flush actions */
    if (!backup) {
        /* Fire the flushdb modules event. */
        moduleFireServerEvent(REDISMODULE_EVENT_FLUSHDB,
                              REDISMODULE_SUBEVENT_FLUSHDB_START,
                              &fi);

        /* Make sure the WATCHed keys are affected by the FLUSH* commands.
         * Note that we need to call the function while the keys are still
         * there. */
        signalFlushedDb(dbnum);
    }

    int startdb, enddb;
    if (dbnum == -1) {
        startdb = 0;
        enddb = cserver.dbnum-1;
    } else {
        startdb = enddb = dbnum;
    }

    for (int j = startdb; j <= enddb; j++) {
        removed += dbarray[j]->clear(!!async, callback); 
    }
    
    /* Post-flush actions */
    if (!backup) {
        if (g_pserver->cluster_enabled) {
            if (async) {
                slotToKeyFlushAsync();
            } else {
                slotToKeyFlush();
            }
        }
        if (dbnum == -1) flushSlaveKeysWithExpireList();

        /* Also fire the end event. Note that this event will fire almost
         * immediately after the start event if the flush is asynchronous. */
        moduleFireServerEvent(REDISMODULE_EVENT_FLUSHDB,
                              REDISMODULE_SUBEVENT_FLUSHDB_END,
                              &fi);
    }

    return removed;
}

long long emptyDb(int dbnum, int flags, void(callback)(void*)) {
    return emptyDbGeneric(g_pserver->db, dbnum, flags, callback);
}

int selectDb(client *c, int id) {
    if (id < 0 || id >= cserver.dbnum)
        return C_ERR;
    c->db = g_pserver->db[id];
    return C_OK;
}

long long dbTotalServerKeyCount() {
    long long total = 0;
    int j;
    for (j = 0; j < cserver.dbnum; j++) {
        total += g_pserver->db[j]->size();
    }
    return total;
}

/*-----------------------------------------------------------------------------
 * Hooks for key space changes.
 *
 * Every time a key in the database is modified the function
 * signalModifiedKey() is called.
 *
 * Every time a DB is flushed the function signalFlushDb() is called.
 *----------------------------------------------------------------------------*/

/* Note that the 'c' argument may be NULL if the key was modified out of
 * a context of a client. */
void signalModifiedKey(client *c, redisDb *db, robj *key) {
    touchWatchedKey(db,key);
    trackingInvalidateKey(c,key);
}

void signalFlushedDb(int dbid) {
    touchWatchedKeysOnFlush(dbid);
    trackingInvalidateKeysOnFlush(dbid);
}

/*-----------------------------------------------------------------------------
 * Type agnostic commands operating on the key space
 *----------------------------------------------------------------------------*/

/* Return the set of flags to use for the emptyDb() call for FLUSHALL
 * and FLUSHDB commands.
 *
 * Currently the command just attempts to parse the "ASYNC" option. It
 * also checks if the command arity is wrong.
 *
 * On success C_OK is returned and the flags are stored in *flags, otherwise
 * C_ERR is returned and the function sends an error to the client. */
int getFlushCommandFlags(client *c, int *flags) {
    /* Parse the optional ASYNC option. */
    if (c->argc > 1) {
        if (c->argc > 2 || strcasecmp(szFromObj(c->argv[1]),"async")) {
            addReply(c,shared.syntaxerr);
            return C_ERR;
        }
        *flags = EMPTYDB_ASYNC;
    } else {
        *flags = EMPTYDB_NO_FLAGS;
    }
    return C_OK;
}

/* Flushes the whole server data set. */
void flushAllDataAndResetRDB(int flags) {
    g_pserver->dirty += emptyDb(-1,flags,NULL);
    if (g_pserver->FRdbSaveInProgress()) killRDBChild();
    if (g_pserver->saveparamslen > 0) {
        /* Normally rdbSave() will reset dirty, but we don't want this here
         * as otherwise FLUSHALL will not be replicated nor put into the AOF. */
        int saved_dirty = g_pserver->dirty;
        rdbSaveInfo rsi, *rsiptr;
        rsiptr = rdbPopulateSaveInfo(&rsi);
        rdbSave(nullptr, rsiptr);
        g_pserver->dirty = saved_dirty;
    }
    g_pserver->dirty++;
#if defined(USE_JEMALLOC)
    /* jemalloc 5 doesn't release pages back to the OS when there's no traffic.
     * for large databases, flushdb blocks for long anyway, so a bit more won't
     * harm and this way the flush and purge will be synchroneus. */
    if (!(flags & EMPTYDB_ASYNC))
        jemalloc_purge();
#endif
}

/* FLUSHDB [ASYNC]
 *
 * Flushes the currently SELECTed Redis DB. */
void flushdbCommand(client *c) {
    int flags;

    if (c->argc == 2)
    {
        if (!strcasecmp(szFromObj(c->argv[1]), "cache"))
        {
            if (g_pserver->m_pstorageFactory == nullptr)
            {
                addReplyError(c, "Cannot flush cache without a storage provider set");
                return;
            }
            c->db->removeAllCachedValues();
            addReply(c,shared.ok);
            return;
        }
    }

    if (getFlushCommandFlags(c,&flags) == C_ERR) return;
    g_pserver->dirty += emptyDb(c->db->id,flags,NULL);
    addReply(c,shared.ok);
#if defined(USE_JEMALLOC)
    /* jemalloc 5 doesn't release pages back to the OS when there's no traffic.
     * for large databases, flushdb blocks for long anyway, so a bit more won't
     * harm and this way the flush and purge will be synchroneus. */
    if (!(flags & EMPTYDB_ASYNC))
        jemalloc_purge();
#endif
}

/* FLUSHALL [ASYNC]
 *
 * Flushes the whole server data set. */
void flushallCommand(client *c) {
    int flags;

    if (c->argc == 2)
    {
        if (!strcasecmp(szFromObj(c->argv[1]), "cache"))
        {
            if (g_pserver->m_pstorageFactory == nullptr)
            {
                addReplyError(c, "Cannot flush cache without a storage provider set");
                return;
            }
            for (int idb = 0; idb < cserver.dbnum; ++idb)
                g_pserver->db[idb]->removeAllCachedValues();
            addReply(c,shared.ok);
            return;
        }
    }

    if (getFlushCommandFlags(c,&flags) == C_ERR) return;
    flushAllDataAndResetRDB(flags);
    addReply(c,shared.ok);
}

/* This command implements DEL and LAZYDEL. */
void delGenericCommand(client *c, int lazy) {
    int numdel = 0, j;

    for (j = 1; j < c->argc; j++) {
        expireIfNeeded(c->db,c->argv[j]);
        int deleted  = lazy ? dbAsyncDelete(c->db,c->argv[j]) :
                              dbSyncDelete(c->db,c->argv[j]);
        if (deleted) {
            signalModifiedKey(c,c->db,c->argv[j]);
            notifyKeyspaceEvent(NOTIFY_GENERIC,
                "del",c->argv[j],c->db->id);
            g_pserver->dirty++;
            numdel++;
        }
    }
    addReplyLongLong(c,numdel);
}

void delCommand(client *c) {
    delGenericCommand(c,g_pserver->lazyfree_lazy_user_del);
}

void unlinkCommand(client *c) {
    delGenericCommand(c,1);
}

/* EXISTS key1 key2 ... key_N.
 * Return value is the number of keys existing. */
void existsCommand(client *c) {
    long long count = 0;
    int j;

    for (j = 1; j < c->argc; j++) {
        if (lookupKeyRead(c->db,c->argv[j])) count++;
    }
    addReplyLongLong(c,count);
}

void mexistsCommand(client *c) {
    addReplyArrayLen(c, c->argc - 1);
    for (int j = 1; j < c->argc; ++j) {
        addReplyBool(c, lookupKeyRead(c->db, c->argv[j]));
    }
}

void selectCommand(client *c) {
    long id;

    if (getLongFromObjectOrReply(c, c->argv[1], &id,
        "invalid DB index") != C_OK)
        return;

    if (g_pserver->cluster_enabled && id != 0) {
        addReplyError(c,"SELECT is not allowed in cluster mode");
        return;
    }
    if (selectDb(c,id) == C_ERR) {
        addReplyError(c,"DB index is out of range");
    } else {
        addReply(c,shared.ok);
    }
}

void randomkeyCommand(client *c) {
    robj *key;

    if ((key = dbRandomKey(c->db)) == NULL) {
        addReplyNull(c);
        return;
    }

    addReplyBulk(c,key);
    decrRefCount(key);
}

bool redisDbPersistentData::iterate(std::function<bool(const char*, robj*)> fn)
{
    dictIterator *di = dictGetSafeIterator(m_pdict);
    dictEntry *de = nullptr;
    bool fResult = true;
    while(fResult && ((de = dictNext(di)) != nullptr))
    {
        if (!fn((const char*)dictGetKey(de), (robj*)dictGetVal(de)))
            fResult = false;
    }
    dictReleaseIterator(di);

    if (m_spstorage != nullptr)
    {
        bool fSawAll = fResult && m_spstorage->enumerate([&](const char *key, size_t cchKey, const void *, size_t )->bool{
            sds sdsKey = sdsnewlen(key, cchKey);
            bool fContinue = true;
            if (dictFind(m_pdict, sdsKey) == nullptr)
            {
                ensure(sdsKey, &de);
                fContinue = fn((const char*)dictGetKey(de), (robj*)dictGetVal(de));
                removeCachedValue(sdsKey);
            }
            sdsfree(sdsKey);
            return fContinue;
        });
        return fSawAll;
    }

    if (fResult && m_pdbSnapshot != nullptr)
    {
        fResult = m_pdbSnapshot->iterate_threadsafe([&](const char *key, robj_roptr){
            // Before passing off to the user we need to make sure it's not already in the
            //  the current set, and not deleted
            dictEntry *deCurrent = dictFind(m_pdict, key);
            if (deCurrent != nullptr)
                return true;
            dictEntry *deTombstone = dictFind(m_pdictTombstone, key);
            if (deTombstone != nullptr)
                return true;

            // Alright it's a key in the use keyspace, lets ensure it and then pass it off
            ensure(key);
            deCurrent = dictFind(m_pdict, key);
            return fn(key, (robj*)dictGetVal(deCurrent));
        }, true /*fKeyOnly*/);
    }
    
    return fResult;
}

client *createAOFClient(void);
void freeFakeClient(client *);
void keysCommandCore(client *cIn, const redisDbPersistentDataSnapshot *db, sds pattern)
{
    int plen = sdslen(pattern), allkeys;
    unsigned long numkeys = 0;

    client *c = createAOFClient();
    c->flags |= CLIENT_FORCE_REPLY;

    void *replylen = addReplyDeferredLen(c);

    allkeys = (pattern[0] == '*' && plen == 1);
    db->iterate_threadsafe([&](const char *key, robj_roptr)->bool {
        robj *keyobj;

        if (allkeys || stringmatchlen(pattern,plen,key,sdslen(key),0)) {
            keyobj = createStringObject(key,sdslen(key));
            if (!keyIsExpired(c->db,keyobj)) {
                addReplyBulk(c,keyobj);
                numkeys++;
            }
            decrRefCount(keyobj);
        }
        return !(cIn->flags.load(std::memory_order_relaxed) & CLIENT_CLOSE_ASAP);
    }, true /*fKeyOnly*/);
    
    setDeferredArrayLen(c,replylen,numkeys);

    aeAcquireLock();
    addReplyProtoAsync(cIn, c->buf, c->bufpos);
    listIter li;
    listNode *ln;
    listRewind(c->reply, &li);
    while ((ln = listNext(&li)) != nullptr)
    {
        clientReplyBlock *block = (clientReplyBlock*)listNodeValue(ln);
        addReplyProtoAsync(cIn, block->buf(), block->used);
    }
    aeReleaseLock();
    freeFakeClient(c);
}

int prepareClientToWrite(client *c, bool fAsync);
void keysCommand(client *c) {
    sds pattern = szFromObj(c->argv[1]);

    const redisDbPersistentDataSnapshot *snapshot = nullptr;
    if (!(c->flags & (CLIENT_MULTI | CLIENT_BLOCKED)))
        snapshot = c->db->createSnapshot(c->mvccCheckpoint, true /* fOptional */);
    if (snapshot != nullptr)
    {
        sds patternCopy = sdsdup(pattern);
        aeEventLoop *el = serverTL->el;
        blockClient(c, BLOCKED_ASYNC);
        redisDb *db = c->db;
        g_pserver->asyncworkqueue->AddWorkFunction([el, c, db, patternCopy, snapshot]{
            keysCommandCore(c, snapshot, patternCopy);
            sdsfree(patternCopy);
            aePostFunction(el, [c, db, snapshot]{
                aeReleaseLock();    // we need to lock with coordination of the client

                std::unique_lock<decltype(c->lock)> lock(c->lock);
                AeLocker locker;
                locker.arm(c);

                unblockClient(c);
                db->endSnapshot(snapshot);
                aeAcquireLock();
            });
        });
    }
    else
    {
        keysCommandCore(c, c->db, pattern);
    }
}

/* This callback is used by scanGenericCommand in order to collect elements
 * returned by the dictionary iterator into a list. */
void scanCallback(void *privdata, const dictEntry *de) {
    void **pd = (void**) privdata;
    list *keys = (list*)pd[0];
    robj *o = (robj*)pd[1];
    robj *key, *val = NULL;

    if (o == NULL) {
        sds sdskey = (sds)dictGetKey(de);
        key = createStringObject(sdskey, sdslen(sdskey));
    } else if (o->type == OBJ_SET) {
        sds keysds = (sds)dictGetKey(de);
        key = createStringObject(keysds,sdslen(keysds));
    } else if (o->type == OBJ_HASH) {
        sds sdskey = (sds)dictGetKey(de);
        sds sdsval = (sds)dictGetVal(de);
        key = createStringObject(sdskey,sdslen(sdskey));
        val = createStringObject(sdsval,sdslen(sdsval));
    } else if (o->type == OBJ_ZSET) {
        sds sdskey = (sds)dictGetKey(de);
        key = createStringObject(sdskey,sdslen(sdskey));
        val = createStringObjectFromLongDouble(*(double*)dictGetVal(de),0);
    } else {
        serverPanic("Type not handled in SCAN callback.");
    }

    listAddNodeTail(keys, key);
    if (val) listAddNodeTail(keys, val);
}

/* Try to parse a SCAN cursor stored at object 'o':
 * if the cursor is valid, store it as unsigned integer into *cursor and
 * returns C_OK. Otherwise return C_ERR and send an error to the
 * client. */
int parseScanCursorOrReply(client *c, robj *o, unsigned long *cursor) {
    char *eptr;

    /* Use strtoul() because we need an *unsigned* long, so
     * getLongLongFromObject() does not cover the whole cursor space. */
    errno = 0;
    *cursor = strtoul(szFromObj(o), &eptr, 10);
    if (isspace(((char*)ptrFromObj(o))[0]) || eptr[0] != '\0' || errno == ERANGE)
    {
        addReplyError(c, "invalid cursor");
        return C_ERR;
    }
    return C_OK;
}


static bool filterKey(robj_roptr kobj, sds pat, int patlen)
{
    bool filter = false;
    if (sdsEncodedObject(kobj)) {
        if (!stringmatchlen(pat, patlen, szFromObj(kobj), sdslen(szFromObj(kobj)), 0))
            filter = true;
    } else {
        char buf[LONG_STR_SIZE];
        int len;

        serverAssert(kobj->encoding == OBJ_ENCODING_INT);
        len = ll2string(buf,sizeof(buf),(long)ptrFromObj(kobj));
        if (!stringmatchlen(pat, patlen, buf, len, 0)) filter = true;
    }
    return filter;
}

/* This command implements SCAN, HSCAN and SSCAN commands.
 * If object 'o' is passed, then it must be a Hash, Set or Zset object, otherwise
 * if 'o' is NULL the command will operate on the dictionary associated with
 * the current database.
 *
 * When 'o' is not NULL the function assumes that the first argument in
 * the client arguments vector is a key so it skips it before iterating
 * in order to parse options.
 *
 * In the case of a Hash object the function returns both the field and value
 * of every element on the Hash. */
void scanFilterAndReply(client *c, list *keys, sds pat, sds type, int use_pattern, robj_roptr o, unsigned long cursor);
void scanGenericCommand(client *c, robj_roptr o, unsigned long cursor) {
    int i, j;
    list *keys = listCreate();
    long count = 10;
    sds pat = NULL;
    sds type = NULL;
    int patlen = 0, use_pattern = 0;
    dict *ht;

    /* Object must be NULL (to iterate keys names), or the type of the object
     * must be Set, Sorted Set, or Hash. */
    serverAssert(o == nullptr || o->type == OBJ_SET || o->type == OBJ_HASH ||
                o->type == OBJ_ZSET);

    /* Set i to the first option argument. The previous one is the cursor. */
    i = (o == nullptr) ? 2 : 3; /* Skip the key argument if needed. */

    /* Step 1: Parse options. */
    while (i < c->argc) {
        j = c->argc - i;
        if (!strcasecmp(szFromObj(c->argv[i]), "count") && j >= 2) {
            if (getLongFromObjectOrReply(c, c->argv[i+1], &count, NULL)
                != C_OK)
            {
                goto cleanup;
            }

            if (count < 1) {
                addReply(c,shared.syntaxerr);
                goto cleanup;
            }

            i += 2;
        } else if (!strcasecmp(szFromObj(c->argv[i]), "match") && j >= 2) {
            pat = szFromObj(c->argv[i+1]);
            patlen = sdslen(pat);

            /* The pattern always matches if it is exactly "*", so it is
             * equivalent to disabling it. */
            use_pattern = !(pat[0] == '*' && patlen == 1);

            i += 2;
        } else if (!strcasecmp(szFromObj(c->argv[i]), "type") && o == nullptr && j >= 2) {
            /* SCAN for a particular type only applies to the db dict */
            type = szFromObj(c->argv[i+1]);
            i+= 2;
        } else {
            addReply(c,shared.syntaxerr);
            goto cleanup;
        }
    }

    if (o == nullptr && count >= 100)
    {
        // Do an async version
        const redisDbPersistentDataSnapshot *snapshot = nullptr;
        if (!(c->flags & (CLIENT_MULTI | CLIENT_BLOCKED)))
            snapshot = c->db->createSnapshot(c->mvccCheckpoint, true /* fOptional */);
        if (snapshot != nullptr)
        {
            aeEventLoop *el = serverTL->el;
            blockClient(c, BLOCKED_ASYNC);
            redisDb *db = c->db;
            sds patCopy = pat ? sdsdup(pat) : nullptr;
            sds typeCopy = type ? sdsdup(type) : nullptr;
            g_pserver->asyncworkqueue->AddWorkFunction([c, snapshot, cursor, count, keys, el, db, patCopy, typeCopy, use_pattern]{
                auto cursorResult = snapshot->scan_threadsafe(cursor, count, typeCopy, keys);
                if (use_pattern) {
                    listNode *ln = listFirst(keys);
                    int patlen = sdslen(patCopy);
                    while (ln != nullptr)
                    {
                        listNode *next = ln->next;
                        if (filterKey((robj*)listNodeValue(ln), patCopy, patlen))
                        {
                            listDelNode(keys, ln);
                        }
                        ln = next;
                    }
                }
                if (patCopy != nullptr)
                    sdsfree(patCopy);
                if (typeCopy != nullptr)
                    sdsfree(typeCopy);

                aePostFunction(el, [c, snapshot, keys, db, cursorResult, use_pattern]{
                    aeReleaseLock();    // we need to lock with coordination of the client

                    std::unique_lock<decltype(c->lock)> lock(c->lock);
                    AeLocker locker;
                    locker.arm(c);

                    unblockClient(c);
                    scanFilterAndReply(c, keys, nullptr, nullptr, false, nullptr, cursorResult);

                    db->endSnapshot(snapshot);
                    listSetFreeMethod(keys,decrRefCountVoid);
                    listRelease(keys);
                    aeAcquireLock();
                });
            });
            return;
        }
    }

    /* Step 2: Iterate the collection.
     *
     * Note that if the object is encoded with a ziplist, intset, or any other
     * representation that is not a hash table, we are sure that it is also
     * composed of a small number of elements. So to avoid taking state we
     * just return everything inside the object in a single call, setting the
     * cursor to zero to signal the end of the iteration. */

    /* Handle the case of a hash table. */
    ht = NULL;
    if (o == nullptr) {
        ht = c->db->dictUnsafeKeyOnly();
    } else if (o->type == OBJ_SET && o->encoding == OBJ_ENCODING_HT) {
        ht = (dict*)ptrFromObj(o);
    } else if (o->type == OBJ_HASH && o->encoding == OBJ_ENCODING_HT) {
        ht = (dict*)ptrFromObj(o);
        count *= 2; /* We return key / value for this type. */
    } else if (o->type == OBJ_ZSET && o->encoding == OBJ_ENCODING_SKIPLIST) {
        zset *zs = (zset*)ptrFromObj(o);
        ht = zs->pdict;
        count *= 2; /* We return key / value for this type. */
    }

    if (ht) {
        if (ht == c->db->dictUnsafeKeyOnly())
        {
            cursor = c->db->scan_threadsafe(cursor, count, nullptr, keys);
        }
        else
        {
            void *privdata[2];
            /* We set the max number of iterations to ten times the specified
            * COUNT, so if the hash table is in a pathological state (very
            * sparsely populated) we avoid to block too much time at the cost
            * of returning no or very few elements. */
            long maxiterations = count*10;

            /* We pass two pointers to the callback: the list to which it will
            * add new elements, and the object containing the dictionary so that
            * it is possible to fetch more data in a type-dependent way. */
            privdata[0] = keys;
            privdata[1] = o.unsafe_robjcast();
            do {
                cursor = dictScan(ht, cursor, scanCallback, NULL, privdata);
            } while (cursor &&
                maxiterations-- &&
                listLength(keys) < (unsigned long)count);
        }
    } else if (o->type == OBJ_SET) {
        int pos = 0;
        int64_t ll;

        while(intsetGet((intset*)ptrFromObj(o),pos++,&ll))
            listAddNodeTail(keys,createStringObjectFromLongLong(ll));
        cursor = 0;
    } else if (o->type == OBJ_HASH || o->type == OBJ_ZSET) {
        unsigned char *p = ziplistIndex((unsigned char*)ptrFromObj(o),0);
        unsigned char *vstr;
        unsigned int vlen;
        long long vll;

        while(p) {
            ziplistGet(p,&vstr,&vlen,&vll);
            listAddNodeTail(keys,
                (vstr != NULL) ? createStringObject((char*)vstr,vlen) :
                                 createStringObjectFromLongLong(vll));
            p = ziplistNext((unsigned char*)ptrFromObj(o),p);
        }
        cursor = 0;
    } else {
        serverPanic("Not handled encoding in SCAN.");
    }

    scanFilterAndReply(c, keys, pat, type, use_pattern, o, cursor);

cleanup:
    listSetFreeMethod(keys,decrRefCountVoid);
    listRelease(keys);
}

void scanFilterAndReply(client *c, list *keys, sds pat, sds type, int use_pattern, robj_roptr o, unsigned long cursor)
{
    listNode *node, *nextnode;
    int patlen = (pat != nullptr) ? sdslen(pat) : 0;
    
    /* Step 3: Filter elements. */
    node = listFirst(keys);
    while (node) {
        robj *kobj = (robj*)listNodeValue(node);
        nextnode = listNextNode(node);
        int filter = 0;

        /* Filter element if it does not match the pattern. */
        if (!filter && use_pattern) {
            if (filterKey(kobj, pat, patlen))
                filter = 1;
        }

        /* Filter an element if it isn't the type we want. */
        if (!filter && o == nullptr && type){
            robj_roptr typecheck = lookupKeyReadWithFlags(c->db, kobj, LOOKUP_NOTOUCH);
            const char* typeT = getObjectTypeName(typecheck);
            if (strcasecmp((char*) type, typeT)) filter = 1;
        }

        /* Filter element if it is an expired key. */
        if (!filter && o == nullptr && expireIfNeeded(c->db, kobj)) filter = 1;

        /* Remove the element and its associted value if needed. */
        if (filter) {
            decrRefCount(kobj);
            listDelNode(keys, node);
        }

        /* If this is a hash or a sorted set, we have a flat list of
         * key-value elements, so if this element was filtered, remove the
         * value, or skip it if it was not filtered: we only match keys. */
        if (o && (o->type == OBJ_ZSET || o->type == OBJ_HASH)) {
            node = nextnode;
            nextnode = listNextNode(node);
            if (filter) {
                kobj = (robj*)listNodeValue(node);
                decrRefCount(kobj);
                listDelNode(keys, node);
            }
        }
        node = nextnode;
    }

    /* Step 4: Reply to the client. */
    addReplyArrayLen(c, 2);
    addReplyBulkLongLong(c,cursor);

    addReplyArrayLen(c, listLength(keys));
    while ((node = listFirst(keys)) != NULL) {
        robj *kobj = (robj*)listNodeValue(node);
        addReplyBulk(c, kobj);
        decrRefCount(kobj);
        listDelNode(keys, node);
    }
}

/* The SCAN command completely relies on scanGenericCommand. */
void scanCommand(client *c) {
    unsigned long cursor;
    if (parseScanCursorOrReply(c,c->argv[1],&cursor) == C_ERR) return;
    scanGenericCommand(c,nullptr,cursor);
}

void dbsizeCommand(client *c) {
    addReplyLongLong(c,c->db->size());
}

void lastsaveCommand(client *c) {
    addReplyLongLong(c,g_pserver->lastsave);
}

const char* getObjectTypeName(robj_roptr o) {
    const char* type;
    if (o == nullptr) {
        type = "none";
    } else {
        switch(o->type) {
        case OBJ_STRING: type = "string"; break;
        case OBJ_LIST: type = "list"; break;
        case OBJ_SET: type = "set"; break;
        case OBJ_ZSET: type = "zset"; break;
        case OBJ_HASH: type = "hash"; break;
        case OBJ_STREAM: type = "stream"; break;
        case OBJ_MODULE: {
            moduleValue *mv = (moduleValue*)ptrFromObj(o);
            type = mv->type->name;
        }; break;
        default: type = "unknown"; break;
        }
    }
    return type;
}

void typeCommand(client *c) {
    robj_roptr o = lookupKeyReadWithFlags(c->db,c->argv[1],LOOKUP_NOTOUCH);
    addReplyStatus(c, getObjectTypeName(o));
}

void shutdownCommand(client *c) {
    int flags = 0;

    if (c->argc > 2) {
        addReply(c,shared.syntaxerr);
        return;
    } else if (c->argc == 2) {
        if (!strcasecmp(szFromObj(c->argv[1]),"nosave")) {
            flags |= SHUTDOWN_NOSAVE;
        } else if (!strcasecmp(szFromObj(c->argv[1]),"save")) {
            flags |= SHUTDOWN_SAVE;
        } else {
            addReply(c,shared.syntaxerr);
            return;
        }
    }
    /* When SHUTDOWN is called while the server is loading a dataset in
     * memory we need to make sure no attempt is performed to save
     * the dataset on shutdown (otherwise it could overwrite the current DB
     * with half-read data).
     *
     * Also when in Sentinel mode clear the SAVE flag and force NOSAVE. */
    if (g_pserver->loading || g_pserver->sentinel_mode)
        flags = (flags & ~SHUTDOWN_SAVE) | SHUTDOWN_NOSAVE;
    if (prepareForShutdown(flags) == C_OK) throw ShutdownException();
    addReplyError(c,"Errors trying to SHUTDOWN. Check logs.");
}

void renameGenericCommand(client *c, int nx) {
    robj *o;
    int samekey = 0;

    /* When source and dest key is the same, no operation is performed,
     * if the key exists, however we still return an error on unexisting key. */
    if (sdscmp(szFromObj(c->argv[1]),szFromObj(c->argv[2])) == 0) samekey = 1;

    if ((o = lookupKeyWriteOrReply(c,c->argv[1],shared.nokeyerr)) == NULL)
        return;

    if (samekey) {
        addReply(c,nx ? shared.czero : shared.ok);
        return;
    }

    incrRefCount(o);

    std::unique_ptr<expireEntry> spexpire;

    {   // scope pexpireOld since it will be invalid soon
    expireEntry *pexpireOld = c->db->getExpire(c->argv[1]);
    if (pexpireOld != nullptr)
        spexpire = std::make_unique<expireEntry>(std::move(*pexpireOld));
    }

    if (lookupKeyWrite(c->db,c->argv[2]) != NULL) {
        if (nx) {
            decrRefCount(o);
            addReply(c,shared.czero);
            return;
        }
        /* Overwrite: delete the old key before creating the new one
         * with the same name. */
        dbDelete(c->db,c->argv[2]);
    }
    dbDelete(c->db,c->argv[1]);
    dbAdd(c->db,c->argv[2],o);
    if (spexpire != nullptr) 
        setExpire(c,c->db,c->argv[2],std::move(*spexpire));
    signalModifiedKey(c,c->db,c->argv[1]);
    signalModifiedKey(c,c->db,c->argv[2]);
    notifyKeyspaceEvent(NOTIFY_GENERIC,"rename_from",
        c->argv[1],c->db->id);
    notifyKeyspaceEvent(NOTIFY_GENERIC,"rename_to",
        c->argv[2],c->db->id);
    g_pserver->dirty++;
    addReply(c,nx ? shared.cone : shared.ok);
}

void renameCommand(client *c) {
    renameGenericCommand(c,0);
}

void renamenxCommand(client *c) {
    renameGenericCommand(c,1);
}

void moveCommand(client *c) {
    robj *o;
    redisDb *src, *dst;
    int srcid;
    long long dbid;

    if (g_pserver->cluster_enabled) {
        addReplyError(c,"MOVE is not allowed in cluster mode");
        return;
    }

    /* Obtain source and target DB pointers */
    src = c->db;
    srcid = c->db->id;

    if (getLongLongFromObject(c->argv[2],&dbid) == C_ERR ||
        dbid < INT_MIN || dbid > INT_MAX ||
        selectDb(c,dbid) == C_ERR)
    {
        addReply(c,shared.outofrangeerr);
        return;
    }
    dst = c->db;
    selectDb(c,srcid); /* Back to the source DB */

    /* If the user is moving using as target the same
     * DB as the source DB it is probably an error. */
    if (src == dst) {
        addReply(c,shared.sameobjecterr);
        return;
    }

    /* Check if the element exists and get a reference */
    o = lookupKeyWrite(c->db,c->argv[1]);
    if (!o) {
        addReply(c,shared.czero);
        return;
    }

    std::unique_ptr<expireEntry> spexpire;
    {   // scope pexpireOld
    expireEntry *pexpireOld = c->db->getExpire(c->argv[1]);
    if (pexpireOld != nullptr)
        spexpire = std::make_unique<expireEntry>(std::move(*pexpireOld));
    }
    if (o->FExpires())
        removeExpire(c->db,c->argv[1]);
    serverAssert(!o->FExpires());
    incrRefCount(o);
    dbDelete(src,c->argv[1]);
    g_pserver->dirty++;

    /* Return zero if the key already exists in the target DB */
    if (lookupKeyWrite(dst,c->argv[1]) != NULL) {
        addReply(c,shared.czero);
        decrRefCount(o);
        return;
    }
    dbAdd(dst,c->argv[1],o);
    if (spexpire != nullptr) setExpire(c,dst,c->argv[1],std::move(*spexpire));

    signalModifiedKey(c,src,c->argv[1]);
    signalModifiedKey(c,dst,c->argv[1]);
    notifyKeyspaceEvent(NOTIFY_GENERIC,
                "move_from",c->argv[1],src->id);
    notifyKeyspaceEvent(NOTIFY_GENERIC,
                "move_to",c->argv[1],dst->id);

    addReply(c,shared.cone);
}

/* Helper function for dbSwapDatabases(): scans the list of keys that have
 * one or more blocked clients for B[LR]POP or other blocking commands
 * and signal the keys as ready if they are of the right type. See the comment
 * where the function is used for more info. */
void scanDatabaseForReadyLists(redisDb *db) {
    dictEntry *de;
    dictIterator *di = dictGetSafeIterator(db->blocking_keys);
    while((de = dictNext(di)) != NULL) {
        robj *key = (robj*)dictGetKey(de);
        robj *value = lookupKey(db,key,LOOKUP_NOTOUCH);
        if (value && (value->type == OBJ_LIST ||
                      value->type == OBJ_STREAM ||
                      value->type == OBJ_ZSET))
            signalKeyAsReady(db, key);
    }
    dictReleaseIterator(di);
}

/* Swap two databases at runtime so that all clients will magically see
 * the new database even if already connected. Note that the client
 * structure c->db points to a given DB, so we need to be smarter and
 * swap the underlying referenced structures, otherwise we would need
 * to fix all the references to the Redis DB structure.
 *
 * Returns C_ERR if at least one of the DB ids are out of range, otherwise
 * C_OK is returned. */
int dbSwapDatabases(long id1, long id2) {
    if (id1 < 0 || id1 >= cserver.dbnum ||
        id2 < 0 || id2 >= cserver.dbnum) return C_ERR;
    if (id1 == id2) return C_OK;
<<<<<<< HEAD
    std::swap(g_pserver->db[id1], g_pserver->db[id2]);
=======
    redisDb aux(g_pserver->db[id1]);
    redisDb *db1 = &g_pserver->db[id1], *db2 = &g_pserver->db[id2];
>>>>>>> ec4dded4

    /* Note that we don't swap blocking_keys,
     * ready_keys and watched_keys, since we want clients to
     * remain in the same DB they were. so put them back */
    std::swap(g_pserver->db[id1]->blocking_keys, g_pserver->db[id2]->blocking_keys);
    std::swap(g_pserver->db[id2]->ready_keys, g_pserver->db[id2]->ready_keys);
    std::swap(g_pserver->db[id2]->watched_keys, g_pserver->db[id2]->watched_keys);

    /* Now we need to handle clients blocked on lists: as an effect
     * of swapping the two DBs, a client that was waiting for list
     * X in a given DB, may now actually be unblocked if X happens
     * to exist in the new version of the DB, after the swap.
     *
     * However normally we only do this check for efficiency reasons
     * in dbAdd() when a list is created. So here we need to rescan
     * the list of clients blocked on lists and signal lists as ready
     * if needed. */
    scanDatabaseForReadyLists(g_pserver->db[id1]);
    scanDatabaseForReadyLists(g_pserver->db[id2]);
    return C_OK;
}

/* SWAPDB db1 db2 */
void swapdbCommand(client *c) {
    long id1, id2;

    /* Not allowed in cluster mode: we have just DB 0 there. */
    if (g_pserver->cluster_enabled) {
        addReplyError(c,"SWAPDB is not allowed in cluster mode");
        return;
    }

    /* Get the two DBs indexes. */
    if (getLongFromObjectOrReply(c, c->argv[1], &id1,
        "invalid first DB index") != C_OK)
        return;

    if (getLongFromObjectOrReply(c, c->argv[2], &id2,
        "invalid second DB index") != C_OK)
        return;

    /* Swap... */
    if (dbSwapDatabases(id1,id2) == C_ERR) {
        addReplyError(c,"DB index is out of range");
        return;
    } else {
        g_pserver->dirty++;
        addReply(c,shared.ok);
    }
}

/*-----------------------------------------------------------------------------
 * Expires API
 *----------------------------------------------------------------------------*/
int removeExpire(redisDb *db, robj *key) {
    auto itr = db->find(key);
    return db->removeExpire(key, itr);
}
int redisDbPersistentData::removeExpire(robj *key, dict_iter itr) {
    /* An expire may only be removed if there is a corresponding entry in the
     * main dict. Otherwise, the key will never be freed. */
    serverAssertWithInfo(NULL,key,itr != nullptr);

    robj *val = itr.val();
    if (!val->FExpires())
        return 0;

    trackkey(key, true /* fUpdate */);
    auto itrExpire = m_setexpire->find(itr.key());
    serverAssert(itrExpire != m_setexpire->end());
    m_setexpire->erase(itrExpire);
    val->SetFExpires(false);
    return 1;
}

int redisDbPersistentData::removeSubkeyExpire(robj *key, robj *subkey) {
    auto de = find(szFromObj(key));
    serverAssertWithInfo(NULL,key,de != nullptr);
    
    robj *val = de.val();
    if (!val->FExpires())
        return 0;
    
    auto itr = m_setexpire->find(de.key());
    serverAssert(itr != m_setexpire->end());
    serverAssert(itr->key() == de.key());
    if (!itr->FFat())
        return 0;

    int found = 0;
    for (auto subitr : *itr)
    {
        if (subitr.subkey() == nullptr)
            continue;
        if (sdscmp((sds)subitr.subkey(), szFromObj(subkey)) == 0)
        {
            itr->erase(subitr);
            found = 1;
            break;
        }
    }

    if (itr->pfatentry()->size() == 0)
        this->removeExpire(key, de);

    return found;
}

void redisDbPersistentData::resortExpire(expireEntry &e)
{
    auto itr = m_setexpire->find(e.key());
    expireEntry eT = std::move(e);
    m_setexpire->erase(itr);
    m_setexpire->insert(eT);
}

/* Set an expire to the specified key. If the expire is set in the context
 * of an user calling a command 'c' is the client, otherwise 'c' is set
 * to NULL. The 'when' parameter is the absolute unix time in milliseconds
 * after which the key will no longer be considered valid. */
void setExpire(client *c, redisDb *db, robj *key, robj *subkey, long long when) {
    serverAssert(GlobalLocksAcquired());

    /* Update TTL stats (exponential moving average) */
    /*  Note: We never have to update this on expiry since we reduce it by the current elapsed time here */
    long long now = g_pserver->mstime;
    db->avg_ttl -= (now - db->last_expire_set); // reduce the TTL by the time that has elapsed
    if (db->expireSize() == 0)
        db->avg_ttl = 0;
    else
        db->avg_ttl -= db->avg_ttl / db->expireSize(); // slide one entry out the window
    if (db->avg_ttl < 0)
        db->avg_ttl = 0;    // TTLs are never negative
    db->avg_ttl += (double)(when-now) / (db->expireSize()+1);    // add the new entry
    db->last_expire_set = now;

    /* Update the expire set */
    db->setExpire(key, subkey, when);

    int writable_slave = listLength(g_pserver->masters) && g_pserver->repl_slave_ro == 0;
    if (c && writable_slave && !(c->flags & CLIENT_MASTER))
        rememberSlaveKeyWithExpire(db,key);
}

redisDb::~redisDb()
{
    dictRelease(watched_keys);
    dictRelease(ready_keys);
    dictRelease(blocking_keys);
    listRelease(defrag_later);
}

void setExpire(client *c, redisDb *db, robj *key, expireEntry &&e)
{
    serverAssert(GlobalLocksAcquired());

    /* Reuse the sds from the main dict in the expire dict */
    auto kde = db->find(key);
    serverAssertWithInfo(NULL,key,kde != NULL);

    if (kde.val()->getrefcount(std::memory_order_relaxed) == OBJ_SHARED_REFCOUNT)
    {
        // shared objects cannot have the expire bit set, create a real object
        db->updateValue(kde, dupStringObject(kde.val()));
    }

    if (kde.val()->FExpires())
        removeExpire(db, key);

    e.setKeyUnsafe(kde.key());
    db->setExpire(std::move(e));
    kde.val()->SetFExpires(true);


    int writable_slave = listLength(g_pserver->masters) && g_pserver->repl_slave_ro == 0;
    if (c && writable_slave && !(c->flags & CLIENT_MASTER))
        rememberSlaveKeyWithExpire(db,key);
}

/* Return the expire time of the specified key, or null if no expire
 * is associated with this key (i.e. the key is non volatile) */
expireEntry *redisDbPersistentDataSnapshot::getExpire(const char *key) {
    /* No expire? return ASAP */
    if (expireSize() == 0)
        return nullptr;

    auto itrExpire = m_setexpire->find(key);
    if (itrExpire == m_setexpire->end())
        return nullptr;
    return itrExpire.operator->();
}

const expireEntry *redisDbPersistentDataSnapshot::getExpire(const char *key) const
{
    return const_cast<redisDbPersistentDataSnapshot*>(this)->getExpire(key);
}

/* Propagate expires into slaves and the AOF file.
 * When a key expires in the master, a DEL operation for this key is sent
 * to all the slaves and the AOF file if enabled.
 *
 * This way the key expiry is centralized in one place, and since both
 * AOF and the master->replica link guarantee operation ordering, everything
 * will be consistent even if we allow write operations against expiring
 * keys. */
void propagateExpire(redisDb *db, robj *key, int lazy) {
    serverAssert(GlobalLocksAcquired());

    robj *argv[2];

    argv[0] = lazy ? shared.unlink : shared.del;
    argv[1] = key;
    incrRefCount(argv[0]);
    incrRefCount(argv[1]);

    if (g_pserver->aof_state != AOF_OFF)
        feedAppendOnlyFile(cserver.delCommand,db->id,argv,2);
    // Active replicas do their own expiries, do not propogate
    if (!g_pserver->fActiveReplica)
        replicationFeedSlaves(g_pserver->slaves,db->id,argv,2);

    decrRefCount(argv[0]);
    decrRefCount(argv[1]);
}

void propagateSubkeyExpire(redisDb *db, int type, robj *key, robj *subkey)
{
    robj *argv[3];
    robj objT;
    redisCommand *cmd = nullptr;
    switch (type)
    {
    case OBJ_SET:
        argv[0] = shared.srem;
        argv[1] = key;
        argv[2] = subkey;
        cmd = cserver.sremCommand;
        break;

    case OBJ_HASH:
        argv[0] = shared.hdel;
        argv[1] = key;
        argv[2] = subkey;
        cmd = cserver.hdelCommand;
        break;

    case OBJ_ZSET:
        argv[0] = shared.zrem;
        argv[1] = key;
        argv[2] = subkey;
        cmd = cserver.zremCommand;
        break;

    case OBJ_CRON:
        return; // CRON jobs replicate in their own handler

    default:
        serverPanic("Unknown subkey type");
    }

    if (g_pserver->aof_state != AOF_OFF)
        feedAppendOnlyFile(cmd,db->id,argv,3);
    // Active replicas do their own expiries, do not propogate
    if (!g_pserver->fActiveReplica)
        replicationFeedSlaves(g_pserver->slaves,db->id,argv,3);
}

/* Check if the key is expired. Note, this does not check subexpires */
int keyIsExpired(redisDb *db, robj *key) {
    expireEntry *pexpire = db->getExpire(key);
    mstime_t now;

    if (pexpire == nullptr) return 0; /* No expire for this key */

    /* Don't expire anything while loading. It will be done later. */
    if (g_pserver->loading) return 0;

    long long when = -1;
    for (auto &exp : *pexpire)
    {
        if (exp.subkey() == nullptr)
        {
            when = exp.when();
            break;
        }
    }

    if (when == -1)
        return 0;

    /* If we are in the context of a Lua script, we pretend that time is
     * blocked to when the Lua script started. This way a key can expire
     * only the first time it is accessed and not in the middle of the
     * script execution, making propagation to slaves / AOF consistent.
     * See issue #1525 on Github for more information. */
    if (g_pserver->lua_caller) {
        now = g_pserver->lua_time_start;
    }
    /* If we are in the middle of a command execution, we still want to use
     * a reference time that does not change: in that case we just use the
     * cached time, that we update before each call in the call() function.
     * This way we avoid that commands such as RPOPLPUSH or similar, that
     * may re-open the same key multiple times, can invalidate an already
     * open object in a next call, if the next call will see the key expired,
     * while the first did not. */
    else if (serverTL->fixed_time_expire > 0) {
        now = g_pserver->mstime;
    }
    /* For the other cases, we want to use the most fresh time we have. */
    else {
        now = mstime();
    }

    /* The key expired if the current (virtual or real) time is greater
     * than the expire time of the key. */
    return now > when;
}

/* This function is called when we are going to perform some operation
 * in a given key, but such key may be already logically expired even if
 * it still exists in the database. The main way this function is called
 * is via lookupKey*() family of functions.
 *
 * The behavior of the function depends on the replication role of the
 * instance, because replica instances do not expire keys, they wait
 * for DELs from the master for consistency matters. However even
 * slaves will try to have a coherent return value for the function,
 * so that read commands executed in the replica side will be able to
 * behave like if the key is expired even if still present (because the
 * master has yet to propagate the DEL).
 *
 * In masters as a side effect of finding a key which is expired, such
 * key will be evicted from the database. Also this may trigger the
 * propagation of a DEL/UNLINK command in AOF / replication stream.
 *
 * The return value of the function is 0 if the key is still valid,
 * otherwise the function returns 1 if the key is expired. */
int expireIfNeeded(redisDb *db, robj *key) {
    if (!keyIsExpired(db,key)) return 0;

    /* If we are running in the context of a replica, instead of
     * evicting the expired key from the database, we return ASAP:
     * the replica key expiration is controlled by the master that will
     * send us synthesized DEL operations for expired keys.
     *
     * Still we try to return the right information to the caller,
     * that is, 0 if we think the key should be still valid, 1 if
     * we think the key is expired at this time. */
    if (listLength(g_pserver->masters) && !g_pserver->fActiveReplica) return 1;

    /* Delete the key */
    g_pserver->stat_expiredkeys++;
    propagateExpire(db,key,g_pserver->lazyfree_lazy_expire);
    notifyKeyspaceEvent(NOTIFY_EXPIRED,
        "expired",key,db->id);
    int retval = g_pserver->lazyfree_lazy_expire ? dbAsyncDelete(db,key) :
                                               dbSyncDelete(db,key);
    if (retval) signalModifiedKey(NULL,db,key);
    return retval;
}

/* -----------------------------------------------------------------------------
 * API to get key arguments from commands
 * ---------------------------------------------------------------------------*/
#define MAX_KEYS_BUFFER 256
thread_local static int getKeysTempBuffer[MAX_KEYS_BUFFER];

/* The base case is to use the keys position as given in the command table
 * (firstkey, lastkey, step). */
int *getKeysUsingCommandTable(struct redisCommand *cmd,robj **argv, int argc, int *numkeys) {
    int j, i = 0, last, *keys;
    UNUSED(argv);

    if (cmd->firstkey == 0) {
        *numkeys = 0;
        return NULL;
    }

    last = cmd->lastkey;
    if (last < 0) last = argc+last;

    int count = ((last - cmd->firstkey)+1);
    keys = getKeysTempBuffer;
    if (count > MAX_KEYS_BUFFER)
        keys = (int*)zmalloc(sizeof(int)*count);

    for (j = cmd->firstkey; j <= last; j += cmd->keystep) {
        if (j >= argc) {
            /* Modules commands, and standard commands with a not fixed number
             * of arguments (negative arity parameter) do not have dispatch
             * time arity checks, so we need to handle the case where the user
             * passed an invalid number of arguments here. In this case we
             * return no keys and expect the command implementation to report
             * an arity or syntax error. */
            if (cmd->flags & CMD_MODULE || cmd->arity < 0) {
                getKeysFreeResult(keys);
                *numkeys = 0;
                return NULL;
            } else {
                serverPanic("Redis built-in command declared keys positions not matching the arity requirements.");
            }
        }
        keys[i++] = j;
    }
    *numkeys = i;
    return keys;
}

/* Return all the arguments that are keys in the command passed via argc / argv.
 *
 * The command returns the positions of all the key arguments inside the array,
 * so the actual return value is an heap allocated array of integers. The
 * length of the array is returned by reference into *numkeys.
 *
 * 'cmd' must be point to the corresponding entry into the redisCommand
 * table, according to the command name in argv[0].
 *
 * This function uses the command table if a command-specific helper function
 * is not required, otherwise it calls the command-specific function. */
int *getKeysFromCommand(struct redisCommand *cmd, robj **argv, int argc, int *numkeys) {
    if (cmd->flags & CMD_MODULE_GETKEYS) {
        return moduleGetCommandKeysViaAPI(cmd,argv,argc,numkeys);
    } else if (!(cmd->flags & CMD_MODULE) && cmd->getkeys_proc) {
        return cmd->getkeys_proc(cmd,argv,argc,numkeys);
    } else {
        return getKeysUsingCommandTable(cmd,argv,argc,numkeys);
    }
}

/* Free the result of getKeysFromCommand. */
void getKeysFreeResult(int *result) {
    if (result != getKeysTempBuffer)
        zfree(result);
}

/* Helper function to extract keys from following commands:
 * ZUNIONSTORE <destkey> <num-keys> <key> <key> ... <key> <options>
 * ZINTERSTORE <destkey> <num-keys> <key> <key> ... <key> <options> */
int *zunionInterGetKeys(struct redisCommand *cmd, robj **argv, int argc, int *numkeys) {
    int i, num, *keys;
    UNUSED(cmd);

    num = atoi(szFromObj(argv[2]));
    /* Sanity check. Don't return any key if the command is going to
     * reply with syntax error. */
    if (num < 1 || num > (argc-3)) {
        *numkeys = 0;
        return NULL;
    }

    /* Keys in z{union,inter}store come from two places:
     * argv[1] = storage key,
     * argv[3...n] = keys to intersect */
    keys = getKeysTempBuffer;
    if (num+1>MAX_KEYS_BUFFER)
        keys = (int*)zmalloc(sizeof(int)*(num+1));

    /* Add all key positions for argv[3...n] to keys[] */
    for (i = 0; i < num; i++) keys[i] = 3+i;

    /* Finally add the argv[1] key position (the storage key target). */
    keys[num] = 1;
    *numkeys = num+1;  /* Total keys = {union,inter} keys + storage key */
    return keys;
}

/* Helper function to extract keys from the following commands:
 * EVAL <script> <num-keys> <key> <key> ... <key> [more stuff]
 * EVALSHA <script> <num-keys> <key> <key> ... <key> [more stuff] */
int *evalGetKeys(struct redisCommand *cmd, robj **argv, int argc, int *numkeys) {
    int i, num, *keys;
    UNUSED(cmd);

    num = atoi(szFromObj(argv[2]));
    /* Sanity check. Don't return any key if the command is going to
     * reply with syntax error. */
    if (num <= 0 || num > (argc-3)) {
        *numkeys = 0;
        return NULL;
    }

    keys = getKeysTempBuffer;
    if (num>MAX_KEYS_BUFFER)
        keys = (int*)zmalloc(sizeof(int)*num);

    *numkeys = num;

    /* Add all key positions for argv[3...n] to keys[] */
    for (i = 0; i < num; i++) keys[i] = 3+i;

    return keys;
}

/* Helper function to extract keys from the SORT command.
 *
 * SORT <sort-key> ... STORE <store-key> ...
 *
 * The first argument of SORT is always a key, however a list of options
 * follow in SQL-alike style. Here we parse just the minimum in order to
 * correctly identify keys in the "STORE" option. */
int *sortGetKeys(struct redisCommand *cmd, robj **argv, int argc, int *numkeys) {
    int i, j, num, *keys, found_store = 0;
    UNUSED(cmd);

    num = 0;
    keys = getKeysTempBuffer; /* Alloc 2 places for the worst case. */

    keys[num++] = 1; /* <sort-key> is always present. */

    /* Search for STORE option. By default we consider options to don't
     * have arguments, so if we find an unknown option name we scan the
     * next. However there are options with 1 or 2 arguments, so we
     * provide a list here in order to skip the right number of args. */
    struct {
        const char *name;
        int skip;
    } skiplist[] = {
        {"limit", 2},
        {"get", 1},
        {"by", 1},
        {NULL, 0} /* End of elements. */
    };

    for (i = 2; i < argc; i++) {
        for (j = 0; skiplist[j].name != NULL; j++) {
            if (!strcasecmp(szFromObj(argv[i]),skiplist[j].name)) {
                i += skiplist[j].skip;
                break;
            } else if (!strcasecmp(szFromObj(argv[i]),"store") && i+1 < argc) {
                /* Note: we don't increment "num" here and continue the loop
                 * to be sure to process the *last* "STORE" option if multiple
                 * ones are provided. This is same behavior as SORT. */
                found_store = 1;
                keys[num] = i+1; /* <store-key> */
                break;
            }
        }
    }
    *numkeys = num + found_store;
    return keys;
}

int *migrateGetKeys(struct redisCommand *cmd, robj **argv, int argc, int *numkeys) {
    int i, num, first, *keys;
    UNUSED(cmd);

    /* Assume the obvious form. */
    first = 3;
    num = 1;

    /* But check for the extended one with the KEYS option. */
    if (argc > 6) {
        for (i = 6; i < argc; i++) {
            if (!strcasecmp(szFromObj(argv[i]),"keys") &&
                sdslen(szFromObj(argv[3])) == 0)
            {
                first = i+1;
                num = argc-first;
                break;
            }
        }
    }

    keys = getKeysTempBuffer;
    if (num>MAX_KEYS_BUFFER)
        keys = (int*)zmalloc(sizeof(int)*num);

    for (i = 0; i < num; i++) keys[i] = first+i;
    *numkeys = num;
    return keys;
}

/* Helper function to extract keys from following commands:
 * GEORADIUS key x y radius unit [WITHDIST] [WITHHASH] [WITHCOORD] [ASC|DESC]
 *                             [COUNT count] [STORE key] [STOREDIST key]
 * GEORADIUSBYMEMBER key member radius unit ... options ... */
int *georadiusGetKeys(struct redisCommand *cmd, robj **argv, int argc, int *numkeys) {
    int i, num, *keys;
    UNUSED(cmd);

    /* Check for the presence of the stored key in the command */
    int stored_key = -1;
    for (i = 5; i < argc; i++) {
        char *arg = szFromObj(argv[i]);
        /* For the case when user specifies both "store" and "storedist" options, the
         * second key specified would override the first key. This behavior is kept
         * the same as in georadiusCommand method.
         */
        if ((!strcasecmp(arg, "store") || !strcasecmp(arg, "storedist")) && ((i+1) < argc)) {
            stored_key = i+1;
            i++;
        }
    }
    num = 1 + (stored_key == -1 ? 0 : 1);

    /* Keys in the command come from two places:
     * argv[1] = key,
     * argv[5...n] = stored key if present
     */
    keys = getKeysTempBuffer;
    if (num>MAX_KEYS_BUFFER)
        keys = (int*)zmalloc(sizeof(int) * num);

    /* Add all key positions to keys[] */
    keys[0] = 1;
    if(num > 1) {
         keys[1] = stored_key;
    }
    *numkeys = num;
    return keys;
}

/* LCS ... [KEYS <key1> <key2>] ... */
int *lcsGetKeys(struct redisCommand *cmd, robj **argv, int argc, int *numkeys)
{
    int i;
    int *keys = getKeysTempBuffer;
    UNUSED(cmd);

    /* We need to parse the options of the command in order to check for the
     * "KEYS" argument before the "STRINGS" argument. */
    for (i = 1; i < argc; i++) {
        char *arg = szFromObj(argv[i]);
        int moreargs = (argc-1) - i;

        if (!strcasecmp(arg, "strings")) {
            break;
        } else if (!strcasecmp(arg, "keys") && moreargs >= 2) {
            keys[0] = i+1;
            keys[1] = i+2;
            *numkeys = 2;
            return keys;
        }
    }
    *numkeys = 0;
    return keys;
}

/* Helper function to extract keys from memory command.
 * MEMORY USAGE <key> */
int *memoryGetKeys(struct redisCommand *cmd, robj **argv, int argc, int *numkeys) {
    int *keys;
    UNUSED(cmd);

    if (argc >= 3 && !strcasecmp(szFromObj(argv[1]),"usage")) {
        keys = getKeysTempBuffer;
        keys[0] = 2;
        *numkeys = 1;
        return keys;
    }
    *numkeys = 0;
    return NULL;
}

/* XREAD [BLOCK <milliseconds>] [COUNT <count>] [GROUP <groupname> <ttl>]
 *       STREAMS key_1 key_2 ... key_N ID_1 ID_2 ... ID_N */
int *xreadGetKeys(struct redisCommand *cmd, robj **argv, int argc, int *numkeys) {
    int i, num = 0, *keys;
    UNUSED(cmd);

    /* We need to parse the options of the command in order to seek the first
     * "STREAMS" string which is actually the option. This is needed because
     * "STREAMS" could also be the name of the consumer group and even the
     * name of the stream key. */
    int streams_pos = -1;
    for (i = 1; i < argc; i++) {
        char *arg = szFromObj(argv[i]);
        if (!strcasecmp(arg, "block")) {
            i++; /* Skip option argument. */
        } else if (!strcasecmp(arg, "count")) {
            i++; /* Skip option argument. */
        } else if (!strcasecmp(arg, "group")) {
            i += 2; /* Skip option argument. */
        } else if (!strcasecmp(arg, "noack")) {
            /* Nothing to do. */
        } else if (!strcasecmp(arg, "streams")) {
            streams_pos = i;
            break;
        } else {
            break; /* Syntax error. */
        }
    }
    if (streams_pos != -1) num = argc - streams_pos - 1;

    /* Syntax error. */
    if (streams_pos == -1 || num == 0 || num % 2 != 0) {
        *numkeys = 0;
        return NULL;
    }
    num /= 2; /* We have half the keys as there are arguments because
                 there are also the IDs, one per key. */

    keys = getKeysTempBuffer;
    if (num>MAX_KEYS_BUFFER)
        keys = (int*)zmalloc(sizeof(int) * num);

    for (i = streams_pos+1; i < argc-num; i++) keys[i-streams_pos-1] = i;
    *numkeys = num;
    return keys;
}

/* Slot to Key API. This is used by Redis Cluster in order to obtain in
 * a fast way a key that belongs to a specified hash slot. This is useful
 * while rehashing the cluster and in other conditions when we need to
 * understand if we have keys for a given hash slot. */
void slotToKeyUpdateKey(sds key, int add) {
    slotToKeyUpdateKeyCore(key, sdslen(key), add);
}

void slotToKeyUpdateKeyCore(const char *key, size_t keylen, int add) {
    serverAssert(GlobalLocksAcquired());

    unsigned int hashslot = keyHashSlot(key,keylen);
    unsigned char buf[64];
    unsigned char *indexed = buf;

    g_pserver->cluster->slots_keys_count[hashslot] += add ? 1 : -1;
    if (keylen+2 > 64) indexed = (unsigned char*)zmalloc(keylen+2, MALLOC_SHARED);
    indexed[0] = (hashslot >> 8) & 0xff;
    indexed[1] = hashslot & 0xff;
    memcpy(indexed+2,key,keylen);
    int fModified = false;
    if (add) {
        fModified = raxInsert(g_pserver->cluster->slots_to_keys,indexed,keylen+2,NULL,NULL);
    } else {
        fModified = raxRemove(g_pserver->cluster->slots_to_keys,indexed,keylen+2,NULL);
    }
    serverAssert(fModified);
    if (indexed != buf) zfree(indexed);
}

void slotToKeyAdd(sds key) {
    slotToKeyUpdateKey(key,1);
}

void slotToKeyDel(sds key) {
    slotToKeyUpdateKey(key,0);
}

void slotToKeyFlush(void) {
    serverAssert(GlobalLocksAcquired());

    raxFree(g_pserver->cluster->slots_to_keys);
    g_pserver->cluster->slots_to_keys = raxNew();
    memset(g_pserver->cluster->slots_keys_count,0,
           sizeof(g_pserver->cluster->slots_keys_count));
}

/* Pupulate the specified array of objects with keys in the specified slot.
 * New objects are returned to represent keys, it's up to the caller to
 * decrement the reference count to release the keys names. */
unsigned int getKeysInSlot(unsigned int hashslot, robj **keys, unsigned int count) {
    raxIterator iter;
    int j = 0;
    unsigned char indexed[2];

    indexed[0] = (hashslot >> 8) & 0xff;
    indexed[1] = hashslot & 0xff;
    raxStart(&iter,g_pserver->cluster->slots_to_keys);
    raxSeek(&iter,">=",indexed,2);
    while(count-- && raxNext(&iter)) {
        if (iter.key[0] != indexed[0] || iter.key[1] != indexed[1]) break;
        keys[j++] = createStringObject((char*)iter.key+2,iter.key_len-2);
    }
    raxStop(&iter);
    return j;
}

/* Remove all the keys in the specified hash slot.
 * The number of removed items is returned. */
unsigned int delKeysInSlot(unsigned int hashslot) {
    serverAssert(GlobalLocksAcquired());
    
    raxIterator iter;
    int j = 0;
    unsigned char indexed[2];

    indexed[0] = (hashslot >> 8) & 0xff;
    indexed[1] = hashslot & 0xff;
    raxStart(&iter,g_pserver->cluster->slots_to_keys);
    while(g_pserver->cluster->slots_keys_count[hashslot]) {
        raxSeek(&iter,">=",indexed,2);
        raxNext(&iter);

        auto count = g_pserver->cluster->slots_keys_count[hashslot];
        robj *key = createStringObject((char*)iter.key+2,iter.key_len-2);
        dbDelete(g_pserver->db[0],key);
        serverAssert(count > g_pserver->cluster->slots_keys_count[hashslot]);   // we should have deleted something or we will be in an infinite loop
        decrRefCount(key);
        j++;
    }
    raxStop(&iter);
    return j;
}

unsigned int countKeysInSlot(unsigned int hashslot) {
    return g_pserver->cluster->slots_keys_count[hashslot];
}

void redisDbPersistentData::initialize()
{
    m_pdbSnapshot = nullptr;
    m_pdict = dictCreate(&dbDictType,this);
    m_pdictTombstone = dictCreate(&dbDictType,this);
    m_setexpire = new(MALLOC_LOCAL) expireset();
    m_fAllChanged = 0;
    m_fTrackingChanges = 0;
}

void redisDbPersistentData::setStorageProvider(IStorage *pstorage)
{
    serverAssert(m_spstorage == nullptr);
    m_spstorage = std::unique_ptr<IStorage>(pstorage);
}

void clusterStorageLoadCallback(const char *rgchkey, size_t cch)
{
    slotToKeyUpdateKeyCore(rgchkey, cch, true /*add*/);
}

void redisDb::initialize(int id)
{
    redisDbPersistentData::initialize();
    this->expireitr = setexpire()->end();
    this->blocking_keys = dictCreate(&keylistDictType,NULL);
    this->ready_keys = dictCreate(&objectKeyPointerValueDictType,NULL);
    this->watched_keys = dictCreate(&keylistDictType,NULL);
    this->id = id;
    this->avg_ttl = 0;
    this->last_expire_set = 0;
    this->defrag_later = listCreate();
    listSetFreeMethod(this->defrag_later,(void (*)(const void*))sdsfree);
}

void redisDb::storageProviderInitialize()
{
    if (g_pserver->m_pstorageFactory != nullptr)
    {
        IStorageFactory::key_load_iterator itr = (g_pserver->cluster_enabled) ? clusterStorageLoadCallback : nullptr;
        this->setStorageProvider(g_pserver->m_pstorageFactory->create(id, itr));
    }
}

bool redisDbPersistentData::insert(char *key, robj *o, bool fAssumeNew)
{
    if (!fAssumeNew)
        ensure(key);
    int res = dictAdd(m_pdict, key, o);
    serverAssert(FImplies(fAssumeNew, res == DICT_OK));
    if (res == DICT_OK)
    {
        if (m_pdbSnapshot != nullptr && m_pdbSnapshot->find_cached_threadsafe(key) != nullptr)
        {
            serverAssert(dictFind(m_pdictTombstone, key) != nullptr);
        }
        trackkey(key, false /* fUpdate */);
    }
    return (res == DICT_OK);
}

void redisDbPersistentData::tryResize()
{
    if (htNeedsResize(m_pdict))
        dictResize(m_pdict);
}

size_t redisDb::clear(bool fAsync, void(callback)(void*))
{
    size_t removed = size();
    if (fAsync) {
        redisDbPersistentData::emptyDbAsync();
    } else {
        redisDbPersistentData::clear(callback);
    }
    expireitr = setexpire()->end();
    return removed;
}

void redisDbPersistentData::clear(void(callback)(void*))
{
    dictEmpty(m_pdict,callback);
    if (m_fTrackingChanges)
        m_fAllChanged++;
    delete m_setexpire;
    m_setexpire = new (MALLOC_LOCAL) expireset();
    if (m_spstorage != nullptr)
        m_spstorage->clear();
    dictEmpty(m_pdictTombstone,nullptr);
    m_pdbSnapshot = nullptr;
}

void redisDbPersistentData::setExpire(robj *key, robj *subkey, long long when)
{
    /* Reuse the sds from the main dict in the expire dict */
    dictEntry *kde = dictFind(m_pdict,ptrFromObj(key));
    serverAssertWithInfo(NULL,key,kde != NULL);
    trackkey(key, true /* fUpdate */);

    if (((robj*)dictGetVal(kde))->getrefcount(std::memory_order_relaxed) == OBJ_SHARED_REFCOUNT)
    {
        // shared objects cannot have the expire bit set, create a real object
        dictSetVal(m_pdict, kde, dupStringObject((robj*)dictGetVal(kde)));
    }

    const char *szSubKey = (subkey != nullptr) ? szFromObj(subkey) : nullptr;
    if (((robj*)dictGetVal(kde))->FExpires()) {
        auto itr = m_setexpire->find((sds)dictGetKey(kde));
        serverAssert(itr != m_setexpire->end());
        expireEntry eNew(std::move(*itr));
        eNew.update(szSubKey, when);
        m_setexpire->erase(itr);
        m_setexpire->insert(eNew);
    }
    else
    {
        expireEntry e((sds)dictGetKey(kde), szSubKey, when);
        ((robj*)dictGetVal(kde))->SetFExpires(true);
        m_setexpire->insert(e);
    }
}

void redisDbPersistentData::setExpire(expireEntry &&e)
{
    trackkey(e.key(), true /* fUpdate */);
    m_setexpire->insert(e);
}

bool redisDb::FKeyExpires(const char *key)
{
    return setexpireUnsafe()->find(key) != setexpire()->end();
}

void redisDbPersistentData::updateValue(dict_iter itr, robj *val)
{
    trackkey(itr.key(), true /* fUpdate */);
    dictSetVal(m_pdict, itr.de, val);
}

void redisDbPersistentData::ensure(const char *key)
{
    dictEntry *de = dictFind(m_pdict, key);
    ensure(key, &de);
}

void redisDbPersistentData::ensure(const char *sdsKey, dictEntry **pde)
{
    serverAssert(sdsKey != nullptr);
    serverAssert(FImplies(*pde != nullptr, dictGetVal(*pde) != nullptr));    // early versions set a NULL object, this is no longer valid

    // First see if the key can be obtained from a snapshot
    if (*pde == nullptr && m_pdbSnapshot != nullptr)
    {
        dictEntry *deTombstone = dictFind(m_pdictTombstone, sdsKey);
        if (deTombstone == nullptr)
        {
            auto itr = m_pdbSnapshot->find_cached_threadsafe(sdsKey);
            if (itr == m_pdbSnapshot->end())
                goto LNotFound;

            sds keyNew = sdsdupshared(itr.key());   // note: we use the iterator's key because the sdsKey may not be a shared string
            if (itr.val() != nullptr)
            {
                if (itr.val()->getrefcount(std::memory_order_relaxed) == OBJ_SHARED_REFCOUNT)
                {
                    dictAdd(m_pdict, keyNew, itr.val());
                }
                else
                {
                    sds strT = serializeStoredObject(itr.val());
                    robj *objNew = deserializeStoredObject(this, sdsKey, strT, sdslen(strT));
                    sdsfree(strT);
                    dictAdd(m_pdict, keyNew, objNew);
                    serverAssert(objNew->getrefcount(std::memory_order_relaxed) == 1);
                    serverAssert(objNew->mvcc_tstamp == itr.val()->mvcc_tstamp);
                }
            }
            else
            {
                dictAdd(m_pdict, keyNew, nullptr);
            }
            *pde = dictFind(m_pdict, sdsKey);
            dictAdd(m_pdictTombstone, sdsdupshared(itr.key()), nullptr);
        }
    }
    
LNotFound:
    // If we haven't found it yet check our storage engine
    if (*pde == nullptr && m_spstorage != nullptr)
    {
        if (dictSize(m_pdict) != size())    // if all keys are cached then no point in looking up the database
        {
            m_spstorage->retrieve(sdsKey, sdslen(sdsKey), [&](const char *, size_t, const void *data, size_t cb){
                size_t offset = 0;
                sds sdsNewKey = sdsdupshared(sdsKey);
                auto spexpire = deserializeExpire((sds)sdsNewKey, (const char*)data, cb, &offset);
                robj *o = deserializeStoredObject(this, sdsKey, reinterpret_cast<const char*>(data) + offset, cb - offset);
                serverAssert(o != nullptr);
                dictAdd(m_pdict, sdsNewKey, o);

                o->SetFExpires(spexpire != nullptr);

                if (spexpire != nullptr)
                {
                    auto itr = m_setexpire->find(sdsKey);
                    if (itr != m_setexpire->end())
                        m_setexpire->erase(itr);
                    m_setexpire->insert(std::move(*spexpire));
                    serverAssert(m_setexpire->find(sdsKey) != m_setexpire->end());
                }
                serverAssert(o->FExpires() == (m_setexpire->find(sdsKey) != m_setexpire->end()));
            });
            *pde = dictFind(m_pdict, sdsKey);
        }
    }

    if (*pde != nullptr && dictGetVal(*pde) != nullptr)
    {
        robj *o = (robj*)dictGetVal(*pde);
        serverAssert(o->FExpires() == (m_setexpire->find(sdsKey) != m_setexpire->end()));
    }
}

void redisDbPersistentData::storeKey(const char *szKey, size_t cchKey, robj *o, bool fOverwrite)
{
    sds temp = serializeStoredObjectAndExpire(this, szKey, o);
    m_spstorage->insert(szKey, cchKey, temp, sdslen(temp), fOverwrite);
    sdsfree(temp);
}

void redisDbPersistentData::storeDatabase()
{
    dictIterator *di = dictGetIterator(m_pdict);
    dictEntry *de;
    while ((de = dictNext(di)) != NULL) {
        sds key = (sds)dictGetKey(de);
        robj *o = (robj*)dictGetVal(de);
        storeKey(key, sdslen(key), o, false);
    }
    dictReleaseIterator(di);
}

void redisDbPersistentData::processChanges()
{
    serverAssert(GlobalLocksAcquired());

    --m_fTrackingChanges;
    serverAssert(m_fTrackingChanges >= 0);

    if (m_spstorage != nullptr)
    {
        m_spstorage->beginWriteBatch();
        if (m_fTrackingChanges >= 0)
        {
            if (m_fAllChanged)
            {
                m_spstorage->clear();
                storeDatabase();
                m_fAllChanged--;
            }
            else
            {
                for (auto &change : m_setchanged)
                {
                    auto itr = find_cached_threadsafe(change.strkey.get());
                    if (itr == nullptr)
                        continue;
                    robj *o = itr.val();
                    sds temp = serializeStoredObjectAndExpire(this, (const char*) itr.key(), o);
                    m_spstorage->insert(change.strkey.get(), sdslen(change.strkey.get()), temp, sdslen(temp), change.fUpdate);
                    sdsfree(temp);
                }
            }
            m_setchanged.clear();
            m_cnewKeysPending = 0;
        }
    }
}

void redisDbPersistentData::commitChanges()
{
    if (m_spstorage != nullptr)
        m_spstorage->endWriteBatch();
}

redisDbPersistentData::~redisDbPersistentData()
{
    if (m_spdbSnapshotHOLDER != nullptr)
        endSnapshot(m_spdbSnapshotHOLDER.get());
    
    //serverAssert(m_pdbSnapshot == nullptr);
    serverAssert(m_refCount == 0);
    //serverAssert(m_pdict->iterators == 0);
    serverAssert(m_pdictTombstone == nullptr || m_pdictTombstone->iterators == 0);
    dictRelease(m_pdict);
    if (m_pdictTombstone)
        dictRelease(m_pdictTombstone);
    delete m_setexpire;
}

dict_iter redisDbPersistentData::random()
{
    if (size() == 0)
        return dict_iter(nullptr);
    if (m_pdbSnapshot != nullptr && m_pdbSnapshot->size() > 0)
    {
        dict_iter iter(nullptr);
        double pctInSnapshot = (double)m_pdbSnapshot->size() / (size() + m_pdbSnapshot->size());
        double randval = (double)rand()/RAND_MAX;
        if (randval <= pctInSnapshot)
        {
            iter = m_pdbSnapshot->random_cache_threadsafe();    // BUG: RANDOM doesn't consider keys not in RAM
            ensure(iter.key());
            dictEntry *de = dictFind(m_pdict, iter.key());
            return dict_iter(de);
        }
    }
    dictEntry *de = dictGetRandomKey(m_pdict);
    if (de != nullptr)
        ensure((const char*)dictGetKey(de), &de);
    return dict_iter(de);
}

size_t redisDbPersistentData::size() const 
{ 
    if (m_spstorage != nullptr)
        return m_spstorage->count() + m_cnewKeysPending;
    
    return dictSize(m_pdict) 
        + (m_pdbSnapshot ? (m_pdbSnapshot->size() - dictSize(m_pdictTombstone)) : 0); 
}

bool redisDbPersistentData::removeCachedValue(const char *key)
{
    serverAssert(m_spstorage != nullptr);
    // First ensure its not a pending key
    if (m_spstorage != nullptr)
        m_spstorage->batch_lock();
    
    auto itr = m_setchanged.find(key);
    if (itr != m_setchanged.end())
    {
        if (m_spstorage != nullptr)
            m_spstorage->batch_unlock();
        return false; // can't evict
    }

    // since we write ASAP the database already has a valid copy so safe to delete
    dictDelete(m_pdict, key);

    if (m_spstorage != nullptr)
        m_spstorage->batch_unlock();
    
    return true;
}

void redisDbPersistentData::trackChanges(bool fBulk)
{
    m_fTrackingChanges++;
    if (fBulk)
        m_fAllChanged++;
}

void redisDbPersistentData::removeAllCachedValues()
{
    // First we have to flush the tracked changes
    if (m_fTrackingChanges)
    {
        processChanges();
        commitChanges();
        trackChanges(false);
    }

    dictEmpty(m_pdict, nullptr);
}

void redisDbPersistentData::trackkey(const char *key, bool fUpdate)
{
    if (m_fTrackingChanges && !m_fAllChanged && m_spstorage) {
        auto itr = m_setchanged.find(key);
        if (itr == m_setchanged.end()) {
            m_setchanged.emplace(sdsdupshared(key), fUpdate);
            if (!fUpdate)
                ++m_cnewKeysPending;
        }
    }
}

sds serializeExpire(const expireEntry *pexpire)
{
    sds str = sdsnewlen(nullptr, sizeof(unsigned));

    if (pexpire == nullptr)
    {
        unsigned zero = 0;
        memcpy(str, &zero, sizeof(unsigned));
        return str;
    }

    auto &e = *pexpire;
    unsigned celem = (unsigned)e.size();
    memcpy(str, &celem, sizeof(unsigned));
    
    for (auto itr = e.begin(); itr != e.end(); ++itr)
    {
        unsigned subkeylen = itr.subkey() ? (unsigned)sdslen(itr.subkey()) : 0;
        size_t strOffset = sdslen(str);
        str = sdsgrowzero(str, sdslen(str) + sizeof(unsigned) + subkeylen + sizeof(long long));
        memcpy(str + strOffset, &subkeylen, sizeof(unsigned));
        if (itr.subkey())
            memcpy(str + strOffset + sizeof(unsigned), itr.subkey(), subkeylen);
        long long when = itr.when();
        memcpy(str + strOffset + sizeof(unsigned) + subkeylen, &when, sizeof(when));
    }
    return str;
}

std::unique_ptr<expireEntry> deserializeExpire(sds key, const char *str, size_t cch, size_t *poffset)
{
    unsigned celem;
    if (cch < sizeof(unsigned))
        throw "Corrupt expire entry";
    memcpy(&celem, str, sizeof(unsigned));
    std::unique_ptr<expireEntry> spexpire;

    size_t offset = sizeof(unsigned);
    for (; celem > 0; --celem)
    {
        serverAssert(cch > (offset+sizeof(unsigned)));
        
        unsigned subkeylen;
        memcpy(&subkeylen, str + offset, sizeof(unsigned));
        offset += sizeof(unsigned);

        sds subkey = nullptr;
        if (subkeylen != 0)
        {
            serverAssert(cch > (offset + subkeylen));
            subkey = sdsnewlen(nullptr, subkeylen);
            memcpy(subkey, str + offset, subkeylen);
            offset += subkeylen;
        }
        
        long long when;
        serverAssert(cch >= (offset + sizeof(long long)));
        memcpy(&when, str + offset, sizeof(long long));
        offset += sizeof(long long);

        if (spexpire == nullptr)
            spexpire = std::make_unique<expireEntry>(key, subkey, when);
        else
            spexpire->update(subkey, when);

        if (subkey)
            sdsfree(subkey);
    }

    *poffset = offset;
    return spexpire;
}

sds serializeStoredObjectAndExpire(redisDbPersistentData *db, const char *key, robj_roptr o)
{
    auto itrExpire = db->setexpire()->find(key);
    const expireEntry *pexpire = nullptr;
    if (itrExpire != db->setexpire()->end())
        pexpire = &(*itrExpire);

    sds str = serializeExpire(pexpire);
    str = serializeStoredObject(o, str);
    return str;
}

int dbnumFromDb(redisDb *db)
{
    for (int i = 0; i < cserver.dbnum; ++i)
    {
        if (g_pserver->db[i] == db)
            return i;
    }
    serverPanic("invalid database pointer");
}<|MERGE_RESOLUTION|>--- conflicted
+++ resolved
@@ -1463,12 +1463,7 @@
     if (id1 < 0 || id1 >= cserver.dbnum ||
         id2 < 0 || id2 >= cserver.dbnum) return C_ERR;
     if (id1 == id2) return C_OK;
-<<<<<<< HEAD
     std::swap(g_pserver->db[id1], g_pserver->db[id2]);
-=======
-    redisDb aux(g_pserver->db[id1]);
-    redisDb *db1 = &g_pserver->db[id1], *db2 = &g_pserver->db[id2];
->>>>>>> ec4dded4
 
     /* Note that we don't swap blocking_keys,
      * ready_keys and watched_keys, since we want clients to
