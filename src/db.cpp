/*
 * Copyright (c) 2009-2012, Salvatore Sanfilippo <antirez at gmail dot com>
 * All rights reserved.
 *
 * Redistribution and use in source and binary forms, with or without
 * modification, are permitted provided that the following conditions are met:
 *
 *   * Redistributions of source code must retain the above copyright notice,
 *     this list of conditions and the following disclaimer.
 *   * Redistributions in binary form must reproduce the above copyright
 *     notice, this list of conditions and the following disclaimer in the
 *     documentation and/or other materials provided with the distribution.
 *   * Neither the name of Redis nor the names of its contributors may be used
 *     to endorse or promote products derived from this software without
 *     specific prior written permission.
 *
 * THIS SOFTWARE IS PROVIDED BY THE COPYRIGHT HOLDERS AND CONTRIBUTORS "AS IS"
 * AND ANY EXPRESS OR IMPLIED WARRANTIES, INCLUDING, BUT NOT LIMITED TO, THE
 * IMPLIED WARRANTIES OF MERCHANTABILITY AND FITNESS FOR A PARTICULAR PURPOSE
 * ARE DISCLAIMED. IN NO EVENT SHALL THE COPYRIGHT OWNER OR CONTRIBUTORS BE
 * LIABLE FOR ANY DIRECT, INDIRECT, INCIDENTAL, SPECIAL, EXEMPLARY, OR
 * CONSEQUENTIAL DAMAGES (INCLUDING, BUT NOT LIMITED TO, PROCUREMENT OF
 * SUBSTITUTE GOODS OR SERVICES; LOSS OF USE, DATA, OR PROFITS; OR BUSINESS
 * INTERRUPTION) HOWEVER CAUSED AND ON ANY THEORY OF LIABILITY, WHETHER IN
 * CONTRACT, STRICT LIABILITY, OR TORT (INCLUDING NEGLIGENCE OR OTHERWISE)
 * ARISING IN ANY WAY OUT OF THE USE OF THIS SOFTWARE, EVEN IF ADVISED OF THE
 * POSSIBILITY OF SUCH DAMAGE.
 */

#include "server.h"
#include "cluster.h"
#include "atomicvar.h"
#include "aelocker.h"
#include "latency.h"

#include <signal.h>
#include <ctype.h>

// Needed for prefetch
#if defined(__x86_64__) || defined(__i386__)
#include <xmmintrin.h>
#endif

/* Database backup. */
struct dbBackup {
    const redisDbPersistentDataSnapshot **dbarray;
    rax *slots_to_keys;
    uint64_t slots_keys_count[CLUSTER_SLOTS];
};

/*-----------------------------------------------------------------------------
 * C-level DB API
 *----------------------------------------------------------------------------*/

int expireIfNeeded(redisDb *db, robj *key, robj *o);
void slotToKeyUpdateKeyCore(const char *key, size_t keylen, int add);

std::unique_ptr<expireEntry> deserializeExpire(sds key, const char *str, size_t cch, size_t *poffset);
sds serializeStoredObjectAndExpire(redisDbPersistentData *db, const char *key, robj_roptr o);

dictType dictChangeDescType {
    dictSdsHash,                /* hash function */
    NULL,                       /* key dup */
    NULL,                       /* val dup */
    dictSdsKeyCompare,          /* key compare */
    dictSdsDestructor,          /* key destructor */
    nullptr                     /* val destructor */
};

/* Update LFU when an object is accessed.
 * Firstly, decrement the counter if the decrement time is reached.
 * Then logarithmically increment the counter, and update the access time. */
void updateLFU(robj *val) {
    unsigned long counter = LFUDecrAndReturn(val);
    counter = LFULogIncr(counter);
    val->lru = (LFUGetTimeInMinutes()<<8) | counter;
}

void updateExpire(redisDb *db, sds key, robj *valOld, robj *valNew)
{
    serverAssert(valOld->FExpires());
    serverAssert(!valNew->FExpires());
    
    serverAssert(db->FKeyExpires((const char*)key));
    
    valNew->SetFExpires(true);
    valOld->SetFExpires(false);
    return;
}

static void lookupKeyUpdateObj(robj *val, int flags)
{
    /* Update the access time for the ageing algorithm.
     * Don't do it if we have a saving child, as this will trigger
     * a copy on write madness. */
    if (!hasActiveChildProcess() && !(flags & LOOKUP_NOTOUCH))
    {
        if (g_pserver->maxmemory_policy & MAXMEMORY_FLAG_LFU) {
            updateLFU(val);
        } else {
            val->lru = LRU_CLOCK();
        }
    }
}

/* Low level key lookup API, not actually called directly from commands
 * implementations that should instead rely on lookupKeyRead(),
 * lookupKeyWrite() and lookupKeyReadWithFlags(). */
static robj* lookupKey(redisDb *db, robj *key, int flags) {
    auto itr = db->find(key);
    if (itr) {
        robj *val = itr.val();
        lookupKeyUpdateObj(val, flags);
        if (flags & LOOKUP_UPDATEMVCC) {
            setMvccTstamp(val, getMvccTstamp());
            db->trackkey(key, true /* fUpdate */);
        }
        return val;
    } else {
        return NULL;
    }
}
static robj_roptr lookupKeyConst(redisDb *db, robj *key, int flags) {
    serverAssert((flags & LOOKUP_UPDATEMVCC) == 0);
    robj_roptr val;
    if (g_pserver->m_pstorageFactory)
        val = db->find(szFromObj(key)).val();
    else
        val = db->find_cached_threadsafe(szFromObj(key)).val();
    
    if (val != nullptr) {
        lookupKeyUpdateObj(val.unsafe_robjcast(), flags);
        return val;
    }
    return nullptr;
}

/* Lookup a key for read operations, or return NULL if the key is not found
 * in the specified DB.
 *
 * As a side effect of calling this function:
 * 1. A key gets expired if it reached it's TTL.
 * 2. The key last access time is updated.
 * 3. The global keys hits/misses stats are updated (reported in INFO).
 * 4. If keyspace notifications are enabled, a "keymiss" notification is fired.
 *
 * This API should not be used when we write to the key after obtaining
 * the object linked to the key, but only for read only operations.
 *
 * Flags change the behavior of this command:
 *
 *  LOOKUP_NONE (or zero): no special flags are passed.
 *  LOOKUP_NOTOUCH: don't alter the last access time of the key.
 *
 * Note: this function also returns NULL if the key is logically expired
 * but still existing, in case this is a replica, since this API is called only
 * for read operations. Even if the key expiry is master-driven, we can
 * correctly report a key is expired on slaves even if the master is lagging
 * expiring our key via DELs in the replication link. */
robj_roptr lookupKeyReadWithFlags(redisDb *db, robj *key, int flags) {
    robj_roptr val;

    if (expireIfNeeded(db,key) == 1) {
        /* If we are in the context of a master, expireIfNeeded() returns 1
         * when the key is no longer valid, so we can return NULL ASAP. */
        if (listLength(g_pserver->masters) == 0)
            goto keymiss;

        /* However if we are in the context of a replica, expireIfNeeded() will
         * not really try to expire the key, it only returns information
         * about the "logical" status of the key: key expiring is up to the
         * master in order to have a consistent view of master's data set.
         *
         * However, if the command caller is not the master, and as additional
         * safety measure, the command invoked is a read-only command, we can
         * safely return NULL here, and provide a more consistent behavior
         * to clients accessing expired values in a read-only fashion, that
         * will say the key as non existing.
         *
         * Notably this covers GETs when slaves are used to scale reads. */
        if (serverTL->current_client &&
            !FActiveMaster(serverTL->current_client) &&
            serverTL->current_client->cmd &&
            serverTL->current_client->cmd->flags & CMD_READONLY)
        {
            goto keymiss;
        }
    }
    val = lookupKeyConst(db,key,flags);
    if (val == nullptr)
        goto keymiss;
    g_pserver->stat_keyspace_hits++;
    return val;

keymiss:
    if (!(flags & LOOKUP_NONOTIFY)) {
        notifyKeyspaceEvent(NOTIFY_KEY_MISS, "keymiss", key, db->id);
    }
    g_pserver->stat_keyspace_misses++;
    return NULL;
}

/* Like lookupKeyReadWithFlags(), but does not use any flag, which is the
 * common case. */
robj_roptr lookupKeyRead(redisDb *db, robj *key) {
    serverAssert(GlobalLocksAcquired());
    return lookupKeyReadWithFlags(db,key,LOOKUP_NONE);
}
robj_roptr lookupKeyRead(redisDb *db, robj *key, uint64_t mvccCheckpoint, AeLocker &locker) {
    robj_roptr o;

    if (aeThreadOwnsLock()) {
        return lookupKeyReadWithFlags(db,key,LOOKUP_NONE);
    } else {
        // This is an async command
        if (keyIsExpired(db,key))
            return nullptr;
        int idb = db->id;
        if (serverTL->rgdbSnapshot[idb] == nullptr || serverTL->rgdbSnapshot[idb]->mvccCheckpoint() < mvccCheckpoint) {
            locker.arm(serverTL->current_client);
            if (serverTL->rgdbSnapshot[idb] != nullptr) {
                db->endSnapshot(serverTL->rgdbSnapshot[idb]);
                serverTL->rgdbSnapshot[idb] = nullptr;
            } else {
                serverTL->rgdbSnapshot[idb] = db->createSnapshot(mvccCheckpoint, true);
            }
            if (serverTL->rgdbSnapshot[idb] == nullptr) {
                // We still need to service the read
                o = lookupKeyReadWithFlags(db,key,LOOKUP_NONE);
                serverTL->disable_async_commands = true; // don't try this again
            }
            else {
                locker.disarm();
            }
        }
        if (serverTL->rgdbSnapshot[idb] != nullptr) {
            o = serverTL->rgdbSnapshot[idb]->find_cached_threadsafe(szFromObj(key)).val();
        }
    }

    return o;
}

/* Lookup a key for write operations, and as a side effect, if needed, expires
 * the key if its TTL is reached.
 *
 * Returns the linked value object if the key exists or NULL if the key
 * does not exist in the specified DB. */
robj *lookupKeyWriteWithFlags(redisDb *db, robj *key, int flags) {
    expireIfNeeded(db,key);
    robj *o = lookupKey(db,key,flags|LOOKUP_UPDATEMVCC);
    return o;
}

robj *lookupKeyWrite(redisDb *db, robj *key) {
    return lookupKeyWriteWithFlags(db, key, LOOKUP_NONE);
}
void SentReplyOnKeyMiss(client *c, robj *reply){
    serverAssert(sdsEncodedObject(reply));
    sds rep = szFromObj(reply);
    if (sdslen(rep) > 1 && rep[0] == '-'){
        addReplyErrorObject(c, reply);
    } else {
        addReply(c,reply);
    }
}
robj_roptr lookupKeyReadOrReply(client *c, robj *key, robj *reply) {
    robj_roptr o = lookupKeyRead(c->db, key);
    if (!o) SentReplyOnKeyMiss(c, reply);
    return o;
}
robj_roptr lookupKeyReadOrReply(client *c, robj *key, robj *reply, AeLocker &locker) {
    robj_roptr o = lookupKeyRead(c->db, key, c->mvccCheckpoint, locker);
    if (!o) SentReplyOnKeyMiss(c, reply);
    return o;
}

robj *lookupKeyWriteOrReply(client *c, robj *key, robj *reply) {
    robj *o = lookupKeyWrite(c->db, key);
    if (!o) SentReplyOnKeyMiss(c, reply);
    return o;
}

bool dbAddCore(redisDb *db, sds key, robj *val, bool fUpdateMvcc, bool fAssumeNew = false, dict_iter *piterExisting = nullptr) {
    serverAssert(!val->FExpires());
    sds copy = sdsdupshared(key);
    
    uint64_t mvcc = getMvccTstamp();
    if (fUpdateMvcc) {
        setMvccTstamp(val, mvcc);
    }

    bool fInserted = db->insert(copy, val, fAssumeNew, piterExisting);

    if (fInserted)
    {
        signalKeyAsReady(db, key, val->type);
        if (g_pserver->cluster_enabled) slotToKeyAdd(key);
    }
    else
    {
        sdsfree(copy);
    }

    return fInserted;
}

/* Add the key to the DB. It's up to the caller to increment the reference
 * counter of the value if needed.
 *
 * The program is aborted if the key already exists. */
void dbAdd(redisDb *db, robj *key, robj *val)
{
    bool fInserted = dbAddCore(db, szFromObj(key), val, true /* fUpdateMvcc */);
    serverAssertWithInfo(NULL,key,fInserted);
}

void redisDb::dbOverwriteCore(redisDb::iter itr, sds keySds, robj *val, bool fUpdateMvcc, bool fRemoveExpire)
{
    robj *old = itr.val();
    redisObjectStack keyO;
    initStaticStringObject(keyO, keySds);
    robj *key = &keyO;

    if (old->FExpires()) {
        if (fRemoveExpire) {
            ::removeExpire(this, key);
        }
        else {
            if (val->getrefcount(std::memory_order_relaxed) == OBJ_SHARED_REFCOUNT)
                val = dupStringObject(val);
            ::updateExpire(this, itr.key(), old, val);
        }
    }

    if (g_pserver->maxmemory_policy & MAXMEMORY_FLAG_LFU) {
        val->lru = old->lru;
    }
    if (fUpdateMvcc) {
        if (val->getrefcount(std::memory_order_relaxed) == OBJ_SHARED_REFCOUNT)
            val = dupStringObject(val);
        setMvccTstamp(val, getMvccTstamp());
    }

    /* Although the key is not really deleted from the database, we regard 
    overwrite as two steps of unlink+add, so we still need to call the unlink 
    callback of the module. */
    moduleNotifyKeyUnlink(key,old);
    
    if (g_pserver->lazyfree_lazy_server_del)
        freeObjAsync(key, itr.val());
    else
        decrRefCount(itr.val());

    updateValue(itr, val);
}

/* Overwrite an existing key with a new value. Incrementing the reference
 * count of the new value is up to the caller.
 * This function does not modify the expire time of the existing key.
 *
 * The program is aborted if the key was not already present. */
void dbOverwrite(redisDb *db, robj *key, robj *val, bool fRemoveExpire, dict_iter *pitrExisting) {
    redisDb::iter itr;
    if (pitrExisting != nullptr)
        itr = *pitrExisting;
    else
        itr = db->find(key);

    serverAssertWithInfo(NULL,key,itr != nullptr);
    lookupKeyUpdateObj(itr.val(), LOOKUP_NONE);
    db->dbOverwriteCore(itr, szFromObj(key), val, !!g_pserver->fActiveReplica, fRemoveExpire);
}

/* Insert a key, handling duplicate keys according to fReplace */
int dbMerge(redisDb *db, sds key, robj *val, int fReplace)
{
    if (fReplace)
    {
        auto itr = db->find(key);
        if (itr == nullptr)
            return (dbAddCore(db, key, val, false /* fUpdateMvcc */) == true);

        robj_roptr old = itr.val();
        if (mvccFromObj(old) <= mvccFromObj(val))
        {
            db->dbOverwriteCore(itr, key, val, false, true);
            return true;
        }

        return false;
    }
    else
    {
        return (dbAddCore(db, key, val, true /* fUpdateMvcc */, true /* fAssumeNew */) == true);
    }
}

/* High level Set operation. This function can be used in order to set
 * a key, whatever it was existing or not, to a new object.
 *
 * 1) The ref count of the value object is incremented.
 * 2) clients WATCHing for the destination key notified.
 * 3) The expire time of the key is reset (the key is made persistent),
 *    unless 'keepttl' is true.
 *
 * All the new keys in the database should be created via this interface.
 * The client 'c' argument may be set to NULL if the operation is performed
 * in a context where there is no clear client performing the operation. */
void genericSetKey(client *c, redisDb *db, robj *key, robj *val, int keepttl, int signal) {
    db->prepOverwriteForSnapshot(szFromObj(key));
    dict_iter iter;
    if (!dbAddCore(db, szFromObj(key), val, true /* fUpdateMvcc */, false /*fAssumeNew*/, &iter)) {
        dbOverwrite(db, key, val, !keepttl, &iter);
    }
    incrRefCount(val);
    if (signal) signalModifiedKey(c,db,key);
}

/* Common case for genericSetKey() where the TTL is not retained. */
void setKey(client *c, redisDb *db, robj *key, robj *val) {
    genericSetKey(c,db,key,val,0,1);
}

/* Return a random key, in form of a Redis object.
 * If there are no keys, NULL is returned.
 *
 * The function makes sure to return keys not already expired. */
robj *dbRandomKey(redisDb *db) {
    int maxtries = 100;
    bool allvolatile = db->expireSize() == db->size();

    while(1) {
        sds key;
        robj *keyobj;

        auto itr = db->random();
        if (itr == nullptr) return NULL;

        key = itr.key();
        keyobj = createStringObject(key,sdslen(key));

        if (itr.val()->FExpires())
        {
            if (allvolatile && listLength(g_pserver->masters) && --maxtries == 0) {
                /* If the DB is composed only of keys with an expire set,
                    * it could happen that all the keys are already logically
                    * expired in the replica, so the function cannot stop because
                    * expireIfNeeded() is false, nor it can stop because
                    * dictGetRandomKey() returns NULL (there are keys to return).
                    * To prevent the infinite loop we do some tries, but if there
                    * are the conditions for an infinite loop, eventually we
                    * return a key name that may be already expired. */
                return keyobj;
            }
        }
            
        if (itr.val()->FExpires())
        {
             if (expireIfNeeded(db,keyobj)) {
                decrRefCount(keyobj);
                continue; /* search for another key. This expired. */
             }
        }
        
        return keyobj;
    }
}

bool redisDbPersistentData::syncDelete(robj *key)
{
    /* Deleting an entry from the expires dict will not free the sds of
     * the key, because it is shared with the main dictionary. */

    auto itr = find(szFromObj(key));
    if (itr != nullptr && itr.val()->FExpires())
        removeExpire(key, itr);
    
    robj_sharedptr val(itr.val());
    bool fDeleted = false;
    if (m_spstorage != nullptr)
        fDeleted = m_spstorage->erase(szFromObj(key));
    fDeleted = (dictDelete(m_pdict,ptrFromObj(key)) == DICT_OK) || fDeleted;

    if (fDeleted) {
        /* Tells the module that the key has been unlinked from the database. */
        moduleNotifyKeyUnlink(key,val); // MODULE Compat Note: We should be giving the actual key value here
        
        dictEntry *de = dictUnlink(m_dictChanged, szFromObj(key));
        if (de != nullptr)
        {
            bool fUpdate = (bool)dictGetVal(de);
            if (!fUpdate)
                --m_cnewKeysPending;
            dictFreeUnlinkedEntry(m_dictChanged, de);
        }
        
        if (m_pdbSnapshot != nullptr)
        {
            auto itr = m_pdbSnapshot->find_cached_threadsafe(szFromObj(key));
            if (itr != nullptr)
            {
                sds keyTombstone = sdsdupshared(itr.key());
                uint64_t hash = dictGetHash(m_pdict, keyTombstone);
                if (dictAdd(m_pdictTombstone, keyTombstone, (void*)hash) != DICT_OK)
                    sdsfree(keyTombstone);
            }
        }
        if (g_pserver->cluster_enabled) slotToKeyDel(szFromObj(key));
        return 1;
    } else {
        return 0;
    }
}

/* Delete a key, value, and associated expiration entry if any, from the DB */
int dbSyncDelete(redisDb *db, robj *key) {
    return db->syncDelete(key);
}

/* This is a wrapper whose behavior depends on the Redis lazy free
 * configuration. Deletes the key synchronously or asynchronously. */
int dbDelete(redisDb *db, robj *key) {
    return g_pserver->lazyfree_lazy_server_del ? dbAsyncDelete(db,key) :
                                             dbSyncDelete(db,key);
}

/* Prepare the string object stored at 'key' to be modified destructively
 * to implement commands like SETBIT or APPEND.
 *
 * An object is usually ready to be modified unless one of the two conditions
 * are true:
 *
 * 1) The object 'o' is shared (refcount > 1), we don't want to affect
 *    other users.
 * 2) The object encoding is not "RAW".
 *
 * If the object is found in one of the above conditions (or both) by the
 * function, an unshared / not-encoded copy of the string object is stored
 * at 'key' in the specified 'db'. Otherwise the object 'o' itself is
 * returned.
 *
 * USAGE:
 *
 * The object 'o' is what the caller already obtained by looking up 'key'
 * in 'db', the usage pattern looks like this:
 *
 * o = lookupKeyWrite(db,key);
 * if (checkType(c,o,OBJ_STRING)) return;
 * o = dbUnshareStringValue(db,key,o);
 *
 * At this point the caller is ready to modify the object, for example
 * using an sdscat() call to append some data, or anything else.
 */
robj *dbUnshareStringValue(redisDb *db, robj *key, robj *o) {
    serverAssert(o->type == OBJ_STRING);
    if (o->getrefcount(std::memory_order_relaxed) != 1 || o->encoding != OBJ_ENCODING_RAW) {
        robj *decoded = getDecodedObject(o);
        o = createRawStringObject(szFromObj(decoded), sdslen(szFromObj(decoded)));
        decrRefCount(decoded);
        dbOverwrite(db,key,o);
    }
    return o;
}

/* Remove all keys from the database(s) structure. The dbarray argument
 * may not be the server main DBs (could be a backup).
 *
 * The dbnum can be -1 if all the DBs should be emptied, or the specified
 * DB index if we want to empty only a single database.
 * The function returns the number of keys removed from the database(s). */
long long emptyDbStructure(redisDb **dbarray, int dbnum, int async,
                           void(callback)(void*))
{
    long long removed = 0;
    int startdb, enddb;

    if (dbnum == -1) {
        startdb = 0;
        enddb = cserver.dbnum-1;
    } else {
        startdb = enddb = dbnum;
    }

    for (int j = startdb; j <= enddb; j++) {
        removed += dbarray[j]->size();
        dbarray[j]->clear(async, callback);
        /* Because all keys of database are removed, reset average ttl. */
        dbarray[j]->avg_ttl = 0;
    }

    return removed;
}

/* Remove all keys from all the databases in a Redis DB.
 * If callback is given the function is called from time to time to
 * signal that work is in progress.
 *
 * The dbnum can be -1 if all the DBs should be flushed, or the specified
 * DB number if we want to flush only a single Redis database number.
 *
 * Flags are be EMPTYDB_NO_FLAGS if no special flags are specified or
 * EMPTYDB_ASYNC if we want the memory to be freed in a different thread
 * and the function to return ASAP.
 *
 * On success the function returns the number of keys removed from the
 * database(s). Otherwise -1 is returned in the specific case the
 * DB number is out of range, and errno is set to EINVAL. */
long long emptyDb(int dbnum, int flags, void(callback)(void*)) {
    int async = (flags & EMPTYDB_ASYNC);
    RedisModuleFlushInfoV1 fi = {REDISMODULE_FLUSHINFO_VERSION,!async,dbnum};
    long long removed = 0;

    if (dbnum < -1 || dbnum >= cserver.dbnum) {
        errno = EINVAL;
        return -1;
    }

    /* Fire the flushdb modules event. */
    moduleFireServerEvent(REDISMODULE_EVENT_FLUSHDB,
                          REDISMODULE_SUBEVENT_FLUSHDB_START,
                          &fi);

    /* Make sure the WATCHed keys are affected by the FLUSH* commands.
     * Note that we need to call the function while the keys are still
     * there. */
    signalFlushedDb(dbnum, async);

    /* Empty redis database structure. */
    removed = emptyDbStructure(g_pserver->db, dbnum, async, callback);

    /* Flush slots to keys map if enable cluster, we can flush entire
     * slots to keys map whatever dbnum because only support one DB
     * in cluster mode. */
    if (g_pserver->cluster_enabled) slotToKeyFlush(async);

    if (dbnum == -1) flushSlaveKeysWithExpireList();

    /* Also fire the end event. Note that this event will fire almost
     * immediately after the start event if the flush is asynchronous. */
    moduleFireServerEvent(REDISMODULE_EVENT_FLUSHDB,
                          REDISMODULE_SUBEVENT_FLUSHDB_END,
                          &fi);

    return removed;
}

/* Store a backup of the database for later use, and put an empty one
 * instead of it. */
const dbBackup *backupDb(void) {
    dbBackup *backup = new dbBackup();
    
    backup->dbarray = (const redisDbPersistentDataSnapshot**)zmalloc(sizeof(redisDbPersistentDataSnapshot*) * cserver.dbnum);
    for (int i=0; i<cserver.dbnum; i++) {
        backup->dbarray[i] = g_pserver->db[i]->createSnapshot(LLONG_MAX, false);
    }

    /* Backup cluster slots to keys map if enable cluster. */
    if (g_pserver->cluster_enabled) {
        backup->slots_to_keys = g_pserver->cluster->slots_to_keys;
        memcpy(backup->slots_keys_count, g_pserver->cluster->slots_keys_count,
            sizeof(g_pserver->cluster->slots_keys_count));
        g_pserver->cluster->slots_to_keys = raxNew();
        memset(g_pserver->cluster->slots_keys_count, 0,
            sizeof(g_pserver->cluster->slots_keys_count));
    }

    moduleFireServerEvent(REDISMODULE_EVENT_REPL_BACKUP,
                          REDISMODULE_SUBEVENT_REPL_BACKUP_CREATE,
                          NULL);

    return backup;
}

/* Discard a previously created backup, this can be slow (similar to FLUSHALL)
 * Arguments are similar to the ones of emptyDb, see EMPTYDB_ flags. */
void discardDbBackup(const dbBackup *backup, int flags, void(callback)(void*)) {
    UNUSED(callback);
    int async = (flags & EMPTYDB_ASYNC);

    /* Release main DBs backup . */
    for (int i=0; i<cserver.dbnum; i++) {
        g_pserver->db[i]->endSnapshot(backup->dbarray[i]);
    }

    /* Release slots to keys map backup if enable cluster. */
    if (g_pserver->cluster_enabled) freeSlotsToKeysMap(backup->slots_to_keys, async);

    /* Release buckup. */
    zfree(backup->dbarray);
    delete backup;

    moduleFireServerEvent(REDISMODULE_EVENT_REPL_BACKUP,
                          REDISMODULE_SUBEVENT_REPL_BACKUP_DISCARD,
                          NULL);
}

/* Restore the previously created backup (discarding what currently resides
 * in the db).
 * This function should be called after the current contents of the database
 * was emptied with a previous call to emptyDb (possibly using the async mode). */
void restoreDbBackup(const dbBackup *backup) {
    /* Restore main DBs. */
    for (int i=0; i<cserver.dbnum; i++) {
        g_pserver->db[i]->restoreSnapshot(backup->dbarray[i]);
    }
    
    /* Restore slots to keys map backup if enable cluster. */
    if (g_pserver->cluster_enabled) {
        serverAssert(g_pserver->cluster->slots_to_keys->numele == 0);
        raxFree(g_pserver->cluster->slots_to_keys);
        g_pserver->cluster->slots_to_keys = backup->slots_to_keys;
        memcpy(g_pserver->cluster->slots_keys_count, backup->slots_keys_count,
                sizeof(g_pserver->cluster->slots_keys_count));
    }

    /* Release buckup. */
    zfree(backup->dbarray);
    delete backup;

    moduleFireServerEvent(REDISMODULE_EVENT_REPL_BACKUP,
                          REDISMODULE_SUBEVENT_REPL_BACKUP_RESTORE,
                          NULL);
}

int selectDb(client *c, int id) {
    if (id < 0 || id >= cserver.dbnum)
        return C_ERR;
    c->db = g_pserver->db[id];
    return C_OK;
}

long long dbTotalServerKeyCount() {
    long long total = 0;
    int j;
    for (j = 0; j < cserver.dbnum; j++) {
        total += g_pserver->db[j]->size();
    }
    return total;
}

/*-----------------------------------------------------------------------------
 * Hooks for key space changes.
 *
 * Every time a key in the database is modified the function
 * signalModifiedKey() is called.
 *
 * Every time a DB is flushed the function signalFlushDb() is called.
 *----------------------------------------------------------------------------*/

/* Note that the 'c' argument may be NULL if the key was modified out of
 * a context of a client. */
void signalModifiedKey(client *c, redisDb *db, robj *key) {
    touchWatchedKey(db,key);
    trackingInvalidateKey(c,key);
}

void signalFlushedDb(int dbid, int async) {
    int startdb, enddb;
    if (dbid == -1) {
        startdb = 0;
        enddb = cserver.dbnum-1;
    } else {
        startdb = enddb = dbid;
    }

    for (int j = startdb; j <= enddb; j++) {
        touchAllWatchedKeysInDb(g_pserver->db[j], NULL);
    }

    trackingInvalidateKeysOnFlush(async);
}

/*-----------------------------------------------------------------------------
 * Type agnostic commands operating on the key space
 *----------------------------------------------------------------------------*/

/* Return the set of flags to use for the emptyDb() call for FLUSHALL
 * and FLUSHDB commands.
 *
 * sync: flushes the database in an sync manner.
 * async: flushes the database in an async manner.
 * no option: determine sync or async according to the value of lazyfree-lazy-user-flush.
 *
 * On success C_OK is returned and the flags are stored in *flags, otherwise
 * C_ERR is returned and the function sends an error to the client. */
int getFlushCommandFlags(client *c, int *flags) {
    /* Parse the optional ASYNC option. */
    if (c->argc == 2 && !strcasecmp(szFromObj(c->argv[1]),"sync")) {
        *flags = EMPTYDB_NO_FLAGS;
    } else if (c->argc == 2 && !strcasecmp(szFromObj(c->argv[1]),"async")) {
        *flags = EMPTYDB_ASYNC;
    } else if (c->argc == 1) {
        *flags = g_pserver->lazyfree_lazy_user_flush ? EMPTYDB_ASYNC : EMPTYDB_NO_FLAGS;
    } else {
        addReplyErrorObject(c,shared.syntaxerr);
        return C_ERR;
    }
    return C_OK;
}

/* Flushes the whole server data set. */
void flushAllDataAndResetRDB(int flags) {
    g_pserver->dirty += emptyDb(-1,flags,NULL);
    if (g_pserver->FRdbSaveInProgress()) killRDBChild();
    if (g_pserver->saveparamslen > 0) {
        /* Normally rdbSave() will reset dirty, but we don't want this here
         * as otherwise FLUSHALL will not be replicated nor put into the AOF. */
        int saved_dirty = g_pserver->dirty;
        rdbSaveInfo rsi, *rsiptr;
        rsiptr = rdbPopulateSaveInfo(&rsi);
        rdbSave(nullptr, rsiptr);
        g_pserver->dirty = saved_dirty;
    }
    
    /* Without that extra dirty++, when db was already empty, FLUSHALL will
     * not be replicated nor put into the AOF. */
    g_pserver->dirty++;
#if defined(USE_JEMALLOC)
    /* jemalloc 5 doesn't release pages back to the OS when there's no traffic.
     * for large databases, flushdb blocks for long anyway, so a bit more won't
     * harm and this way the flush and purge will be synchroneus. */
    if (!(flags & EMPTYDB_ASYNC))
        jemalloc_purge();
#endif
}

/* FLUSHDB [ASYNC]
 *
 * Flushes the currently SELECTed Redis DB. */
void flushdbCommand(client *c) {
    int flags;

    if (c->argc == 2)
    {
        if (!strcasecmp(szFromObj(c->argv[1]), "cache"))
        {
            if (g_pserver->m_pstorageFactory == nullptr)
            {
                addReplyError(c, "Cannot flush cache without a storage provider set");
                return;
            }
            c->db->removeAllCachedValues();
            addReply(c,shared.ok);
            return;
        }
    }

    if (getFlushCommandFlags(c,&flags) == C_ERR) return;
    g_pserver->dirty += emptyDb(c->db->id,flags,NULL);
    addReply(c,shared.ok);
#if defined(USE_JEMALLOC)
    /* jemalloc 5 doesn't release pages back to the OS when there's no traffic.
     * for large databases, flushdb blocks for long anyway, so a bit more won't
     * harm and this way the flush and purge will be synchroneus. */
    if (!(flags & EMPTYDB_ASYNC))
        jemalloc_purge();
#endif
}

/* FLUSHALL [ASYNC]
 *
 * Flushes the whole server data set. */
void flushallCommand(client *c) {
    int flags;

    if (c->argc == 2)
    {
        if (!strcasecmp(szFromObj(c->argv[1]), "cache"))
        {
            if (g_pserver->m_pstorageFactory == nullptr)
            {
                addReplyError(c, "Cannot flush cache without a storage provider set");
                return;
            }
            for (int idb = 0; idb < cserver.dbnum; ++idb)
                g_pserver->db[idb]->removeAllCachedValues();
            addReply(c,shared.ok);
            return;
        }
    }

    if (getFlushCommandFlags(c,&flags) == C_ERR) return;
    flushAllDataAndResetRDB(flags);
    addReply(c,shared.ok);
}

/* This command implements DEL and LAZYDEL. */
void delGenericCommand(client *c, int lazy) {
    int numdel = 0, j;

    for (j = 1; j < c->argc; j++) {
        expireIfNeeded(c->db,c->argv[j]);
        int deleted  = lazy ? dbAsyncDelete(c->db,c->argv[j]) :
                              dbSyncDelete(c->db,c->argv[j]);
        if (deleted) {
            signalModifiedKey(c,c->db,c->argv[j]);
            notifyKeyspaceEvent(NOTIFY_GENERIC,
                "del",c->argv[j],c->db->id);
            g_pserver->dirty++;
            numdel++;
        }
    }
    addReplyLongLong(c,numdel);
}

void delCommand(client *c) {
    delGenericCommand(c,g_pserver->lazyfree_lazy_user_del);
}

void unlinkCommand(client *c) {
    delGenericCommand(c,1);
}

/* EXISTS key1 key2 ... key_N.
 * Return value is the number of keys existing. */
void existsCommand(client *c) {
    long long count = 0;
    int j;

    for (j = 1; j < c->argc; j++) {
        if (lookupKeyReadWithFlags(c->db,c->argv[j],LOOKUP_NOTOUCH)) count++;
    }
    addReplyLongLong(c,count);
}

void mexistsCommand(client *c) {
    addReplyArrayLen(c, c->argc - 1);
    for (int j = 1; j < c->argc; ++j) {
        addReplyBool(c, lookupKeyRead(c->db, c->argv[j]));
    }
}

void selectCommand(client *c) {
    int id;

    if (getIntFromObjectOrReply(c, c->argv[1], &id, NULL) != C_OK)
        return;

    if (g_pserver->cluster_enabled && id != 0) {
        addReplyError(c,"SELECT is not allowed in cluster mode");
        return;
    }
    if (selectDb(c,id) == C_ERR) {
        addReplyError(c,"DB index is out of range");
    } else {
        addReply(c,shared.ok);
    }
}

void randomkeyCommand(client *c) {
    robj *key;

    if ((key = dbRandomKey(c->db)) == NULL) {
        addReplyNull(c);
        return;
    }

    addReplyBulk(c,key);
    decrRefCount(key);
}

bool redisDbPersistentData::iterate(std::function<bool(const char*, robj*)> fn)
{
    dictIterator *di = dictGetSafeIterator(m_pdict);
    dictEntry *de = nullptr;
    bool fResult = true;
    while(fResult && ((de = dictNext(di)) != nullptr))
    {
        if (!fn((const char*)dictGetKey(de), (robj*)dictGetVal(de)))
            fResult = false;
    }
    dictReleaseIterator(di);

    if (m_spstorage != nullptr)
    {
        bool fSawAll = fResult && m_spstorage->enumerate([&](const char *key, size_t cchKey, const void *, size_t )->bool{
            sds sdsKey = sdsnewlen(key, cchKey);
            bool fContinue = true;
            if (dictFind(m_pdict, sdsKey) == nullptr)
            {
                ensure(sdsKey, &de);
                fContinue = fn((const char*)dictGetKey(de), (robj*)dictGetVal(de));
                removeCachedValue(sdsKey);
            }
            sdsfree(sdsKey);
            return fContinue;
        });
        return fSawAll;
    }

    if (fResult && m_pdbSnapshot != nullptr)
    {
        fResult = m_pdbSnapshot->iterate_threadsafe([&](const char *key, robj_roptr){
            // Before passing off to the user we need to make sure it's not already in the
            //  the current set, and not deleted
            dictEntry *deCurrent = dictFind(m_pdict, key);
            if (deCurrent != nullptr)
                return true;
            dictEntry *deTombstone = dictFind(m_pdictTombstone, key);
            if (deTombstone != nullptr)
                return true;

            // Alright it's a key in the use keyspace, lets ensure it and then pass it off
            ensure(key);
            deCurrent = dictFind(m_pdict, key);
            return fn(key, (robj*)dictGetVal(deCurrent));
        }, true /*fKeyOnly*/);
    }
    
    return fResult;
}

client *createAOFClient(void);
void freeFakeClient(client *);
void keysCommandCore(client *cIn, const redisDbPersistentDataSnapshot *db, sds pattern)
{
    int plen = sdslen(pattern), allkeys;
    unsigned long numkeys = 0;

    client *c = createAOFClient();
    c->flags |= CLIENT_FORCE_REPLY;

    void *replylen = addReplyDeferredLen(c);

    allkeys = (pattern[0] == '*' && plen == 1);
    db->iterate_threadsafe([&](const char *key, robj_roptr)->bool {
        robj *keyobj;

        if (allkeys || stringmatchlen(pattern,plen,key,sdslen(key),0)) {
            keyobj = createStringObject(key,sdslen(key));
            if (!keyIsExpired(db,keyobj)) {
                addReplyBulk(c,keyobj);
                numkeys++;
            }
            decrRefCount(keyobj);
        }
        return !(cIn->flags.load(std::memory_order_relaxed) & CLIENT_CLOSE_ASAP);
    }, true /*fKeyOnly*/);
    
    setDeferredArrayLen(c,replylen,numkeys);

    aeAcquireLock();
    addReplyProto(cIn, c->buf, c->bufpos);
    listIter li;
    listNode *ln;
    listRewind(c->reply, &li);
    while ((ln = listNext(&li)) != nullptr)
    {
        clientReplyBlock *block = (clientReplyBlock*)listNodeValue(ln);
        addReplyProto(cIn, block->buf(), block->used);
    }
    aeReleaseLock();
    freeFakeClient(c);
}

int prepareClientToWrite(client *c, bool fAsync);
void keysCommand(client *c) {
    sds pattern = szFromObj(c->argv[1]);

    const redisDbPersistentDataSnapshot *snapshot = nullptr;
    if (!(c->flags & (CLIENT_MULTI | CLIENT_BLOCKED)))
        snapshot = c->db->createSnapshot(c->mvccCheckpoint, true /* fOptional */);
    if (snapshot != nullptr)
    {
        sds patternCopy = sdsdup(pattern);
        aeEventLoop *el = serverTL->el;
        blockClient(c, BLOCKED_ASYNC);
        redisDb *db = c->db;
        g_pserver->asyncworkqueue->AddWorkFunction([el, c, db, patternCopy, snapshot]{
            keysCommandCore(c, snapshot, patternCopy);
            sdsfree(patternCopy);
            aePostFunction(el, [c, db, snapshot]{
                aeReleaseLock();    // we need to lock with coordination of the client

                std::unique_lock<decltype(c->lock)> lock(c->lock);
                AeLocker locker;
                locker.arm(c);

                unblockClient(c);

                locker.disarm();
                lock.unlock();
                db->endSnapshotAsync(snapshot);
                aeAcquireLock();
            });
        });
    }
    else
    {
        keysCommandCore(c, c->db, pattern);
    }
}

/* This callback is used by scanGenericCommand in order to collect elements
 * returned by the dictionary iterator into a list. */
void scanCallback(void *privdata, const dictEntry *de) {
    void **pd = (void**) privdata;
    list *keys = (list*)pd[0];
    robj *o = (robj*)pd[1];
    robj *key, *val = NULL;

    if (o == NULL) {
        sds sdskey = (sds)dictGetKey(de);
        key = createStringObject(sdskey, sdslen(sdskey));
    } else if (o->type == OBJ_SET) {
        sds keysds = (sds)dictGetKey(de);
        key = createStringObject(keysds,sdslen(keysds));
    } else if (o->type == OBJ_HASH) {
        sds sdskey = (sds)dictGetKey(de);
        sds sdsval = (sds)dictGetVal(de);
        key = createStringObject(sdskey,sdslen(sdskey));
        val = createStringObject(sdsval,sdslen(sdsval));
    } else if (o->type == OBJ_ZSET) {
        sds sdskey = (sds)dictGetKey(de);
        key = createStringObject(sdskey,sdslen(sdskey));
        val = createStringObjectFromLongDouble(*(double*)dictGetVal(de),0);
    } else {
        serverPanic("Type not handled in SCAN callback.");
    }

    listAddNodeTail(keys, key);
    if (val) listAddNodeTail(keys, val);
}

/* Try to parse a SCAN cursor stored at object 'o':
 * if the cursor is valid, store it as unsigned integer into *cursor and
 * returns C_OK. Otherwise return C_ERR and send an error to the
 * client. */
int parseScanCursorOrReply(client *c, robj *o, unsigned long *cursor) {
    char *eptr;

    /* Use strtoul() because we need an *unsigned* long, so
     * getLongLongFromObject() does not cover the whole cursor space. */
    errno = 0;
    *cursor = strtoul(szFromObj(o), &eptr, 10);
    if (isspace(((char*)ptrFromObj(o))[0]) || eptr[0] != '\0' || errno == ERANGE)
    {
        addReplyError(c, "invalid cursor");
        return C_ERR;
    }
    return C_OK;
}


static bool filterKey(robj_roptr kobj, sds pat, int patlen)
{
    bool filter = false;
    if (sdsEncodedObject(kobj)) {
        if (!stringmatchlen(pat, patlen, szFromObj(kobj), sdslen(szFromObj(kobj)), 0))
            filter = true;
    } else {
        char buf[LONG_STR_SIZE];
        int len;

        serverAssert(kobj->encoding == OBJ_ENCODING_INT);
        len = ll2string(buf,sizeof(buf),(long)ptrFromObj(kobj));
        if (!stringmatchlen(pat, patlen, buf, len, 0)) filter = true;
    }
    return filter;
}

/* This command implements SCAN, HSCAN and SSCAN commands.
 * If object 'o' is passed, then it must be a Hash, Set or Zset object, otherwise
 * if 'o' is NULL the command will operate on the dictionary associated with
 * the current database.
 *
 * When 'o' is not NULL the function assumes that the first argument in
 * the client arguments vector is a key so it skips it before iterating
 * in order to parse options.
 *
 * In the case of a Hash object the function returns both the field and value
 * of every element on the Hash. */
void scanFilterAndReply(client *c, list *keys, sds pat, sds type, int use_pattern, robj_roptr o, unsigned long cursor);
void scanGenericCommand(client *c, robj_roptr o, unsigned long cursor) {
    int i, j;
    list *keys = listCreate();
    long count = 10;
    sds pat = NULL;
    sds type = NULL;
    int patlen = 0, use_pattern = 0;
    dict *ht;

    /* Object must be NULL (to iterate keys names), or the type of the object
     * must be Set, Sorted Set, or Hash. */
    serverAssert(o == nullptr || o->type == OBJ_SET || o->type == OBJ_HASH ||
                o->type == OBJ_ZSET);

    /* Set i to the first option argument. The previous one is the cursor. */
    i = (o == nullptr) ? 2 : 3; /* Skip the key argument if needed. */

    /* Step 1: Parse options. */
    while (i < c->argc) {
        j = c->argc - i;
        if (!strcasecmp(szFromObj(c->argv[i]), "count") && j >= 2) {
            if (getLongFromObjectOrReply(c, c->argv[i+1], &count, NULL)
                != C_OK)
            {
                goto cleanup;
            }

            if (count < 1) {
                addReplyErrorObject(c,shared.syntaxerr);
                goto cleanup;
            }

            i += 2;
        } else if (!strcasecmp(szFromObj(c->argv[i]), "match") && j >= 2) {
            pat = szFromObj(c->argv[i+1]);
            patlen = sdslen(pat);

            /* The pattern always matches if it is exactly "*", so it is
             * equivalent to disabling it. */
            use_pattern = !(pat[0] == '*' && patlen == 1);

            i += 2;
        } else if (!strcasecmp(szFromObj(c->argv[i]), "type") && o == nullptr && j >= 2) {
            /* SCAN for a particular type only applies to the db dict */
            type = szFromObj(c->argv[i+1]);
            i+= 2;
        } else {
            addReplyErrorObject(c,shared.syntaxerr);
            goto cleanup;
        }
    }

    if (o == nullptr && count >= 100)
    {
        // Do an async version
        if (c->asyncCommand(
            [c, keys, pat, type, cursor, count, use_pattern] (const redisDbPersistentDataSnapshot *snapshot, const std::vector<robj_sharedptr> &) {
                sds patCopy = pat ? sdsdup(pat) : nullptr;
                sds typeCopy = type ? sdsdup(type) : nullptr;
                auto cursorResult = snapshot->scan_threadsafe(cursor, count, typeCopy, keys);
                if (use_pattern) {
                    listNode *ln = listFirst(keys);
                    int patlen = sdslen(patCopy);
                    while (ln != nullptr)
                    {
                        listNode *next = ln->next;
                        if (filterKey((robj*)listNodeValue(ln), patCopy, patlen))
                        {
                            robj *kobj = (robj*)listNodeValue(ln);
                            decrRefCount(kobj);
                            listDelNode(keys, ln);
                        }
                        ln = next;
                    }
                }
                if (patCopy != nullptr)
                    sdsfree(patCopy);
                if (typeCopy != nullptr)
                    sdsfree(typeCopy);
                mstime_t timeScanFilter;
                latencyStartMonitor(timeScanFilter);
                scanFilterAndReply(c, keys, nullptr, nullptr, false, nullptr, cursorResult);
                latencyEndMonitor(timeScanFilter);
                latencyAddSampleIfNeeded("scan-async-filter", timeScanFilter);
            },
            [keys] (const redisDbPersistentDataSnapshot *) {
                listSetFreeMethod(keys,decrRefCountVoid);
                listRelease(keys);
            }
            )) {
            return;
        }
    }

    /* Step 2: Iterate the collection.
     *
     * Note that if the object is encoded with a ziplist, intset, or any other
     * representation that is not a hash table, we are sure that it is also
     * composed of a small number of elements. So to avoid taking state we
     * just return everything inside the object in a single call, setting the
     * cursor to zero to signal the end of the iteration. */

    /* Handle the case of a hash table. */
    ht = NULL;
    if (o == nullptr) {
        ht = c->db->dictUnsafeKeyOnly();
    } else if (o->type == OBJ_SET && o->encoding == OBJ_ENCODING_HT) {
        ht = (dict*)ptrFromObj(o);
    } else if (o->type == OBJ_HASH && o->encoding == OBJ_ENCODING_HT) {
        ht = (dict*)ptrFromObj(o);
        count *= 2; /* We return key / value for this type. */
    } else if (o->type == OBJ_ZSET && o->encoding == OBJ_ENCODING_SKIPLIST) {
        zset *zs = (zset*)ptrFromObj(o);
        ht = zs->dict;
        count *= 2; /* We return key / value for this type. */
    }

    if (ht) {
        if (ht == c->db->dictUnsafeKeyOnly())
        {
            cursor = c->db->scan_threadsafe(cursor, count, nullptr, keys);
        }
        else
        {
            void *privdata[2];
            /* We set the max number of iterations to ten times the specified
            * COUNT, so if the hash table is in a pathological state (very
            * sparsely populated) we avoid to block too much time at the cost
            * of returning no or very few elements. */
            long maxiterations = count*10;

            /* We pass two pointers to the callback: the list to which it will
            * add new elements, and the object containing the dictionary so that
            * it is possible to fetch more data in a type-dependent way. */
            privdata[0] = keys;
            privdata[1] = o.unsafe_robjcast();
            do {
                cursor = dictScan(ht, cursor, scanCallback, NULL, privdata);
            } while (cursor &&
                maxiterations-- &&
                listLength(keys) < (unsigned long)count);
        }
    } else if (o->type == OBJ_SET) {
        int pos = 0;
        int64_t ll;

        while(intsetGet((intset*)ptrFromObj(o),pos++,&ll))
            listAddNodeTail(keys,createStringObjectFromLongLong(ll));
        cursor = 0;
    } else if (o->type == OBJ_HASH || o->type == OBJ_ZSET) {
        unsigned char *p = ziplistIndex((unsigned char*)ptrFromObj(o),0);
        unsigned char *vstr;
        unsigned int vlen;
        long long vll;

        while(p) {
            ziplistGet(p,&vstr,&vlen,&vll);
            listAddNodeTail(keys,
                (vstr != NULL) ? createStringObject((char*)vstr,vlen) :
                                 createStringObjectFromLongLong(vll));
            p = ziplistNext((unsigned char*)ptrFromObj(o),p);
        }
        cursor = 0;
    } else {
        serverPanic("Not handled encoding in SCAN.");
    }

    scanFilterAndReply(c, keys, pat, type, use_pattern, o, cursor);

cleanup:
    listSetFreeMethod(keys,decrRefCountVoid);
    listRelease(keys);
}

void scanFilterAndReply(client *c, list *keys, sds pat, sds type, int use_pattern, robj_roptr o, unsigned long cursor)
{
    listNode *node, *nextnode;
    int patlen = (pat != nullptr) ? sdslen(pat) : 0;
    
    /* Step 3: Filter elements. */
    node = listFirst(keys);
    while (node) {
        robj *kobj = (robj*)listNodeValue(node);
        nextnode = listNextNode(node);
        int filter = 0;

        /* Filter element if it does not match the pattern. */
        if (use_pattern) {
            if (filterKey(kobj, pat, patlen))
                filter = 1;
        }

        /* Filter an element if it isn't the type we want. */
        if (!filter && o == nullptr && type){
            robj_roptr typecheck = lookupKeyReadWithFlags(c->db, kobj, LOOKUP_NOTOUCH);
            const char* typeT = getObjectTypeName(typecheck);
            if (strcasecmp((char*) type, typeT)) filter = 1;
        }

        /* Filter element if it is an expired key. */
        if (!filter && o == nullptr && expireIfNeeded(c->db, kobj)) filter = 1;

        /* Remove the element and its associated value if needed. */
        if (filter) {
            decrRefCount(kobj);
            listDelNode(keys, node);
        }

        /* If this is a hash or a sorted set, we have a flat list of
         * key-value elements, so if this element was filtered, remove the
         * value, or skip it if it was not filtered: we only match keys. */
        if (o && (o->type == OBJ_ZSET || o->type == OBJ_HASH)) {
            node = nextnode;
            serverAssert(node); /* assertion for valgrind (avoid NPD) */
            nextnode = listNextNode(node);
            if (filter) {
                kobj = (robj*)listNodeValue(node);
                decrRefCount(kobj);
                listDelNode(keys, node);
            }
        }
        node = nextnode;
    }

    /* Step 4: Reply to the client. */
    addReplyArrayLen(c, 2);
    addReplyBulkLongLong(c,cursor);

    addReplyArrayLen(c, listLength(keys));
    while ((node = listFirst(keys)) != NULL) {
        robj *kobj = (robj*)listNodeValue(node);
        addReplyBulk(c, kobj);
        decrRefCount(kobj);
        listDelNode(keys, node);
    }
}

/* The SCAN command completely relies on scanGenericCommand. */
void scanCommand(client *c) {
    unsigned long cursor;
    if (parseScanCursorOrReply(c,c->argv[1],&cursor) == C_ERR) return;
    scanGenericCommand(c,nullptr,cursor);
}

void dbsizeCommand(client *c) {
    addReplyLongLong(c,c->db->size());
}

void lastsaveCommand(client *c) {
    addReplyLongLong(c,g_pserver->lastsave);
}

const char* getObjectTypeName(robj_roptr o) {
    const char* type;
    if (o == nullptr) {
        type = "none";
    } else {
        switch(o->type) {
        case OBJ_STRING: type = "string"; break;
        case OBJ_LIST: type = "list"; break;
        case OBJ_SET: type = "set"; break;
        case OBJ_ZSET: type = "zset"; break;
        case OBJ_HASH: type = "hash"; break;
        case OBJ_STREAM: type = "stream"; break;
        case OBJ_MODULE: {
            moduleValue *mv = (moduleValue*)ptrFromObj(o);
            type = mv->type->name;
        }; break;
        default: type = "unknown"; break;
        }
    }
    return type;
}

void typeCommand(client *c) {
    robj_roptr o = lookupKeyReadWithFlags(c->db,c->argv[1],LOOKUP_NOTOUCH);
    addReplyStatus(c, getObjectTypeName(o));
}

void shutdownCommand(client *c) {
    int flags = 0;

    if (c->argc > 2) {
        addReplyErrorObject(c,shared.syntaxerr);
        return;
    } else if (c->argc == 2) {
        if (!strcasecmp(szFromObj(c->argv[1]),"nosave")) {
            flags |= SHUTDOWN_NOSAVE;
        } else if (!strcasecmp(szFromObj(c->argv[1]),"save")) {
            flags |= SHUTDOWN_SAVE;
        } else if (!strcasecmp(szFromObj(c->argv[1]), "soft")) {
            g_pserver->soft_shutdown = true;
            serverLog(LL_WARNING, "Soft Shutdown Initiated");
            addReply(c, shared.ok);
            return;
        } else {
            addReplyErrorObject(c,shared.syntaxerr);
            return;
        }
    }
    if (prepareForShutdown(flags) == C_OK) throw ShutdownException();
    addReplyError(c,"Errors trying to SHUTDOWN. Check logs.");
}

void renameGenericCommand(client *c, int nx) {
    robj *o;
    int samekey = 0;

    /* When source and dest key is the same, no operation is performed,
     * if the key exists, however we still return an error on unexisting key. */
    if (sdscmp(szFromObj(c->argv[1]),szFromObj(c->argv[2])) == 0) samekey = 1;

    if ((o = lookupKeyWriteOrReply(c,c->argv[1],shared.nokeyerr)) == NULL)
        return;

    if (samekey) {
        addReply(c,nx ? shared.czero : shared.ok);
        return;
    }

    incrRefCount(o);

    std::unique_ptr<expireEntry> spexpire;

    {   // scope pexpireOld since it will be invalid soon
    std::unique_lock<fastlock> ul(g_expireLock);
    expireEntry *pexpireOld = c->db->getExpire(c->argv[1]);
    if (pexpireOld != nullptr)
        spexpire = std::make_unique<expireEntry>(std::move(*pexpireOld));
    }

    if (lookupKeyWrite(c->db,c->argv[2]) != NULL) {
        if (nx) {
            decrRefCount(o);
            addReply(c,shared.czero);
            return;
        }
        /* Overwrite: delete the old key before creating the new one
         * with the same name. */
        dbDelete(c->db,c->argv[2]);
    }
    dbDelete(c->db,c->argv[1]);
    dbAdd(c->db,c->argv[2],o);
    if (spexpire != nullptr) 
        setExpire(c,c->db,c->argv[2],std::move(*spexpire));
    signalModifiedKey(c,c->db,c->argv[1]);
    signalModifiedKey(c,c->db,c->argv[2]);
    notifyKeyspaceEvent(NOTIFY_GENERIC,"rename_from",
        c->argv[1],c->db->id);
    notifyKeyspaceEvent(NOTIFY_GENERIC,"rename_to",
        c->argv[2],c->db->id);
    g_pserver->dirty++;
    addReply(c,nx ? shared.cone : shared.ok);
}

void renameCommand(client *c) {
    renameGenericCommand(c,0);
}

void renamenxCommand(client *c) {
    renameGenericCommand(c,1);
}

void moveCommand(client *c) {
    robj *o;
    redisDb *src, *dst;
    int srcid, dbid;

    if (g_pserver->cluster_enabled) {
        addReplyError(c,"MOVE is not allowed in cluster mode");
        return;
    }

    /* Obtain source and target DB pointers */
    src = c->db;
    srcid = c->db->id;

    if (getIntFromObjectOrReply(c, c->argv[2], &dbid, NULL) != C_OK)
        return;

    if (selectDb(c,dbid) == C_ERR) {
        addReplyError(c,"DB index is out of range");
        return;
    }
    dst = c->db;
    selectDb(c,srcid); /* Back to the source DB */

    /* If the user is moving using as target the same
     * DB as the source DB it is probably an error. */
    if (src == dst) {
        addReplyErrorObject(c,shared.sameobjecterr);
        return;
    }

    /* Check if the element exists and get a reference */
    o = lookupKeyWrite(c->db,c->argv[1]);
    if (!o) {
        addReply(c,shared.czero);
        return;
    }

    std::unique_ptr<expireEntry> spexpire;
    {   // scope pexpireOld
    std::unique_lock<fastlock> ul(g_expireLock);
    expireEntry *pexpireOld = c->db->getExpire(c->argv[1]);
    if (pexpireOld != nullptr)
        spexpire = std::make_unique<expireEntry>(std::move(*pexpireOld));
    }
    if (o->FExpires())
        removeExpire(c->db,c->argv[1]);
    serverAssert(!o->FExpires());
    incrRefCount(o);
    dbDelete(src,c->argv[1]);
    g_pserver->dirty++;

    /* Return zero if the key already exists in the target DB */
    if (lookupKeyWrite(dst,c->argv[1]) != NULL) {
        addReply(c,shared.czero);
        decrRefCount(o);
        return;
    }
    dbAdd(dst,c->argv[1],o);
    if (spexpire != nullptr) setExpire(c,dst,c->argv[1],std::move(*spexpire));

    signalModifiedKey(c,src,c->argv[1]);
    signalModifiedKey(c,dst,c->argv[1]);
    notifyKeyspaceEvent(NOTIFY_GENERIC,
                "move_from",c->argv[1],src->id);
    notifyKeyspaceEvent(NOTIFY_GENERIC,
                "move_to",c->argv[1],dst->id);

    addReply(c,shared.cone);
}

void copyCommand(client *c) {
    robj *o;
    redisDb *src, *dst;
    int srcid, dbid;
    expireEntry *expire = nullptr;
    int j, replace = 0, fdelete = 0;

    /* Obtain source and target DB pointers 
     * Default target DB is the same as the source DB 
     * Parse the REPLACE option and targetDB option. */
    src = c->db;
    dst = c->db;
    srcid = c->db->id;
    dbid = c->db->id;
    for (j = 3; j < c->argc; j++) {
        int additional = c->argc - j - 1;
        if (!strcasecmp(szFromObj(c->argv[j]),"replace")) {
            replace = 1;
        } else if (!strcasecmp(szFromObj(c->argv[j]), "db") && additional >= 1) {
            if (getIntFromObjectOrReply(c, c->argv[j+1], &dbid, NULL) != C_OK)
                return;

            if (selectDb(c, dbid) == C_ERR) {
                addReplyError(c,"DB index is out of range");
                return;
            }
            dst = c->db;
            selectDb(c,srcid); /* Back to the source DB */
            j++; /* Consume additional arg. */
        } else {
            addReplyErrorObject(c,shared.syntaxerr);
            return;
        }
    }

    if ((g_pserver->cluster_enabled == 1) && (srcid != 0 || dbid != 0)) {
        addReplyError(c,"Copying to another database is not allowed in cluster mode");
        return;
    }

    /* If the user select the same DB as
     * the source DB and using newkey as the same key
     * it is probably an error. */
    robj *key = c->argv[1];
    robj *newkey = c->argv[2];
    if (src == dst && (sdscmp(szFromObj(key), szFromObj(newkey)) == 0)) {
        addReplyErrorObject(c,shared.sameobjecterr);
        return;
    }

    /* Check if the element exists and get a reference */
    o = lookupKeyWrite(c->db, key);
    if (!o) {
        addReply(c,shared.czero);
        return;
    }
    expire = c->db->getExpire(key);

    /* Return zero if the key already exists in the target DB. 
     * If REPLACE option is selected, delete newkey from targetDB. */
    if (lookupKeyWrite(dst,newkey) != NULL) {
        if (replace) {
            fdelete = 1;
        } else {
            addReply(c,shared.czero);
            return;
        }
    }

    /* Duplicate object according to object's type. */
    robj *newobj;
    switch(o->type) {
        case OBJ_STRING: newobj = dupStringObject(o); break;
        case OBJ_LIST: newobj = listTypeDup(o); break;
        case OBJ_SET: newobj = setTypeDup(o); break;
        case OBJ_ZSET: newobj = zsetDup(o); break;
        case OBJ_HASH: newobj = hashTypeDup(o); break;
        case OBJ_STREAM: newobj = streamDup(o); break;
        case OBJ_MODULE:
            newobj = moduleTypeDupOrReply(c, key, newkey, o);
            if (!newobj) return;
            break;
        default:
            addReplyError(c, "unknown type object");
            return;
    }

    if (fdelete) {
        dbDelete(dst,newkey);
    }

    dbAdd(dst,newkey,newobj);
    if (expire != nullptr)
        setExpire(c, dst, newkey, expire->duplicate());

    /* OK! key copied */
    signalModifiedKey(c,dst,c->argv[2]);
    notifyKeyspaceEvent(NOTIFY_GENERIC,"copy_to",c->argv[2],dst->id);

    g_pserver->dirty++;
    addReply(c,shared.cone);
}

/* Helper function for dbSwapDatabases(): scans the list of keys that have
 * one or more blocked clients for B[LR]POP or other blocking commands
 * and signal the keys as ready if they are of the right type. See the comment
 * where the function is used for more info. */
void scanDatabaseForReadyLists(redisDb *db) {
    dictEntry *de;
    dictIterator *di = dictGetSafeIterator(db->blocking_keys);
    while((de = dictNext(di)) != NULL) {
        robj *key = (robj*)dictGetKey(de);
        robj *value = lookupKey(db,key,LOOKUP_NOTOUCH);
        if (value) signalKeyAsReady(db, key, value->type);
    }
    dictReleaseIterator(di);
}

/* Swap two databases at runtime so that all clients will magically see
 * the new database even if already connected. Note that the client
 * structure c->db points to a given DB, so we need to be smarter and
 * swap the underlying referenced structures, otherwise we would need
 * to fix all the references to the Redis DB structure.
 *
 * Returns C_ERR if at least one of the DB ids are out of range, otherwise
 * C_OK is returned. */
int dbSwapDatabases(int id1, int id2) {
    if (id1 < 0 || id1 >= cserver.dbnum ||
        id2 < 0 || id2 >= cserver.dbnum) return C_ERR;
    if (id1 == id2) return C_OK;
    std::swap(g_pserver->db[id1], g_pserver->db[id2]);

    /* Note that we don't swap blocking_keys,
     * ready_keys and watched_keys, since we want clients to
     * remain in the same DB they were. so put them back */
    std::swap(g_pserver->db[id1]->blocking_keys, g_pserver->db[id2]->blocking_keys);
    std::swap(g_pserver->db[id2]->ready_keys, g_pserver->db[id2]->ready_keys);
    std::swap(g_pserver->db[id2]->watched_keys, g_pserver->db[id2]->watched_keys);

    /* Now we need to handle clients blocked on lists: as an effect
     * of swapping the two DBs, a client that was waiting for list
     * X in a given DB, may now actually be unblocked if X happens
     * to exist in the new version of the DB, after the swap.
     *
     * However normally we only do this check for efficiency reasons
     * in dbAdd() when a list is created. So here we need to rescan
     * the list of clients blocked on lists and signal lists as ready
     * if needed.
     *
     * Also the swapdb should make transaction fail if there is any
     * client watching keys */
    scanDatabaseForReadyLists(g_pserver->db[id1]);
    touchAllWatchedKeysInDb(g_pserver->db[id1], g_pserver->db[id2]);
    scanDatabaseForReadyLists(g_pserver->db[id2]);
    touchAllWatchedKeysInDb(g_pserver->db[id2], g_pserver->db[id1]);
    return C_OK;
}

/* SWAPDB db1 db2 */
void swapdbCommand(client *c) {
    int id1, id2;

    /* Not allowed in cluster mode: we have just DB 0 there. */
    if (g_pserver->cluster_enabled) {
        addReplyError(c,"SWAPDB is not allowed in cluster mode");
        return;
    }

    /* Get the two DBs indexes. */
    if (getIntFromObjectOrReply(c, c->argv[1], &id1,
        "invalid first DB index") != C_OK)
        return;

    if (getIntFromObjectOrReply(c, c->argv[2], &id2,
        "invalid second DB index") != C_OK)
        return;

    /* Swap... */
    if (dbSwapDatabases(id1,id2) == C_ERR) {
        addReplyError(c,"DB index is out of range");
        return;
    } else {
        RedisModuleSwapDbInfo si = {REDISMODULE_SWAPDBINFO_VERSION,(int32_t)id1,(int32_t)id2};
        moduleFireServerEvent(REDISMODULE_EVENT_SWAPDB,0,&si);
        g_pserver->dirty++;
        addReply(c,shared.ok);
    }
}

/*-----------------------------------------------------------------------------
 * Expires API
 *----------------------------------------------------------------------------*/
int removeExpire(redisDb *db, robj *key) {
    auto itr = db->find(key);
    return db->removeExpire(key, itr);
}
int redisDbPersistentData::removeExpire(robj *key, dict_iter itr) {
    /* An expire may only be removed if there is a corresponding entry in the
     * main dict. Otherwise, the key will never be freed. */
    serverAssertWithInfo(NULL,key,itr != nullptr);
    std::unique_lock<fastlock> ul(g_expireLock);

    robj *val = itr.val();
    if (!val->FExpires())
        return 0;

    trackkey(key, true /* fUpdate */);
    auto itrExpire = m_setexpire->find(itr.key());
    serverAssert(itrExpire != m_setexpire->end());
    m_setexpire->erase(itrExpire);
    val->SetFExpires(false);
    return 1;
}

int redisDbPersistentData::removeSubkeyExpire(robj *key, robj *subkey) {
    auto de = find(szFromObj(key));
    serverAssertWithInfo(NULL,key,de != nullptr);
    std::unique_lock<fastlock> ul(g_expireLock);

    robj *val = de.val();
    if (!val->FExpires())
        return 0;
    
    auto itr = m_setexpire->find(de.key());
    serverAssert(itr != m_setexpire->end());
    serverAssert(itr->key() == de.key());
    if (!itr->FFat())
        return 0;

    int found = 0;
    for (auto subitr : *itr)
    {
        if (subitr.subkey() == nullptr)
            continue;
        if (sdscmp((sds)subitr.subkey(), szFromObj(subkey)) == 0)
        {
            itr->erase(subitr);
            found = 1;
            break;
        }
    }

    if (itr->pfatentry()->size() == 0)
        this->removeExpire(key, de);

    return found;
}

void redisDbPersistentData::resortExpire(expireEntry &e)
{
    std::unique_lock<fastlock> ul(g_expireLock);
    auto itr = m_setexpire->find(e.key());
    expireEntry eT = std::move(e);
    m_setexpire->erase(itr);
    m_setexpire->insert(eT);
}

/* Set an expire to the specified key. If the expire is set in the context
 * of an user calling a command 'c' is the client, otherwise 'c' is set
 * to NULL. The 'when' parameter is the absolute unix time in milliseconds
 * after which the key will no longer be considered valid. */
void setExpire(client *c, redisDb *db, robj *key, robj *subkey, long long when) {
    serverAssert(GlobalLocksAcquired());

    /* Update TTL stats (exponential moving average) */
    /*  Note: We never have to update this on expiry since we reduce it by the current elapsed time here */
    mstime_t now;
    __atomic_load(&g_pserver->mstime, &now, __ATOMIC_ACQUIRE);
    db->avg_ttl -= (now - db->last_expire_set); // reduce the TTL by the time that has elapsed
    if (db->expireSize() == 0)
        db->avg_ttl = 0;
    else
        db->avg_ttl -= db->avg_ttl / db->expireSize(); // slide one entry out the window
    if (db->avg_ttl < 0)
        db->avg_ttl = 0;    // TTLs are never negative
    db->avg_ttl += (double)(when-now) / (db->expireSize()+1);    // add the new entry
    db->last_expire_set = now;

    /* Update the expire set */
    db->setExpire(key, subkey, when);

    int writable_slave = listLength(g_pserver->masters) && g_pserver->repl_slave_ro == 0 && !g_pserver->fActiveReplica;
    if (c && writable_slave && !(c->flags & CLIENT_MASTER))
        rememberSlaveKeyWithExpire(db,key);
}

redisDb::~redisDb()
{
    dictRelease(watched_keys);
    dictRelease(ready_keys);
    dictRelease(blocking_keys);
    listRelease(defrag_later);
}

void setExpire(client *c, redisDb *db, robj *key, expireEntry &&e)
{
    serverAssert(GlobalLocksAcquired());

    /* Reuse the sds from the main dict in the expire dict */
    auto kde = db->find(key);
    serverAssertWithInfo(NULL,key,kde != NULL);

    if (kde.val()->getrefcount(std::memory_order_relaxed) == OBJ_SHARED_REFCOUNT)
    {
        // shared objects cannot have the expire bit set, create a real object
        db->updateValue(kde, dupStringObject(kde.val()));
    }

    if (kde.val()->FExpires())
        removeExpire(db, key);

    e.setKeyUnsafe(kde.key());
    db->setExpire(std::move(e));
    kde.val()->SetFExpires(true);


    int writable_slave = listLength(g_pserver->masters) && g_pserver->repl_slave_ro == 0 && !g_pserver->fActiveReplica;
    if (c && writable_slave && !(c->flags & CLIENT_MASTER))
        rememberSlaveKeyWithExpire(db,key);
}

/* Return the expire time of the specified key, or null if no expire
 * is associated with this key (i.e. the key is non volatile) */
expireEntry *redisDbPersistentDataSnapshot::getExpire(const char *key) {
    /* No expire? return ASAP */
    if (expireSize() == 0)
        return nullptr;

    auto itrExpire = m_setexpire->find(key);
    if (itrExpire == m_setexpire->end())
        return nullptr;
    return itrExpire.operator->();
}

const expireEntry *redisDbPersistentDataSnapshot::getExpire(const char *key) const
{
    return const_cast<redisDbPersistentDataSnapshot*>(this)->getExpire(key);
}

/* Delete the specified expired key and propagate expire. */
void deleteExpiredKeyAndPropagate(redisDb *db, robj *keyobj) {
    mstime_t expire_latency;
    latencyStartMonitor(expire_latency);
    if (g_pserver->lazyfree_lazy_expire) {
        dbAsyncDelete(db,keyobj);
    } else {
        dbSyncDelete(db,keyobj);
    }
    latencyEndMonitor(expire_latency);
    latencyAddSampleIfNeeded("expire-del",expire_latency);
    notifyKeyspaceEvent(NOTIFY_EXPIRED,"expired",keyobj,db->id);
    signalModifiedKey(NULL,db,keyobj);
    propagateExpire(db,keyobj,g_pserver->lazyfree_lazy_expire);
    g_pserver->stat_expiredkeys++;
}

/* Propagate expires into slaves and the AOF file.
 * When a key expires in the master, a DEL operation for this key is sent
 * to all the slaves and the AOF file if enabled.
 *
 * This way the key expiry is centralized in one place, and since both
 * AOF and the master->replica link guarantee operation ordering, everything
 * will be consistent even if we allow write operations against expiring
 * keys. */
void propagateExpire(redisDb *db, robj *key, int lazy) {
    serverAssert(GlobalLocksAcquired());

    robj *argv[2];

    argv[0] = lazy ? shared.unlink : shared.del;
    argv[1] = key;
    incrRefCount(argv[0]);
    incrRefCount(argv[1]);

    /* If the master decided to expire a key we must propagate it to replicas no matter what..
     * Even if module executed a command without asking for propagation. */
    int prev_replication_allowed = g_pserver->replication_allowed;
    g_pserver->replication_allowed = 1;
    if (!g_pserver->fActiveReplica) // Active replicas do their own expiries, do not propogate
        propagate(cserver.delCommand,db->id,argv,2,PROPAGATE_AOF|PROPAGATE_REPL);
    g_pserver->replication_allowed = prev_replication_allowed;

    decrRefCount(argv[0]);
    decrRefCount(argv[1]);
}

void propagateSubkeyExpire(redisDb *db, int type, robj *key, robj *subkey)
{
    robj *argv[3];
    redisCommand *cmd = nullptr;
    switch (type)
    {
    case OBJ_SET:
        argv[0] = shared.srem;
        argv[1] = key;
        argv[2] = subkey;
        cmd = cserver.sremCommand;
        break;

    case OBJ_HASH:
        argv[0] = shared.hdel;
        argv[1] = key;
        argv[2] = subkey;
        cmd = cserver.hdelCommand;
        break;

    case OBJ_ZSET:
        argv[0] = shared.zrem;
        argv[1] = key;
        argv[2] = subkey;
        cmd = cserver.zremCommand;
        break;

    case OBJ_CRON:
        return; // CRON jobs replicate in their own handler

    default:
        serverPanic("Unknown subkey type");
    }

    if (g_pserver->aof_state != AOF_OFF)
        feedAppendOnlyFile(cmd,db->id,argv,3);
    // Active replicas do their own expiries, do not propogate
    if (!g_pserver->fActiveReplica)
        replicationFeedSlaves(g_pserver->slaves,db->id,argv,3);
}

/* Check if the key is expired. Note, this does not check subexpires */
int keyIsExpired(const redisDbPersistentDataSnapshot *db, robj *key) {
    /* Don't expire anything while loading. It will be done later. */
    if (g_pserver->loading) return 0;
    
    std::unique_lock<fastlock> ul(g_expireLock);
    const expireEntry *pexpire = db->getExpire(key);
    mstime_t now;

    if (pexpire == nullptr) return 0; /* No expire for this key */

    long long when = pexpire->FGetPrimaryExpire();

    if (when == INVALID_EXPIRE)
        return 0;

    /* If we are in the context of a Lua script, we pretend that time is
     * blocked to when the Lua script started. This way a key can expire
     * only the first time it is accessed and not in the middle of the
     * script execution, making propagation to slaves / AOF consistent.
     * See issue #1525 on Github for more information. */
    if (g_pserver->lua_caller) {
        now = g_pserver->lua_time_snapshot;
    }
    /* If we are in the middle of a command execution, we still want to use
     * a reference time that does not change: in that case we just use the
     * cached time, that we update before each call in the call() function.
     * This way we avoid that commands such as RPOPLPUSH or similar, that
     * may re-open the same key multiple times, can invalidate an already
     * open object in a next call, if the next call will see the key expired,
     * while the first did not. */
    else if (serverTL->fixed_time_expire > 0) {
        __atomic_load(&g_pserver->mstime, &now, __ATOMIC_ACQUIRE);
    }
    /* For the other cases, we want to use the most fresh time we have. */
    else {
        now = mstime();
    }

    /* The key expired if the current (virtual or real) time is greater
     * than the expire time of the key. */
    return now > when;
}

/* This function is called when we are going to perform some operation
 * in a given key, but such key may be already logically expired even if
 * it still exists in the database. The main way this function is called
 * is via lookupKey*() family of functions.
 *
 * The behavior of the function depends on the replication role of the
 * instance, because replica instances do not expire keys, they wait
 * for DELs from the master for consistency matters. However even
 * slaves will try to have a coherent return value for the function,
 * so that read commands executed in the replica side will be able to
 * behave like if the key is expired even if still present (because the
 * master has yet to propagate the DEL).
 *
 * In masters as a side effect of finding a key which is expired, such
 * key will be evicted from the database. Also this may trigger the
 * propagation of a DEL/UNLINK command in AOF / replication stream.
 *
 * The return value of the function is 0 if the key is still valid,
 * otherwise the function returns 1 if the key is expired. */
int expireIfNeeded(redisDb *db, robj *key) {
    if (!keyIsExpired(db,key)) return 0;

    /* If we are running in the context of a replica, instead of
     * evicting the expired key from the database, we return ASAP:
     * the replica key expiration is controlled by the master that will
     * send us synthesized DEL operations for expired keys.
     *
     * Still we try to return the right information to the caller,
     * that is, 0 if we think the key should be still valid, 1 if
     * we think the key is expired at this time. */
    if (listLength(g_pserver->masters) && !g_pserver->fActiveReplica) return 1;

    /* If clients are paused, we keep the current dataset constant,
     * but return to the client what we believe is the right state. Typically,
     * at the end of the pause we will properly expire the key OR we will
     * have failed over and the new primary will send us the expire. */
    if (checkClientPauseTimeoutAndReturnIfPaused()) return 1;

    /* Delete the key */
    deleteExpiredKeyAndPropagate(db,key);
    return 1;
}

/* -----------------------------------------------------------------------------
 * API to get key arguments from commands
 * ---------------------------------------------------------------------------*/

/* Prepare the getKeysResult struct to hold numkeys, either by using the
 * pre-allocated keysbuf or by allocating a new array on the heap.
 *
 * This function must be called at least once before starting to populate
 * the result, and can be called repeatedly to enlarge the result array.
 */
int *getKeysPrepareResult(getKeysResult *result, int numkeys) {
    /* GETKEYS_RESULT_INIT initializes keys to NULL, point it to the pre-allocated stack
     * buffer here. */
    if (!result->keys) {
        serverAssert(!result->numkeys);
        result->keys = result->keysbuf;
    }

    /* Resize if necessary */
    if (numkeys > result->size) {
        if (result->keys != result->keysbuf) {
            /* We're not using a static buffer, just (re)alloc */
            result->keys = (int*)zrealloc(result->keys, numkeys * sizeof(int));
        } else {
            /* We are using a static buffer, copy its contents */
            result->keys = (int*)zmalloc(numkeys * sizeof(int));
            if (result->numkeys)
                memcpy(result->keys, result->keysbuf, result->numkeys * sizeof(int));
        }
        result->size = numkeys;
    }

    return result->keys;
}

/* The base case is to use the keys position as given in the command table
 * (firstkey, lastkey, step). */
int getKeysUsingCommandTable(struct redisCommand *cmd,robj **argv, int argc, getKeysResult *result) {
    int j, i = 0, last, *keys;
    UNUSED(argv);

    if (cmd->firstkey == 0) {
        result->numkeys = 0;
        return 0;
    }

    last = cmd->lastkey;
    if (last < 0) last = argc+last;

    int count = ((last - cmd->firstkey)+1);
    keys = getKeysPrepareResult(result, count);

    for (j = cmd->firstkey; j <= last; j += cmd->keystep) {
        if (j >= argc) {
            /* Modules commands, and standard commands with a not fixed number
             * of arguments (negative arity parameter) do not have dispatch
             * time arity checks, so we need to handle the case where the user
             * passed an invalid number of arguments here. In this case we
             * return no keys and expect the command implementation to report
             * an arity or syntax error. */
            if (cmd->flags & CMD_MODULE || cmd->arity < 0) {
                result->numkeys = 0;
                return 0;
            } else {
                serverPanic("KeyDB built-in command declared keys positions not matching the arity requirements.");
            }
        }
        keys[i++] = j;
    }
    result->numkeys = i;
    return i;
}

/* Return all the arguments that are keys in the command passed via argc / argv.
 *
 * The command returns the positions of all the key arguments inside the array,
 * so the actual return value is a heap allocated array of integers. The
 * length of the array is returned by reference into *numkeys.
 *
 * 'cmd' must be point to the corresponding entry into the redisCommand
 * table, according to the command name in argv[0].
 *
 * This function uses the command table if a command-specific helper function
 * is not required, otherwise it calls the command-specific function. */
int getKeysFromCommand(struct redisCommand *cmd, robj **argv, int argc, getKeysResult *result) {
    if (cmd->flags & CMD_MODULE_GETKEYS) {
        return moduleGetCommandKeysViaAPI(cmd,argv,argc,result);
    } else if (!(cmd->flags & CMD_MODULE) && cmd->getkeys_proc) {
        return cmd->getkeys_proc(cmd,argv,argc,result);
    } else {
        return getKeysUsingCommandTable(cmd,argv,argc,result);
    }
}

/* Free the result of getKeysFromCommand. */
void getKeysFreeResult(getKeysResult *result) {
    if (result && result->keys != result->keysbuf)
        zfree(result->keys);
}

/* Helper function to extract keys from following commands:
 * COMMAND [destkey] <num-keys> <key> [...] <key> [...] ... <options>
 *
 * eg:
 * ZUNION <num-keys> <key> <key> ... <key> <options>
 * ZUNIONSTORE <destkey> <num-keys> <key> <key> ... <key> <options>
 *
 * 'storeKeyOfs': destkey index, 0 means destkey not exists.
 * 'keyCountOfs': num-keys index.
 * 'firstKeyOfs': firstkey index.
 * 'keyStep': the interval of each key, usually this value is 1.
 * */
int genericGetKeys(int storeKeyOfs, int keyCountOfs, int firstKeyOfs, int keyStep,
                    robj **argv, int argc, getKeysResult *result) {
    int i, num, *keys;

    num = atoi(szFromObj(argv[keyCountOfs]));
    /* Sanity check. Don't return any key if the command is going to
     * reply with syntax error. (no input keys). */
    if (num < 1 || num > (argc - firstKeyOfs)/keyStep) {
        result->numkeys = 0;
        return 0;
    }

    int numkeys = storeKeyOfs ? num + 1 : num;
    keys = getKeysPrepareResult(result, numkeys);
    result->numkeys = numkeys;

    /* Add all key positions for argv[firstKeyOfs...n] to keys[] */
    for (i = 0; i < num; i++) keys[i] = firstKeyOfs+(i*keyStep);

    if (storeKeyOfs) keys[num] = storeKeyOfs;
    return result->numkeys;
}

int zunionInterDiffStoreGetKeys(struct redisCommand *cmd, robj **argv, int argc, getKeysResult *result) {
    UNUSED(cmd);
    return genericGetKeys(1, 2, 3, 1, argv, argc, result);
}

int zunionInterDiffGetKeys(struct redisCommand *cmd, robj **argv, int argc, getKeysResult *result) {
    UNUSED(cmd);
    return genericGetKeys(0, 1, 2, 1, argv, argc, result);
}

int evalGetKeys(struct redisCommand *cmd, robj **argv, int argc, getKeysResult *result) {
    UNUSED(cmd);
    return genericGetKeys(0, 2, 3, 1, argv, argc, result);
}

/* Helper function to extract keys from the SORT command.
 *
 * SORT <sort-key> ... STORE <store-key> ...
 *
 * The first argument of SORT is always a key, however a list of options
 * follow in SQL-alike style. Here we parse just the minimum in order to
 * correctly identify keys in the "STORE" option. */
int sortGetKeys(struct redisCommand *cmd, robj **argv, int argc, getKeysResult *result) {
    int i, j, num, *keys, found_store = 0;
    UNUSED(cmd);

    num = 0;
    keys = getKeysPrepareResult(result, 2); /* Alloc 2 places for the worst case. */
    keys[num++] = 1; /* <sort-key> is always present. */

    /* Search for STORE option. By default we consider options to don't
     * have arguments, so if we find an unknown option name we scan the
     * next. However there are options with 1 or 2 arguments, so we
     * provide a list here in order to skip the right number of args. */
    struct {
        const char *name;
        int skip;
    } skiplist[] = {
        {"limit", 2},
        {"get", 1},
        {"by", 1},
        {NULL, 0} /* End of elements. */
    };

    for (i = 2; i < argc; i++) {
        for (j = 0; skiplist[j].name != NULL; j++) {
            if (!strcasecmp(szFromObj(argv[i]),skiplist[j].name)) {
                i += skiplist[j].skip;
                break;
            } else if (!strcasecmp(szFromObj(argv[i]),"store") && i+1 < argc) {
                /* Note: we don't increment "num" here and continue the loop
                 * to be sure to process the *last* "STORE" option if multiple
                 * ones are provided. This is same behavior as SORT. */
                found_store = 1;
                keys[num] = i+1; /* <store-key> */
                break;
            }
        }
    }
    result->numkeys = num + found_store;
    return result->numkeys;
}

int migrateGetKeys(struct redisCommand *cmd, robj **argv, int argc, getKeysResult *result) {
    int i, num, first, *keys;
    UNUSED(cmd);

    /* Assume the obvious form. */
    first = 3;
    num = 1;

    /* But check for the extended one with the KEYS option. */
    if (argc > 6) {
        for (i = 6; i < argc; i++) {
            if (!strcasecmp(szFromObj(argv[i]),"keys") &&
                sdslen(szFromObj(argv[3])) == 0)
            {
                first = i+1;
                num = argc-first;
                break;
            }
        }
    }

    keys = getKeysPrepareResult(result, num);
    for (i = 0; i < num; i++) keys[i] = first+i;
    result->numkeys = num;
    return num;
}

/* Helper function to extract keys from following commands:
 * GEORADIUS key x y radius unit [WITHDIST] [WITHHASH] [WITHCOORD] [ASC|DESC]
 *                             [COUNT count] [STORE key] [STOREDIST key]
 * GEORADIUSBYMEMBER key member radius unit ... options ... */
int georadiusGetKeys(struct redisCommand *cmd, robj **argv, int argc, getKeysResult *result) {
    int i, num, *keys;
    UNUSED(cmd);

    /* Check for the presence of the stored key in the command */
    int stored_key = -1;
    for (i = 5; i < argc; i++) {
        char *arg = szFromObj(argv[i]);
        /* For the case when user specifies both "store" and "storedist" options, the
         * second key specified would override the first key. This behavior is kept
         * the same as in georadiusCommand method.
         */
        if ((!strcasecmp(arg, "store") || !strcasecmp(arg, "storedist")) && ((i+1) < argc)) {
            stored_key = i+1;
            i++;
        }
    }
    num = 1 + (stored_key == -1 ? 0 : 1);

    /* Keys in the command come from two places:
     * argv[1] = key,
     * argv[5...n] = stored key if present
     */
    keys = getKeysPrepareResult(result, num);

    /* Add all key positions to keys[] */
    keys[0] = 1;
    if(num > 1) {
         keys[1] = stored_key;
    }
    result->numkeys = num;
    return num;
}

/* LCS ... [KEYS <key1> <key2>] ... */
int lcsGetKeys(struct redisCommand *cmd, robj **argv, int argc, getKeysResult *result) {
    int i;
    int *keys = getKeysPrepareResult(result, 2);
    UNUSED(cmd);

    /* We need to parse the options of the command in order to check for the
     * "KEYS" argument before the "STRINGS" argument. */
    for (i = 1; i < argc; i++) {
        char *arg = szFromObj(argv[i]);
        int moreargs = (argc-1) - i;

        if (!strcasecmp(arg, "strings")) {
            break;
        } else if (!strcasecmp(arg, "keys") && moreargs >= 2) {
            keys[0] = i+1;
            keys[1] = i+2;
            result->numkeys = 2;
            return result->numkeys;
        }
    }
    result->numkeys = 0;
    return result->numkeys;
}

/* Helper function to extract keys from memory command.
 * MEMORY USAGE <key> */
int memoryGetKeys(struct redisCommand *cmd, robj **argv, int argc, getKeysResult *result) {
    UNUSED(cmd);

    getKeysPrepareResult(result, 1);
    if (argc >= 3 && !strcasecmp(szFromObj(argv[1]),"usage")) {
        result->keys[0] = 2;
        result->numkeys = 1;
        return result->numkeys;
    }
    result->numkeys = 0;
    return 0;
}

/* XREAD [BLOCK <milliseconds>] [COUNT <count>] [GROUP <groupname> <ttl>]
 *       STREAMS key_1 key_2 ... key_N ID_1 ID_2 ... ID_N */
int xreadGetKeys(struct redisCommand *cmd, robj **argv, int argc, getKeysResult *result) {
    int i, num = 0, *keys;
    UNUSED(cmd);

    /* We need to parse the options of the command in order to seek the first
     * "STREAMS" string which is actually the option. This is needed because
     * "STREAMS" could also be the name of the consumer group and even the
     * name of the stream key. */
    int streams_pos = -1;
    for (i = 1; i < argc; i++) {
        char *arg = szFromObj(argv[i]);
        if (!strcasecmp(arg, "block")) {
            i++; /* Skip option argument. */
        } else if (!strcasecmp(arg, "count")) {
            i++; /* Skip option argument. */
        } else if (!strcasecmp(arg, "group")) {
            i += 2; /* Skip option argument. */
        } else if (!strcasecmp(arg, "noack")) {
            /* Nothing to do. */
        } else if (!strcasecmp(arg, "streams")) {
            streams_pos = i;
            break;
        } else {
            break; /* Syntax error. */
        }
    }
    if (streams_pos != -1) num = argc - streams_pos - 1;

    /* Syntax error. */
    if (streams_pos == -1 || num == 0 || num % 2 != 0) {
        result->numkeys = 0;
        return 0;
    }
    num /= 2; /* We have half the keys as there are arguments because
                 there are also the IDs, one per key. */

    keys = getKeysPrepareResult(result, num);
    for (i = streams_pos+1; i < argc-num; i++) keys[i-streams_pos-1] = i;
    result->numkeys = num;
    return num;
}

/* Slot to Key API. This is used by Redis Cluster in order to obtain in
 * a fast way a key that belongs to a specified hash slot. This is useful
 * while rehashing the cluster and in other conditions when we need to
 * understand if we have keys for a given hash slot. */
void slotToKeyUpdateKey(sds key, int add) {
    slotToKeyUpdateKeyCore(key, sdslen(key), add);
}

void slotToKeyUpdateKeyCore(const char *key, size_t keylen, int add) {
    serverAssert(GlobalLocksAcquired());

    unsigned int hashslot = keyHashSlot(key,keylen);
    unsigned char buf[64];
    unsigned char *indexed = buf;

    g_pserver->cluster->slots_keys_count[hashslot] += add ? 1 : -1;
    if (keylen+2 > 64) indexed = (unsigned char*)zmalloc(keylen+2, MALLOC_SHARED);
    indexed[0] = (hashslot >> 8) & 0xff;
    indexed[1] = hashslot & 0xff;
    memcpy(indexed+2,key,keylen);
    int fModified = false;
    if (add) {
        fModified = raxInsert(g_pserver->cluster->slots_to_keys,indexed,keylen+2,NULL,NULL);
    } else {
        fModified = raxRemove(g_pserver->cluster->slots_to_keys,indexed,keylen+2,NULL);
    }
    // This assert is disabled when a snapshot depth is >0 because prepOverwriteForSnapshot will add in a tombstone,
    //  this prevents ensure from adding the key to the dictionary which means the caller isn't aware we're already tracking
    //  the key.
    serverAssert(fModified || g_pserver->db[0]->snapshot_depth() > 0);
    if (indexed != buf) zfree(indexed);
}

void slotToKeyAdd(sds key) {
    slotToKeyUpdateKey(key,1);
}

void slotToKeyDel(sds key) {
    slotToKeyUpdateKey(key,0);
}

/* Release the radix tree mapping Redis Cluster keys to slots. If 'async'
 * is true, we release it asynchronously. */
void freeSlotsToKeysMap(rax *rt, int async) {
    if (async) {
        freeSlotsToKeysMapAsync(rt);
    } else {
        raxFree(rt);
    }
}

/* Empty the slots-keys map of Redis CLuster by creating a new empty one and
 * freeing the old one. */
void slotToKeyFlush(int async) {
    rax *old = g_pserver->cluster->slots_to_keys;

    g_pserver->cluster->slots_to_keys = raxNew();
    memset(g_pserver->cluster->slots_keys_count,0,
           sizeof(g_pserver->cluster->slots_keys_count));
    freeSlotsToKeysMap(old, async);
}

/* Populate the specified array of objects with keys in the specified slot.
 * New objects are returned to represent keys, it's up to the caller to
 * decrement the reference count to release the keys names. */
unsigned int getKeysInSlot(unsigned int hashslot, robj **keys, unsigned int count) {
    raxIterator iter;
    int j = 0;
    unsigned char indexed[2];

    indexed[0] = (hashslot >> 8) & 0xff;
    indexed[1] = hashslot & 0xff;
    raxStart(&iter,g_pserver->cluster->slots_to_keys);
    raxSeek(&iter,">=",indexed,2);
    while(count-- && raxNext(&iter)) {
        if (iter.key[0] != indexed[0] || iter.key[1] != indexed[1]) break;
        keys[j++] = createStringObject((char*)iter.key+2,iter.key_len-2);
    }
    raxStop(&iter);
    return j;
}

/* Remove all the keys in the specified hash slot.
 * The number of removed items is returned. */
unsigned int delKeysInSlot(unsigned int hashslot) {
    serverAssert(GlobalLocksAcquired());
    
    raxIterator iter;
    int j = 0;
    unsigned char indexed[2];

    indexed[0] = (hashslot >> 8) & 0xff;
    indexed[1] = hashslot & 0xff;
    raxStart(&iter,g_pserver->cluster->slots_to_keys);
    while(g_pserver->cluster->slots_keys_count[hashslot]) {
        raxSeek(&iter,">=",indexed,2);
        raxNext(&iter);

        auto count = g_pserver->cluster->slots_keys_count[hashslot];
        robj *key = createStringObject((char*)iter.key+2,iter.key_len-2);
        dbDelete(g_pserver->db[0],key);
        serverAssert(count > g_pserver->cluster->slots_keys_count[hashslot]);   // we should have deleted something or we will be in an infinite loop
        decrRefCount(key);
        j++;
    }
    raxStop(&iter);
    return j;
}

unsigned int countKeysInSlot(unsigned int hashslot) {
    return g_pserver->cluster->slots_keys_count[hashslot];
}

void redisDbPersistentData::initialize()
{
    m_pdbSnapshot = nullptr;
    m_pdict = dictCreate(&dbDictType,this);
    m_pdictTombstone = dictCreate(&dbTombstoneDictType,this);
    m_setexpire = new(MALLOC_LOCAL) expireset();
    m_fAllChanged = 0;
    m_fTrackingChanges = 0;
}

void redisDbPersistentData::setStorageProvider(StorageCache *pstorage)
{
    serverAssert(m_spstorage == nullptr);
    m_spstorage = std::unique_ptr<StorageCache>(pstorage);
}

void redisDbPersistentData::endStorageProvider()
{
    serverAssert(m_spstorage != nullptr);
    m_spstorage.reset();
}

void clusterStorageLoadCallback(const char *rgchkey, size_t cch, void *)
{
    slotToKeyUpdateKeyCore(rgchkey, cch, true /*add*/);
}

void redisDb::initialize(int id)
{
    redisDbPersistentData::initialize();
    this->expireitr = setexpire()->end();
    this->blocking_keys = dictCreate(&keylistDictType,NULL);
    this->ready_keys = dictCreate(&objectKeyPointerValueDictType,NULL);
    this->watched_keys = dictCreate(&keylistDictType,NULL);
    this->id = id;
    this->avg_ttl = 0;
    this->last_expire_set = 0;
    this->defrag_later = listCreate();
    listSetFreeMethod(this->defrag_later,(void (*)(const void*))sdsfree);
}

void redisDb::storageProviderInitialize()
{
    if (g_pserver->m_pstorageFactory != nullptr)
    {
        IStorageFactory::key_load_iterator itr = (g_pserver->cluster_enabled) ? clusterStorageLoadCallback : nullptr;
        this->setStorageProvider(StorageCache::create(g_pserver->m_pstorageFactory, id, itr, nullptr));
    }
}

void redisDb::storageProviderDelete()
{
    if (g_pserver->m_pstorageFactory != nullptr)
    {
        this->endStorageProvider();
    }
}

bool redisDbPersistentData::insert(char *key, robj *o, bool fAssumeNew, dict_iter *piterExisting)
{
    if (!fAssumeNew && (g_pserver->m_pstorageFactory != nullptr || m_pdbSnapshot != nullptr))
        ensure(key);
    dictEntry *de;
    int res = dictAdd(m_pdict, key, o, &de);
    serverAssert(FImplies(fAssumeNew, res == DICT_OK));
    if (res == DICT_OK)
    {
#ifdef CHECKED_BUILD
        if (m_pdbSnapshot != nullptr && m_pdbSnapshot->find_cached_threadsafe(key) != nullptr)
        {
            serverAssert(dictFind(m_pdictTombstone, key) != nullptr);
        }
#endif
        trackkey(key, false /* fUpdate */);
    }
    else
    {
        if (piterExisting)
            *piterExisting = dict_iter(m_pdict, de);
    }
    return (res == DICT_OK);
}

// This is a performance tool to prevent us copying over an object we're going to overwrite anyways
void redisDbPersistentData::prepOverwriteForSnapshot(char *key)
{
    if (g_pserver->maxmemory_policy & MAXMEMORY_FLAG_LFU)
        return;

    if (m_pdbSnapshot != nullptr)
    {
        auto itr = m_pdbSnapshot->find_cached_threadsafe(key);
        if (itr.key() != nullptr)
        {
<<<<<<< HEAD
=======
            if (itr.val()->FExpires()) {
                // Note: I'm sure we could handle this, but its too risky at the moment.
                //  There are known bugs doing this with expires
                return;
            }
>>>>>>> 54571108
            sds keyNew = sdsdupshared(itr.key());
            if (dictAdd(m_pdictTombstone, keyNew, (void*)dictHashKey(m_pdict, key)) != DICT_OK)
                sdsfree(keyNew);
        }
    }
}

void redisDbPersistentData::tryResize()
{
    if (htNeedsResize(m_pdict))
        dictResize(m_pdict);
}

size_t redisDb::clear(bool fAsync, void(callback)(void*))
{
    size_t removed = size();
    if (fAsync) {
        redisDbPersistentData::emptyDbAsync();
    } else {
        redisDbPersistentData::clear(callback);
    }
    expireitr = setexpire()->end();
    return removed;
}

void redisDbPersistentData::clear(void(callback)(void*))
{
    dictEmpty(m_pdict,callback);
    if (m_fTrackingChanges)
    {
        dictEmpty(m_dictChanged, nullptr);
        m_cnewKeysPending = 0;
        m_fAllChanged++;
    }
    delete m_setexpire;
    m_setexpire = new (MALLOC_LOCAL) expireset();
    if (m_spstorage != nullptr)
        m_spstorage->clear(callback);
    dictEmpty(m_pdictTombstone,callback);
    m_pdbSnapshot = nullptr;
}

void redisDbPersistentData::setExpire(robj *key, robj *subkey, long long when)
{
    /* Reuse the sds from the main dict in the expire dict */
    std::unique_lock<fastlock> ul(g_expireLock);
    dictEntry *kde = dictFind(m_pdict,ptrFromObj(key));
    serverAssertWithInfo(NULL,key,kde != NULL);
    trackkey(key, true /* fUpdate */);

    if (((robj*)dictGetVal(kde))->getrefcount(std::memory_order_relaxed) == OBJ_SHARED_REFCOUNT)
    {
        // shared objects cannot have the expire bit set, create a real object
        dictSetVal(m_pdict, kde, dupStringObject((robj*)dictGetVal(kde)));
    }

    const char *szSubKey = (subkey != nullptr) ? szFromObj(subkey) : nullptr;
    if (((robj*)dictGetVal(kde))->FExpires()) {
        auto itr = m_setexpire->find((sds)dictGetKey(kde));
        serverAssert(itr != m_setexpire->end());
        expireEntry eNew(std::move(*itr));
        eNew.update(szSubKey, when);
        m_setexpire->erase(itr);
        m_setexpire->insert(eNew);
    }
    else
    {
        expireEntry e((sds)dictGetKey(kde), szSubKey, when);
        ((robj*)dictGetVal(kde))->SetFExpires(true);
        m_setexpire->insert(e);
    }
}

void redisDbPersistentData::setExpire(expireEntry &&e)
{
    std::unique_lock<fastlock> ul(g_expireLock);
    trackkey(e.key(), true /* fUpdate */);
    m_setexpire->insert(e);
}

bool redisDb::FKeyExpires(const char *key)
{
    std::unique_lock<fastlock> ul(g_expireLock);
    return setexpireUnsafe()->find(key) != setexpire()->end();
}

void redisDbPersistentData::updateValue(dict_iter itr, robj *val)
{
    trackkey(itr.key(), true /* fUpdate */);
    dictSetVal(m_pdict, itr.de, val);
}

void redisDbPersistentData::ensure(const char *key)
{
    if (m_pdbSnapshot == nullptr && m_spstorage == nullptr)
        return;
    dictEntry *de = dictFind(m_pdict, key);
    ensure(key, &de);
}

void redisDbPersistentData::ensure(const char *sdsKey, dictEntry **pde)
{
    serverAssert(sdsKey != nullptr);
    serverAssert(FImplies(*pde != nullptr, dictGetVal(*pde) != nullptr));    // early versions set a NULL object, this is no longer valid
    serverAssert(m_refCount == 0);
    if (m_pdbSnapshot == nullptr && g_pserver->m_pstorageFactory == nullptr)
        return;
    std::unique_lock<fastlock> ul(g_expireLock);

    // First see if the key can be obtained from a snapshot
    if (*pde == nullptr && m_pdbSnapshot != nullptr)
    {
        dictEntry *deTombstone = dictFind(m_pdictTombstone, sdsKey);
        if (deTombstone == nullptr)
        {
            auto itr = m_pdbSnapshot->find_cached_threadsafe(sdsKey);
            if (itr == m_pdbSnapshot->end())
                goto LNotFound;

            sds keyNew = sdsdupshared(itr.key());   // note: we use the iterator's key because the sdsKey may not be a shared string
            if (itr.val() != nullptr)
            {
                if (itr.val()->getrefcount(std::memory_order_relaxed) == OBJ_SHARED_REFCOUNT)
                {
                    dictAdd(m_pdict, keyNew, itr.val());
                }
                else
                {
                    sds strT = serializeStoredObject(itr.val());
                    robj *objNew = deserializeStoredObject(this, sdsKey, strT, sdslen(strT));
                    sdsfree(strT);
                    dictAdd(m_pdict, keyNew, objNew);
                    serverAssert(objNew->getrefcount(std::memory_order_relaxed) == 1);
                    serverAssert(mvccFromObj(objNew) == mvccFromObj(itr.val()));
                }
            }
            else
            {
                dictAdd(m_pdict, keyNew, nullptr);
            }
            uint64_t hash = dictGetHash(m_pdict, sdsKey);
            dictEntry **deT;
            dictht *ht;
            *pde = dictFindWithPrev(m_pdict, sdsKey, hash, &deT, &ht);
            dictAdd(m_pdictTombstone, sdsdupshared(itr.key()), (void*)hash);
        }
    }
    
LNotFound:
    // If we haven't found it yet check our storage engine
    if (*pde == nullptr && m_spstorage != nullptr)
    {
        if (dictSize(m_pdict) != size())    // if all keys are cached then no point in looking up the database
        {
            robj *o = nullptr;
            sds sdsNewKey = sdsdupshared(sdsKey);
            std::unique_ptr<expireEntry> spexpire;
            m_spstorage->retrieve((sds)sdsKey, [&](const char *, size_t, const void *data, size_t cb){
                size_t offset = 0;
                spexpire = deserializeExpire(sdsNewKey, (const char*)data, cb, &offset);    
                o = deserializeStoredObject(this, sdsNewKey, reinterpret_cast<const char*>(data) + offset, cb - offset);
                serverAssert(o != nullptr);
            });
            
            if (o != nullptr)
            {
                dictAdd(m_pdict, sdsNewKey, o);
                o->SetFExpires(spexpire != nullptr);

                if (spexpire != nullptr)
                {
                    auto itr = m_setexpire->find(sdsKey);
                    if (itr != m_setexpire->end())
                        m_setexpire->erase(itr);
                    m_setexpire->insert(std::move(*spexpire));
                    serverAssert(m_setexpire->find(sdsKey) != m_setexpire->end());
                }
                serverAssert(o->FExpires() == (m_setexpire->find(sdsKey) != m_setexpire->end()));
                g_pserver->stat_storage_provider_read_hits++;
            } else {
                sdsfree(sdsNewKey);
                g_pserver->stat_storage_provider_read_misses++;
            }

            *pde = dictFind(m_pdict, sdsKey);
        }
    }

    if (*pde != nullptr && dictGetVal(*pde) != nullptr)
    {
        robj *o = (robj*)dictGetVal(*pde);
        serverAssert(o->FExpires() == (m_setexpire->find(sdsKey) != m_setexpire->end()));
    }
}

void redisDbPersistentData::storeKey(sds key, robj *o, bool fOverwrite)
{
    sds temp = serializeStoredObjectAndExpire(this, key, o);
    m_spstorage->insert(key, temp, sdslen(temp), fOverwrite);
    sdsfree(temp);
}

void redisDbPersistentData::storeDatabase()
{
    dictIterator *di = dictGetIterator(m_pdict);
    dictEntry *de;
    while ((de = dictNext(di)) != NULL) {
        sds key = (sds)dictGetKey(de);
        robj *o = (robj*)dictGetVal(de);
        storeKey(key, o, false);
    }
    serverAssert(dictSize(m_pdict) == m_spstorage->count());
    dictReleaseIterator(di);
}

/* static */ void redisDbPersistentData::serializeAndStoreChange(StorageCache *storage, redisDbPersistentData *db, const char *key, bool fUpdate)
{
    auto itr = db->find_cached_threadsafe(key);
    if (itr == nullptr)
        return;
    robj *o = itr.val();
    sds temp = serializeStoredObjectAndExpire(db, (const char*) itr.key(), o);
    storage->insert((sds)key, temp, sdslen(temp), fUpdate);
    sdsfree(temp);
}

bool redisDbPersistentData::processChanges(bool fSnapshot)
{
    serverAssert(GlobalLocksAcquired());

    --m_fTrackingChanges;
    serverAssert(m_fTrackingChanges >= 0);

    if (m_spstorage != nullptr)
    {
        if (!m_fAllChanged && dictSize(m_dictChanged) == 0 && m_cnewKeysPending == 0)
            return false;
        m_spstorage->beginWriteBatch();
        serverAssert(m_pdbSnapshotStorageFlush == nullptr);
        if (fSnapshot && !m_fAllChanged && dictSize(m_dictChanged) > 100)
        {
            // Do a snapshot based process if possible
            m_pdbSnapshotStorageFlush = createSnapshot(getMvccTstamp(), true /* optional */);
            if (m_pdbSnapshotStorageFlush)
            {
                if (m_dictChangedStorageFlush)
                    dictRelease(m_dictChangedStorageFlush);
                m_dictChangedStorageFlush = m_dictChanged;
                m_dictChanged = dictCreate(&dictChangeDescType, nullptr);
            }
        }
        
        if (m_pdbSnapshotStorageFlush == nullptr)
        {
            if (m_fAllChanged)
            {
                if (dictSize(m_pdict) > 0 || m_spstorage->count() > 0) { // in some cases we may have pre-sized the StorageCache's dict, and we don't want clear to ruin it
                    m_spstorage->clearAsync();
                    storeDatabase();
                }
                m_fAllChanged = 0;
            }
            else
            {
                dictIterator *di = dictGetIterator(m_dictChanged);
                dictEntry *de;
                while ((de = dictNext(di)) != nullptr)
                {
                    serializeAndStoreChange(m_spstorage.get(), this, (const char*)dictGetKey(de), (bool)dictGetVal(de));
                }
                dictReleaseIterator(di);
            }
        }
        dictEmpty(m_dictChanged, nullptr);
        m_cnewKeysPending = 0;
    }
    return (m_spstorage != nullptr);
}

void redisDbPersistentData::processChangesAsync(std::atomic<int> &pendingJobs)
{
    ++pendingJobs;
    serverAssert(!m_fAllChanged);
    dictEmpty(m_dictChanged, nullptr);
    dict *dictNew = dictCreate(&dbDictType, nullptr);
    std::swap(dictNew, m_pdict);
    m_cnewKeysPending = 0;
    g_pserver->asyncworkqueue->AddWorkFunction([dictNew, this, &pendingJobs]{
        dictIterator *di = dictGetIterator(dictNew);
        dictEntry *de;
        std::vector<sds> veckeys;
        std::vector<size_t> veccbkeys;
        std::vector<sds> vecvals;
        std::vector<size_t> veccbvals;
        while ((de = dictNext(di)) != nullptr)
        {
            robj *o = (robj*)dictGetVal(de);
            sds temp = serializeStoredObjectAndExpire(this, (const char*) dictGetKey(de), o);
            veckeys.push_back((sds)dictGetKey(de));
            veccbkeys.push_back(sdslen((sds)dictGetKey(de)));
            vecvals.push_back(temp);
            veccbvals.push_back(sdslen(temp));
        }
        m_spstorage->bulkInsert(veckeys.data(), veccbkeys.data(), vecvals.data(), veccbvals.data(), veckeys.size());
        for (auto val : vecvals)
            sdsfree(val);
        dictReleaseIterator(di);
        dictRelease(dictNew);
        --pendingJobs;
    });
}

void redisDbPersistentData::bulkStorageInsert(char **rgKeys, size_t *rgcbKeys, char **rgVals, size_t *rgcbVals, size_t celem)
{
    m_spstorage->bulkInsert(rgKeys, rgcbKeys, rgVals, rgcbVals, celem);
}

void redisDbPersistentData::commitChanges(const redisDbPersistentDataSnapshot **psnapshotFree)
{
    if (m_pdbSnapshotStorageFlush)
    {
        dictIterator *di = dictGetIterator(m_dictChangedStorageFlush);
        dictEntry *de;
        while ((de = dictNext(di)) != nullptr)
        {
            serializeAndStoreChange(m_spstorage.get(), (redisDbPersistentData*)m_pdbSnapshotStorageFlush, (const char*)dictGetKey(de), (bool)dictGetVal(de));
        }
        dictReleaseIterator(di);
        dictRelease(m_dictChangedStorageFlush);
        m_dictChangedStorageFlush = nullptr;
        *psnapshotFree = m_pdbSnapshotStorageFlush;
        m_pdbSnapshotStorageFlush = nullptr;
    }
    if (m_spstorage != nullptr)
        m_spstorage->endWriteBatch();
}

redisDbPersistentData::~redisDbPersistentData()
{
    if (m_spdbSnapshotHOLDER != nullptr)
        endSnapshot(m_spdbSnapshotHOLDER.get());
    
    //serverAssert(m_pdbSnapshot == nullptr);
    serverAssert(m_refCount == 0);
    //serverAssert(m_pdict->iterators == 0);
    serverAssert(m_pdictTombstone == nullptr || m_pdictTombstone->pauserehash == 0);
    dictRelease(m_pdict);
    if (m_pdictTombstone)
        dictRelease(m_pdictTombstone);

    if (m_dictChanged)
        dictRelease(m_dictChanged);
    if (m_dictChangedStorageFlush)
        dictRelease(m_dictChangedStorageFlush);
    
    delete m_setexpire;
}

dict_iter redisDbPersistentData::random()
{
    if (size() == 0)
        return dict_iter(nullptr);
    if (m_pdbSnapshot != nullptr && m_pdbSnapshot->size() > 0)
    {
        dict_iter iter(nullptr);
        double pctInSnapshot = (double)m_pdbSnapshot->size() / (size() + m_pdbSnapshot->size());
        double randval = (double)rand()/RAND_MAX;
        if (randval <= pctInSnapshot)
        {
            iter = m_pdbSnapshot->random_cache_threadsafe();    // BUG: RANDOM doesn't consider keys not in RAM
            ensure(iter.key());
            dictEntry *de = dictFind(m_pdict, iter.key());
            return dict_iter(m_pdict, de);
        }
    }
    dictEntry *de = dictGetRandomKey(m_pdict);
    if (de != nullptr)
        ensure((const char*)dictGetKey(de), &de);
    return dict_iter(m_pdict, de);
}

size_t redisDbPersistentData::size(bool fCachedOnly) const 
{ 
    if (m_spstorage != nullptr && !m_fAllChanged && !fCachedOnly)
        return m_spstorage->count() + m_cnewKeysPending;
    
    return dictSize(m_pdict) 
        + (m_pdbSnapshot ? (m_pdbSnapshot->size(fCachedOnly) - dictSize(m_pdictTombstone)) : 0); 
}

bool redisDbPersistentData::removeCachedValue(const char *key, dictEntry **ppde)
{
    serverAssert(m_spstorage != nullptr);
    // First ensure its not a pending key
    if (m_spstorage != nullptr)
        m_spstorage->batch_lock();
    
    dictEntry *de = dictFind(m_dictChanged, key);
    if (de != nullptr)
    {
        if (m_spstorage != nullptr)
            m_spstorage->batch_unlock();
        return false; // can't evict
    }

    // since we write ASAP the database already has a valid copy so safe to delete
    if (ppde != nullptr) {
        *ppde = dictUnlink(m_pdict, key);
    } else {
        dictDelete(m_pdict, key);
    }

    if (m_spstorage != nullptr)
        m_spstorage->batch_unlock();
    
    return true;
}

redisDbPersistentData::redisDbPersistentData() {
    m_dictChanged = dictCreate(&dictChangeDescType, nullptr);
}

void redisDbPersistentData::trackChanges(bool fBulk, size_t sizeHint)
{
    m_fTrackingChanges.fetch_add(1, std::memory_order_relaxed);
    if (fBulk)
        m_fAllChanged.fetch_add(1, std::memory_order_acq_rel);

    if (sizeHint > 0)
        dictExpand(m_dictChanged, sizeHint, false);
}

void redisDbPersistentData::removeAllCachedValues()
{
    // First we have to flush the tracked changes
    if (m_fTrackingChanges)
    {
        if (processChanges(false))
            commitChanges();
        trackChanges(false);
    }

    if (m_pdict->pauserehash == 0 && m_pdict->refcount == 1) {
        dict *dT = m_pdict;
        m_pdict = dictCreate(&dbDictType, this);
        dictExpand(m_pdict, dictSize(dT)/2, false); // Make room for about half so we don't excessively rehash
        g_pserver->asyncworkqueue->AddWorkFunction([dT]{
            dictRelease(dT);
        }, false);
    } else {
        dictEmpty(m_pdict, nullptr);
    }
}

void redisDbPersistentData::disableKeyCache()
{
    if (m_spstorage == nullptr)
        return;
    m_spstorage->emergencyFreeCache();
}

bool redisDbPersistentData::keycacheIsEnabled()
{
    if (m_spstorage == nullptr)
        return false;
    return m_spstorage->keycacheIsEnabled();
}

void redisDbPersistentData::trackkey(const char *key, bool fUpdate)
{
    if (m_fTrackingChanges && !m_fAllChanged && m_spstorage) {
        dictEntry *de = dictFind(m_dictChanged, key);
        if (de == nullptr) {
            dictAdd(m_dictChanged, (void*)sdsdupshared(key), (void*)fUpdate);
            if (!fUpdate)
                ++m_cnewKeysPending;
        }
    }
}

sds serializeExpire(const expireEntry *pexpire)
{
    sds str = sdsnewlen(nullptr, sizeof(unsigned));

    if (pexpire == nullptr)
    {
        unsigned zero = 0;
        memcpy(str, &zero, sizeof(unsigned));
        return str;
    }

    auto &e = *pexpire;
    unsigned celem = (unsigned)e.size();
    memcpy(str, &celem, sizeof(unsigned));
    
    for (auto itr = e.begin(); itr != e.end(); ++itr)
    {
        unsigned subkeylen = itr.subkey() ? (unsigned)sdslen(itr.subkey()) : 0;
        size_t strOffset = sdslen(str);
        str = sdsgrowzero(str, sdslen(str) + sizeof(unsigned) + subkeylen + sizeof(long long));
        memcpy(str + strOffset, &subkeylen, sizeof(unsigned));
        if (itr.subkey())
            memcpy(str + strOffset + sizeof(unsigned), itr.subkey(), subkeylen);
        long long when = itr.when();
        memcpy(str + strOffset + sizeof(unsigned) + subkeylen, &when, sizeof(when));
    }
    return str;
}

std::unique_ptr<expireEntry> deserializeExpire(sds key, const char *str, size_t cch, size_t *poffset)
{
    unsigned celem;
    if (cch < sizeof(unsigned))
        throw "Corrupt expire entry";
    memcpy(&celem, str, sizeof(unsigned));
    std::unique_ptr<expireEntry> spexpire;

    size_t offset = sizeof(unsigned);
    for (; celem > 0; --celem)
    {
        serverAssert(cch > (offset+sizeof(unsigned)));
        
        unsigned subkeylen;
        memcpy(&subkeylen, str + offset, sizeof(unsigned));
        offset += sizeof(unsigned);

        sds subkey = nullptr;
        if (subkeylen != 0)
        {
            serverAssert(cch > (offset + subkeylen));
            subkey = sdsnewlen(nullptr, subkeylen);
            memcpy(subkey, str + offset, subkeylen);
            offset += subkeylen;
        }
        
        long long when;
        serverAssert(cch >= (offset + sizeof(long long)));
        memcpy(&when, str + offset, sizeof(long long));
        offset += sizeof(long long);

        if (spexpire == nullptr)
            spexpire = std::make_unique<expireEntry>(key, subkey, when);
        else
            spexpire->update(subkey, when);

        if (subkey)
            sdsfree(subkey);
    }

    *poffset = offset;
    return spexpire;
}

sds serializeStoredObjectAndExpire(redisDbPersistentData *db, const char *key, robj_roptr o)
{
    auto itrExpire = db->setexpire()->find(key);
    const expireEntry *pexpire = nullptr;
    if (itrExpire != db->setexpire()->end())
        pexpire = &(*itrExpire);

    sds str = serializeExpire(pexpire);
    str = serializeStoredObject(o, str);
    return str;
}

int dbnumFromDb(redisDb *db)
{
    for (int i = 0; i < cserver.dbnum; ++i)
    {
        if (g_pserver->db[i] == db)
            return i;
    }
    serverPanic("invalid database pointer");
}

bool redisDbPersistentData::prefetchKeysAsync(client *c, parsed_command &command, bool fExecOK)
{
    if (m_spstorage == nullptr) {
#if defined(__x86_64__) || defined(__i386__)
        // We do a quick 'n dirty check for set & get.  Anything else is too slow.
        //  Should the user do something weird like remap them then the worst that will
        //  happen is we don't prefetch or we prefetch wrong data.  A mild perf hit, but
        //  not dangerous
        if (command.argc >= 2) {
            const char *cmd = szFromObj(command.argv[0]);
            if (!strcasecmp(cmd, "set") || !strcasecmp(cmd, "get")) {
                if (c->db->m_spdbSnapshotHOLDER != nullptr)
                    return false; // this is dangerous enough without a snapshot around
                auto h = dictSdsHash(szFromObj(command.argv[1]));
                for (int iht = 0; iht < 2; ++iht) {
                    auto hT = h & c->db->m_pdict->ht[iht].sizemask;
                    dictEntry **table;
                    __atomic_load(&c->db->m_pdict->ht[iht].table, &table, __ATOMIC_RELAXED);
                    if (table != nullptr) {
                        dictEntry *de;
                        __atomic_load(&table[hT], &de, __ATOMIC_ACQUIRE);
                        while (de != nullptr) {
                            _mm_prefetch(dictGetKey(de), _MM_HINT_T2);
                            __atomic_load(&de->next, &de, __ATOMIC_ACQUIRE);
                        }
                    }
                    if (!dictIsRehashing(c->db->m_pdict))
                        break;
                }
            }
        }
#endif
        return false;
    }

    AeLocker lock;

    std::vector<robj*> veckeys;
    lock.arm(c);
    getKeysResult result = GETKEYS_RESULT_INIT;
    auto cmd = lookupCommand(szFromObj(command.argv[0]));
    if (cmd == nullptr)
        return false; // Bad command? It's not for us to judge, just bail
    int numkeys = getKeysFromCommand(cmd, command.argv, command.argc, &result);
    for (int ikey = 0; ikey < numkeys; ++ikey)
    {
        robj *objKey = command.argv[result.keys[ikey]];
        if (this->find_cached_threadsafe(szFromObj(objKey)) == nullptr)
            veckeys.push_back(objKey);
    }
    lock.disarm();

    getKeysFreeResult(&result);

    std::vector<std::tuple<sds, robj*, std::unique_ptr<expireEntry>>> vecInserts;
    for (robj *objKey : veckeys)
    {
        sds sharedKey = sdsdupshared((sds)szFromObj(objKey));
        std::unique_ptr<expireEntry> spexpire;
        robj *o = nullptr;
        m_spstorage->retrieve((sds)szFromObj(objKey), [&](const char *, size_t, const void *data, size_t cb){
                size_t offset = 0;
                spexpire = deserializeExpire(sharedKey, (const char*)data, cb, &offset);    
                o = deserializeStoredObject(this, sharedKey, reinterpret_cast<const char*>(data) + offset, cb - offset);
                serverAssert(o != nullptr);
        });

        if (o != nullptr) {
            vecInserts.emplace_back(sharedKey, o, std::move(spexpire));
        } else if (sharedKey != nullptr) {
            sdsfree(sharedKey);
        }
    }

    bool fNoInsert = false;
    if (!vecInserts.empty()) {
        lock.arm(c);
        for (auto &tuple : vecInserts)
        {
            sds sharedKey = std::get<0>(tuple);
            robj *o = std::get<1>(tuple);
            std::unique_ptr<expireEntry> spexpire = std::move(std::get<2>(tuple));

            if (o != nullptr)
            {
                if (this->find_cached_threadsafe(sharedKey) != nullptr)
                {
                    // While unlocked this was already ensured
                    decrRefCount(o);
                    sdsfree(sharedKey);
                    fNoInsert = true;
                }
                else
                {
                    if (spexpire != nullptr) {
                        if (spexpire->when() < mstime()) {
                            fNoInsert = true;
                            break;
                        }
                    }
                    dictAdd(m_pdict, sharedKey, o);
                    o->SetFExpires(spexpire != nullptr);

                    if (spexpire != nullptr)
                    {
                        auto itr = m_setexpire->find(sharedKey);
                        if (itr != m_setexpire->end())
                            m_setexpire->erase(itr);
                        m_setexpire->insert(std::move(*spexpire));
                        serverAssert(m_setexpire->find(sharedKey) != m_setexpire->end());
                    }
                    serverAssert(o->FExpires() == (m_setexpire->find(sharedKey) != m_setexpire->end()));
                }
            }
            else
            {
                if (sharedKey != nullptr)
                    sdsfree(sharedKey); // BUG but don't bother crashing
            }
        }
        lock.disarm();
    }

    if (fExecOK && !fNoInsert && cmd->proc == getCommand && !vecInserts.empty()) {
        robj *o = std::get<1>(vecInserts[0]);
        if (o != nullptr) {
            addReplyBulk(c, o);
            return true;
        }
    }
    return false;
}<|MERGE_RESOLUTION|>--- conflicted
+++ resolved
@@ -2674,14 +2674,11 @@
         auto itr = m_pdbSnapshot->find_cached_threadsafe(key);
         if (itr.key() != nullptr)
         {
-<<<<<<< HEAD
-=======
             if (itr.val()->FExpires()) {
                 // Note: I'm sure we could handle this, but its too risky at the moment.
                 //  There are known bugs doing this with expires
                 return;
             }
->>>>>>> 54571108
             sds keyNew = sdsdupshared(itr.key());
             if (dictAdd(m_pdictTombstone, keyNew, (void*)dictHashKey(m_pdict, key)) != DICT_OK)
                 sdsfree(keyNew);
