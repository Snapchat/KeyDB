/*
 * Copyright (c) 2009-2012, Salvatore Sanfilippo <antirez at gmail dot com>
 * All rights reserved.
 *
 * Redistribution and use in source and binary forms, with or without
 * modification, are permitted provided that the following conditions are met:
 *
 *   * Redistributions of source code must retain the above copyright notice,
 *     this list of conditions and the following disclaimer.
 *   * Redistributions in binary form must reproduce the above copyright
 *     notice, this list of conditions and the following disclaimer in the
 *     documentation and/or other materials provided with the distribution.
 *   * Neither the name of Redis nor the names of its contributors may be used
 *     to endorse or promote products derived from this software without
 *     specific prior written permission.
 *
 * THIS SOFTWARE IS PROVIDED BY THE COPYRIGHT HOLDERS AND CONTRIBUTORS "AS IS"
 * AND ANY EXPRESS OR IMPLIED WARRANTIES, INCLUDING, BUT NOT LIMITED TO, THE
 * IMPLIED WARRANTIES OF MERCHANTABILITY AND FITNESS FOR A PARTICULAR PURPOSE
 * ARE DISCLAIMED. IN NO EVENT SHALL THE COPYRIGHT OWNER OR CONTRIBUTORS BE
 * LIABLE FOR ANY DIRECT, INDIRECT, INCIDENTAL, SPECIAL, EXEMPLARY, OR
 * CONSEQUENTIAL DAMAGES (INCLUDING, BUT NOT LIMITED TO, PROCUREMENT OF
 * SUBSTITUTE GOODS OR SERVICES; LOSS OF USE, DATA, OR PROFITS; OR BUSINESS
 * INTERRUPTION) HOWEVER CAUSED AND ON ANY THEORY OF LIABILITY, WHETHER IN
 * CONTRACT, STRICT LIABILITY, OR TORT (INCLUDING NEGLIGENCE OR OTHERWISE)
 * ARISING IN ANY WAY OUT OF THE USE OF THIS SOFTWARE, EVEN IF ADVISED OF THE
 * POSSIBILITY OF SUCH DAMAGE.
 */

#include "server.h"
#include "cluster.h"
#include "atomicvar.h"
#include "aelocker.h"

#include <signal.h>
#include <ctype.h>

// Needed for prefetch
#if defined(__x86_64__) || defined(__i386__)
#include <xmmintrin.h>
#endif

/* Database backup. */
struct dbBackup {
    const redisDbPersistentDataSnapshot **dbarray;
    rax *slots_to_keys;
    uint64_t slots_keys_count[CLUSTER_SLOTS];
};

/*-----------------------------------------------------------------------------
 * C-level DB API
 *----------------------------------------------------------------------------*/

int keyIsExpired(const redisDbPersistentDataSnapshot *db, robj *key);
int expireIfNeeded(redisDb *db, robj *key, robj *o);
void slotToKeyUpdateKeyCore(const char *key, size_t keylen, int add);

std::unique_ptr<expireEntry> deserializeExpire(sds key, const char *str, size_t cch, size_t *poffset);
sds serializeStoredObjectAndExpire(redisDbPersistentData *db, const char *key, robj_roptr o);

dictType dictChangeDescType {
    dictSdsHash,                /* hash function */
    NULL,                       /* key dup */
    NULL,                       /* val dup */
    dictSdsKeyCompare,          /* key compare */
    dictSdsDestructor,          /* key destructor */
    nullptr                     /* val destructor */
};

/* Update LFU when an object is accessed.
 * Firstly, decrement the counter if the decrement time is reached.
 * Then logarithmically increment the counter, and update the access time. */
void updateLFU(robj *val) {
    unsigned long counter = LFUDecrAndReturn(val);
    counter = LFULogIncr(counter);
    val->lru = (LFUGetTimeInMinutes()<<8) | counter;
}

void updateExpire(redisDb *db, sds key, robj *valOld, robj *valNew)
{
    serverAssert(valOld->FExpires());
    serverAssert(!valNew->FExpires());
    
    serverAssert(db->FKeyExpires((const char*)key));
    
    valNew->SetFExpires(true);
    valOld->SetFExpires(false);
    return;
}

static void lookupKeyUpdateObj(robj *val, int flags)
{
    /* Update the access time for the ageing algorithm.
     * Don't do it if we have a saving child, as this will trigger
     * a copy on write madness. */
    if (!hasActiveChildProcess() && !(flags & LOOKUP_NOTOUCH))
    {
        if (g_pserver->maxmemory_policy & MAXMEMORY_FLAG_LFU) {
            updateLFU(val);
        } else {
            val->lru = LRU_CLOCK();
        }
    }
}

/* Low level key lookup API, not actually called directly from commands
 * implementations that should instead rely on lookupKeyRead(),
 * lookupKeyWrite() and lookupKeyReadWithFlags(). */
static robj* lookupKey(redisDb *db, robj *key, int flags) {
    auto itr = db->find(key);
    if (itr) {
        robj *val = itr.val();
        lookupKeyUpdateObj(val, flags);
        if (flags & LOOKUP_UPDATEMVCC) {
            setMvccTstamp(val, getMvccTstamp());
            db->trackkey(key, true /* fUpdate */);
        }
        return val;
    } else {
        return NULL;
    }
}
static robj_roptr lookupKeyConst(redisDb *db, robj *key, int flags) {
    serverAssert((flags & LOOKUP_UPDATEMVCC) == 0);
    robj_roptr val;
    if (g_pserver->m_pstorageFactory)
        val = db->find(szFromObj(key)).val();
    else
        val = db->find_cached_threadsafe(szFromObj(key)).val();
    
    if (val != nullptr) {
        lookupKeyUpdateObj(val.unsafe_robjcast(), flags);
        return val;
    }
    return nullptr;
}

/* Lookup a key for read operations, or return NULL if the key is not found
 * in the specified DB.
 *
 * As a side effect of calling this function:
 * 1. A key gets expired if it reached it's TTL.
 * 2. The key last access time is updated.
 * 3. The global keys hits/misses stats are updated (reported in INFO).
 * 4. If keyspace notifications are enabled, a "keymiss" notification is fired.
 *
 * This API should not be used when we write to the key after obtaining
 * the object linked to the key, but only for read only operations.
 *
 * Flags change the behavior of this command:
 *
 *  LOOKUP_NONE (or zero): no special flags are passed.
 *  LOOKUP_NOTOUCH: don't alter the last access time of the key.
 *
 * Note: this function also returns NULL if the key is logically expired
 * but still existing, in case this is a replica, since this API is called only
 * for read operations. Even if the key expiry is master-driven, we can
 * correctly report a key is expired on slaves even if the master is lagging
 * expiring our key via DELs in the replication link. */
robj_roptr lookupKeyReadWithFlags(redisDb *db, robj *key, int flags) {
    robj_roptr val;
    serverAssert(GlobalLocksAcquired());

    if (expireIfNeeded(db,key) == 1) {
        /* Key expired. If we are in the context of a master, expireIfNeeded()
         * returns 0 only when the key does not exist at all, so it's safe
         * to return NULL ASAP. */
        if (listLength(g_pserver->masters) == 0)
            goto keymiss;

        /* However if we are in the context of a replica, expireIfNeeded() will
         * not really try to expire the key, it only returns information
         * about the "logical" status of the key: key expiring is up to the
         * master in order to have a consistent view of master's data set.
         *
         * However, if the command caller is not the master, and as additional
         * safety measure, the command invoked is a read-only command, we can
         * safely return NULL here, and provide a more consistent behavior
         * to clients accessing expired values in a read-only fashion, that
         * will say the key as non existing.
         *
         * Notably this covers GETs when slaves are used to scale reads. */
        if (serverTL->current_client &&
            !FActiveMaster(serverTL->current_client) &&
            serverTL->current_client->cmd &&
            serverTL->current_client->cmd->flags & CMD_READONLY)
        {
            goto keymiss;
        }
    }
    val = lookupKeyConst(db,key,flags);
    if (val == nullptr)
        goto keymiss;
    g_pserver->stat_keyspace_hits++;
    return val;

keymiss:
    if (!(flags & LOOKUP_NONOTIFY)) {
        g_pserver->stat_keyspace_misses++;
        notifyKeyspaceEvent(NOTIFY_KEY_MISS, "keymiss", key, db->id);
    }
    return NULL;
}

/* Like lookupKeyReadWithFlags(), but does not use any flag, which is the
 * common case. */
robj_roptr lookupKeyRead(redisDb *db, robj *key) {
    return lookupKeyReadWithFlags(db,key,LOOKUP_NONE);
}

/* Lookup a key for write operations, and as a side effect, if needed, expires
 * the key if its TTL is reached.
 *
 * Returns the linked value object if the key exists or NULL if the key
 * does not exist in the specified DB. */
robj *lookupKeyWriteWithFlags(redisDb *db, robj *key, int flags) {
    expireIfNeeded(db,key);
    robj *o = lookupKey(db,key,flags|LOOKUP_UPDATEMVCC);
    return o;
}

robj *lookupKeyWrite(redisDb *db, robj *key) {
    return lookupKeyWriteWithFlags(db, key, LOOKUP_NONE);
}

robj_roptr lookupKeyReadOrReply(client *c, robj *key, robj *reply) {
    robj_roptr o = lookupKeyRead(c->db, key);
    if (!o) addReply(c,reply);
    return o;
}

robj *lookupKeyWriteOrReply(client *c, robj *key, robj *reply) {
    robj *o = lookupKeyWrite(c->db, key);
    if (!o) addReply(c,reply);
    return o;
}

bool dbAddCore(redisDb *db, robj *key, robj *val, bool fUpdateMvcc, bool fAssumeNew = false) {
    serverAssert(!val->FExpires());
    sds copy = sdsdupshared(szFromObj(key));
    
    uint64_t mvcc = getMvccTstamp();
    if (fUpdateMvcc) {
        setMvccTstamp(key, mvcc);
        setMvccTstamp(val, mvcc);
    }

    bool fInserted = db->insert(copy, val, fAssumeNew);

    if (fInserted)
    {
        if (val->type == OBJ_LIST ||
            val->type == OBJ_ZSET ||
            val->type == OBJ_STREAM)
                signalKeyAsReady(db, key);
        if (g_pserver->cluster_enabled) slotToKeyAdd(szFromObj(key));
    }
    else
    {
        sdsfree(copy);
    }

    return fInserted;
}

/* Add the key to the DB. It's up to the caller to increment the reference
 * counter of the value if needed.
 *
 * The program is aborted if the key already exists. */
void dbAdd(redisDb *db, robj *key, robj *val)
{
    bool fInserted = dbAddCore(db, key, val, true /* fUpdateMvcc */);
    serverAssertWithInfo(NULL,key,fInserted);
}

void redisDb::dbOverwriteCore(redisDb::iter itr, robj *key, robj *val, bool fUpdateMvcc, bool fRemoveExpire)
{
    robj *old = itr.val();

    if (old->FExpires()) {
        if (fRemoveExpire) {
            ::removeExpire(this, key);
        }
        else {
            if (val->getrefcount(std::memory_order_relaxed) == OBJ_SHARED_REFCOUNT)
                val = dupStringObject(val);
            ::updateExpire(this, itr.key(), old, val);
        }
    }

    if (g_pserver->maxmemory_policy & MAXMEMORY_FLAG_LFU) {
        val->lru = old->lru;
    }
    if (fUpdateMvcc) {
        if (val->getrefcount(std::memory_order_relaxed) == OBJ_SHARED_REFCOUNT)
            val = dupStringObject(val);
        setMvccTstamp(val, getMvccTstamp());
    }

    if (g_pserver->lazyfree_lazy_server_del)
        freeObjAsync(itr.val());
    else
        decrRefCount(itr.val());

    updateValue(itr, val);
}

/* Overwrite an existing key with a new value. Incrementing the reference
 * count of the new value is up to the caller.
 * This function does not modify the expire time of the existing key.
 *
 * The program is aborted if the key was not already present. */
void dbOverwrite(redisDb *db, robj *key, robj *val, bool fRemoveExpire) {
    auto itr = db->find(key);

    serverAssertWithInfo(NULL,key,itr != nullptr);
    lookupKeyUpdateObj(itr.val(), LOOKUP_NONE);
    db->dbOverwriteCore(itr, key, val, !!g_pserver->fActiveReplica, fRemoveExpire);
}

/* Insert a key, handling duplicate keys according to fReplace */
int dbMerge(redisDb *db, robj *key, robj *val, int fReplace)
{
    if (fReplace)
    {
        auto itr = db->find(key);
        if (itr == nullptr)
            return (dbAddCore(db, key, val, false /* fUpdateMvcc */) == true);

        robj *old = itr.val();
        if (mvccFromObj(old) <= mvccFromObj(val))
        {
            db->dbOverwriteCore(itr, key, val, false, true);
            return true;
        }

        return false;
    }
    else
    {
        return (dbAddCore(db, key, val, true /* fUpdateMvcc */, true /* fAssumeNew */) == true);
    }
}

/* High level Set operation. This function can be used in order to set
 * a key, whatever it was existing or not, to a new object.
 *
 * 1) The ref count of the value object is incremented.
 * 2) clients WATCHing for the destination key notified.
 * 3) The expire time of the key is reset (the key is made persistent),
 *    unless 'keepttl' is true.
 *
 * All the new keys in the database should be created via this interface.
 * The client 'c' argument may be set to NULL if the operation is performed
 * in a context where there is no clear client performing the operation. */
void genericSetKey(client *c, redisDb *db, robj *key, robj *val, int keepttl, int signal) {
    db->prepOverwriteForSnapshot(szFromObj(key));
    if (!dbAddCore(db, key, val, true /* fUpdateMvcc */)) {
        dbOverwrite(db, key, val, !keepttl);
    }
    incrRefCount(val);
    if (signal) signalModifiedKey(c,db,key);
}

/* Common case for genericSetKey() where the TTL is not retained. */
void setKey(client *c, redisDb *db, robj *key, robj *val) {
    genericSetKey(c,db,key,val,0,1);
}

/* Return true if the specified key exists in the specified database.
 * LRU/LFU info is not updated in any way. */
int dbExists(redisDb *db, robj *key) {
    return (db->find(key) != nullptr);
}

/* Return a random key, in form of a Redis object.
 * If there are no keys, NULL is returned.
 *
 * The function makes sure to return keys not already expired. */
robj *dbRandomKey(redisDb *db) {
    int maxtries = 100;
    bool allvolatile = db->expireSize() == db->size();

    while(1) {
        sds key;
        robj *keyobj;

        auto itr = db->random();
        if (itr == nullptr) return NULL;

        key = itr.key();
        keyobj = createStringObject(key,sdslen(key));

        if (itr.val()->FExpires())
        {
            if (allvolatile && listLength(g_pserver->masters) && --maxtries == 0) {
                /* If the DB is composed only of keys with an expire set,
                    * it could happen that all the keys are already logically
                    * expired in the replica, so the function cannot stop because
                    * expireIfNeeded() is false, nor it can stop because
                    * dictGetRandomKey() returns NULL (there are keys to return).
                    * To prevent the infinite loop we do some tries, but if there
                    * are the conditions for an infinite loop, eventually we
                    * return a key name that may be already expired. */
                return keyobj;
            }
        }
            
        if (itr.val()->FExpires())
        {
             if (expireIfNeeded(db,keyobj)) {
                decrRefCount(keyobj);
                continue; /* search for another key. This expired. */
             }
        }
        
        return keyobj;
    }
}

bool redisDbPersistentData::syncDelete(robj *key)
{
    /* Deleting an entry from the expires dict will not free the sds of
     * the key, because it is shared with the main dictionary. */

    auto itr = find(szFromObj(key));
    if (itr != nullptr && itr.val()->FExpires())
        removeExpire(key, itr);
    
    bool fDeleted = false;
    if (m_spstorage != nullptr)
        fDeleted = m_spstorage->erase(szFromObj(key));
    fDeleted = (dictDelete(m_pdict,ptrFromObj(key)) == DICT_OK) || fDeleted;

    if (fDeleted) {
        dictEntry *de = dictUnlink(m_dictChanged, szFromObj(key));
        if (de != nullptr)
        {
            bool fUpdate = (bool)dictGetVal(de);
            if (!fUpdate)
                --m_cnewKeysPending;
            dictFreeUnlinkedEntry(m_dictChanged, de);
        }
        
        if (m_pdbSnapshot != nullptr)
        {
            auto itr = m_pdbSnapshot->find_cached_threadsafe(szFromObj(key));
            if (itr != nullptr)
            {
                sds keyTombstone = sdsdupshared(itr.key());
                uint64_t hash = dictGetHash(m_pdict, keyTombstone);
                if (dictAdd(m_pdictTombstone, keyTombstone, (void*)hash) != DICT_OK)
                    sdsfree(keyTombstone);
            }
        }
        if (g_pserver->cluster_enabled) slotToKeyDel(szFromObj(key));
        return 1;
    } else {
        return 0;
    }
}

/* Delete a key, value, and associated expiration entry if any, from the DB */
int dbSyncDelete(redisDb *db, robj *key) {
    return db->syncDelete(key);
}

/* This is a wrapper whose behavior depends on the Redis lazy free
 * configuration. Deletes the key synchronously or asynchronously. */
int dbDelete(redisDb *db, robj *key) {
    return g_pserver->lazyfree_lazy_server_del ? dbAsyncDelete(db,key) :
                                             dbSyncDelete(db,key);
}

/* Prepare the string object stored at 'key' to be modified destructively
 * to implement commands like SETBIT or APPEND.
 *
 * An object is usually ready to be modified unless one of the two conditions
 * are true:
 *
 * 1) The object 'o' is shared (refcount > 1), we don't want to affect
 *    other users.
 * 2) The object encoding is not "RAW".
 *
 * If the object is found in one of the above conditions (or both) by the
 * function, an unshared / not-encoded copy of the string object is stored
 * at 'key' in the specified 'db'. Otherwise the object 'o' itself is
 * returned.
 *
 * USAGE:
 *
 * The object 'o' is what the caller already obtained by looking up 'key'
 * in 'db', the usage pattern looks like this:
 *
 * o = lookupKeyWrite(db,key);
 * if (checkType(c,o,OBJ_STRING)) return;
 * o = dbUnshareStringValue(db,key,o);
 *
 * At this point the caller is ready to modify the object, for example
 * using an sdscat() call to append some data, or anything else.
 */
robj *dbUnshareStringValue(redisDb *db, robj *key, robj *o) {
    serverAssert(o->type == OBJ_STRING);
    if (o->getrefcount(std::memory_order_relaxed) != 1 || o->encoding != OBJ_ENCODING_RAW) {
        robj *decoded = getDecodedObject(o);
        o = createRawStringObject(szFromObj(decoded), sdslen(szFromObj(decoded)));
        decrRefCount(decoded);
        dbOverwrite(db,key,o);
    }
    return o;
}

/* Remove all keys from the database(s) structure. The dbarray argument
 * may not be the server main DBs (could be a backup).
 *
 * The dbnum can be -1 if all the DBs should be emptied, or the specified
 * DB index if we want to empty only a single database.
 * The function returns the number of keys removed from the database(s). */
long long emptyDbStructure(redisDb **dbarray, int dbnum, int async,
                           void(callback)(void*))
{
    long long removed = 0;
    int startdb, enddb;

    if (dbnum == -1) {
        startdb = 0;
        enddb = cserver.dbnum-1;
    } else {
        startdb = enddb = dbnum;
    }

    for (int j = startdb; j <= enddb; j++) {
        removed += dbarray[j]->size();
        dbarray[j]->clear(async, callback);
        /* Because all keys of database are removed, reset average ttl. */
        dbarray[j]->avg_ttl = 0;
        dbarray[j]->last_expire_set = 0;
    }

    return removed;
}

/* Remove all keys from all the databases in a Redis DB.
 * If callback is given the function is called from time to time to
 * signal that work is in progress.
 *
 * The dbnum can be -1 if all the DBs should be flushed, or the specified
 * DB number if we want to flush only a single Redis database number.
 *
 * Flags are be EMPTYDB_NO_FLAGS if no special flags are specified or
 * EMPTYDB_ASYNC if we want the memory to be freed in a different thread
 * and the function to return ASAP.
 *
 * On success the function returns the number of keys removed from the
 * database(s). Otherwise -1 is returned in the specific case the
 * DB number is out of range, and errno is set to EINVAL. */
long long emptyDb(int dbnum, int flags, void(callback)(void*)) {
    int async = (flags & EMPTYDB_ASYNC);
    RedisModuleFlushInfoV1 fi = {REDISMODULE_FLUSHINFO_VERSION,!async,dbnum};
    long long removed = 0;

    if (dbnum < -1 || dbnum >= cserver.dbnum) {
        errno = EINVAL;
        return -1;
    }

    /* Fire the flushdb modules event. */
    moduleFireServerEvent(REDISMODULE_EVENT_FLUSHDB,
                          REDISMODULE_SUBEVENT_FLUSHDB_START,
                          &fi);

    /* Make sure the WATCHed keys are affected by the FLUSH* commands.
     * Note that we need to call the function while the keys are still
     * there. */
    signalFlushedDb(dbnum);

    /* Empty redis database structure. */
    removed = emptyDbStructure(g_pserver->db, dbnum, async, callback);

    /* Flush slots to keys map if enable cluster, we can flush entire
     * slots to keys map whatever dbnum because only support one DB
     * in cluster mode. */
    if (g_pserver->cluster_enabled) slotToKeyFlush(async);

    if (dbnum == -1) flushSlaveKeysWithExpireList();

    /* Also fire the end event. Note that this event will fire almost
     * immediately after the start event if the flush is asynchronous. */
    moduleFireServerEvent(REDISMODULE_EVENT_FLUSHDB,
                          REDISMODULE_SUBEVENT_FLUSHDB_END,
                          &fi);

    return removed;
}

/* Store a backup of the database for later use, and put an empty one
 * instead of it. */
const dbBackup *backupDb(void) {
    dbBackup *backup = new dbBackup();
    
    backup->dbarray = (const redisDbPersistentDataSnapshot**)zmalloc(sizeof(redisDbPersistentDataSnapshot*) * cserver.dbnum);
    for (int i=0; i<cserver.dbnum; i++) {
        backup->dbarray[i] = g_pserver->db[i]->createSnapshot(LLONG_MAX, false);
    }

    /* Backup cluster slots to keys map if enable cluster. */
    if (g_pserver->cluster_enabled) {
        backup->slots_to_keys = g_pserver->cluster->slots_to_keys;
        memcpy(backup->slots_keys_count, g_pserver->cluster->slots_keys_count,
            sizeof(g_pserver->cluster->slots_keys_count));
        g_pserver->cluster->slots_to_keys = raxNew();
        memset(g_pserver->cluster->slots_keys_count, 0,
            sizeof(g_pserver->cluster->slots_keys_count));
    }

    return backup;
}

/* Discard a previously created backup, this can be slow (similar to FLUSHALL)
 * Arguments are similar to the ones of emptyDb, see EMPTYDB_ flags. */
void discardDbBackup(const dbBackup *backup, int flags, void(callback)(void*)) {
    UNUSED(callback);
    int async = (flags & EMPTYDB_ASYNC);

    /* Release main DBs backup . */
    for (int i=0; i<cserver.dbnum; i++) {
        g_pserver->db[i]->endSnapshot(backup->dbarray[i]);
    }

    /* Release slots to keys map backup if enable cluster. */
    if (g_pserver->cluster_enabled) freeSlotsToKeysMap(backup->slots_to_keys, async);

    zfree(backup->dbarray);
    delete backup;
}

/* Restore the previously created backup (discarding what currently resides
 * in the db).
 * This function should be called after the current contents of the database
 * was emptied with a previous call to emptyDb (possibly using the async mode). */
void restoreDbBackup(const dbBackup *backup) {
    /* Restore main DBs. */
    for (int i=0; i<cserver.dbnum; i++) {
        g_pserver->db[i]->restoreSnapshot(backup->dbarray[i]);
    }
    
    /* Restore slots to keys map backup if enable cluster. */
    if (g_pserver->cluster_enabled) {
        serverAssert(g_pserver->cluster->slots_to_keys->numele == 0);
        raxFree(g_pserver->cluster->slots_to_keys);
        g_pserver->cluster->slots_to_keys = backup->slots_to_keys;
        memcpy(g_pserver->cluster->slots_keys_count, backup->slots_keys_count,
                sizeof(g_pserver->cluster->slots_keys_count));
    }

    /* Release buckup. */
    zfree(backup->dbarray);
    delete backup;
}

int selectDb(client *c, int id) {
    if (id < 0 || id >= cserver.dbnum)
        return C_ERR;
    c->db = g_pserver->db[id];
    return C_OK;
}

long long dbTotalServerKeyCount() {
    long long total = 0;
    int j;
    for (j = 0; j < cserver.dbnum; j++) {
        total += g_pserver->db[j]->size();
    }
    return total;
}

/*-----------------------------------------------------------------------------
 * Hooks for key space changes.
 *
 * Every time a key in the database is modified the function
 * signalModifiedKey() is called.
 *
 * Every time a DB is flushed the function signalFlushDb() is called.
 *----------------------------------------------------------------------------*/

/* Note that the 'c' argument may be NULL if the key was modified out of
 * a context of a client. */
void signalModifiedKey(client *c, redisDb *db, robj *key) {
    touchWatchedKey(db,key);
    trackingInvalidateKey(c,key);
}

void signalFlushedDb(int dbid) {
    int startdb, enddb;
    if (dbid == -1) {
        startdb = 0;
        enddb = cserver.dbnum-1;
    } else {
        startdb = enddb = dbid;
    }

    for (int j = startdb; j <= enddb; j++) {
        touchAllWatchedKeysInDb(g_pserver->db[j], NULL);
    }

    trackingInvalidateKeysOnFlush(dbid);
}

/*-----------------------------------------------------------------------------
 * Type agnostic commands operating on the key space
 *----------------------------------------------------------------------------*/

/* Return the set of flags to use for the emptyDb() call for FLUSHALL
 * and FLUSHDB commands.
 *
 * Currently the command just attempts to parse the "ASYNC" option. It
 * also checks if the command arity is wrong.
 *
 * On success C_OK is returned and the flags are stored in *flags, otherwise
 * C_ERR is returned and the function sends an error to the client. */
int getFlushCommandFlags(client *c, int *flags) {
    /* Parse the optional ASYNC option. */
    if (c->argc > 1) {
        if (c->argc > 2 || strcasecmp(szFromObj(c->argv[1]),"async")) {
            addReply(c,shared.syntaxerr);
            return C_ERR;
        }
        *flags = EMPTYDB_ASYNC;
    } else {
        *flags = EMPTYDB_NO_FLAGS;
    }
    return C_OK;
}

/* Flushes the whole server data set. */
void flushAllDataAndResetRDB(int flags) {
    g_pserver->dirty += emptyDb(-1,flags,NULL);
    if (g_pserver->FRdbSaveInProgress()) killRDBChild();
    if (g_pserver->saveparamslen > 0) {
        /* Normally rdbSave() will reset dirty, but we don't want this here
         * as otherwise FLUSHALL will not be replicated nor put into the AOF. */
        int saved_dirty = g_pserver->dirty;
        rdbSaveInfo rsi, *rsiptr;
        rsiptr = rdbPopulateSaveInfo(&rsi);
        rdbSave(nullptr, rsiptr);
        g_pserver->dirty = saved_dirty;
    }
    g_pserver->dirty++;
#if defined(USE_JEMALLOC)
    /* jemalloc 5 doesn't release pages back to the OS when there's no traffic.
     * for large databases, flushdb blocks for long anyway, so a bit more won't
     * harm and this way the flush and purge will be synchroneus. */
    if (!(flags & EMPTYDB_ASYNC))
        jemalloc_purge();
#endif
}

/* FLUSHDB [ASYNC]
 *
 * Flushes the currently SELECTed Redis DB. */
void flushdbCommand(client *c) {
    int flags;

    if (c->argc == 2)
    {
        if (!strcasecmp(szFromObj(c->argv[1]), "cache"))
        {
            if (g_pserver->m_pstorageFactory == nullptr)
            {
                addReplyError(c, "Cannot flush cache without a storage provider set");
                return;
            }
            c->db->removeAllCachedValues();
            addReply(c,shared.ok);
            return;
        }
    }

    if (getFlushCommandFlags(c,&flags) == C_ERR) return;
    g_pserver->dirty += emptyDb(c->db->id,flags,NULL);
    addReply(c,shared.ok);
#if defined(USE_JEMALLOC)
    /* jemalloc 5 doesn't release pages back to the OS when there's no traffic.
     * for large databases, flushdb blocks for long anyway, so a bit more won't
     * harm and this way the flush and purge will be synchroneus. */
    if (!(flags & EMPTYDB_ASYNC))
        jemalloc_purge();
#endif
}

/* FLUSHALL [ASYNC]
 *
 * Flushes the whole server data set. */
void flushallCommand(client *c) {
    int flags;

    if (c->argc == 2)
    {
        if (!strcasecmp(szFromObj(c->argv[1]), "cache"))
        {
            if (g_pserver->m_pstorageFactory == nullptr)
            {
                addReplyError(c, "Cannot flush cache without a storage provider set");
                return;
            }
            for (int idb = 0; idb < cserver.dbnum; ++idb)
                g_pserver->db[idb]->removeAllCachedValues();
            addReply(c,shared.ok);
            return;
        }
    }

    if (getFlushCommandFlags(c,&flags) == C_ERR) return;
    flushAllDataAndResetRDB(flags);
    addReply(c,shared.ok);
}

/* This command implements DEL and LAZYDEL. */
void delGenericCommand(client *c, int lazy) {
    int numdel = 0, j;

    for (j = 1; j < c->argc; j++) {
        expireIfNeeded(c->db,c->argv[j]);
        int deleted  = lazy ? dbAsyncDelete(c->db,c->argv[j]) :
                              dbSyncDelete(c->db,c->argv[j]);
        if (deleted) {
            signalModifiedKey(c,c->db,c->argv[j]);
            notifyKeyspaceEvent(NOTIFY_GENERIC,
                "del",c->argv[j],c->db->id);
            g_pserver->dirty++;
            numdel++;
        }
    }
    addReplyLongLong(c,numdel);
}

void delCommand(client *c) {
    delGenericCommand(c,g_pserver->lazyfree_lazy_user_del);
}

void unlinkCommand(client *c) {
    delGenericCommand(c,1);
}

/* EXISTS key1 key2 ... key_N.
 * Return value is the number of keys existing. */
void existsCommand(client *c) {
    long long count = 0;
    int j;

    for (j = 1; j < c->argc; j++) {
        if (lookupKeyReadWithFlags(c->db,c->argv[j],LOOKUP_NOTOUCH)) count++;
    }
    addReplyLongLong(c,count);
}

void mexistsCommand(client *c) {
    addReplyArrayLen(c, c->argc - 1);
    for (int j = 1; j < c->argc; ++j) {
        addReplyBool(c, lookupKeyRead(c->db, c->argv[j]));
    }
}

void selectCommand(client *c) {
    long id;

    if (getLongFromObjectOrReply(c, c->argv[1], &id,
        "invalid DB index") != C_OK)
        return;

    if (g_pserver->cluster_enabled && id != 0) {
        addReplyError(c,"SELECT is not allowed in cluster mode");
        return;
    }
    if (selectDb(c,id) == C_ERR) {
        addReplyError(c,"DB index is out of range");
    } else {
        addReply(c,shared.ok);
    }
}

void randomkeyCommand(client *c) {
    robj *key;

    if ((key = dbRandomKey(c->db)) == NULL) {
        addReplyNull(c);
        return;
    }

    addReplyBulk(c,key);
    decrRefCount(key);
}

bool redisDbPersistentData::iterate(std::function<bool(const char*, robj*)> fn)
{
    dictIterator *di = dictGetSafeIterator(m_pdict);
    dictEntry *de = nullptr;
    bool fResult = true;
    while(fResult && ((de = dictNext(di)) != nullptr))
    {
        if (!fn((const char*)dictGetKey(de), (robj*)dictGetVal(de)))
            fResult = false;
    }
    dictReleaseIterator(di);

    if (m_spstorage != nullptr)
    {
        bool fSawAll = fResult && m_spstorage->enumerate([&](const char *key, size_t cchKey, const void *, size_t )->bool{
            sds sdsKey = sdsnewlen(key, cchKey);
            bool fContinue = true;
            if (dictFind(m_pdict, sdsKey) == nullptr)
            {
                ensure(sdsKey, &de);
                fContinue = fn((const char*)dictGetKey(de), (robj*)dictGetVal(de));
                removeCachedValue(sdsKey);
            }
            sdsfree(sdsKey);
            return fContinue;
        });
        return fSawAll;
    }

    if (fResult && m_pdbSnapshot != nullptr)
    {
        fResult = m_pdbSnapshot->iterate_threadsafe([&](const char *key, robj_roptr){
            // Before passing off to the user we need to make sure it's not already in the
            //  the current set, and not deleted
            dictEntry *deCurrent = dictFind(m_pdict, key);
            if (deCurrent != nullptr)
                return true;
            dictEntry *deTombstone = dictFind(m_pdictTombstone, key);
            if (deTombstone != nullptr)
                return true;

            // Alright it's a key in the use keyspace, lets ensure it and then pass it off
            ensure(key);
            deCurrent = dictFind(m_pdict, key);
            return fn(key, (robj*)dictGetVal(deCurrent));
        }, true /*fKeyOnly*/);
    }
    
    return fResult;
}

client *createAOFClient(void);
void freeFakeClient(client *);
void keysCommandCore(client *cIn, const redisDbPersistentDataSnapshot *db, sds pattern)
{
    int plen = sdslen(pattern), allkeys;
    unsigned long numkeys = 0;

    client *c = createAOFClient();
    c->flags |= CLIENT_FORCE_REPLY;

    void *replylen = addReplyDeferredLen(c);

    allkeys = (pattern[0] == '*' && plen == 1);
    db->iterate_threadsafe([&](const char *key, robj_roptr)->bool {
        robj *keyobj;

        if (allkeys || stringmatchlen(pattern,plen,key,sdslen(key),0)) {
            keyobj = createStringObject(key,sdslen(key));
            if (!keyIsExpired(db,keyobj)) {
                addReplyBulk(c,keyobj);
                numkeys++;
            }
            decrRefCount(keyobj);
        }
        return !(cIn->flags.load(std::memory_order_relaxed) & CLIENT_CLOSE_ASAP);
    }, true /*fKeyOnly*/);
    
    setDeferredArrayLen(c,replylen,numkeys);

    aeAcquireLock();
    addReplyProto(cIn, c->buf, c->bufpos);
    listIter li;
    listNode *ln;
    listRewind(c->reply, &li);
    while ((ln = listNext(&li)) != nullptr)
    {
        clientReplyBlock *block = (clientReplyBlock*)listNodeValue(ln);
        addReplyProto(cIn, block->buf(), block->used);
    }
    aeReleaseLock();
    freeFakeClient(c);
}

int prepareClientToWrite(client *c, bool fAsync);
void keysCommand(client *c) {
    sds pattern = szFromObj(c->argv[1]);

    const redisDbPersistentDataSnapshot *snapshot = nullptr;
    if (!(c->flags & (CLIENT_MULTI | CLIENT_BLOCKED)))
        snapshot = c->db->createSnapshot(c->mvccCheckpoint, true /* fOptional */);
    if (snapshot != nullptr)
    {
        sds patternCopy = sdsdup(pattern);
        aeEventLoop *el = serverTL->el;
        blockClient(c, BLOCKED_ASYNC);
        redisDb *db = c->db;
        g_pserver->asyncworkqueue->AddWorkFunction([el, c, db, patternCopy, snapshot]{
            keysCommandCore(c, snapshot, patternCopy);
            sdsfree(patternCopy);
            aePostFunction(el, [c, db, snapshot]{
                aeReleaseLock();    // we need to lock with coordination of the client

                std::unique_lock<decltype(c->lock)> lock(c->lock);
                AeLocker locker;
                locker.arm(c);

                unblockClient(c);

                locker.disarm();
                lock.unlock();
                db->endSnapshotAsync(snapshot);
                aeAcquireLock();
            });
        });
    }
    else
    {
        keysCommandCore(c, c->db, pattern);
    }
}

/* This callback is used by scanGenericCommand in order to collect elements
 * returned by the dictionary iterator into a list. */
void scanCallback(void *privdata, const dictEntry *de) {
    void **pd = (void**) privdata;
    list *keys = (list*)pd[0];
    robj *o = (robj*)pd[1];
    robj *key, *val = NULL;

    if (o == NULL) {
        sds sdskey = (sds)dictGetKey(de);
        key = createStringObject(sdskey, sdslen(sdskey));
    } else if (o->type == OBJ_SET) {
        sds keysds = (sds)dictGetKey(de);
        key = createStringObject(keysds,sdslen(keysds));
    } else if (o->type == OBJ_HASH) {
        sds sdskey = (sds)dictGetKey(de);
        sds sdsval = (sds)dictGetVal(de);
        key = createStringObject(sdskey,sdslen(sdskey));
        val = createStringObject(sdsval,sdslen(sdsval));
    } else if (o->type == OBJ_ZSET) {
        sds sdskey = (sds)dictGetKey(de);
        key = createStringObject(sdskey,sdslen(sdskey));
        val = createStringObjectFromLongDouble(*(double*)dictGetVal(de),0);
    } else {
        serverPanic("Type not handled in SCAN callback.");
    }

    listAddNodeTail(keys, key);
    if (val) listAddNodeTail(keys, val);
}

/* Try to parse a SCAN cursor stored at object 'o':
 * if the cursor is valid, store it as unsigned integer into *cursor and
 * returns C_OK. Otherwise return C_ERR and send an error to the
 * client. */
int parseScanCursorOrReply(client *c, robj *o, unsigned long *cursor) {
    char *eptr;

    /* Use strtoul() because we need an *unsigned* long, so
     * getLongLongFromObject() does not cover the whole cursor space. */
    errno = 0;
    *cursor = strtoul(szFromObj(o), &eptr, 10);
    if (isspace(((char*)ptrFromObj(o))[0]) || eptr[0] != '\0' || errno == ERANGE)
    {
        addReplyError(c, "invalid cursor");
        return C_ERR;
    }
    return C_OK;
}


static bool filterKey(robj_roptr kobj, sds pat, int patlen)
{
    bool filter = false;
    if (sdsEncodedObject(kobj)) {
        if (!stringmatchlen(pat, patlen, szFromObj(kobj), sdslen(szFromObj(kobj)), 0))
            filter = true;
    } else {
        char buf[LONG_STR_SIZE];
        int len;

        serverAssert(kobj->encoding == OBJ_ENCODING_INT);
        len = ll2string(buf,sizeof(buf),(long)ptrFromObj(kobj));
        if (!stringmatchlen(pat, patlen, buf, len, 0)) filter = true;
    }
    return filter;
}

/* This command implements SCAN, HSCAN and SSCAN commands.
 * If object 'o' is passed, then it must be a Hash, Set or Zset object, otherwise
 * if 'o' is NULL the command will operate on the dictionary associated with
 * the current database.
 *
 * When 'o' is not NULL the function assumes that the first argument in
 * the client arguments vector is a key so it skips it before iterating
 * in order to parse options.
 *
 * In the case of a Hash object the function returns both the field and value
 * of every element on the Hash. */
void scanFilterAndReply(client *c, list *keys, sds pat, sds type, int use_pattern, robj_roptr o, unsigned long cursor);
void scanGenericCommand(client *c, robj_roptr o, unsigned long cursor) {
    int i, j;
    list *keys = listCreate();
    long count = 10;
    sds pat = NULL;
    sds type = NULL;
    int patlen = 0, use_pattern = 0;
    dict *ht;

    /* Object must be NULL (to iterate keys names), or the type of the object
     * must be Set, Sorted Set, or Hash. */
    serverAssert(o == nullptr || o->type == OBJ_SET || o->type == OBJ_HASH ||
                o->type == OBJ_ZSET);

    /* Set i to the first option argument. The previous one is the cursor. */
    i = (o == nullptr) ? 2 : 3; /* Skip the key argument if needed. */

    /* Step 1: Parse options. */
    while (i < c->argc) {
        j = c->argc - i;
        if (!strcasecmp(szFromObj(c->argv[i]), "count") && j >= 2) {
            if (getLongFromObjectOrReply(c, c->argv[i+1], &count, NULL)
                != C_OK)
            {
                goto cleanup;
            }

            if (count < 1) {
                addReply(c,shared.syntaxerr);
                goto cleanup;
            }

            i += 2;
        } else if (!strcasecmp(szFromObj(c->argv[i]), "match") && j >= 2) {
            pat = szFromObj(c->argv[i+1]);
            patlen = sdslen(pat);

            /* The pattern always matches if it is exactly "*", so it is
             * equivalent to disabling it. */
            use_pattern = !(pat[0] == '*' && patlen == 1);

            i += 2;
        } else if (!strcasecmp(szFromObj(c->argv[i]), "type") && o == nullptr && j >= 2) {
            /* SCAN for a particular type only applies to the db dict */
            type = szFromObj(c->argv[i+1]);
            i+= 2;
        } else {
            addReply(c,shared.syntaxerr);
            goto cleanup;
        }
    }

    if (o == nullptr && count >= 100)
    {
        // Do an async version
        const redisDbPersistentDataSnapshot *snapshot = nullptr;
        if (!(c->flags & (CLIENT_MULTI | CLIENT_BLOCKED)))
            snapshot = c->db->createSnapshot(c->mvccCheckpoint, false /* fOptional */);
        if (snapshot != nullptr)
        {
            aeEventLoop *el = serverTL->el;
            blockClient(c, BLOCKED_ASYNC);
            redisDb *db = c->db;
            sds patCopy = pat ? sdsdup(pat) : nullptr;
            sds typeCopy = type ? sdsdup(type) : nullptr;
            g_pserver->asyncworkqueue->AddWorkFunction([c, snapshot, cursor, count, keys, el, db, patCopy, typeCopy, use_pattern]{
                auto cursorResult = snapshot->scan_threadsafe(cursor, count, typeCopy, keys);
                if (use_pattern) {
                    listNode *ln = listFirst(keys);
                    int patlen = sdslen(patCopy);
                    while (ln != nullptr)
                    {
                        listNode *next = ln->next;
                        if (filterKey((robj*)listNodeValue(ln), patCopy, patlen))
                        {
                            robj *kobj = (robj*)listNodeValue(ln);
                            decrRefCount(kobj);
                            listDelNode(keys, ln);
                        }
                        ln = next;
                    }
                }
                if (patCopy != nullptr)
                    sdsfree(patCopy);
                if (typeCopy != nullptr)
                    sdsfree(typeCopy);

                aePostFunction(el, [c, snapshot, keys, db, cursorResult, use_pattern]{
                    aeReleaseLock();    // we need to lock with coordination of the client

                    std::unique_lock<decltype(c->lock)> lock(c->lock);
                    AeLocker locker;
                    locker.arm(c);

                    unblockClient(c);
                    mstime_t timeScanFilter;
                    latencyStartMonitor(timeScanFilter);
                    scanFilterAndReply(c, keys, nullptr, nullptr, false, nullptr, cursorResult);
                    latencyEndMonitor(timeScanFilter);
                    latencyAddSampleIfNeeded("scan-async-filter", timeScanFilter);

                    locker.disarm();
                    lock.unlock();

                    db->endSnapshotAsync(snapshot);
                    listSetFreeMethod(keys,decrRefCountVoid);
                    listRelease(keys);
                    aeAcquireLock();
                });
            });
            return;
        }
    }

    /* Step 2: Iterate the collection.
     *
     * Note that if the object is encoded with a ziplist, intset, or any other
     * representation that is not a hash table, we are sure that it is also
     * composed of a small number of elements. So to avoid taking state we
     * just return everything inside the object in a single call, setting the
     * cursor to zero to signal the end of the iteration. */

    /* Handle the case of a hash table. */
    ht = NULL;
    if (o == nullptr) {
        ht = c->db->dictUnsafeKeyOnly();
    } else if (o->type == OBJ_SET && o->encoding == OBJ_ENCODING_HT) {
        ht = (dict*)ptrFromObj(o);
    } else if (o->type == OBJ_HASH && o->encoding == OBJ_ENCODING_HT) {
        ht = (dict*)ptrFromObj(o);
        count *= 2; /* We return key / value for this type. */
    } else if (o->type == OBJ_ZSET && o->encoding == OBJ_ENCODING_SKIPLIST) {
        zset *zs = (zset*)ptrFromObj(o);
        ht = zs->dict;
        count *= 2; /* We return key / value for this type. */
    }

    if (ht) {
        if (ht == c->db->dictUnsafeKeyOnly())
        {
            cursor = c->db->scan_threadsafe(cursor, count, nullptr, keys);
        }
        else
        {
            void *privdata[2];
            /* We set the max number of iterations to ten times the specified
            * COUNT, so if the hash table is in a pathological state (very
            * sparsely populated) we avoid to block too much time at the cost
            * of returning no or very few elements. */
            long maxiterations = count*10;

            /* We pass two pointers to the callback: the list to which it will
            * add new elements, and the object containing the dictionary so that
            * it is possible to fetch more data in a type-dependent way. */
            privdata[0] = keys;
            privdata[1] = o.unsafe_robjcast();
            do {
                cursor = dictScan(ht, cursor, scanCallback, NULL, privdata);
            } while (cursor &&
                maxiterations-- &&
                listLength(keys) < (unsigned long)count);
        }
    } else if (o->type == OBJ_SET) {
        int pos = 0;
        int64_t ll;

        while(intsetGet((intset*)ptrFromObj(o),pos++,&ll))
            listAddNodeTail(keys,createStringObjectFromLongLong(ll));
        cursor = 0;
    } else if (o->type == OBJ_HASH || o->type == OBJ_ZSET) {
        unsigned char *p = ziplistIndex((unsigned char*)ptrFromObj(o),0);
        unsigned char *vstr;
        unsigned int vlen;
        long long vll;

        while(p) {
            ziplistGet(p,&vstr,&vlen,&vll);
            listAddNodeTail(keys,
                (vstr != NULL) ? createStringObject((char*)vstr,vlen) :
                                 createStringObjectFromLongLong(vll));
            p = ziplistNext((unsigned char*)ptrFromObj(o),p);
        }
        cursor = 0;
    } else {
        serverPanic("Not handled encoding in SCAN.");
    }

    scanFilterAndReply(c, keys, pat, type, use_pattern, o, cursor);

cleanup:
    listSetFreeMethod(keys,decrRefCountVoid);
    listRelease(keys);
}

void scanFilterAndReply(client *c, list *keys, sds pat, sds type, int use_pattern, robj_roptr o, unsigned long cursor)
{
    listNode *node, *nextnode;
    int patlen = (pat != nullptr) ? sdslen(pat) : 0;
    
    /* Step 3: Filter elements. */
    node = listFirst(keys);
    while (node) {
        robj *kobj = (robj*)listNodeValue(node);
        nextnode = listNextNode(node);
        int filter = 0;

        /* Filter element if it does not match the pattern. */
        if (!filter && use_pattern) {
            if (filterKey(kobj, pat, patlen))
                filter = 1;
        }

        /* Filter an element if it isn't the type we want. */
        if (!filter && o == nullptr && type){
            robj_roptr typecheck = lookupKeyReadWithFlags(c->db, kobj, LOOKUP_NOTOUCH);
            const char* typeT = getObjectTypeName(typecheck);
            if (strcasecmp((char*) type, typeT)) filter = 1;
        }

        /* Filter element if it is an expired key. */
        if (!filter && o == nullptr && expireIfNeeded(c->db, kobj)) filter = 1;

        /* Remove the element and its associated value if needed. */
        if (filter) {
            decrRefCount(kobj);
            listDelNode(keys, node);
        }

        /* If this is a hash or a sorted set, we have a flat list of
         * key-value elements, so if this element was filtered, remove the
         * value, or skip it if it was not filtered: we only match keys. */
        if (o && (o->type == OBJ_ZSET || o->type == OBJ_HASH)) {
            node = nextnode;
            nextnode = listNextNode(node);
            if (filter) {
                kobj = (robj*)listNodeValue(node);
                decrRefCount(kobj);
                listDelNode(keys, node);
            }
        }
        node = nextnode;
    }

    /* Step 4: Reply to the client. */
    addReplyArrayLen(c, 2);
    addReplyBulkLongLong(c,cursor);

    addReplyArrayLen(c, listLength(keys));
    while ((node = listFirst(keys)) != NULL) {
        robj *kobj = (robj*)listNodeValue(node);
        addReplyBulk(c, kobj);
        decrRefCount(kobj);
        listDelNode(keys, node);
    }
}

/* The SCAN command completely relies on scanGenericCommand. */
void scanCommand(client *c) {
    unsigned long cursor;
    if (parseScanCursorOrReply(c,c->argv[1],&cursor) == C_ERR) return;
    scanGenericCommand(c,nullptr,cursor);
}

void dbsizeCommand(client *c) {
    addReplyLongLong(c,c->db->size());
}

void lastsaveCommand(client *c) {
    addReplyLongLong(c,g_pserver->lastsave);
}

const char* getObjectTypeName(robj_roptr o) {
    const char* type;
    if (o == nullptr) {
        type = "none";
    } else {
        switch(o->type) {
        case OBJ_STRING: type = "string"; break;
        case OBJ_LIST: type = "list"; break;
        case OBJ_SET: type = "set"; break;
        case OBJ_ZSET: type = "zset"; break;
        case OBJ_HASH: type = "hash"; break;
        case OBJ_STREAM: type = "stream"; break;
        case OBJ_MODULE: {
            moduleValue *mv = (moduleValue*)ptrFromObj(o);
            type = mv->type->name;
        }; break;
        default: type = "unknown"; break;
        }
    }
    return type;
}

void typeCommand(client *c) {
    robj_roptr o = lookupKeyReadWithFlags(c->db,c->argv[1],LOOKUP_NOTOUCH);
    addReplyStatus(c, getObjectTypeName(o));
}

void shutdownCommand(client *c) {
    int flags = 0;

    if (c->argc > 2) {
        addReply(c,shared.syntaxerr);
        return;
    } else if (c->argc == 2) {
        if (!strcasecmp(szFromObj(c->argv[1]),"nosave")) {
            flags |= SHUTDOWN_NOSAVE;
        } else if (!strcasecmp(szFromObj(c->argv[1]),"save")) {
            flags |= SHUTDOWN_SAVE;
        } else {
            addReply(c,shared.syntaxerr);
            return;
        }
    }
    if (prepareForShutdown(flags) == C_OK) throw ShutdownException();
    addReplyError(c,"Errors trying to SHUTDOWN. Check logs.");
}

void renameGenericCommand(client *c, int nx) {
    robj *o;
    int samekey = 0;

    /* When source and dest key is the same, no operation is performed,
     * if the key exists, however we still return an error on unexisting key. */
    if (sdscmp(szFromObj(c->argv[1]),szFromObj(c->argv[2])) == 0) samekey = 1;

    if ((o = lookupKeyWriteOrReply(c,c->argv[1],shared.nokeyerr)) == NULL)
        return;

    if (samekey) {
        addReply(c,nx ? shared.czero : shared.ok);
        return;
    }

    incrRefCount(o);

    std::unique_ptr<expireEntry> spexpire;

    {   // scope pexpireOld since it will be invalid soon
    std::unique_lock<fastlock> ul(g_expireLock);
    expireEntry *pexpireOld = c->db->getExpire(c->argv[1]);
    if (pexpireOld != nullptr)
        spexpire = std::make_unique<expireEntry>(std::move(*pexpireOld));
    }

    if (lookupKeyWrite(c->db,c->argv[2]) != NULL) {
        if (nx) {
            decrRefCount(o);
            addReply(c,shared.czero);
            return;
        }
        /* Overwrite: delete the old key before creating the new one
         * with the same name. */
        dbDelete(c->db,c->argv[2]);
    }
    dbDelete(c->db,c->argv[1]);
    dbAdd(c->db,c->argv[2],o);
    if (spexpire != nullptr) 
        setExpire(c,c->db,c->argv[2],std::move(*spexpire));
    signalModifiedKey(c,c->db,c->argv[1]);
    signalModifiedKey(c,c->db,c->argv[2]);
    notifyKeyspaceEvent(NOTIFY_GENERIC,"rename_from",
        c->argv[1],c->db->id);
    notifyKeyspaceEvent(NOTIFY_GENERIC,"rename_to",
        c->argv[2],c->db->id);
    g_pserver->dirty++;
    addReply(c,nx ? shared.cone : shared.ok);
}

void renameCommand(client *c) {
    renameGenericCommand(c,0);
}

void renamenxCommand(client *c) {
    renameGenericCommand(c,1);
}

void moveCommand(client *c) {
    robj *o;
    redisDb *src, *dst;
    int srcid;
    long long dbid;

    if (g_pserver->cluster_enabled) {
        addReplyError(c,"MOVE is not allowed in cluster mode");
        return;
    }

    /* Obtain source and target DB pointers */
    src = c->db;
    srcid = c->db->id;

    if (getLongLongFromObject(c->argv[2],&dbid) == C_ERR ||
        dbid < INT_MIN || dbid > INT_MAX ||
        selectDb(c,dbid) == C_ERR)
    {
        addReply(c,shared.outofrangeerr);
        return;
    }
    dst = c->db;
    selectDb(c,srcid); /* Back to the source DB */

    /* If the user is moving using as target the same
     * DB as the source DB it is probably an error. */
    if (src == dst) {
        addReply(c,shared.sameobjecterr);
        return;
    }

    /* Check if the element exists and get a reference */
    o = lookupKeyWrite(c->db,c->argv[1]);
    if (!o) {
        addReply(c,shared.czero);
        return;
    }

    std::unique_ptr<expireEntry> spexpire;
    {   // scope pexpireOld
    std::unique_lock<fastlock> ul(g_expireLock);
    expireEntry *pexpireOld = c->db->getExpire(c->argv[1]);
    if (pexpireOld != nullptr)
        spexpire = std::make_unique<expireEntry>(std::move(*pexpireOld));
    }
    if (o->FExpires())
        removeExpire(c->db,c->argv[1]);
    serverAssert(!o->FExpires());
    incrRefCount(o);
    dbDelete(src,c->argv[1]);
    g_pserver->dirty++;

    /* Return zero if the key already exists in the target DB */
    if (lookupKeyWrite(dst,c->argv[1]) != NULL) {
        addReply(c,shared.czero);
        decrRefCount(o);
        return;
    }
    dbAdd(dst,c->argv[1],o);
    if (spexpire != nullptr) setExpire(c,dst,c->argv[1],std::move(*spexpire));

    signalModifiedKey(c,src,c->argv[1]);
    signalModifiedKey(c,dst,c->argv[1]);
    notifyKeyspaceEvent(NOTIFY_GENERIC,
                "move_from",c->argv[1],src->id);
    notifyKeyspaceEvent(NOTIFY_GENERIC,
                "move_to",c->argv[1],dst->id);

    addReply(c,shared.cone);
}

/* Helper function for dbSwapDatabases(): scans the list of keys that have
 * one or more blocked clients for B[LR]POP or other blocking commands
 * and signal the keys as ready if they are of the right type. See the comment
 * where the function is used for more info. */
void scanDatabaseForReadyLists(redisDb *db) {
    dictEntry *de;
    dictIterator *di = dictGetSafeIterator(db->blocking_keys);
    while((de = dictNext(di)) != NULL) {
        robj *key = (robj*)dictGetKey(de);
        robj *value = lookupKey(db,key,LOOKUP_NOTOUCH);
        if (value && (value->type == OBJ_LIST ||
                      value->type == OBJ_STREAM ||
                      value->type == OBJ_ZSET))
            signalKeyAsReady(db, key);
    }
    dictReleaseIterator(di);
}

/* Swap two databases at runtime so that all clients will magically see
 * the new database even if already connected. Note that the client
 * structure c->db points to a given DB, so we need to be smarter and
 * swap the underlying referenced structures, otherwise we would need
 * to fix all the references to the Redis DB structure.
 *
 * Returns C_ERR if at least one of the DB ids are out of range, otherwise
 * C_OK is returned. */
int dbSwapDatabases(long id1, long id2) {
    if (id1 < 0 || id1 >= cserver.dbnum ||
        id2 < 0 || id2 >= cserver.dbnum) return C_ERR;
    if (id1 == id2) return C_OK;
    std::swap(g_pserver->db[id1], g_pserver->db[id2]);

    /* Note that we don't swap blocking_keys,
     * ready_keys and watched_keys, since we want clients to
     * remain in the same DB they were. so put them back */
    std::swap(g_pserver->db[id1]->blocking_keys, g_pserver->db[id2]->blocking_keys);
    std::swap(g_pserver->db[id2]->ready_keys, g_pserver->db[id2]->ready_keys);
    std::swap(g_pserver->db[id2]->watched_keys, g_pserver->db[id2]->watched_keys);

    /* Now we need to handle clients blocked on lists: as an effect
     * of swapping the two DBs, a client that was waiting for list
     * X in a given DB, may now actually be unblocked if X happens
     * to exist in the new version of the DB, after the swap.
     *
     * However normally we only do this check for efficiency reasons
     * in dbAdd() when a list is created. So here we need to rescan
     * the list of clients blocked on lists and signal lists as ready
     * if needed.
     *
     * Also the swapdb should make transaction fail if there is any
     * client watching keys */
    scanDatabaseForReadyLists(g_pserver->db[id1]);
    touchAllWatchedKeysInDb(g_pserver->db[id1], g_pserver->db[id2]);
    scanDatabaseForReadyLists(g_pserver->db[id2]);
    touchAllWatchedKeysInDb(g_pserver->db[id2], g_pserver->db[id1]);
    return C_OK;
}

/* SWAPDB db1 db2 */
void swapdbCommand(client *c) {
    long id1, id2;

    /* Not allowed in cluster mode: we have just DB 0 there. */
    if (g_pserver->cluster_enabled) {
        addReplyError(c,"SWAPDB is not allowed in cluster mode");
        return;
    }

    /* Get the two DBs indexes. */
    if (getLongFromObjectOrReply(c, c->argv[1], &id1,
        "invalid first DB index") != C_OK)
        return;

    if (getLongFromObjectOrReply(c, c->argv[2], &id2,
        "invalid second DB index") != C_OK)
        return;

    /* Swap... */
    if (dbSwapDatabases(id1,id2) == C_ERR) {
        addReplyError(c,"DB index is out of range");
        return;
    } else {
        RedisModuleSwapDbInfo si = {REDISMODULE_SWAPDBINFO_VERSION,(int32_t)id1,(int32_t)id2};
        moduleFireServerEvent(REDISMODULE_EVENT_SWAPDB,0,&si);
        g_pserver->dirty++;
        addReply(c,shared.ok);
    }
}

/*-----------------------------------------------------------------------------
 * Expires API
 *----------------------------------------------------------------------------*/
int removeExpire(redisDb *db, robj *key) {
    auto itr = db->find(key);
    return db->removeExpire(key, itr);
}
int redisDbPersistentData::removeExpire(robj *key, dict_iter itr) {
    /* An expire may only be removed if there is a corresponding entry in the
     * main dict. Otherwise, the key will never be freed. */
    serverAssertWithInfo(NULL,key,itr != nullptr);
    std::unique_lock<fastlock> ul(g_expireLock);

    robj *val = itr.val();
    if (!val->FExpires())
        return 0;

    trackkey(key, true /* fUpdate */);
    auto itrExpire = m_setexpire->find(itr.key());
    serverAssert(itrExpire != m_setexpire->end());
    m_setexpire->erase(itrExpire);
    val->SetFExpires(false);
    return 1;
}

int redisDbPersistentData::removeSubkeyExpire(robj *key, robj *subkey) {
    auto de = find(szFromObj(key));
    serverAssertWithInfo(NULL,key,de != nullptr);
    std::unique_lock<fastlock> ul(g_expireLock);

    robj *val = de.val();
    if (!val->FExpires())
        return 0;
    
    auto itr = m_setexpire->find(de.key());
    serverAssert(itr != m_setexpire->end());
    serverAssert(itr->key() == de.key());
    if (!itr->FFat())
        return 0;

    int found = 0;
    for (auto subitr : *itr)
    {
        if (subitr.subkey() == nullptr)
            continue;
        if (sdscmp((sds)subitr.subkey(), szFromObj(subkey)) == 0)
        {
            itr->erase(subitr);
            found = 1;
            break;
        }
    }

    if (itr->pfatentry()->size() == 0)
        this->removeExpire(key, de);

    return found;
}

void redisDbPersistentData::resortExpire(expireEntry &e)
{
    std::unique_lock<fastlock> ul(g_expireLock);
    auto itr = m_setexpire->find(e.key());
    expireEntry eT = std::move(e);
    m_setexpire->erase(itr);
    m_setexpire->insert(eT);
}

/* Set an expire to the specified key. If the expire is set in the context
 * of an user calling a command 'c' is the client, otherwise 'c' is set
 * to NULL. The 'when' parameter is the absolute unix time in milliseconds
 * after which the key will no longer be considered valid. */
void setExpire(client *c, redisDb *db, robj *key, robj *subkey, long long when) {
    serverAssert(GlobalLocksAcquired());

    /* Update TTL stats (exponential moving average) */
    /*  Note: We never have to update this on expiry since we reduce it by the current elapsed time here */
    mstime_t now;
    __atomic_load(&g_pserver->mstime, &now, __ATOMIC_ACQUIRE);
    db->avg_ttl -= (now - db->last_expire_set); // reduce the TTL by the time that has elapsed
    if (db->expireSize() == 0)
        db->avg_ttl = 0;
    else
        db->avg_ttl -= db->avg_ttl / db->expireSize(); // slide one entry out the window
    if (db->avg_ttl < 0)
        db->avg_ttl = 0;    // TTLs are never negative
    db->avg_ttl += (double)(when-now) / (db->expireSize()+1);    // add the new entry
    db->last_expire_set = now;

    /* Update the expire set */
    db->setExpire(key, subkey, when);

    int writable_slave = listLength(g_pserver->masters) && g_pserver->repl_slave_ro == 0 && !g_pserver->fActiveReplica;
    if (c && writable_slave && !(c->flags & CLIENT_MASTER))
        rememberSlaveKeyWithExpire(db,key);
}

redisDb::~redisDb()
{
    dictRelease(watched_keys);
    dictRelease(ready_keys);
    dictRelease(blocking_keys);
    listRelease(defrag_later);
}

void setExpire(client *c, redisDb *db, robj *key, expireEntry &&e)
{
    serverAssert(GlobalLocksAcquired());

    /* Reuse the sds from the main dict in the expire dict */
    auto kde = db->find(key);
    serverAssertWithInfo(NULL,key,kde != NULL);

    if (kde.val()->getrefcount(std::memory_order_relaxed) == OBJ_SHARED_REFCOUNT)
    {
        // shared objects cannot have the expire bit set, create a real object
        db->updateValue(kde, dupStringObject(kde.val()));
    }

    if (kde.val()->FExpires())
        removeExpire(db, key);

    e.setKeyUnsafe(kde.key());
    db->setExpire(std::move(e));
    kde.val()->SetFExpires(true);


    int writable_slave = listLength(g_pserver->masters) && g_pserver->repl_slave_ro == 0 && !g_pserver->fActiveReplica;
    if (c && writable_slave && !(c->flags & CLIENT_MASTER))
        rememberSlaveKeyWithExpire(db,key);
}

/* Return the expire time of the specified key, or null if no expire
 * is associated with this key (i.e. the key is non volatile) */
expireEntry *redisDbPersistentDataSnapshot::getExpire(const char *key) {
    /* No expire? return ASAP */
    if (expireSize() == 0)
        return nullptr;

    auto itrExpire = m_setexpire->find(key);
    if (itrExpire == m_setexpire->end())
        return nullptr;
    return itrExpire.operator->();
}

const expireEntry *redisDbPersistentDataSnapshot::getExpire(const char *key) const
{
    return const_cast<redisDbPersistentDataSnapshot*>(this)->getExpire(key);
}

/* Propagate expires into slaves and the AOF file.
 * When a key expires in the master, a DEL operation for this key is sent
 * to all the slaves and the AOF file if enabled.
 *
 * This way the key expiry is centralized in one place, and since both
 * AOF and the master->replica link guarantee operation ordering, everything
 * will be consistent even if we allow write operations against expiring
 * keys. */
void propagateExpire(redisDb *db, robj *key, int lazy) {
    serverAssert(GlobalLocksAcquired());

    robj *argv[2];

    argv[0] = lazy ? shared.unlink : shared.del;
    argv[1] = key;
    incrRefCount(argv[0]);
    incrRefCount(argv[1]);

    if (g_pserver->aof_state != AOF_OFF)
        feedAppendOnlyFile(cserver.delCommand,db->id,argv,2);
    // Active replicas do their own expiries, do not propogate
    if (!g_pserver->fActiveReplica)
        replicationFeedSlaves(g_pserver->slaves,db->id,argv,2);

    decrRefCount(argv[0]);
    decrRefCount(argv[1]);
}

void propagateSubkeyExpire(redisDb *db, int type, robj *key, robj *subkey)
{
    robj *argv[3];
    redisCommand *cmd = nullptr;
    switch (type)
    {
    case OBJ_SET:
        argv[0] = shared.srem;
        argv[1] = key;
        argv[2] = subkey;
        cmd = cserver.sremCommand;
        break;

    case OBJ_HASH:
        argv[0] = shared.hdel;
        argv[1] = key;
        argv[2] = subkey;
        cmd = cserver.hdelCommand;
        break;

    case OBJ_ZSET:
        argv[0] = shared.zrem;
        argv[1] = key;
        argv[2] = subkey;
        cmd = cserver.zremCommand;
        break;

    case OBJ_CRON:
        return; // CRON jobs replicate in their own handler

    default:
        serverPanic("Unknown subkey type");
    }

    if (g_pserver->aof_state != AOF_OFF)
        feedAppendOnlyFile(cmd,db->id,argv,3);
    // Active replicas do their own expiries, do not propogate
    if (!g_pserver->fActiveReplica)
        replicationFeedSlaves(g_pserver->slaves,db->id,argv,3);
}

/* Check if the key is expired. Note, this does not check subexpires */
int keyIsExpired(const redisDbPersistentDataSnapshot *db, robj *key) {
    /* Don't expire anything while loading. It will be done later. */
    if (g_pserver->loading) return 0;
    
    std::unique_lock<fastlock> ul(g_expireLock);
    const expireEntry *pexpire = db->getExpire(key);
    mstime_t now;

    if (pexpire == nullptr) return 0; /* No expire for this key */

    long long when = -1;
    for (auto &exp : *pexpire)
    {
        if (exp.subkey() == nullptr)
        {
            when = exp.when();
            break;
        }
    }

    if (when == -1)
        return 0;

    /* If we are in the context of a Lua script, we pretend that time is
     * blocked to when the Lua script started. This way a key can expire
     * only the first time it is accessed and not in the middle of the
     * script execution, making propagation to slaves / AOF consistent.
     * See issue #1525 on Github for more information. */
    if (g_pserver->lua_caller) {
        now = g_pserver->lua_time_start;
    }
    /* If we are in the middle of a command execution, we still want to use
     * a reference time that does not change: in that case we just use the
     * cached time, that we update before each call in the call() function.
     * This way we avoid that commands such as RPOPLPUSH or similar, that
     * may re-open the same key multiple times, can invalidate an already
     * open object in a next call, if the next call will see the key expired,
     * while the first did not. */
    else if (serverTL->fixed_time_expire > 0) {
        __atomic_load(&g_pserver->mstime, &now, __ATOMIC_ACQUIRE);
    }
    /* For the other cases, we want to use the most fresh time we have. */
    else {
        now = mstime();
    }

    /* The key expired if the current (virtual or real) time is greater
     * than the expire time of the key. */
    return now > when;
}

/* This function is called when we are going to perform some operation
 * in a given key, but such key may be already logically expired even if
 * it still exists in the database. The main way this function is called
 * is via lookupKey*() family of functions.
 *
 * The behavior of the function depends on the replication role of the
 * instance, because replica instances do not expire keys, they wait
 * for DELs from the master for consistency matters. However even
 * slaves will try to have a coherent return value for the function,
 * so that read commands executed in the replica side will be able to
 * behave like if the key is expired even if still present (because the
 * master has yet to propagate the DEL).
 *
 * In masters as a side effect of finding a key which is expired, such
 * key will be evicted from the database. Also this may trigger the
 * propagation of a DEL/UNLINK command in AOF / replication stream.
 *
 * The return value of the function is 0 if the key is still valid,
 * otherwise the function returns 1 if the key is expired. */
int expireIfNeeded(redisDb *db, robj *key) {
    if (!keyIsExpired(db,key)) return 0;

    /* If we are running in the context of a replica, instead of
     * evicting the expired key from the database, we return ASAP:
     * the replica key expiration is controlled by the master that will
     * send us synthesized DEL operations for expired keys.
     *
     * Still we try to return the right information to the caller,
     * that is, 0 if we think the key should be still valid, 1 if
     * we think the key is expired at this time. */
    if (listLength(g_pserver->masters) && !g_pserver->fActiveReplica) return 1;

    /* Delete the key */
    g_pserver->stat_expiredkeys++;
    propagateExpire(db,key,g_pserver->lazyfree_lazy_expire);
    notifyKeyspaceEvent(NOTIFY_EXPIRED,
        "expired",key,db->id);
    int retval = g_pserver->lazyfree_lazy_expire ? dbAsyncDelete(db,key) :
                                               dbSyncDelete(db,key);
    if (retval) signalModifiedKey(NULL,db,key);
    return retval;
}

/* -----------------------------------------------------------------------------
 * API to get key arguments from commands
 * ---------------------------------------------------------------------------*/

/* Prepare the getKeysResult struct to hold numkeys, either by using the
 * pre-allocated keysbuf or by allocating a new array on the heap.
 *
 * This function must be called at least once before starting to populate
 * the result, and can be called repeatedly to enlarge the result array.
 */
int *getKeysPrepareResult(getKeysResult *result, int numkeys) {
    /* GETKEYS_RESULT_INIT initializes keys to NULL, point it to the pre-allocated stack
     * buffer here. */
    if (!result->keys) {
        serverAssert(!result->numkeys);
        result->keys = result->keysbuf;
    }

    /* Resize if necessary */
    if (numkeys > result->size) {
        if (result->keys != result->keysbuf) {
            /* We're not using a static buffer, just (re)alloc */
            result->keys = (int*)zrealloc(result->keys, numkeys * sizeof(int));
        } else {
            /* We are using a static buffer, copy its contents */
            result->keys = (int*)zmalloc(numkeys * sizeof(int));
            if (result->numkeys)
                memcpy(result->keys, result->keysbuf, result->numkeys * sizeof(int));
        }
        result->size = numkeys;
    }

    return result->keys;
}

/* The base case is to use the keys position as given in the command table
 * (firstkey, lastkey, step). */
int getKeysUsingCommandTable(struct redisCommand *cmd,robj **argv, int argc, getKeysResult *result) {
    int j, i = 0, last, *keys;
    UNUSED(argv);

    if (cmd->firstkey == 0) {
        result->numkeys = 0;
        return 0;
    }

    last = cmd->lastkey;
    if (last < 0) last = argc+last;

    int count = ((last - cmd->firstkey)+1);
    keys = getKeysPrepareResult(result, count);

    for (j = cmd->firstkey; j <= last; j += cmd->keystep) {
        if (j >= argc) {
            /* Modules commands, and standard commands with a not fixed number
             * of arguments (negative arity parameter) do not have dispatch
             * time arity checks, so we need to handle the case where the user
             * passed an invalid number of arguments here. In this case we
             * return no keys and expect the command implementation to report
             * an arity or syntax error. */
            if (cmd->flags & CMD_MODULE || cmd->arity < 0) {
                getKeysFreeResult(result);
                result->numkeys = 0;
                return 0;
            } else {
                serverPanic("Redis built-in command declared keys positions not matching the arity requirements.");
            }
        }
        keys[i++] = j;
    }
    result->numkeys = i;
    return i;
}

/* Return all the arguments that are keys in the command passed via argc / argv.
 *
 * The command returns the positions of all the key arguments inside the array,
 * so the actual return value is a heap allocated array of integers. The
 * length of the array is returned by reference into *numkeys.
 *
 * 'cmd' must be point to the corresponding entry into the redisCommand
 * table, according to the command name in argv[0].
 *
 * This function uses the command table if a command-specific helper function
 * is not required, otherwise it calls the command-specific function. */
int getKeysFromCommand(struct redisCommand *cmd, robj **argv, int argc, getKeysResult *result) {
    if (cmd->flags & CMD_MODULE_GETKEYS) {
        return moduleGetCommandKeysViaAPI(cmd,argv,argc,result);
    } else if (!(cmd->flags & CMD_MODULE) && cmd->getkeys_proc) {
        return cmd->getkeys_proc(cmd,argv,argc,result);
    } else {
        return getKeysUsingCommandTable(cmd,argv,argc,result);
    }
}

/* Free the result of getKeysFromCommand. */
void getKeysFreeResult(getKeysResult *result) {
    if (result && result->keys != result->keysbuf)
        zfree(result->keys);
}

/* Helper function to extract keys from following commands:
 * ZUNIONSTORE <destkey> <num-keys> <key> <key> ... <key> <options>
 * ZINTERSTORE <destkey> <num-keys> <key> <key> ... <key> <options> */
int zunionInterGetKeys(struct redisCommand *cmd, robj **argv, int argc, getKeysResult *result) {
    int i, num, *keys;
    UNUSED(cmd);

    num = atoi(szFromObj(argv[2]));
    /* Sanity check. Don't return any key if the command is going to
     * reply with syntax error. */
    if (num < 1 || num > (argc-3)) {
        result->numkeys = 0;
        return 0;
    }

    /* Keys in z{union,inter}store come from two places:
     * argv[1] = storage key,
     * argv[3...n] = keys to intersect */
    /* Total keys = {union,inter} keys + storage key */
    keys = getKeysPrepareResult(result, num+1);
    result->numkeys = num+1;

    /* Add all key positions for argv[3...n] to keys[] */
    for (i = 0; i < num; i++) keys[i] = 3+i;

    /* Finally add the argv[1] key position (the storage key target). */
    keys[num] = 1;

    return result->numkeys;
}

/* Helper function to extract keys from the following commands:
 * EVAL <script> <num-keys> <key> <key> ... <key> [more stuff]
 * EVALSHA <script> <num-keys> <key> <key> ... <key> [more stuff] */
int evalGetKeys(struct redisCommand *cmd, robj **argv, int argc, getKeysResult *result) {
    int i, num, *keys;
    UNUSED(cmd);

    num = atoi(szFromObj(argv[2]));
    /* Sanity check. Don't return any key if the command is going to
     * reply with syntax error. */
    if (num <= 0 || num > (argc-3)) {
        result->numkeys = 0;
        return 0;
    }

    keys = getKeysPrepareResult(result, num);
    result->numkeys = num;

    /* Add all key positions for argv[3...n] to keys[] */
    for (i = 0; i < num; i++) keys[i] = 3+i;

    return result->numkeys;
}

/* Helper function to extract keys from the SORT command.
 *
 * SORT <sort-key> ... STORE <store-key> ...
 *
 * The first argument of SORT is always a key, however a list of options
 * follow in SQL-alike style. Here we parse just the minimum in order to
 * correctly identify keys in the "STORE" option. */
int sortGetKeys(struct redisCommand *cmd, robj **argv, int argc, getKeysResult *result) {
    int i, j, num, *keys, found_store = 0;
    UNUSED(cmd);

    num = 0;
    keys = getKeysPrepareResult(result, 2); /* Alloc 2 places for the worst case. */
    keys[num++] = 1; /* <sort-key> is always present. */

    /* Search for STORE option. By default we consider options to don't
     * have arguments, so if we find an unknown option name we scan the
     * next. However there are options with 1 or 2 arguments, so we
     * provide a list here in order to skip the right number of args. */
    struct {
        const char *name;
        int skip;
    } skiplist[] = {
        {"limit", 2},
        {"get", 1},
        {"by", 1},
        {NULL, 0} /* End of elements. */
    };

    for (i = 2; i < argc; i++) {
        for (j = 0; skiplist[j].name != NULL; j++) {
            if (!strcasecmp(szFromObj(argv[i]),skiplist[j].name)) {
                i += skiplist[j].skip;
                break;
            } else if (!strcasecmp(szFromObj(argv[i]),"store") && i+1 < argc) {
                /* Note: we don't increment "num" here and continue the loop
                 * to be sure to process the *last* "STORE" option if multiple
                 * ones are provided. This is same behavior as SORT. */
                found_store = 1;
                keys[num] = i+1; /* <store-key> */
                break;
            }
        }
    }
    result->numkeys = num + found_store;
    return result->numkeys;
}

int migrateGetKeys(struct redisCommand *cmd, robj **argv, int argc, getKeysResult *result) {
    int i, num, first, *keys;
    UNUSED(cmd);

    /* Assume the obvious form. */
    first = 3;
    num = 1;

    /* But check for the extended one with the KEYS option. */
    if (argc > 6) {
        for (i = 6; i < argc; i++) {
            if (!strcasecmp(szFromObj(argv[i]),"keys") &&
                sdslen(szFromObj(argv[3])) == 0)
            {
                first = i+1;
                num = argc-first;
                break;
            }
        }
    }

    keys = getKeysPrepareResult(result, num);
    for (i = 0; i < num; i++) keys[i] = first+i;
    result->numkeys = num;
    return num;
}

/* Helper function to extract keys from following commands:
 * GEORADIUS key x y radius unit [WITHDIST] [WITHHASH] [WITHCOORD] [ASC|DESC]
 *                             [COUNT count] [STORE key] [STOREDIST key]
 * GEORADIUSBYMEMBER key member radius unit ... options ... */
int georadiusGetKeys(struct redisCommand *cmd, robj **argv, int argc, getKeysResult *result) {
    int i, num, *keys;
    UNUSED(cmd);

    /* Check for the presence of the stored key in the command */
    int stored_key = -1;
    for (i = 5; i < argc; i++) {
        char *arg = szFromObj(argv[i]);
        /* For the case when user specifies both "store" and "storedist" options, the
         * second key specified would override the first key. This behavior is kept
         * the same as in georadiusCommand method.
         */
        if ((!strcasecmp(arg, "store") || !strcasecmp(arg, "storedist")) && ((i+1) < argc)) {
            stored_key = i+1;
            i++;
        }
    }
    num = 1 + (stored_key == -1 ? 0 : 1);

    /* Keys in the command come from two places:
     * argv[1] = key,
     * argv[5...n] = stored key if present
     */
    keys = getKeysPrepareResult(result, num);

    /* Add all key positions to keys[] */
    keys[0] = 1;
    if(num > 1) {
         keys[1] = stored_key;
    }
    result->numkeys = num;
    return num;
}

/* LCS ... [KEYS <key1> <key2>] ... */
int lcsGetKeys(struct redisCommand *cmd, robj **argv, int argc, getKeysResult *result) {
    int i;
    int *keys = getKeysPrepareResult(result, 2);
    UNUSED(cmd);

    /* We need to parse the options of the command in order to check for the
     * "KEYS" argument before the "STRINGS" argument. */
    for (i = 1; i < argc; i++) {
        char *arg = szFromObj(argv[i]);
        int moreargs = (argc-1) - i;

        if (!strcasecmp(arg, "strings")) {
            break;
        } else if (!strcasecmp(arg, "keys") && moreargs >= 2) {
            keys[0] = i+1;
            keys[1] = i+2;
            result->numkeys = 2;
            return result->numkeys;
        }
    }
    result->numkeys = 0;
    return result->numkeys;
}

/* Helper function to extract keys from memory command.
 * MEMORY USAGE <key> */
int memoryGetKeys(struct redisCommand *cmd, robj **argv, int argc, getKeysResult *result) {
    UNUSED(cmd);

    getKeysPrepareResult(result, 1);
    if (argc >= 3 && !strcasecmp(szFromObj(argv[1]),"usage")) {
        result->keys[0] = 2;
        result->numkeys = 1;
        return result->numkeys;
    }
    result->numkeys = 0;
    return 0;
}

/* XREAD [BLOCK <milliseconds>] [COUNT <count>] [GROUP <groupname> <ttl>]
 *       STREAMS key_1 key_2 ... key_N ID_1 ID_2 ... ID_N */
int xreadGetKeys(struct redisCommand *cmd, robj **argv, int argc, getKeysResult *result) {
    int i, num = 0, *keys;
    UNUSED(cmd);

    /* We need to parse the options of the command in order to seek the first
     * "STREAMS" string which is actually the option. This is needed because
     * "STREAMS" could also be the name of the consumer group and even the
     * name of the stream key. */
    int streams_pos = -1;
    for (i = 1; i < argc; i++) {
        char *arg = szFromObj(argv[i]);
        if (!strcasecmp(arg, "block")) {
            i++; /* Skip option argument. */
        } else if (!strcasecmp(arg, "count")) {
            i++; /* Skip option argument. */
        } else if (!strcasecmp(arg, "group")) {
            i += 2; /* Skip option argument. */
        } else if (!strcasecmp(arg, "noack")) {
            /* Nothing to do. */
        } else if (!strcasecmp(arg, "streams")) {
            streams_pos = i;
            break;
        } else {
            break; /* Syntax error. */
        }
    }
    if (streams_pos != -1) num = argc - streams_pos - 1;

    /* Syntax error. */
    if (streams_pos == -1 || num == 0 || num % 2 != 0) {
        result->numkeys = 0;
        return 0;
    }
    num /= 2; /* We have half the keys as there are arguments because
                 there are also the IDs, one per key. */

    keys = getKeysPrepareResult(result, num);
    for (i = streams_pos+1; i < argc-num; i++) keys[i-streams_pos-1] = i;
    result->numkeys = num;
    return num;
}

/* Slot to Key API. This is used by Redis Cluster in order to obtain in
 * a fast way a key that belongs to a specified hash slot. This is useful
 * while rehashing the cluster and in other conditions when we need to
 * understand if we have keys for a given hash slot. */
void slotToKeyUpdateKey(sds key, int add) {
    slotToKeyUpdateKeyCore(key, sdslen(key), add);
}

void slotToKeyUpdateKeyCore(const char *key, size_t keylen, int add) {
    serverAssert(GlobalLocksAcquired());

    unsigned int hashslot = keyHashSlot(key,keylen);
    unsigned char buf[64];
    unsigned char *indexed = buf;

    g_pserver->cluster->slots_keys_count[hashslot] += add ? 1 : -1;
    if (keylen+2 > 64) indexed = (unsigned char*)zmalloc(keylen+2, MALLOC_SHARED);
    indexed[0] = (hashslot >> 8) & 0xff;
    indexed[1] = hashslot & 0xff;
    memcpy(indexed+2,key,keylen);
    int fModified = false;
    if (add) {
        fModified = raxInsert(g_pserver->cluster->slots_to_keys,indexed,keylen+2,NULL,NULL);
    } else {
        fModified = raxRemove(g_pserver->cluster->slots_to_keys,indexed,keylen+2,NULL);
    }
    serverAssert(fModified);
    if (indexed != buf) zfree(indexed);
}

void slotToKeyAdd(sds key) {
    slotToKeyUpdateKey(key,1);
}

void slotToKeyDel(sds key) {
    slotToKeyUpdateKey(key,0);
}

/* Release the radix tree mapping Redis Cluster keys to slots. If 'async'
 * is true, we release it asynchronously. */
void freeSlotsToKeysMap(rax *rt, int async) {
    if (async) {
        freeSlotsToKeysMapAsync(rt);
    } else {
        raxFree(rt);
    }
}

/* Empty the slots-keys map of Redis CLuster by creating a new empty one and
 * freeing the old one. */
void slotToKeyFlush(int async) {
    rax *old = g_pserver->cluster->slots_to_keys;

    g_pserver->cluster->slots_to_keys = raxNew();
    memset(g_pserver->cluster->slots_keys_count,0,
           sizeof(g_pserver->cluster->slots_keys_count));
    freeSlotsToKeysMap(old, async);
}

/* Pupulate the specified array of objects with keys in the specified slot.
 * New objects are returned to represent keys, it's up to the caller to
 * decrement the reference count to release the keys names. */
unsigned int getKeysInSlot(unsigned int hashslot, robj **keys, unsigned int count) {
    raxIterator iter;
    int j = 0;
    unsigned char indexed[2];

    indexed[0] = (hashslot >> 8) & 0xff;
    indexed[1] = hashslot & 0xff;
    raxStart(&iter,g_pserver->cluster->slots_to_keys);
    raxSeek(&iter,">=",indexed,2);
    while(count-- && raxNext(&iter)) {
        if (iter.key[0] != indexed[0] || iter.key[1] != indexed[1]) break;
        keys[j++] = createStringObject((char*)iter.key+2,iter.key_len-2);
    }
    raxStop(&iter);
    return j;
}

/* Remove all the keys in the specified hash slot.
 * The number of removed items is returned. */
unsigned int delKeysInSlot(unsigned int hashslot) {
    serverAssert(GlobalLocksAcquired());
    
    raxIterator iter;
    int j = 0;
    unsigned char indexed[2];

    indexed[0] = (hashslot >> 8) & 0xff;
    indexed[1] = hashslot & 0xff;
    raxStart(&iter,g_pserver->cluster->slots_to_keys);
    while(g_pserver->cluster->slots_keys_count[hashslot]) {
        raxSeek(&iter,">=",indexed,2);
        raxNext(&iter);

        auto count = g_pserver->cluster->slots_keys_count[hashslot];
        robj *key = createStringObject((char*)iter.key+2,iter.key_len-2);
        dbDelete(g_pserver->db[0],key);
        serverAssert(count > g_pserver->cluster->slots_keys_count[hashslot]);   // we should have deleted something or we will be in an infinite loop
        decrRefCount(key);
        j++;
    }
    raxStop(&iter);
    return j;
}

unsigned int countKeysInSlot(unsigned int hashslot) {
    return g_pserver->cluster->slots_keys_count[hashslot];
}

void redisDbPersistentData::initialize()
{
    m_pdbSnapshot = nullptr;
    m_pdict = dictCreate(&dbDictType,this);
    m_pdictTombstone = dictCreate(&dbTombstoneDictType,this);
    m_setexpire = new(MALLOC_LOCAL) expireset();
    m_fAllChanged = 0;
    m_fTrackingChanges = 0;
}

void redisDbPersistentData::setStorageProvider(StorageCache *pstorage)
{
    serverAssert(m_spstorage == nullptr);
    m_spstorage = std::unique_ptr<StorageCache>(pstorage);
}

void clusterStorageLoadCallback(const char *rgchkey, size_t cch, void *)
{
    slotToKeyUpdateKeyCore(rgchkey, cch, true /*add*/);
}

void redisDb::initialize(int id)
{
    redisDbPersistentData::initialize();
    this->expireitr = setexpire()->end();
    this->blocking_keys = dictCreate(&keylistDictType,NULL);
    this->ready_keys = dictCreate(&objectKeyPointerValueDictType,NULL);
    this->watched_keys = dictCreate(&keylistDictType,NULL);
    this->id = id;
    this->avg_ttl = 0;
    this->last_expire_set = 0;
    this->defrag_later = listCreate();
    listSetFreeMethod(this->defrag_later,(void (*)(const void*))sdsfree);
}

void redisDb::storageProviderInitialize()
{
    if (g_pserver->m_pstorageFactory != nullptr)
    {
        IStorageFactory::key_load_iterator itr = (g_pserver->cluster_enabled) ? clusterStorageLoadCallback : nullptr;
        this->setStorageProvider(StorageCache::create(g_pserver->m_pstorageFactory, id, itr, nullptr));
    }
}

bool redisDbPersistentData::insert(char *key, robj *o, bool fAssumeNew)
{
    if (!fAssumeNew)
        ensure(key);
    int res = dictAdd(m_pdict, key, o);
    serverAssert(FImplies(fAssumeNew, res == DICT_OK));
    if (res == DICT_OK)
    {
#ifdef CHECKED_BUILD
        if (m_pdbSnapshot != nullptr && m_pdbSnapshot->find_cached_threadsafe(key) != nullptr)
        {
            serverAssert(dictFind(m_pdictTombstone, key) != nullptr);
        }
#endif
        trackkey(key, false /* fUpdate */);
    }
    return (res == DICT_OK);
}

// This is a performance tool to prevent us copying over an object we're going to overwrite anyways
void redisDbPersistentData::prepOverwriteForSnapshot(char *key)
{
    if (g_pserver->maxmemory_policy & MAXMEMORY_FLAG_LFU)
        return;

    if (m_pdbSnapshot != nullptr)
    {
        auto itr = m_pdbSnapshot->find_cached_threadsafe(key);
        if (itr.key() != nullptr)
        {
            sds keyNew = sdsdupshared(itr.key());
            if (dictAdd(m_pdictTombstone, keyNew, (void*)dictHashKey(m_pdict, key)) != DICT_OK)
                sdsfree(keyNew);
        }
    }
}

void redisDbPersistentData::tryResize()
{
    if (htNeedsResize(m_pdict))
        dictResize(m_pdict);
}

size_t redisDb::clear(bool fAsync, void(callback)(void*))
{
    size_t removed = size();
    if (fAsync) {
        redisDbPersistentData::emptyDbAsync();
    } else {
        redisDbPersistentData::clear(callback);
    }
    expireitr = setexpire()->end();
    return removed;
}

void redisDbPersistentData::clear(void(callback)(void*))
{
    dictEmpty(m_pdict,callback);
    if (m_fTrackingChanges)
    {
        dictEmpty(m_dictChanged, nullptr);
        m_cnewKeysPending = 0;
        m_fAllChanged++;
    }
    delete m_setexpire;
    m_setexpire = new (MALLOC_LOCAL) expireset();
    if (m_spstorage != nullptr)
        m_spstorage->clear();
    dictEmpty(m_pdictTombstone,callback);
    m_pdbSnapshot = nullptr;
}

void redisDbPersistentData::setExpire(robj *key, robj *subkey, long long when)
{
    /* Reuse the sds from the main dict in the expire dict */
    std::unique_lock<fastlock> ul(g_expireLock);
    dictEntry *kde = dictFind(m_pdict,ptrFromObj(key));
    serverAssertWithInfo(NULL,key,kde != NULL);
    trackkey(key, true /* fUpdate */);

    if (((robj*)dictGetVal(kde))->getrefcount(std::memory_order_relaxed) == OBJ_SHARED_REFCOUNT)
    {
        // shared objects cannot have the expire bit set, create a real object
        dictSetVal(m_pdict, kde, dupStringObject((robj*)dictGetVal(kde)));
    }

    const char *szSubKey = (subkey != nullptr) ? szFromObj(subkey) : nullptr;
    if (((robj*)dictGetVal(kde))->FExpires()) {
        auto itr = m_setexpire->find((sds)dictGetKey(kde));
        serverAssert(itr != m_setexpire->end());
        expireEntry eNew(std::move(*itr));
        eNew.update(szSubKey, when);
        m_setexpire->erase(itr);
        m_setexpire->insert(eNew);
    }
    else
    {
        expireEntry e((sds)dictGetKey(kde), szSubKey, when);
        ((robj*)dictGetVal(kde))->SetFExpires(true);
        m_setexpire->insert(e);
    }
}

void redisDbPersistentData::setExpire(expireEntry &&e)
{
    std::unique_lock<fastlock> ul(g_expireLock);
    trackkey(e.key(), true /* fUpdate */);
    m_setexpire->insert(e);
}

bool redisDb::FKeyExpires(const char *key)
{
    std::unique_lock<fastlock> ul(g_expireLock);
    return setexpireUnsafe()->find(key) != setexpire()->end();
}

void redisDbPersistentData::updateValue(dict_iter itr, robj *val)
{
    trackkey(itr.key(), true /* fUpdate */);
    dictSetVal(m_pdict, itr.de, val);
}

void redisDbPersistentData::ensure(const char *key)
{
    if (m_pdbSnapshot == nullptr && m_spstorage == nullptr)
        return;
    dictEntry *de = dictFind(m_pdict, key);
    ensure(key, &de);
}

void redisDbPersistentData::ensure(const char *sdsKey, dictEntry **pde)
{
    serverAssert(sdsKey != nullptr);
    serverAssert(FImplies(*pde != nullptr, dictGetVal(*pde) != nullptr));    // early versions set a NULL object, this is no longer valid
    serverAssert(m_refCount == 0);
    std::unique_lock<fastlock> ul(g_expireLock);

    // First see if the key can be obtained from a snapshot
    if (*pde == nullptr && m_pdbSnapshot != nullptr)
    {
        dictEntry *deTombstone = dictFind(m_pdictTombstone, sdsKey);
        if (deTombstone == nullptr)
        {
            auto itr = m_pdbSnapshot->find_cached_threadsafe(sdsKey);
            if (itr == m_pdbSnapshot->end())
                goto LNotFound;

            sds keyNew = sdsdupshared(itr.key());   // note: we use the iterator's key because the sdsKey may not be a shared string
            if (itr.val() != nullptr)
            {
                if (itr.val()->getrefcount(std::memory_order_relaxed) == OBJ_SHARED_REFCOUNT)
                {
                    dictAdd(m_pdict, keyNew, itr.val());
                }
                else
                {
                    sds strT = serializeStoredObject(itr.val());
                    robj *objNew = deserializeStoredObject(this, sdsKey, strT, sdslen(strT));
                    sdsfree(strT);
                    dictAdd(m_pdict, keyNew, objNew);
                    serverAssert(objNew->getrefcount(std::memory_order_relaxed) == 1);
                    serverAssert(mvccFromObj(objNew) == mvccFromObj(itr.val()));
                }
            }
            else
            {
                dictAdd(m_pdict, keyNew, nullptr);
            }
            uint64_t hash = dictGetHash(m_pdict, sdsKey);
            dictEntry **deT;
            dictht *ht;
            *pde = dictFindWithPrev(m_pdict, sdsKey, hash, &deT, &ht);
            dictAdd(m_pdictTombstone, sdsdupshared(itr.key()), (void*)hash);
        }
    }
    
LNotFound:
    // If we haven't found it yet check our storage engine
    if (*pde == nullptr && m_spstorage != nullptr)
    {
        if (dictSize(m_pdict) != size())    // if all keys are cached then no point in looking up the database
        {
            robj *o = nullptr;
            sds sdsNewKey = sdsdupshared(sdsKey);
            std::unique_ptr<expireEntry> spexpire;
            m_spstorage->retrieve((sds)sdsKey, [&](const char *, size_t, const void *data, size_t cb){
                size_t offset = 0;
                spexpire = deserializeExpire(sdsNewKey, (const char*)data, cb, &offset);    
                o = deserializeStoredObject(this, sdsNewKey, reinterpret_cast<const char*>(data) + offset, cb - offset);
                serverAssert(o != nullptr);
            });
            
            if (o != nullptr)
            {
                dictAdd(m_pdict, sdsNewKey, o);
                o->SetFExpires(spexpire != nullptr);

                if (spexpire != nullptr)
                {
                    auto itr = m_setexpire->find(sdsKey);
                    if (itr != m_setexpire->end())
                        m_setexpire->erase(itr);
                    m_setexpire->insert(std::move(*spexpire));
                    serverAssert(m_setexpire->find(sdsKey) != m_setexpire->end());
                }
                serverAssert(o->FExpires() == (m_setexpire->find(sdsKey) != m_setexpire->end()));
            } else {
                sdsfree(sdsNewKey);
            }

            *pde = dictFind(m_pdict, sdsKey);
        }
    }

    if (*pde != nullptr && dictGetVal(*pde) != nullptr)
    {
        robj *o = (robj*)dictGetVal(*pde);
        serverAssert(o->FExpires() == (m_setexpire->find(sdsKey) != m_setexpire->end()));
    }
}

void redisDbPersistentData::storeKey(sds key, robj *o, bool fOverwrite)
{
    sds temp = serializeStoredObjectAndExpire(this, key, o);
    m_spstorage->insert(key, temp, sdslen(temp), fOverwrite);
    sdsfree(temp);
}

void redisDbPersistentData::storeDatabase()
{
    dictIterator *di = dictGetIterator(m_pdict);
    dictEntry *de;
    while ((de = dictNext(di)) != NULL) {
        sds key = (sds)dictGetKey(de);
        robj *o = (robj*)dictGetVal(de);
        storeKey(key, o, false);
    }
    serverAssert(dictSize(m_pdict) == m_spstorage->count());
    dictReleaseIterator(di);
}

/* static */ void redisDbPersistentData::serializeAndStoreChange(StorageCache *storage, redisDbPersistentData *db, const char *key, bool fUpdate)
{
    auto itr = db->find_cached_threadsafe(key);
    if (itr == nullptr)
        return;
    robj *o = itr.val();
    sds temp = serializeStoredObjectAndExpire(db, (const char*) itr.key(), o);
    storage->insert((sds)key, temp, sdslen(temp), fUpdate);
    sdsfree(temp);
}

bool redisDbPersistentData::processChanges(bool fSnapshot)
{
    serverAssert(GlobalLocksAcquired());

    --m_fTrackingChanges;
    serverAssert(m_fTrackingChanges >= 0);

    if (m_spstorage != nullptr)
    {
        if (!m_fAllChanged && dictSize(m_dictChanged) == 0 && m_cnewKeysPending == 0)
            return false;
        m_spstorage->beginWriteBatch();
        serverAssert(m_pdbSnapshotStorageFlush == nullptr);
        if (fSnapshot && !m_fAllChanged && dictSize(m_dictChanged) > 100)
        {
            // Do a snapshot based process if possible
            m_pdbSnapshotStorageFlush = createSnapshot(getMvccTstamp(), true /* optional */);
            if (m_pdbSnapshotStorageFlush)
            {
                if (m_dictChangedStorageFlush)
                    dictRelease(m_dictChangedStorageFlush);
                m_dictChangedStorageFlush = m_dictChanged;
                m_dictChanged = dictCreate(&dictChangeDescType, nullptr);
            }
        }
        
        if (m_pdbSnapshotStorageFlush == nullptr)
        {
            if (m_fAllChanged)
            {
                m_spstorage->clear();
                storeDatabase();
                m_fAllChanged = 0;
            }
            else
            {
                dictIterator *di = dictGetIterator(m_dictChanged);
                dictEntry *de;
                while ((de = dictNext(di)) != nullptr)
                {
                    serializeAndStoreChange(m_spstorage.get(), this, (const char*)dictGetKey(de), (bool)dictGetVal(de));
                }
                dictReleaseIterator(di);
            }
        }
        dictEmpty(m_dictChanged, nullptr);
        m_cnewKeysPending = 0;
    }
    return (m_spstorage != nullptr);
}

void redisDbPersistentData::commitChanges(const redisDbPersistentDataSnapshot **psnapshotFree)
{
    if (m_pdbSnapshotStorageFlush)
    {
        dictIterator *di = dictGetIterator(m_dictChangedStorageFlush);
        dictEntry *de;
        while ((de = dictNext(di)) != nullptr)
        {
            serializeAndStoreChange(m_spstorage.get(), (redisDbPersistentData*)m_pdbSnapshotStorageFlush, (const char*)dictGetKey(de), (bool)dictGetVal(de));
        }
        dictReleaseIterator(di);
        dictRelease(m_dictChangedStorageFlush);
        m_dictChangedStorageFlush = nullptr;
        *psnapshotFree = m_pdbSnapshotStorageFlush;
        m_pdbSnapshotStorageFlush = nullptr;
    }
    if (m_spstorage != nullptr)
        m_spstorage->endWriteBatch();
}

redisDbPersistentData::~redisDbPersistentData()
{
    if (m_spdbSnapshotHOLDER != nullptr)
        endSnapshot(m_spdbSnapshotHOLDER.get());
    
    serverAssert(m_pdbSnapshot == nullptr);
    serverAssert(m_refCount == 0);
    //serverAssert(m_pdict->iterators == 0);
    serverAssert(m_pdictTombstone == nullptr || m_pdictTombstone->iterators == 0);
    dictRelease(m_pdict);
    if (m_pdictTombstone)
        dictRelease(m_pdictTombstone);

    if (m_dictChanged)
        dictRelease(m_dictChanged);
    if (m_dictChangedStorageFlush)
        dictRelease(m_dictChangedStorageFlush);
    
    delete m_setexpire;
}

dict_iter redisDbPersistentData::random()
{
    if (size() == 0)
        return dict_iter(nullptr);
    if (m_pdbSnapshot != nullptr && m_pdbSnapshot->size() > 0)
    {
        dict_iter iter(nullptr);
        double pctInSnapshot = (double)m_pdbSnapshot->size() / (size() + m_pdbSnapshot->size());
        double randval = (double)rand()/RAND_MAX;
        if (randval <= pctInSnapshot)
        {
            iter = m_pdbSnapshot->random_cache_threadsafe();    // BUG: RANDOM doesn't consider keys not in RAM
            ensure(iter.key());
            dictEntry *de = dictFind(m_pdict, iter.key());
            return dict_iter(m_pdict, de);
        }
    }
    dictEntry *de = dictGetRandomKey(m_pdict);
    if (de != nullptr)
        ensure((const char*)dictGetKey(de), &de);
    return dict_iter(m_pdict, de);
}

size_t redisDbPersistentData::size() const 
{ 
    if (m_spstorage != nullptr && !m_fAllChanged)
        return m_spstorage->count() + m_cnewKeysPending;
    
    return dictSize(m_pdict) 
        + (m_pdbSnapshot ? (m_pdbSnapshot->size() - dictSize(m_pdictTombstone)) : 0); 
}

bool redisDbPersistentData::removeCachedValue(const char *key)
{
    serverAssert(m_spstorage != nullptr);
    // First ensure its not a pending key
    if (m_spstorage != nullptr)
        m_spstorage->batch_lock();
    
    dictEntry *de = dictFind(m_dictChanged, key);
    if (de != nullptr)
    {
        if (m_spstorage != nullptr)
            m_spstorage->batch_unlock();
        return false; // can't evict
    }

    // since we write ASAP the database already has a valid copy so safe to delete
    dictDelete(m_pdict, key);

    if (m_spstorage != nullptr)
        m_spstorage->batch_unlock();
    
    return true;
}

redisDbPersistentData::redisDbPersistentData() {
    m_dictChanged = dictCreate(&dictChangeDescType, nullptr);
}

void redisDbPersistentData::trackChanges(bool fBulk, size_t sizeHint)
{
    m_fTrackingChanges.fetch_add(1, std::memory_order_relaxed);
    if (fBulk)
        m_fAllChanged.fetch_add(1, std::memory_order_acq_rel);

    if (sizeHint > 0)
        dictExpand(m_dictChanged, sizeHint, false);
}

void redisDbPersistentData::removeAllCachedValues()
{
    // First we have to flush the tracked changes
    if (m_fTrackingChanges)
    {
        if (processChanges(false))
            commitChanges();
        trackChanges(false);
    }

    if (m_pdict->iterators == 0) {
        dict *dT = m_pdict;
        m_pdict = dictCreate(&dbDictType, this);
        dictExpand(m_pdict, dictSize(dT)/2, false); // Make room for about half so we don't excessively rehash
        g_pserver->asyncworkqueue->AddWorkFunction([dT]{
            dictRelease(dT);
        }, true);
    } else {
        dictEmpty(m_pdict, nullptr);
    }
}

void redisDbPersistentData::trackkey(const char *key, bool fUpdate)
{
    if (m_fTrackingChanges && !m_fAllChanged && m_spstorage) {
        dictEntry *de = dictFind(m_dictChanged, key);
        if (de == nullptr) {
            dictAdd(m_dictChanged, (void*)sdsdupshared(key), (void*)fUpdate);
            if (!fUpdate)
                ++m_cnewKeysPending;
        }
    }
}

sds serializeExpire(const expireEntry *pexpire)
{
    sds str = sdsnewlen(nullptr, sizeof(unsigned));

    if (pexpire == nullptr)
    {
        unsigned zero = 0;
        memcpy(str, &zero, sizeof(unsigned));
        return str;
    }

    auto &e = *pexpire;
    unsigned celem = (unsigned)e.size();
    memcpy(str, &celem, sizeof(unsigned));
    
    for (auto itr = e.begin(); itr != e.end(); ++itr)
    {
        unsigned subkeylen = itr.subkey() ? (unsigned)sdslen(itr.subkey()) : 0;
        size_t strOffset = sdslen(str);
        str = sdsgrowzero(str, sdslen(str) + sizeof(unsigned) + subkeylen + sizeof(long long));
        memcpy(str + strOffset, &subkeylen, sizeof(unsigned));
        if (itr.subkey())
            memcpy(str + strOffset + sizeof(unsigned), itr.subkey(), subkeylen);
        long long when = itr.when();
        memcpy(str + strOffset + sizeof(unsigned) + subkeylen, &when, sizeof(when));
    }
    return str;
}

std::unique_ptr<expireEntry> deserializeExpire(sds key, const char *str, size_t cch, size_t *poffset)
{
    unsigned celem;
    if (cch < sizeof(unsigned))
        throw "Corrupt expire entry";
    memcpy(&celem, str, sizeof(unsigned));
    std::unique_ptr<expireEntry> spexpire;

    size_t offset = sizeof(unsigned);
    for (; celem > 0; --celem)
    {
        serverAssert(cch > (offset+sizeof(unsigned)));
        
        unsigned subkeylen;
        memcpy(&subkeylen, str + offset, sizeof(unsigned));
        offset += sizeof(unsigned);

        sds subkey = nullptr;
        if (subkeylen != 0)
        {
            serverAssert(cch > (offset + subkeylen));
            subkey = sdsnewlen(nullptr, subkeylen);
            memcpy(subkey, str + offset, subkeylen);
            offset += subkeylen;
        }
        
        long long when;
        serverAssert(cch >= (offset + sizeof(long long)));
        memcpy(&when, str + offset, sizeof(long long));
        offset += sizeof(long long);

        if (spexpire == nullptr)
            spexpire = std::make_unique<expireEntry>(key, subkey, when);
        else
            spexpire->update(subkey, when);

        if (subkey)
            sdsfree(subkey);
    }

    *poffset = offset;
    return spexpire;
}

sds serializeStoredObjectAndExpire(redisDbPersistentData *db, const char *key, robj_roptr o)
{
    auto itrExpire = db->setexpire()->find(key);
    const expireEntry *pexpire = nullptr;
    if (itrExpire != db->setexpire()->end())
        pexpire = &(*itrExpire);

    sds str = serializeExpire(pexpire);
    str = serializeStoredObject(o, str);
    return str;
}

int dbnumFromDb(redisDb *db)
{
    for (int i = 0; i < cserver.dbnum; ++i)
    {
        if (g_pserver->db[i] == db)
            return i;
    }
    serverPanic("invalid database pointer");
}

bool redisDbPersistentData::prefetchKeysAsync(client *c, parsed_command &command, bool fExecOK)
{
<<<<<<< HEAD
    if (m_spstorage == nullptr)
        return false;
=======
    if (m_spstorage == nullptr) {
#if defined(__x86_64__) || defined(__i386__)
        // We do a quick 'n dirty check for set & get.  Anything else is too slow.
        //  Should the user do something weird like remap them then the worst that will
        //  happen is we don't prefetch or we prefetch wrong data.  A mild perf hit, but
        //  not dangerous
        if (command.argc >= 2) {
            const char *cmd = szFromObj(command.argv[0]);
            if (!strcasecmp(cmd, "set") || !strcasecmp(cmd, "get")) {
                auto h = dictSdsHash(szFromObj(command.argv[1]));
                for (int iht = 0; iht < 2; ++iht) {
                    auto hT = h & c->db->m_pdict->ht[iht].sizemask;
                    dictEntry **table;
                    __atomic_load(&c->db->m_pdict->ht[iht].table, &table, __ATOMIC_RELAXED);
                    if (table != nullptr)
                        _mm_prefetch(table[hT], _MM_HINT_T2);
                    if (!dictIsRehashing(c->db->m_pdict))
                        break;
                }
            }
        }
#endif
        return;
    }
>>>>>>> d533499d

    AeLocker lock;

    std::vector<robj*> veckeys;
    lock.arm(c);
    getKeysResult result = GETKEYS_RESULT_INIT;
    auto cmd = lookupCommand(szFromObj(command.argv[0]));
    if (cmd == nullptr)
        return false; // Bad command? It's not for us to judge, just bail
    int numkeys = getKeysFromCommand(cmd, command.argv, command.argc, &result);
    for (int ikey = 0; ikey < numkeys; ++ikey)
    {
        robj *objKey = command.argv[result.keys[ikey]];
        if (this->find_cached_threadsafe(szFromObj(objKey)) == nullptr)
            veckeys.push_back(objKey);
    }
    lock.disarm();

    getKeysFreeResult(&result);

    std::vector<std::tuple<sds, robj*, std::unique_ptr<expireEntry>>> vecInserts;
    for (robj *objKey : veckeys)
    {
        sds sharedKey = sdsdupshared((sds)szFromObj(objKey));
        std::unique_ptr<expireEntry> spexpire;
        robj *o = nullptr;
        m_spstorage->retrieve((sds)szFromObj(objKey), [&](const char *, size_t, const void *data, size_t cb){
                size_t offset = 0;
                spexpire = deserializeExpire(sharedKey, (const char*)data, cb, &offset);    
                o = deserializeStoredObject(this, sharedKey, reinterpret_cast<const char*>(data) + offset, cb - offset);
                serverAssert(o != nullptr);
        });

        if (o != nullptr) {
            vecInserts.emplace_back(sharedKey, o, std::move(spexpire));
        } else if (sharedKey != nullptr) {
            sdsfree(sharedKey);
        }
    }

    if (!vecInserts.empty()) {
        lock.arm(c);
        for (auto &tuple : vecInserts)
        {
            sds sharedKey = std::get<0>(tuple);
            robj *o = std::get<1>(tuple);
            std::unique_ptr<expireEntry> spexpire = std::move(std::get<2>(tuple));

            if (o != nullptr)
            {
                if (this->find_cached_threadsafe(sharedKey) != nullptr)
                {
                    // While unlocked this was already ensured
                    decrRefCount(o);
                    sdsfree(sharedKey);
                }
                else
                {
                    dictAdd(m_pdict, sharedKey, o);
                    o->SetFExpires(spexpire != nullptr);

                    if (spexpire != nullptr)
                    {
                        auto itr = m_setexpire->find(sharedKey);
                        if (itr != m_setexpire->end())
                            m_setexpire->erase(itr);
                        m_setexpire->insert(std::move(*spexpire));
                        serverAssert(m_setexpire->find(sharedKey) != m_setexpire->end());
                    }
                    serverAssert(o->FExpires() == (m_setexpire->find(sharedKey) != m_setexpire->end()));
                }
            }
            else
            {
                if (sharedKey != nullptr)
                    sdsfree(sharedKey); // BUG but don't bother crashing
            }
        }
        lock.disarm();
    }

    if (fExecOK && cmd->proc == getCommand && !vecInserts.empty()) {
        robj *o = std::get<1>(vecInserts[0]);
        if (o != nullptr) {
            addReplyBulk(c, o);
            return true;
        }
    }
    return false;
}<|MERGE_RESOLUTION|>--- conflicted
+++ resolved
@@ -3007,10 +3007,6 @@
 
 bool redisDbPersistentData::prefetchKeysAsync(client *c, parsed_command &command, bool fExecOK)
 {
-<<<<<<< HEAD
-    if (m_spstorage == nullptr)
-        return false;
-=======
     if (m_spstorage == nullptr) {
 #if defined(__x86_64__) || defined(__i386__)
         // We do a quick 'n dirty check for set & get.  Anything else is too slow.
@@ -3035,7 +3031,6 @@
 #endif
         return;
     }
->>>>>>> d533499d
 
     AeLocker lock;
 
