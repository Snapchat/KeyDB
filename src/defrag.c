--- conflicted
+++ resolved
@@ -461,11 +461,7 @@
 long scanLaterZset(robj *ob, unsigned long *cursor) {
     if (ob->type != OBJ_ZSET || ob->encoding != OBJ_ENCODING_SKIPLIST)
         return 0;
-<<<<<<< HEAD
-    zset *zs = (zset*)ob->ptr;
-=======
     zset *zs = (zset*)ptrFromObj(ob);
->>>>>>> f97f602f
     dict *d = zs->pdict;
     scanLaterZsetData data = {zs, 0};
     *cursor = dictScan(d, *cursor, scanLaterZsetCallback, defragDictBucketCallback, &data);
