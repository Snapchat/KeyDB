--- conflicted
+++ resolved
@@ -968,19 +968,11 @@
         }
 
         /* each time we enter this function we need to fetch the key from the dict again (if it still exists) */
-<<<<<<< HEAD
-        robj *o = db->find(current_key);
+        robj *o = db->find(defrag_later_current_key);
         key_defragged = g_pserver->stat_active_defrag_hits;
         do {
             int quit = 0;
-            if (defragLaterItem(o, &cursor, endtime))
-=======
-        dictEntry *de = dictFind(db->pdict, defrag_later_current_key);
-        key_defragged = g_pserver->stat_active_defrag_hits;
-        do {
-            int quit = 0;
-            if (defragLaterItem(de, &defrag_later_cursor, endtime))
->>>>>>> 1e465a7a
+            if (defragLaterItem(o, &defrag_later_cursor, endtime))
                 quit = 1; /* time is up, we didn't finish all the work */
 
             /* Don't start a new BIG key in this loop, this is because the
@@ -1062,9 +1054,6 @@
     mstime_t latency;
     int quit = 0;
 
-<<<<<<< HEAD
-    if (g_pserver->aof_child_pid!=-1 || g_pserver->FRdbSaveInProgress())
-=======
     if (!cserver.active_defrag_enabled) {
         if (g_pserver->active_defrag_running) {
             /* if active defrag was disabled mid-run, start from fresh next time. */
@@ -1081,7 +1070,6 @@
     }
 
     if (hasActiveChildProcess())
->>>>>>> 1e465a7a
         return; /* Defragging memory while there's a fork will just do damage. */
 
     /* Once a second, check if we the fragmentation justfies starting a scan
