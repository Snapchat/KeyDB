--- conflicted
+++ resolved
@@ -787,26 +787,14 @@
     if (newsds)
     {
         defragged++, de->key = newsds;
-<<<<<<< HEAD
-    if (!db->setexpire()->empty()) {
-        replaceSateliteOSetKeyPtr(*const_cast<expireset*>(db->setexpire()), keysds, newsds);
-    }
-
-    /* Try to defrag robj and / or string value. */
-    ob = (robj*)dictGetVal(de);
-    if (ob == nullptr)
-        return defragged;
-=======
-        if (!db->setexpire->empty()) {
-            bool fReplaced = replaceSateliteOSetKeyPtr(*db->setexpire, keysds, newsds);
+        if (!db->setexpire()->empty()) {
+            bool fReplaced = replaceSateliteOSetKeyPtr(*const_cast<expireset*>(db->setexpire()), keysds, newsds);
             serverAssert(fReplaced == ob->FExpires());
         } else {
             serverAssert(!ob->FExpires());
         }
     }
 
-    /* Try to defrag robj and / or string value. */
->>>>>>> e9d599c1
     if ((newob = activeDefragStringOb(ob, &defragged))) {
         de->v.val = newob;
         ob = newob;
