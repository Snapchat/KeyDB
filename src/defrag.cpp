--- conflicted
+++ resolved
@@ -787,16 +787,6 @@
     if (newsds)
     {
         defragged++, de->key = newsds;
-<<<<<<< HEAD
-    if (!db->setexpire()->empty()) {
-        replaceSateliteOSetKeyPtr(*const_cast<expireset*>(db->setexpire()), keysds, newsds);
-    }
-
-    /* Try to defrag robj and / or string value. */
-    ob = (robj*)dictGetVal(de);
-    if (ob == nullptr)
-        return defragged;
-=======
         if (!db->setexpire()->empty()) {
             bool fReplaced = replaceSateliteOSetKeyPtr(*const_cast<expireset*>(db->setexpire()), keysds, newsds);
             serverAssert(fReplaced == ob->FExpires());
@@ -805,7 +795,6 @@
         }
     }
 
->>>>>>> 78924a29
     if ((newob = activeDefragStringOb(ob, &defragged))) {
         de->v.val = newob;
         ob = newob;
