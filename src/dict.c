/* Hash Tables Implementation.
 *
 * This file implements in memory hash tables with insert/del/replace/find/
 * get-random-element operations. Hash tables will auto resize if needed
 * tables of power of two in size are used, collisions are handled by
 * chaining. See the source code for more information... :)
 *
 * Copyright (c) 2006-2012, Salvatore Sanfilippo <antirez at gmail dot com>
 * All rights reserved.
 *
 * Redistribution and use in source and binary forms, with or without
 * modification, are permitted provided that the following conditions are met:
 *
 *   * Redistributions of source code must retain the above copyright notice,
 *     this list of conditions and the following disclaimer.
 *   * Redistributions in binary form must reproduce the above copyright
 *     notice, this list of conditions and the following disclaimer in the
 *     documentation and/or other materials provided with the distribution.
 *   * Neither the name of Redis nor the names of its contributors may be used
 *     to endorse or promote products derived from this software without
 *     specific prior written permission.
 *
 * THIS SOFTWARE IS PROVIDED BY THE COPYRIGHT HOLDERS AND CONTRIBUTORS "AS IS"
 * AND ANY EXPRESS OR IMPLIED WARRANTIES, INCLUDING, BUT NOT LIMITED TO, THE
 * IMPLIED WARRANTIES OF MERCHANTABILITY AND FITNESS FOR A PARTICULAR PURPOSE
 * ARE DISCLAIMED. IN NO EVENT SHALL THE COPYRIGHT OWNER OR CONTRIBUTORS BE
 * LIABLE FOR ANY DIRECT, INDIRECT, INCIDENTAL, SPECIAL, EXEMPLARY, OR
 * CONSEQUENTIAL DAMAGES (INCLUDING, BUT NOT LIMITED TO, PROCUREMENT OF
 * SUBSTITUTE GOODS OR SERVICES; LOSS OF USE, DATA, OR PROFITS; OR BUSINESS
 * INTERRUPTION) HOWEVER CAUSED AND ON ANY THEORY OF LIABILITY, WHETHER IN
 * CONTRACT, STRICT LIABILITY, OR TORT (INCLUDING NEGLIGENCE OR OTHERWISE)
 * ARISING IN ANY WAY OUT OF THE USE OF THIS SOFTWARE, EVEN IF ADVISED OF THE
 * POSSIBILITY OF SUCH DAMAGE.
 */

#include "fmacros.h"

#include <stdio.h>
#include <stdlib.h>
#include <stdint.h>
#include <string.h>
#include <stdarg.h>
#include <limits.h>
#include <sys/time.h>

#include "dict.h"
#include "zmalloc.h"
#ifndef DICT_BENCHMARK_MAIN
#include "redisassert.h"
#else
#include <assert.h>
#endif

/* Using dictEnableResize() / dictDisableResize() we make possible to
 * enable/disable resizing of the hash table as needed. This is very important
 * for Redis, as we use copy-on-write and don't want to move too much memory
 * around when there is a child performing saving operations.
 *
 * Note that even when dict_can_resize is set to 0, not all resizes are
 * prevented: a hash table is still allowed to grow if the ratio between
 * the number of elements and the buckets > dict_force_resize_ratio. */
static int dict_can_resize = 1;
static unsigned int dict_force_resize_ratio = 5;

/* -------------------------- private prototypes ---------------------------- */

static int _dictExpandIfNeeded(dict *ht);
static unsigned long _dictNextPower(unsigned long size);
static long _dictKeyIndex(dict *ht, const void *key, uint64_t hash, dictEntry **existing);
static int _dictInit(dict *ht, dictType *type, void *privDataPtr);

/* -------------------------- hash functions -------------------------------- */

static uint8_t dict_hash_function_seed[16];

void dictSetHashFunctionSeed(uint8_t *seed) {
    memcpy(dict_hash_function_seed,seed,sizeof(dict_hash_function_seed));
}

uint8_t *dictGetHashFunctionSeed(void) {
    return dict_hash_function_seed;
}

/* The default hashing function uses SipHash implementation
 * in siphash.c. */
<<<<<<< HEAD

uint64_t siphash(const uint8_t *in, const size_t inlen, const uint8_t *k);
uint64_t siphash_nocase(const uint8_t *in, const size_t inlen, const uint8_t *k);

=======

uint64_t siphash(const uint8_t *in, const size_t inlen, const uint8_t *k);
uint64_t siphash_nocase(const uint8_t *in, const size_t inlen, const uint8_t *k);

>>>>>>> 624568ae
uint64_t dictGenHashFunction(const void *key, int len) {
    return siphash(key,len,dict_hash_function_seed);
}

uint64_t dictGenCaseHashFunction(const unsigned char *buf, int len) {
    return siphash_nocase(buf,len,dict_hash_function_seed);
}

/* ----------------------------- API implementation ------------------------- */

/* Reset a hash table already initialized with ht_init().
 * NOTE: This function should only be called by ht_destroy(). */
static void _dictReset(dictht *ht)
{
    ht->table = NULL;
    ht->size = 0;
    ht->sizemask = 0;
    ht->used = 0;
}

/* Create a new hash table */
dict *dictCreate(dictType *type,
        void *privDataPtr)
{
    dict *d = zmalloc(sizeof(*d), MALLOC_SHARED);

    _dictInit(d,type,privDataPtr);
    return d;
}

/* Initialize the hash table */
int _dictInit(dict *d, dictType *type,
        void *privDataPtr)
{
    _dictReset(&d->ht[0]);
    _dictReset(&d->ht[1]);
    d->type = type;
    d->privdata = privDataPtr;
    d->rehashidx = -1;
    d->iterators = 0;
    return DICT_OK;
}

/* Resize the table to the minimal size that contains all the elements,
 * but with the invariant of a USED/BUCKETS ratio near to <= 1 */
int dictResize(dict *d)
{
    int minimal;

    if (!dict_can_resize || dictIsRehashing(d)) return DICT_ERR;
    minimal = d->ht[0].used;
    if (minimal < DICT_HT_INITIAL_SIZE)
        minimal = DICT_HT_INITIAL_SIZE;
    return dictExpand(d, minimal);
}

/* Expand or create the hash table */
int dictExpand(dict *d, unsigned long size)
{
    /* the size is invalid if it is smaller than the number of
     * elements already inside the hash table */
    if (dictIsRehashing(d) || d->ht[0].used > size)
        return DICT_ERR;

    dictht n; /* the new hash table */
    unsigned long realsize = _dictNextPower(size);

    /* Rehashing to the same table size is not useful. */
    if (realsize == d->ht[0].size) return DICT_ERR;

    /* Allocate the new hash table and initialize all pointers to NULL */
    n.size = realsize;
    n.sizemask = realsize-1;
    n.table = zcalloc(realsize*sizeof(dictEntry*), MALLOC_SHARED);
    n.used = 0;

    /* Is this the first initialization? If so it's not really a rehashing
     * we just set the first hash table so that it can accept keys. */
    if (d->ht[0].table == NULL) {
        d->ht[0] = n;
        return DICT_OK;
    }

    /* Prepare a second hash table for incremental rehashing */
    d->ht[1] = n;
    d->rehashidx = 0;
    return DICT_OK;
}

/* Performs N steps of incremental rehashing. Returns 1 if there are still
 * keys to move from the old to the new hash table, otherwise 0 is returned.
 *
 * Note that a rehashing step consists in moving a bucket (that may have more
 * than one key as we use chaining) from the old to the new hash table, however
 * since part of the hash table may be composed of empty spaces, it is not
 * guaranteed that this function will rehash even a single bucket, since it
 * will visit at max N*10 empty buckets in total, otherwise the amount of
 * work it does would be unbound and the function may block for a long time. */
int dictRehash(dict *d, int n) {
    int empty_visits = n*10; /* Max number of empty buckets to visit. */
    if (!dictIsRehashing(d)) return 0;

    while(n-- && d->ht[0].used != 0) {
        dictEntry *de, *nextde;

        /* Note that rehashidx can't overflow as we are sure there are more
         * elements because ht[0].used != 0 */
        assert(d->ht[0].size > (unsigned long)d->rehashidx);
        while(d->ht[0].table[d->rehashidx] == NULL) {
            d->rehashidx++;
            if (--empty_visits == 0) return 1;
        }
        de = d->ht[0].table[d->rehashidx];
        /* Move all the keys in this bucket from the old to the new hash HT */
        while(de) {
            uint64_t h;

            nextde = de->next;
            /* Get the index in the new hash table */
            h = dictHashKey(d, de->key) & d->ht[1].sizemask;
            de->next = d->ht[1].table[h];
            d->ht[1].table[h] = de;
            d->ht[0].used--;
            d->ht[1].used++;
            de = nextde;
        }
        d->ht[0].table[d->rehashidx] = NULL;
        d->rehashidx++;
    }

    /* Check if we already rehashed the whole table... */
    if (d->ht[0].used == 0) {
        zfree(d->ht[0].table);
        d->ht[0] = d->ht[1];
        _dictReset(&d->ht[1]);
        d->rehashidx = -1;
        return 0;
    }

    /* More to rehash... */
    return 1;
}

long long timeInMilliseconds(void) {
    struct timeval tv;

    gettimeofday(&tv,NULL);
    return (((long long)tv.tv_sec)*1000)+(tv.tv_usec/1000);
}

/* Rehash for an amount of time between ms milliseconds and ms+1 milliseconds */
int dictRehashMilliseconds(dict *d, int ms) {
    long long start = timeInMilliseconds();
    int rehashes = 0;

    while(dictRehash(d,100)) {
        rehashes += 100;
        if (timeInMilliseconds()-start > ms) break;
    }
    return rehashes;
}

/* This function performs just a step of rehashing, and only if there are
 * no safe iterators bound to our hash table. When we have iterators in the
 * middle of a rehashing we can't mess with the two hash tables otherwise
 * some element can be missed or duplicated.
 *
 * This function is called by common lookup or update operations in the
 * dictionary so that the hash table automatically migrates from H1 to H2
 * while it is actively used. */
static void _dictRehashStep(dict *d) {
    if (d->iterators == 0) dictRehash(d,1);
}

/* Add an element to the target hash table */
int dictAdd(dict *d, void *key, void *val)
{
    dictEntry *entry = dictAddRaw(d,key,NULL);

    if (!entry) return DICT_ERR;
    dictSetVal(d, entry, val);
    return DICT_OK;
}

/* Low level add or find:
 * This function adds the entry but instead of setting a value returns the
 * dictEntry structure to the user, that will make sure to fill the value
 * field as he wishes.
 *
 * This function is also directly exposed to the user API to be called
 * mainly in order to store non-pointers inside the hash value, example:
 *
 * entry = dictAddRaw(dict,mykey,NULL);
 * if (entry != NULL) dictSetSignedIntegerVal(entry,1000);
 *
 * Return values:
 *
 * If key already exists NULL is returned, and "*existing" is populated
 * with the existing entry if existing is not NULL.
 *
 * If key was added, the hash entry is returned to be manipulated by the caller.
 */
dictEntry *dictAddRaw(dict *d, void *key, dictEntry **existing)
{
    long index;
    dictEntry *entry;
    dictht *ht;

    if (dictIsRehashing(d)) _dictRehashStep(d);

    /* Get the index of the new element, or -1 if
     * the element already exists. */
    if ((index = _dictKeyIndex(d, key, dictHashKey(d,key), existing)) == -1)
        return NULL;

    /* Allocate the memory and store the new entry.
     * Insert the element in top, with the assumption that in a database
     * system it is more likely that recently added entries are accessed
     * more frequently. */
    ht = dictIsRehashing(d) ? &d->ht[1] : &d->ht[0];
    entry = zmalloc(sizeof(*entry), MALLOC_SHARED);
    entry->next = ht->table[index];
    ht->table[index] = entry;
    ht->used++;

    /* Set the hash entry fields. */
    dictSetKey(d, entry, key);
    return entry;
}

/* Add or Overwrite:
 * Add an element, discarding the old value if the key already exists.
 * Return 1 if the key was added from scratch, 0 if there was already an
 * element with such key and dictReplace() just performed a value update
 * operation. */
int dictReplace(dict *d, void *key, void *val)
{
    dictEntry *entry, *existing, auxentry;

    /* Try to add the element. If the key
     * does not exists dictAdd will succeed. */
    entry = dictAddRaw(d,key,&existing);
    if (entry) {
        dictSetVal(d, entry, val);
        return 1;
    }

    /* Set the new value and free the old one. Note that it is important
     * to do that in this order, as the value may just be exactly the same
     * as the previous one. In this context, think to reference counting,
     * you want to increment (set), and then decrement (free), and not the
     * reverse. */
    auxentry = *existing;
    dictSetVal(d, existing, val);
    dictFreeVal(d, &auxentry);
    return 0;
}

/* Add or Find:
 * dictAddOrFind() is simply a version of dictAddRaw() that always
 * returns the hash entry of the specified key, even if the key already
 * exists and can't be added (in that case the entry of the already
 * existing key is returned.)
 *
 * See dictAddRaw() for more information. */
dictEntry *dictAddOrFind(dict *d, void *key) {
    dictEntry *entry, *existing;
    entry = dictAddRaw(d,key,&existing);
    return entry ? entry : existing;
}

/* Search and remove an element. This is an helper function for
 * dictDelete() and dictUnlink(), please check the top comment
 * of those functions. */
static dictEntry *dictGenericDelete(dict *d, const void *key, int nofree) {
    uint64_t h, idx;
    dictEntry *he, *prevHe;
    int table;

    if (d->ht[0].used == 0 && d->ht[1].used == 0) return NULL;

    if (dictIsRehashing(d)) _dictRehashStep(d);
    h = dictHashKey(d, key);

    for (table = 0; table <= 1; table++) {
        idx = h & d->ht[table].sizemask;
        he = d->ht[table].table[idx];
        prevHe = NULL;
        while(he) {
            if (key==he->key || dictCompareKeys(d, key, he->key)) {
                /* Unlink the element from the list */
                if (prevHe)
                    prevHe->next = he->next;
                else
                    d->ht[table].table[idx] = he->next;
                if (!nofree) {
                    dictFreeKey(d, he);
                    dictFreeVal(d, he);
                    zfree(he);
                }
                d->ht[table].used--;
                return he;
            }
            prevHe = he;
            he = he->next;
        }
        if (!dictIsRehashing(d)) break;
    }
    return NULL; /* not found */
}

/* Remove an element, returning DICT_OK on success or DICT_ERR if the
 * element was not found. */
int dictDelete(dict *ht, const void *key) {
    return dictGenericDelete(ht,key,0) ? DICT_OK : DICT_ERR;
}

/* Remove an element from the table, but without actually releasing
 * the key, value and dictionary entry. The dictionary entry is returned
 * if the element was found (and unlinked from the table), and the user
 * should later call `dictFreeUnlinkedEntry()` with it in order to release it.
 * Otherwise if the key is not found, NULL is returned.
 *
 * This function is useful when we want to remove something from the hash
 * table but want to use its value before actually deleting the entry.
 * Without this function the pattern would require two lookups:
 *
 *  entry = dictFind(...);
 *  // Do something with entry
 *  dictDelete(dictionary,entry);
 *
 * Thanks to this function it is possible to avoid this, and use
 * instead:
 *
 * entry = dictUnlink(dictionary,entry);
 * // Do something with entry
 * dictFreeUnlinkedEntry(entry); // <- This does not need to lookup again.
 */
dictEntry *dictUnlink(dict *ht, const void *key) {
    return dictGenericDelete(ht,key,1);
}

/* You need to call this function to really free the entry after a call
 * to dictUnlink(). It's safe to call this function with 'he' = NULL. */
void dictFreeUnlinkedEntry(dict *d, dictEntry *he) {
    if (he == NULL) return;
    dictFreeKey(d, he);
    dictFreeVal(d, he);
    zfree(he);
}

/* Destroy an entire dictionary */
int _dictClear(dict *d, dictht *ht, void(callback)(void *)) {
    unsigned long i;

    /* Free all the elements */
    for (i = 0; i < ht->size && ht->used > 0; i++) {
        dictEntry *he, *nextHe;

        if (callback && (i & 65535) == 0) callback(d->privdata);

        if ((he = ht->table[i]) == NULL) continue;
        while(he) {
            nextHe = he->next;
            dictFreeKey(d, he);
            dictFreeVal(d, he);
            zfree(he);
            ht->used--;
            he = nextHe;
        }
    }
    /* Free the table and the allocated cache structure */
    zfree(ht->table);
    /* Re-initialize the table */
    _dictReset(ht);
    return DICT_OK; /* never fails */
}

/* Clear & Release the hash table */
void dictRelease(dict *d)
{
    _dictClear(d,&d->ht[0],NULL);
    _dictClear(d,&d->ht[1],NULL);
    zfree(d);
}

dictEntry *dictFind(dict *d, const void *key)
{
    dictEntry *he;
    uint64_t h, idx, table;

    if (d->ht[0].used + d->ht[1].used == 0) return NULL; /* dict is empty */
    if (dictIsRehashing(d)) _dictRehashStep(d);
    h = dictHashKey(d, key);
    for (table = 0; table <= 1; table++) {
        idx = h & d->ht[table].sizemask;
        he = d->ht[table].table[idx];
        while(he) {
            if (key==he->key || dictCompareKeys(d, key, he->key))
                return he;
            he = he->next;
        }
        if (!dictIsRehashing(d)) return NULL;
    }
    return NULL;
}

void *dictFetchValue(dict *d, const void *key) {
    dictEntry *he;

    he = dictFind(d,key);
    return he ? dictGetVal(he) : NULL;
}

/* A fingerprint is a 64 bit number that represents the state of the dictionary
 * at a given time, it's just a few dict properties xored together.
 * When an unsafe iterator is initialized, we get the dict fingerprint, and check
 * the fingerprint again when the iterator is released.
 * If the two fingerprints are different it means that the user of the iterator
 * performed forbidden operations against the dictionary while iterating. */
long long dictFingerprint(dict *d) {
    long long integers[6], hash = 0;
    int j;

    integers[0] = (long) d->ht[0].table;
    integers[1] = d->ht[0].size;
    integers[2] = d->ht[0].used;
    integers[3] = (long) d->ht[1].table;
    integers[4] = d->ht[1].size;
    integers[5] = d->ht[1].used;

    /* We hash N integers by summing every successive integer with the integer
     * hashing of the previous sum. Basically:
     *
     * Result = hash(hash(hash(int1)+int2)+int3) ...
     *
     * This way the same set of integers in a different order will (likely) hash
     * to a different number. */
    for (j = 0; j < 6; j++) {
        hash += integers[j];
        /* For the hashing step we use Tomas Wang's 64 bit integer hash. */
        hash = (~hash) + (hash << 21); // hash = (hash << 21) - hash - 1;
        hash = hash ^ (hash >> 24);
        hash = (hash + (hash << 3)) + (hash << 8); // hash * 265
        hash = hash ^ (hash >> 14);
        hash = (hash + (hash << 2)) + (hash << 4); // hash * 21
        hash = hash ^ (hash >> 28);
        hash = hash + (hash << 31);
    }
    return hash;
}

dictIterator *dictGetIterator(dict *d)
{
    dictIterator *iter = zmalloc(sizeof(*iter), MALLOC_LOCAL);

    iter->d = d;
    iter->table = 0;
    iter->index = -1;
    iter->safe = 0;
    iter->entry = NULL;
    iter->nextEntry = NULL;
    return iter;
}

dictIterator *dictGetSafeIterator(dict *d) {
    dictIterator *i = dictGetIterator(d);

    i->safe = 1;
    return i;
}

dictEntry *dictNext(dictIterator *iter)
{
    while (1) {
        if (iter->entry == NULL) {
            dictht *ht = &iter->d->ht[iter->table];
            if (iter->index == -1 && iter->table == 0) {
                if (iter->safe)
                    iter->d->iterators++;
                else
                    iter->fingerprint = dictFingerprint(iter->d);
            }
            iter->index++;
            if (iter->index >= (long) ht->size) {
                if (dictIsRehashing(iter->d) && iter->table == 0) {
                    iter->table++;
                    iter->index = 0;
                    ht = &iter->d->ht[1];
                } else {
                    break;
                }
            }
            iter->entry = ht->table[iter->index];
        } else {
            iter->entry = iter->nextEntry;
        }
        if (iter->entry) {
            /* We need to save the 'next' here, the iterator user
             * may delete the entry we are returning. */
            iter->nextEntry = iter->entry->next;
            return iter->entry;
        }
    }
    return NULL;
}

void dictReleaseIterator(dictIterator *iter)
{
    if (!(iter->index == -1 && iter->table == 0)) {
        if (iter->safe)
            iter->d->iterators--;
        else
            assert(iter->fingerprint == dictFingerprint(iter->d));
    }
    zfree(iter);
}

/* Return a random entry from the hash table. Useful to
 * implement randomized algorithms */
dictEntry *dictGetRandomKey(dict *d)
{
    dictEntry *he, *orighe;
    unsigned long h;
    int listlen, listele;

    if (dictSize(d) == 0) return NULL;
    if (dictIsRehashing(d)) _dictRehashStep(d);
    if (dictIsRehashing(d)) {
        do {
            /* We are sure there are no elements in indexes from 0
             * to rehashidx-1 */
            h = d->rehashidx + (random() % (d->ht[0].size +
                                            d->ht[1].size -
                                            d->rehashidx));
            he = (h >= d->ht[0].size) ? d->ht[1].table[h - d->ht[0].size] :
                                      d->ht[0].table[h];
        } while(he == NULL);
    } else {
        do {
            h = random() & d->ht[0].sizemask;
            he = d->ht[0].table[h];
        } while(he == NULL);
    }

    /* Now we found a non empty bucket, but it is a linked
     * list and we need to get a random element from the list.
     * The only sane way to do so is counting the elements and
     * select a random index. */
    listlen = 0;
    orighe = he;
    while(he) {
        he = he->next;
        listlen++;
    }
    listele = random() % listlen;
    he = orighe;
    while(listele--) he = he->next;
    return he;
}

/* This function samples the dictionary to return a few keys from random
 * locations.
 *
 * It does not guarantee to return all the keys specified in 'count', nor
 * it does guarantee to return non-duplicated elements, however it will make
 * some effort to do both things.
 *
 * Returned pointers to hash table entries are stored into 'des' that
 * points to an array of dictEntry pointers. The array must have room for
 * at least 'count' elements, that is the argument we pass to the function
 * to tell how many random elements we need.
 *
 * The function returns the number of items stored into 'des', that may
 * be less than 'count' if the hash table has less than 'count' elements
 * inside, or if not enough elements were found in a reasonable amount of
 * steps.
 *
 * Note that this function is not suitable when you need a good distribution
 * of the returned items, but only when you need to "sample" a given number
 * of continuous elements to run some kind of algorithm or to produce
 * statistics. However the function is much faster than dictGetRandomKey()
 * at producing N elements. */
unsigned int dictGetSomeKeys(dict *d, dictEntry **des, unsigned int count) {
    unsigned long j; /* internal hash table id, 0 or 1. */
    unsigned long tables; /* 1 or 2 tables? */
    unsigned long stored = 0, maxsizemask;
    unsigned long maxsteps;

    if (dictSize(d) < count) count = dictSize(d);
    maxsteps = count*10;

    /* Try to do a rehashing work proportional to 'count'. */
    for (j = 0; j < count; j++) {
        if (dictIsRehashing(d))
            _dictRehashStep(d);
        else
            break;
    }

    tables = dictIsRehashing(d) ? 2 : 1;
    maxsizemask = d->ht[0].sizemask;
    if (tables > 1 && maxsizemask < d->ht[1].sizemask)
        maxsizemask = d->ht[1].sizemask;

    /* Pick a random point inside the larger table. */
    unsigned long i = random() & maxsizemask;
    unsigned long emptylen = 0; /* Continuous empty entries so far. */
    while(stored < count && maxsteps--) {
        for (j = 0; j < tables; j++) {
            /* Invariant of the dict.c rehashing: up to the indexes already
             * visited in ht[0] during the rehashing, there are no populated
             * buckets, so we can skip ht[0] for indexes between 0 and idx-1. */
            if (tables == 2 && j == 0 && i < (unsigned long) d->rehashidx) {
                /* Moreover, if we are currently out of range in the second
                 * table, there will be no elements in both tables up to
                 * the current rehashing index, so we jump if possible.
                 * (this happens when going from big to small table). */
                if (i >= d->ht[1].size)
                    i = d->rehashidx;
                else
                    continue;
            }
            if (i >= d->ht[j].size) continue; /* Out of range for this table. */
            dictEntry *he = d->ht[j].table[i];

            /* Count contiguous empty buckets, and jump to other
             * locations if they reach 'count' (with a minimum of 5). */
            if (he == NULL) {
                emptylen++;
                if (emptylen >= 5 && emptylen > count) {
                    i = random() & maxsizemask;
                    emptylen = 0;
                }
            } else {
                emptylen = 0;
                while (he) {
                    /* Collect all the elements of the buckets found non
                     * empty while iterating. */
                    *des = he;
                    des++;
                    he = he->next;
                    stored++;
                    if (stored == count) return stored;
                }
            }
        }
        i = (i+1) & maxsizemask;
    }
    return stored;
}

/* This is like dictGetRandomKey() from the POV of the API, but will do more
 * work to ensure a better distribution of the returned element.
 *
 * This function improves the distribution because the dictGetRandomKey()
 * problem is that it selects a random bucket, then it selects a random
 * element from the chain in the bucket. However elements being in different
 * chain lengths will have different probabilities of being reported. With
 * this function instead what we do is to consider a "linear" range of the table
 * that may be constituted of N buckets with chains of different lengths
 * appearing one after the other. Then we report a random element in the range.
 * In this way we smooth away the problem of different chain lenghts. */
#define GETFAIR_NUM_ENTRIES 15
dictEntry *dictGetFairRandomKey(dict *d) {
    dictEntry *entries[GETFAIR_NUM_ENTRIES];
    unsigned int count = dictGetSomeKeys(d,entries,GETFAIR_NUM_ENTRIES);
    /* Note that dictGetSomeKeys() may return zero elements in an unlucky
     * run() even if there are actually elements inside the hash table. So
     * when we get zero, we call the true dictGetRandomKey() that will always
     * yeld the element if the hash table has at least one. */
    if (count == 0) return dictGetRandomKey(d);
    unsigned int idx = rand() % count;
    return entries[idx];
}

/* Function to reverse bits. Algorithm from:
 * http://graphics.stanford.edu/~seander/bithacks.html#ReverseParallel */
static unsigned long rev(unsigned long v) {
    unsigned long s = 8 * sizeof(v); // bit size; must be power of 2
    unsigned long mask = ~0;
    while ((s >>= 1) > 0) {
        mask ^= (mask << s);
        v = ((v >> s) & mask) | ((v << s) & ~mask);
    }
    return v;
}

/* dictScan() is used to iterate over the elements of a dictionary.
 *
 * Iterating works the following way:
 *
 * 1) Initially you call the function using a cursor (v) value of 0.
 * 2) The function performs one step of the iteration, and returns the
 *    new cursor value you must use in the next call.
 * 3) When the returned cursor is 0, the iteration is complete.
 *
 * The function guarantees all elements present in the
 * dictionary get returned between the start and end of the iteration.
 * However it is possible some elements get returned multiple times.
 *
 * For every element returned, the callback argument 'fn' is
 * called with 'privdata' as first argument and the dictionary entry
 * 'de' as second argument.
 *
 * HOW IT WORKS.
 *
 * The iteration algorithm was designed by Pieter Noordhuis.
 * The main idea is to increment a cursor starting from the higher order
 * bits. That is, instead of incrementing the cursor normally, the bits
 * of the cursor are reversed, then the cursor is incremented, and finally
 * the bits are reversed again.
 *
 * This strategy is needed because the hash table may be resized between
 * iteration calls.
 *
 * dict.c hash tables are always power of two in size, and they
 * use chaining, so the position of an element in a given table is given
 * by computing the bitwise AND between Hash(key) and SIZE-1
 * (where SIZE-1 is always the mask that is equivalent to taking the rest
 *  of the division between the Hash of the key and SIZE).
 *
 * For example if the current hash table size is 16, the mask is
 * (in binary) 1111. The position of a key in the hash table will always be
 * the last four bits of the hash output, and so forth.
 *
 * WHAT HAPPENS IF THE TABLE CHANGES IN SIZE?
 *
 * If the hash table grows, elements can go anywhere in one multiple of
 * the old bucket: for example let's say we already iterated with
 * a 4 bit cursor 1100 (the mask is 1111 because hash table size = 16).
 *
 * If the hash table will be resized to 64 elements, then the new mask will
 * be 111111. The new buckets you obtain by substituting in ??1100
 * with either 0 or 1 can be targeted only by keys we already visited
 * when scanning the bucket 1100 in the smaller hash table.
 *
 * By iterating the higher bits first, because of the inverted counter, the
 * cursor does not need to restart if the table size gets bigger. It will
 * continue iterating using cursors without '1100' at the end, and also
 * without any other combination of the final 4 bits already explored.
 *
 * Similarly when the table size shrinks over time, for example going from
 * 16 to 8, if a combination of the lower three bits (the mask for size 8
 * is 111) were already completely explored, it would not be visited again
 * because we are sure we tried, for example, both 0111 and 1111 (all the
 * variations of the higher bit) so we don't need to test it again.
 *
 * WAIT... YOU HAVE *TWO* TABLES DURING REHASHING!
 *
 * Yes, this is true, but we always iterate the smaller table first, then
 * we test all the expansions of the current cursor into the larger
 * table. For example if the current cursor is 101 and we also have a
 * larger table of size 16, we also test (0)101 and (1)101 inside the larger
 * table. This reduces the problem back to having only one table, where
 * the larger one, if it exists, is just an expansion of the smaller one.
 *
 * LIMITATIONS
 *
 * This iterator is completely stateless, and this is a huge advantage,
 * including no additional memory used.
 *
 * The disadvantages resulting from this design are:
 *
 * 1) It is possible we return elements more than once. However this is usually
 *    easy to deal with in the application level.
 * 2) The iterator must return multiple elements per call, as it needs to always
 *    return all the keys chained in a given bucket, and all the expansions, so
 *    we are sure we don't miss keys moving during rehashing.
 * 3) The reverse cursor is somewhat hard to understand at first, but this
 *    comment is supposed to help.
 */
unsigned long dictScan(dict *d,
                       unsigned long v,
                       dictScanFunction *fn,
                       dictScanBucketFunction* bucketfn,
                       void *privdata)
{
    dictht *t0, *t1;
    const dictEntry *de, *next;
    unsigned long m0, m1;

    if (dictSize(d) == 0) return 0;

    if (!dictIsRehashing(d)) {
        t0 = &(d->ht[0]);
        m0 = t0->sizemask;

        /* Emit entries at cursor */
        if (bucketfn) bucketfn(privdata, &t0->table[v & m0]);
        de = t0->table[v & m0];
        while (de) {
            next = de->next;
            fn(privdata, de);
            de = next;
        }

        /* Set unmasked bits so incrementing the reversed cursor
         * operates on the masked bits */
        v |= ~m0;

        /* Increment the reverse cursor */
        v = rev(v);
        v++;
        v = rev(v);

    } else {
        t0 = &d->ht[0];
        t1 = &d->ht[1];

        /* Make sure t0 is the smaller and t1 is the bigger table */
        if (t0->size > t1->size) {
            t0 = &d->ht[1];
            t1 = &d->ht[0];
        }

        m0 = t0->sizemask;
        m1 = t1->sizemask;

        /* Emit entries at cursor */
        if (bucketfn) bucketfn(privdata, &t0->table[v & m0]);
        de = t0->table[v & m0];
        while (de) {
            next = de->next;
            fn(privdata, de);
            de = next;
        }

        /* Iterate over indices in larger table that are the expansion
         * of the index pointed to by the cursor in the smaller table */
        do {
            /* Emit entries at cursor */
            if (bucketfn) bucketfn(privdata, &t1->table[v & m1]);
            de = t1->table[v & m1];
            while (de) {
                next = de->next;
                fn(privdata, de);
                de = next;
            }

            /* Increment the reverse cursor not covered by the smaller mask.*/
            v |= ~m1;
            v = rev(v);
            v++;
            v = rev(v);

            /* Continue while bits covered by mask difference is non-zero */
        } while (v & (m0 ^ m1));
    }

    return v;
}

/* ------------------------- private functions ------------------------------ */

/* Expand the hash table if needed */
static int _dictExpandIfNeeded(dict *d)
{
    /* Incremental rehashing already in progress. Return. */
    if (dictIsRehashing(d)) return DICT_OK;

    /* If the hash table is empty expand it to the initial size. */
    if (d->ht[0].size == 0) return dictExpand(d, DICT_HT_INITIAL_SIZE);

    /* If we reached the 1:1 ratio, and we are allowed to resize the hash
     * table (global setting) or we should avoid it but the ratio between
     * elements/buckets is over the "safe" threshold, we resize doubling
     * the number of buckets. */
    if (d->ht[0].used >= d->ht[0].size &&
        (dict_can_resize ||
         d->ht[0].used/d->ht[0].size > dict_force_resize_ratio))
    {
        return dictExpand(d, d->ht[0].used*2);
    }
    return DICT_OK;
}

/* Our hash table capability is a power of two */
static unsigned long _dictNextPower(unsigned long size)
{
    unsigned long i = DICT_HT_INITIAL_SIZE;

    if (size >= LONG_MAX) return LONG_MAX + 1LU;
    while(1) {
        if (i >= size)
            return i;
        i *= 2;
    }
}

/* Returns the index of a free slot that can be populated with
 * a hash entry for the given 'key'.
 * If the key already exists, -1 is returned
 * and the optional output parameter may be filled.
 *
 * Note that if we are in the process of rehashing the hash table, the
 * index is always returned in the context of the second (new) hash table. */
static long _dictKeyIndex(dict *d, const void *key, uint64_t hash, dictEntry **existing)
{
    unsigned long idx, table;
    dictEntry *he;
    if (existing) *existing = NULL;

    /* Expand the hash table if needed */
    if (_dictExpandIfNeeded(d) == DICT_ERR)
        return -1;
    for (table = 0; table <= 1; table++) {
        idx = hash & d->ht[table].sizemask;
        /* Search if this slot does not already contain the given key */
        he = d->ht[table].table[idx];
        while(he) {
            if (key==he->key || dictCompareKeys(d, key, he->key)) {
                if (existing) *existing = he;
                return -1;
            }
            he = he->next;
        }
        if (!dictIsRehashing(d)) break;
    }
    return idx;
}

void dictEmpty(dict *d, void(callback)(void*)) {
    _dictClear(d,&d->ht[0],callback);
    _dictClear(d,&d->ht[1],callback);
    d->rehashidx = -1;
    d->iterators = 0;
}

void dictEnableResize(void) {
    dict_can_resize = 1;
}

void dictDisableResize(void) {
    dict_can_resize = 0;
}

uint64_t dictGetHash(dict *d, const void *key) {
    return dictHashKey(d, key);
}

/* Finds the dictEntry reference by using pointer and pre-calculated hash.
 * oldkey is a dead pointer and should not be accessed.
 * the hash value should be provided using dictGetHash.
 * no string / key comparison is performed.
 * return value is the reference to the dictEntry if found, or NULL if not found. */
dictEntry **dictFindEntryRefByPtrAndHash(dict *d, const void *oldptr, uint64_t hash) {
    dictEntry *he, **heref;
    unsigned long idx, table;

    if (d->ht[0].used + d->ht[1].used == 0) return NULL; /* dict is empty */
    for (table = 0; table <= 1; table++) {
        idx = hash & d->ht[table].sizemask;
        heref = &d->ht[table].table[idx];
        he = *heref;
        while(he) {
            if (oldptr==he->key)
                return heref;
            heref = &he->next;
            he = *heref;
        }
        if (!dictIsRehashing(d)) return NULL;
    }
    return NULL;
}

/* ------------------------------- Debugging ---------------------------------*/

#define DICT_STATS_VECTLEN 50
size_t _dictGetStatsHt(char *buf, size_t bufsize, dictht *ht, int tableid) {
    unsigned long i, slots = 0, chainlen, maxchainlen = 0;
    unsigned long totchainlen = 0;
    unsigned long clvector[DICT_STATS_VECTLEN];
    size_t l = 0;

    if (ht->used == 0) {
        return snprintf(buf,bufsize,
            "No stats available for empty dictionaries\n");
    }

    /* Compute stats. */
    for (i = 0; i < DICT_STATS_VECTLEN; i++) clvector[i] = 0;
    for (i = 0; i < ht->size; i++) {
        dictEntry *he;

        if (ht->table[i] == NULL) {
            clvector[0]++;
            continue;
        }
        slots++;
        /* For each hash entry on this slot... */
        chainlen = 0;
        he = ht->table[i];
        while(he) {
            chainlen++;
            he = he->next;
        }
        clvector[(chainlen < DICT_STATS_VECTLEN) ? chainlen : (DICT_STATS_VECTLEN-1)]++;
        if (chainlen > maxchainlen) maxchainlen = chainlen;
        totchainlen += chainlen;
    }

    /* Generate human readable stats. */
    l += snprintf(buf+l,bufsize-l,
        "Hash table %d stats (%s):\n"
        " table size: %ld\n"
        " number of elements: %ld\n"
        " different slots: %ld\n"
        " max chain length: %ld\n"
        " avg chain length (counted): %.02f\n"
        " avg chain length (computed): %.02f\n"
        " Chain length distribution:\n",
        tableid, (tableid == 0) ? "main hash table" : "rehashing target",
        ht->size, ht->used, slots, maxchainlen,
        (float)totchainlen/slots, (float)ht->used/slots);

    for (i = 0; i < DICT_STATS_VECTLEN-1; i++) {
        if (clvector[i] == 0) continue;
        if (l >= bufsize) break;
        l += snprintf(buf+l,bufsize-l,
            "   %s%ld: %ld (%.02f%%)\n",
            (i == DICT_STATS_VECTLEN-1)?">= ":"",
            i, clvector[i], ((float)clvector[i]/ht->size)*100);
    }

    /* Unlike snprintf(), teturn the number of characters actually written. */
    if (bufsize) buf[bufsize-1] = '\0';
    return strlen(buf);
}

void dictGetStats(char *buf, size_t bufsize, dict *d) {
    size_t l;
    char *orig_buf = buf;
    size_t orig_bufsize = bufsize;

    l = _dictGetStatsHt(buf,bufsize,&d->ht[0],0);
    buf += l;
    bufsize -= l;
    if (dictIsRehashing(d) && bufsize > 0) {
        _dictGetStatsHt(buf,bufsize,&d->ht[1],1);
    }
    /* Make sure there is a NULL term at the end. */
    if (orig_bufsize) orig_buf[orig_bufsize-1] = '\0';
}

/* ------------------------------- Benchmark ---------------------------------*/

#ifdef DICT_BENCHMARK_MAIN

#include "sds.h"

uint64_t hashCallback(const void *key) {
    return dictGenHashFunction((unsigned char*)key, sdslen((char*)key));
}

int compareCallback(void *privdata, const void *key1, const void *key2) {
    int l1,l2;
    DICT_NOTUSED(privdata);

    l1 = sdslen((sds)key1);
    l2 = sdslen((sds)key2);
    if (l1 != l2) return 0;
    return memcmp(key1, key2, l1) == 0;
}

void freeCallback(void *privdata, void *val) {
    DICT_NOTUSED(privdata);

    sdsfree(val);
}

dictType BenchmarkDictType = {
    hashCallback,
    NULL,
    NULL,
    compareCallback,
    freeCallback,
    NULL
};

#define start_benchmark() start = timeInMilliseconds()
#define end_benchmark(msg) do { \
    elapsed = timeInMilliseconds()-start; \
    printf(msg ": %ld items in %lld ms\n", count, elapsed); \
} while(0);

/* dict-benchmark [count] */
int main(int argc, char **argv) {
    long j;
    long long start, elapsed;
    dict *dict = dictCreate(&BenchmarkDictType,NULL);
    long count = 0;

    if (argc == 2) {
        count = strtol(argv[1],NULL,10);
    } else {
        count = 5000000;
    }

    start_benchmark();
    for (j = 0; j < count; j++) {
        int retval = dictAdd(dict,sdsfromlonglong(j),(void*)j);
        assert(retval == DICT_OK);
    }
    end_benchmark("Inserting");
    assert((long)dictSize(dict) == count);

    /* Wait for rehashing. */
    while (dictIsRehashing(dict)) {
        dictRehashMilliseconds(dict,100);
    }

    start_benchmark();
    for (j = 0; j < count; j++) {
        sds key = sdsfromlonglong(j);
        dictEntry *de = dictFind(dict,key);
        assert(de != NULL);
        sdsfree(key);
    }
    end_benchmark("Linear access of existing elements");

    start_benchmark();
    for (j = 0; j < count; j++) {
        sds key = sdsfromlonglong(j);
        dictEntry *de = dictFind(dict,key);
        assert(de != NULL);
        sdsfree(key);
    }
    end_benchmark("Linear access of existing elements (2nd round)");

    start_benchmark();
    for (j = 0; j < count; j++) {
        sds key = sdsfromlonglong(rand() % count);
        dictEntry *de = dictFind(dict,key);
        assert(de != NULL);
        sdsfree(key);
    }
    end_benchmark("Random access of existing elements");

    start_benchmark();
    for (j = 0; j < count; j++) {
        sds key = sdsfromlonglong(rand() % count);
        key[0] = 'X';
        dictEntry *de = dictFind(dict,key);
        assert(de == NULL);
        sdsfree(key);
    }
    end_benchmark("Accessing missing");

    start_benchmark();
    for (j = 0; j < count; j++) {
        sds key = sdsfromlonglong(j);
        int retval = dictDelete(dict,key);
        assert(retval == DICT_OK);
        key[0] += 17; /* Change first number to letter. */
        retval = dictAdd(dict,key,(void*)j);
        assert(retval == DICT_OK);
    }
    end_benchmark("Removing and adding");
}
#endif<|MERGE_RESOLUTION|>--- conflicted
+++ resolved
@@ -83,17 +83,10 @@
 
 /* The default hashing function uses SipHash implementation
  * in siphash.c. */
-<<<<<<< HEAD
 
 uint64_t siphash(const uint8_t *in, const size_t inlen, const uint8_t *k);
 uint64_t siphash_nocase(const uint8_t *in, const size_t inlen, const uint8_t *k);
 
-=======
-
-uint64_t siphash(const uint8_t *in, const size_t inlen, const uint8_t *k);
-uint64_t siphash_nocase(const uint8_t *in, const size_t inlen, const uint8_t *k);
-
->>>>>>> 624568ae
 uint64_t dictGenHashFunction(const void *key, int len) {
     return siphash(key,len,dict_hash_function_seed);
 }
