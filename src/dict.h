--- conflicted
+++ resolved
@@ -33,7 +33,7 @@
  * POSSIBILITY OF SUCH DAMAGE.
  */
 
-<<<<<<< HEAD
+// TODO(Jesse): Redis upstream removed this header, can we?
 #include <stdint.h>
 
 #ifdef __cplusplus
@@ -46,8 +46,6 @@
 #error "C++ Only"
 #endif
 
-=======
->>>>>>> 91ffe99e
 #ifndef __DICT_H
 #define __DICT_H
 
