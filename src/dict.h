--- conflicted
+++ resolved
@@ -33,9 +33,6 @@
  * POSSIBILITY OF SUCH DAMAGE.
  */
 
-<<<<<<< HEAD
-#include <stdint.h>
-
 #ifdef __cplusplus
 #include <vector>
 #include <atomic>
@@ -46,8 +43,6 @@
 #error "C++ Only"
 #endif
 
-=======
->>>>>>> 4d789b3d
 #ifndef __DICT_H
 #define __DICT_H
 
