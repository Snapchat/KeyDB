/* Maxmemory directive handling (LRU eviction and other policies).
 *
 * ----------------------------------------------------------------------------
 *
 * Copyright (c) 2009-2016, Salvatore Sanfilippo <antirez at gmail dot com>
 * All rights reserved.
 *
 * Redistribution and use in source and binary forms, with or without
 * modification, are permitted provided that the following conditions are met:
 *
 *   * Redistributions of source code must retain the above copyright notice,
 *     this list of conditions and the following disclaimer.
 *   * Redistributions in binary form must reproduce the above copyright
 *     notice, this list of conditions and the following disclaimer in the
 *     documentation and/or other materials provided with the distribution.
 *   * Neither the name of Redis nor the names of its contributors may be used
 *     to endorse or promote products derived from this software without
 *     specific prior written permission.
 *
 * THIS SOFTWARE IS PROVIDED BY THE COPYRIGHT HOLDERS AND CONTRIBUTORS "AS IS"
 * AND ANY EXPRESS OR IMPLIED WARRANTIES, INCLUDING, BUT NOT LIMITED TO, THE
 * IMPLIED WARRANTIES OF MERCHANTABILITY AND FITNESS FOR A PARTICULAR PURPOSE
 * ARE DISCLAIMED. IN NO EVENT SHALL THE COPYRIGHT OWNER OR CONTRIBUTORS BE
 * LIABLE FOR ANY DIRECT, INDIRECT, INCIDENTAL, SPECIAL, EXEMPLARY, OR
 * CONSEQUENTIAL DAMAGES (INCLUDING, BUT NOT LIMITED TO, PROCUREMENT OF
 * SUBSTITUTE GOODS OR SERVICES; LOSS OF USE, DATA, OR PROFITS; OR BUSINESS
 * INTERRUPTION) HOWEVER CAUSED AND ON ANY THEORY OF LIABILITY, WHETHER IN
 * CONTRACT, STRICT LIABILITY, OR TORT (INCLUDING NEGLIGENCE OR OTHERWISE)
 * ARISING IN ANY WAY OUT OF THE USE OF THIS SOFTWARE, EVEN IF ADVISED OF THE
 * POSSIBILITY OF SUCH DAMAGE.
 */

#include "server.h"
#include "bio.h"
#include "atomicvar.h"

/* ----------------------------------------------------------------------------
 * Data structures
 * --------------------------------------------------------------------------*/

/* To improve the quality of the LRU approximation we take a set of keys
 * that are good candidate for eviction across freeMemoryIfNeeded() calls.
 *
 * Entries inside the eviciton pool are taken ordered by idle time, putting
 * greater idle times to the right (ascending order).
 *
 * When an LFU policy is used instead, a reverse frequency indication is used
 * instead of the idle time, so that we still evict by larger value (larger
 * inverse frequency means to evict keys with the least frequent accesses).
 *
 * Empty entries have the key pointer set to NULL. */
#define EVPOOL_SIZE 16
#define EVPOOL_CACHED_SDS_SIZE 255
struct evictionPoolEntry {
    unsigned long long idle;    /* Object idle time (inverse frequency for LFU) */
    sds key;                    /* Key name. */
    sds cached;                 /* Cached SDS object for key name. */
    int dbid;                   /* Key DB number. */
};

static struct evictionPoolEntry *EvictionPoolLRU;

/* ----------------------------------------------------------------------------
 * Implementation of eviction, aging and LRU
 * --------------------------------------------------------------------------*/

/* Return the LRU clock, based on the clock resolution. This is a time
 * in a reduced-bits format that can be used to set and check the
 * object->lru field of redisObject structures. */
unsigned int getLRUClock(void) {
    return (mstime()/LRU_CLOCK_RESOLUTION) & LRU_CLOCK_MAX;
}

/* This function is used to obtain the current LRU clock.
 * If the current resolution is lower than the frequency we refresh the
 * LRU clock (as it should be in production servers) we return the
 * precomputed value, otherwise we need to resort to a system call. */
unsigned int LRU_CLOCK(void) {
    unsigned int lruclock;
    if (1000/g_pserver->hz <= LRU_CLOCK_RESOLUTION) {
        lruclock = g_pserver->lruclock;
    } else {
        lruclock = getLRUClock();
    }
    return lruclock;
}

/* Given an object returns the min number of milliseconds the object was never
 * requested, using an approximated LRU algorithm. */
unsigned long long estimateObjectIdleTime(robj_roptr o) {
    unsigned long long lruclock = LRU_CLOCK();
    if (lruclock >= o->lru) {
        return (lruclock - o->lru) * LRU_CLOCK_RESOLUTION;
    } else {
        return (lruclock + (LRU_CLOCK_MAX - o->lru)) *
                    LRU_CLOCK_RESOLUTION;
    }
}

/* freeMemoryIfNeeded() gets called when 'maxmemory' is set on the config
 * file to limit the max memory used by the server, before processing a
 * command.
 *
 * The goal of the function is to free enough memory to keep Redis under the
 * configured memory limit.
 *
 * The function starts calculating how many bytes should be freed to keep
 * Redis under the limit, and enters a loop selecting the best keys to
 * evict accordingly to the configured policy.
 *
 * If all the bytes needed to return back under the limit were freed the
 * function returns C_OK, otherwise C_ERR is returned, and the caller
 * should block the execution of commands that will result in more memory
 * used by the g_pserver->
 *
 * ------------------------------------------------------------------------
 *
 * LRU approximation algorithm
 *
 * Redis uses an approximation of the LRU algorithm that runs in constant
 * memory. Every time there is a key to expire, we sample N keys (with
 * N very small, usually in around 5) to populate a pool of best keys to
 * evict of M keys (the pool size is defined by EVPOOL_SIZE).
 *
 * The N keys sampled are added in the pool of good keys to expire (the one
 * with an old access time) if they are better than one of the current keys
 * in the pool.
 *
 * After the pool is populated, the best key we have in the pool is expired.
 * However note that we don't remove keys from the pool when they are deleted
 * so the pool may contain keys that no longer exist.
 *
 * When we try to evict a key, and all the entries in the pool don't exist
 * we populate it again. This time we'll be sure that the pool has at least
 * one key that can be evicted, if there is at least one key that can be
 * evicted in the whole database. */

/* Create a new eviction pool. */
void evictionPoolAlloc(void) {
    struct evictionPoolEntry *ep;
    int j;

    ep = (evictionPoolEntry*)zmalloc(sizeof(*ep)*EVPOOL_SIZE, MALLOC_LOCAL);
    for (j = 0; j < EVPOOL_SIZE; j++) {
        ep[j].idle = 0;
        ep[j].key = NULL;
        ep[j].cached = sdsnewlen(NULL,EVPOOL_CACHED_SDS_SIZE);
        ep[j].dbid = 0;
    }
    EvictionPoolLRU = ep;
}

void processEvictionCandidate(int dbid, sds key, robj *o, const expireEntry *e, struct evictionPoolEntry *pool)
{
    unsigned long long idle;

    /* Calculate the idle time according to the policy. This is called
        * idle just because the code initially handled LRU, but is in fact
        * just a score where an higher score means better candidate. */
    if (g_pserver->maxmemory_policy & MAXMEMORY_FLAG_LRU) {
        idle = (o != nullptr) ? estimateObjectIdleTime(o) : 0;
    } else if (g_pserver->maxmemory_policy & MAXMEMORY_FLAG_LFU) {
        /* When we use an LRU policy, we sort the keys by idle time
            * so that we expire keys starting from greater idle time.
            * However when the policy is an LFU one, we have a frequency
            * estimation, and we want to evict keys with lower frequency
            * first. So inside the pool we put objects using the inverted
            * frequency subtracting the actual frequency to the maximum
            * frequency of 255. */
        idle = 255-LFUDecrAndReturn(o);
    } else if (g_pserver->maxmemory_policy == MAXMEMORY_VOLATILE_TTL) {
        /* In this case the sooner the expire the better. */
        idle = ULLONG_MAX - e->when();
    } else {
        serverPanic("Unknown eviction policy in evictionPoolPopulate()");
    }

    /* Insert the element inside the pool.
        * First, find the first empty bucket or the first populated
        * bucket that has an idle time smaller than our idle time. */
    int k = 0;
    while (k < EVPOOL_SIZE &&
            pool[k].key &&
            pool[k].idle < idle) k++;
    if (k == 0 && pool[EVPOOL_SIZE-1].key != NULL) {
        /* Can't insert if the element is < the worst element we have
            * and there are no empty buckets. */
        return;
    } else if (k < EVPOOL_SIZE && pool[k].key == NULL) {
        /* Inserting into empty position. No setup needed before insert. */
    } else {
        /* Inserting in the middle. Now k points to the first element
            * greater than the element to insert.  */
        if (pool[EVPOOL_SIZE-1].key == NULL) {
            /* Free space on the right? Insert at k shifting
                * all the elements from k to end to the right. */

            /* Save SDS before overwriting. */
            sds cached = pool[EVPOOL_SIZE-1].cached;
            memmove(pool+k+1,pool+k,
                sizeof(pool[0])*(EVPOOL_SIZE-k-1));
            pool[k].cached = cached;
        } else {
            /* No free space on right? Insert at k-1 */
            k--;
            /* Shift all elements on the left of k (included) to the
                * left, so we discard the element with smaller idle time. */
            sds cached = pool[0].cached; /* Save SDS before overwriting. */
            if (pool[0].key != pool[0].cached) sdsfree(pool[0].key);
            memmove(pool,pool+1,sizeof(pool[0])*k);
            pool[k].cached = cached;
        }
    }

    /* Try to reuse the cached SDS string allocated in the pool entry,
        * because allocating and deallocating this object is costly
        * (according to the profiler, not my fantasy. Remember:
        * premature optimizbla bla bla bla. */
    int klen = sdslen(key);
    if (klen > EVPOOL_CACHED_SDS_SIZE) {
        pool[k].key = sdsdup(key);
    } else {
        memcpy(pool[k].cached,key,klen+1);
        sdssetlen(pool[k].cached,klen);
        pool[k].key = pool[k].cached;
    }
    pool[k].idle = idle;
    pool[k].dbid = dbid;
}

/* This is an helper function for freeMemoryIfNeeded(), it is used in order
 * to populate the evictionPool with a few entries every time we want to
 * expire a key. Keys with idle time smaller than one of the current
 * keys are added. Keys are always added if there are free entries.
 *
 * We insert keys on place in ascending order, so keys with the smaller
 * idle time are on the left, and keys with the higher idle time on the
 * right. */

struct visitFunctor
{
    int dbid;
    dict *dbdict;
    struct evictionPoolEntry *pool;
    int count = 0;
    int tries = 0;

    bool operator()(const expireEntry &e)
    {
        dictEntry *de = dictFind(dbdict, e.key());
        if (de != nullptr)
        {
            processEvictionCandidate(dbid, (sds)dictGetKey(de), (robj*)dictGetVal(de), &e, pool);
            ++count;
        }
        ++tries;
        return tries < g_pserver->maxmemory_samples;
    }
};
int evictionPoolPopulate(int dbid, redisDb *db, expireset *setexpire, struct evictionPoolEntry *pool)
{
    if (setexpire != nullptr)
    {
        visitFunctor visitor { dbid, db->dictUnsafeKeyOnly(), pool, 0 };
        setexpire->random_visit(visitor);
        return visitor.count;
    }
    else
    {
        int returnCount = 0;
        dictEntry **samples = (dictEntry**)alloca(g_pserver->maxmemory_samples * sizeof(dictEntry*));
        int count = dictGetSomeKeys(db->dictUnsafeKeyOnly(),samples,g_pserver->maxmemory_samples);
        for (int j = 0; j < count; j++) {
            robj *o = (robj*)dictGetVal(samples[j]);
            // If the object is in second tier storage we don't need to evict it (since it alrady is)
            if (o != nullptr)
            {
                processEvictionCandidate(dbid, (sds)dictGetKey(samples[j]), o, nullptr, pool);
                ++returnCount;
            }
        }
        return returnCount;
    }
    return 0;
}

/* ----------------------------------------------------------------------------
 * LFU (Least Frequently Used) implementation.

 * We have 24 total bits of space in each object in order to implement
 * an LFU (Least Frequently Used) eviction policy, since we re-use the
 * LRU field for this purpose.
 *
 * We split the 24 bits into two fields:
 *
 *          16 bits      8 bits
 *     +----------------+--------+
 *     + Last decr time | LOG_C  |
 *     +----------------+--------+
 *
 * LOG_C is a logarithmic counter that provides an indication of the access
 * frequency. However this field must also be decremented otherwise what used
 * to be a frequently accessed key in the past, will remain ranked like that
 * forever, while we want the algorithm to adapt to access pattern changes.
 *
 * So the remaining 16 bits are used in order to store the "decrement time",
 * a reduced-precision Unix time (we take 16 bits of the time converted
 * in minutes since we don't care about wrapping around) where the LOG_C
 * counter is halved if it has an high value, or just decremented if it
 * has a low value.
 *
 * New keys don't start at zero, in order to have the ability to collect
 * some accesses before being trashed away, so they start at COUNTER_INIT_VAL.
 * The logarithmic increment performed on LOG_C takes care of COUNTER_INIT_VAL
 * when incrementing the key, so that keys starting at COUNTER_INIT_VAL
 * (or having a smaller value) have a very high chance of being incremented
 * on access.
 *
 * During decrement, the value of the logarithmic counter is halved if
 * its current value is greater than two times the COUNTER_INIT_VAL, otherwise
 * it is just decremented by one.
 * --------------------------------------------------------------------------*/

/* Return the current time in minutes, just taking the least significant
 * 16 bits. The returned time is suitable to be stored as LDT (last decrement
 * time) for the LFU implementation. */
unsigned long LFUGetTimeInMinutes(void) {
    return (g_pserver->unixtime/60) & 65535;
}

/* Given an object last access time, compute the minimum number of minutes
 * that elapsed since the last access. Handle overflow (ldt greater than
 * the current 16 bits minutes time) considering the time as wrapping
 * exactly once. */
unsigned long LFUTimeElapsed(unsigned long ldt) {
    unsigned long now = LFUGetTimeInMinutes();
    if (now >= ldt) return now-ldt;
    return 65535-ldt+now;
}

/* Logarithmically increment a counter. The greater is the current counter value
 * the less likely is that it gets really implemented. Saturate it at 255. */
uint8_t LFULogIncr(uint8_t counter) {
    if (counter == 255) return 255;
    double r = (double)rand()/RAND_MAX;
    double baseval = counter - LFU_INIT_VAL;
    if (baseval < 0) baseval = 0;
    double p = 1.0/(baseval*g_pserver->lfu_log_factor+1);
    if (r < p) counter++;
    return counter;
}

/* If the object decrement time is reached decrement the LFU counter but
 * do not update LFU fields of the object, we update the access time
 * and counter in an explicit way when the object is really accessed.
 * And we will times halve the counter according to the times of
 * elapsed time than g_pserver->lfu_decay_time.
 * Return the object frequency counter.
 *
 * This function is used in order to scan the dataset for the best object
 * to fit: as we check for the candidate, we incrementally decrement the
 * counter of the scanned objects if needed. */
unsigned long LFUDecrAndReturn(robj_roptr o) {
    unsigned long ldt = o->lru >> 8;
    unsigned long counter = o->lru & 255;
    unsigned long num_periods = g_pserver->lfu_decay_time ? LFUTimeElapsed(ldt) / g_pserver->lfu_decay_time : 0;
    if (num_periods)
        counter = (num_periods > counter) ? 0 : counter - num_periods;
    return counter;
}

/* ----------------------------------------------------------------------------
 * The external API for eviction: freeMemroyIfNeeded() is called by the
 * server when there is data to add in order to make space if needed.
 * --------------------------------------------------------------------------*/

/* We don't want to count AOF buffers and slaves output buffers as
 * used memory: the eviction should use mostly data size. This function
 * returns the sum of AOF and slaves buffer. */
size_t freeMemoryGetNotCountedMemory(void) {
    serverAssert(GlobalLocksAcquired());
    size_t overhead = 0;
    int slaves = listLength(g_pserver->slaves);

    if (slaves) {
        listIter li;
        listNode *ln;

        listRewind(g_pserver->slaves,&li);
        while((ln = listNext(&li))) {
            client *replica = (client*)listNodeValue(ln);
            overhead += getClientOutputBufferMemoryUsage(replica);
        }
    }
    if (g_pserver->aof_state != AOF_OFF) {
        overhead += sdsalloc(g_pserver->aof_buf)+aofRewriteBufferSize();
    }
    return overhead;
}

/* Get the memory status from the point of view of the maxmemory directive:
 * if the memory used is under the maxmemory setting then C_OK is returned.
 * Otherwise, if we are over the memory limit, the function returns
 * C_ERR.
 *
 * The function may return additional info via reference, only if the
 * pointers to the respective arguments is not NULL. Certain fields are
 * populated only when C_ERR is returned:
 *
 *  'total'     total amount of bytes used.
 *              (Populated both for C_ERR and C_OK)
 *
 *  'logical'   the amount of memory used minus the slaves/AOF buffers.
 *              (Populated when C_ERR is returned)
 *
 *  'tofree'    the amount of memory that should be released
 *              in order to return back into the memory limits.
 *              (Populated when C_ERR is returned)
 *
 *  'level'     this usually ranges from 0 to 1, and reports the amount of
 *              memory currently used. May be > 1 if we are over the memory
 *              limit.
 *              (Populated both for C_ERR and C_OK)
 */
int getMaxmemoryState(size_t *total, size_t *logical, size_t *tofree, float *level) {
    size_t mem_reported, mem_used, mem_tofree;

    /* Check if we are over the memory usage limit. If we are not, no need
     * to subtract the slaves output buffers. We can just return ASAP. */
    mem_reported = zmalloc_used_memory();
    if (total) *total = mem_reported;

    /* We may return ASAP if there is no need to compute the level. */
    int return_ok_asap = !g_pserver->maxmemory || mem_reported <= g_pserver->maxmemory;
    if (return_ok_asap && !level) return C_OK;

    /* Remove the size of slaves output buffers and AOF buffer from the
     * count of used memory. */
    mem_used = mem_reported;
    size_t overhead = freeMemoryGetNotCountedMemory();
    mem_used = (mem_used > overhead) ? mem_used-overhead : 0;

    /* Compute the ratio of memory usage. */
    if (level) {
        if (!g_pserver->maxmemory) {
            *level = 0;
        } else {
            *level = (float)mem_used / (float)g_pserver->maxmemory;
        }
    }

    if (return_ok_asap) return C_OK;

    /* Check if we are still over the memory limit. */
    if (mem_used <= g_pserver->maxmemory) return C_OK;

    /* Compute how much memory we need to free. */
    mem_tofree = mem_used - g_pserver->maxmemory;

    if (logical) *logical = mem_used;
    if (tofree) *tofree = mem_tofree;

    return C_ERR;
}

/* This function is periodically called to see if there is memory to free
 * according to the current "maxmemory" settings. In case we are over the
 * memory limit, the function will try to free some memory to return back
 * under the limit.
 *
 * The function returns C_OK if we are under the memory limit or if we
 * were over the limit, but the attempt to free memory was successful.
 * Otehrwise if we are over the memory limit, but not enough memory
 * was freed to return back under the limit, the function returns C_ERR. */
int freeMemoryIfNeeded(void) {
    serverAssert(GlobalLocksAcquired());
    int keys_freed = 0;
    /* By default replicas should ignore maxmemory
     * and just be masters exact copies. */
    if (listLength(g_pserver->masters) && g_pserver->repl_slave_ignore_maxmemory) return C_OK;

    size_t mem_reported, mem_tofree, mem_freed;
    mstime_t latency, eviction_latency;
    long long delta;
    int slaves = listLength(g_pserver->slaves);

    /* When clients are paused the dataset should be static not just from the
     * POV of clients not being able to write, but also from the POV of
     * expires and evictions of keys not being performed. */
    if (clientsArePaused()) return C_OK;
    if (getMaxmemoryState(&mem_reported,NULL,&mem_tofree,NULL) == C_OK)
        return C_OK;

    mem_freed = 0;

    if (g_pserver->maxmemory_policy == MAXMEMORY_NO_EVICTION)
        goto cant_free; /* We need to free memory, but policy forbids. */

    latencyStartMonitor(latency);
    while (mem_freed < mem_tofree) {
        int j, k, i;
        static unsigned int next_db = 0;
        sds bestkey = NULL;
        int bestdbid;
        redisDb *db;

        if (g_pserver->maxmemory_policy & (MAXMEMORY_FLAG_LRU|MAXMEMORY_FLAG_LFU) ||
            g_pserver->maxmemory_policy == MAXMEMORY_VOLATILE_TTL)
        {
            struct evictionPoolEntry *pool = EvictionPoolLRU;

            while(bestkey == NULL) {
                unsigned long total_keys = 0, keys;

                /* We don't want to make local-db choices when expiring keys,
                 * so to start populate the eviction pool sampling keys from
                 * every DB. */
                for (i = 0; i < cserver.dbnum; i++) {
                    db = g_pserver->db[i];
                    if (g_pserver->maxmemory_policy & MAXMEMORY_FLAG_ALLKEYS)
                    {
                        if ((keys = db->size()) != 0) {
                            total_keys += evictionPoolPopulate(i, db, nullptr, pool);
                        }
                    }
                    else
                    {
                        keys = db->expireSize();
                        if (keys != 0)
                            total_keys += evictionPoolPopulate(i, db, db->setexpireUnsafe(), pool);
                    }
                }
                if (!total_keys) break; /* No keys to evict. */

                /* Go backward from best to worst element to evict. */
                for (k = EVPOOL_SIZE-1; k >= 0; k--) {
                    if (pool[k].key == NULL) continue;
                    bestdbid = pool[k].dbid;
                    sds key = nullptr;

                    auto itr = g_pserver->db[pool[k].dbid]->find(pool[k].key);
                    if (itr != nullptr && (g_pserver->maxmemory_policy & MAXMEMORY_FLAG_ALLKEYS || itr.val()->FExpires()))
                        key = itr.key();

                    /* Remove the entry from the pool. */
                    if (pool[k].key != pool[k].cached)
                        sdsfree(pool[k].key);
                    pool[k].key = NULL;
                    pool[k].idle = 0;

                    /* If the key exists, is our pick. Otherwise it is
                     * a ghost and we need to try the next element. */
                    if (key) {
                        bestkey = key;
                        break;
                    } else {
                        /* Ghost... Iterate again. */
                    }
                }
            }
        }

        /* volatile-random and allkeys-random policy */
        else if (g_pserver->maxmemory_policy == MAXMEMORY_ALLKEYS_RANDOM ||
                 g_pserver->maxmemory_policy == MAXMEMORY_VOLATILE_RANDOM)
        {
            /* When evicting a random key, we try to evict a key for
             * each DB, so we use the static 'next_db' variable to
             * incrementally visit all DBs. */
            for (i = 0; i < cserver.dbnum; i++) {
                j = (++next_db) % cserver.dbnum;
                db = g_pserver->db[j];
                if (g_pserver->maxmemory_policy == MAXMEMORY_ALLKEYS_RANDOM)
                {
                    if (db->size() != 0) {
                        auto itr = db->random_cache_threadsafe();
                        bestkey = itr.key();
                        bestdbid = j;
                        break;
                    }
                }
                else
                {
                    if (db->expireSize())
                    {
                        bestkey = (sds)db->random_expire().key();
                        bestdbid = j;
                        break;
                    }
                }
            }
        }

        /* Finally remove the selected key. */
        if (bestkey) {
            db = g_pserver->db[bestdbid];

            if (!cserver.delete_on_evict && db->FStorageProvider())
            {
                // This key is in the storage so we only need to free the object
                delta = (long long) zmalloc_used_memory();
                db->removeCachedValue(bestkey);
                delta -= (long long) zmalloc_used_memory();
                mem_freed += delta;
            }
            else
            {
                robj *keyobj = createStringObject(bestkey,sdslen(bestkey));
                propagateExpire(db,keyobj,g_pserver->lazyfree_lazy_eviction);
                /* We compute the amount of memory freed by db*Delete() alone.
                * It is possible that actually the memory needed to propagate
                * the DEL in AOF and replication link is greater than the one
                * we are freeing removing the key, but we can't account for
                * that otherwise we would never exit the loop.
                *
                * AOF and Output buffer memory will be freed eventually so
                * we only care about memory used by the key space. */
                delta = (long long) zmalloc_used_memory();
                latencyStartMonitor(eviction_latency);
                if (g_pserver->lazyfree_lazy_eviction)
                    dbAsyncDelete(db,keyobj);
                else
                    dbSyncDelete(db,keyobj);
                latencyEndMonitor(eviction_latency);
                latencyAddSampleIfNeeded("eviction-del",eviction_latency);
                latencyRemoveNestedEvent(latency,eviction_latency);
                delta -= (long long) zmalloc_used_memory();
                mem_freed += delta;
                g_pserver->stat_evictedkeys++;
                notifyKeyspaceEvent(NOTIFY_EVICTED, "evicted",
                    keyobj, db->id);
                decrRefCount(keyobj);
            }

            keys_freed++;

            /* When the memory to free starts to be big enough, we may
            * start spending so much time here that is impossible to
            * deliver data to the slaves fast enough, so we force the
            * transmission here inside the loop. */
            if (slaves) flushSlavesOutputBuffers();

            /* Normally our stop condition is the ability to release
            * a fixed, pre-computed amount of memory. However when we
            * are deleting objects in another thread, it's better to
            * check, from time to time, if we already reached our target
            * memory, since the "mem_freed" amount is computed only
            * across the dbAsyncDelete() call, while the thread can
            * release the memory all the time. */
            if (g_pserver->lazyfree_lazy_eviction && !(keys_freed % 16)) {
                if (getMaxmemoryState(NULL,NULL,NULL,NULL) == C_OK) {
                    /* Let's satisfy our stop condition. */
                    mem_freed = mem_tofree;
                }
            }
<<<<<<< HEAD
        }

        if (keys_freed <= 0) {
=======
        } else {
>>>>>>> dc4d3a60
            latencyEndMonitor(latency);
            latencyAddSampleIfNeeded("eviction-cycle",latency);
            goto cant_free; /* nothing to free... */
        }
    }
    latencyEndMonitor(latency);
    latencyAddSampleIfNeeded("eviction-cycle",latency);
    return C_OK;

cant_free:
    /* We are here if we are not able to reclaim memory. There is only one
     * last thing we can try: check if the lazyfree thread has jobs in queue
     * and wait... */
    while(bioPendingJobsOfType(BIO_LAZY_FREE)) {
        if (((mem_reported - zmalloc_used_memory()) + mem_freed) >= mem_tofree)
            break;
        usleep(1000);
    }
    return C_ERR;
}

/* This is a wrapper for freeMemoryIfNeeded() that only really calls the
 * function if right now there are the conditions to do so safely:
 *
 * - There must be no script in timeout condition.
 * - Nor we are loading data right now.
 *
 */
int freeMemoryIfNeededAndSafe(void) {
    if (g_pserver->lua_timedout || g_pserver->loading) return C_OK;
    return freeMemoryIfNeeded();
}<|MERGE_RESOLUTION|>--- conflicted
+++ resolved
@@ -474,7 +474,7 @@
  * was freed to return back under the limit, the function returns C_ERR. */
 int freeMemoryIfNeeded(void) {
     serverAssert(GlobalLocksAcquired());
-    int keys_freed = 0;
+
     /* By default replicas should ignore maxmemory
      * and just be masters exact copies. */
     if (listLength(g_pserver->masters) && g_pserver->repl_slave_ignore_maxmemory) return C_OK;
@@ -498,7 +498,7 @@
 
     latencyStartMonitor(latency);
     while (mem_freed < mem_tofree) {
-        int j, k, i;
+        int j, k, i, keys_freed = 0;
         static unsigned int next_db = 0;
         sds bestkey = NULL;
         int bestdbid;
@@ -653,13 +653,9 @@
                     mem_freed = mem_tofree;
                 }
             }
-<<<<<<< HEAD
         }
 
         if (keys_freed <= 0) {
-=======
-        } else {
->>>>>>> dc4d3a60
             latencyEndMonitor(latency);
             latencyAddSampleIfNeeded("eviction-cycle",latency);
             goto cant_free; /* nothing to free... */
