/* Maxmemory directive handling (LRU eviction and other policies).
 *
 * ----------------------------------------------------------------------------
 *
 * Copyright (c) 2009-2016, Salvatore Sanfilippo <antirez at gmail dot com>
 * All rights reserved.
 *
 * Redistribution and use in source and binary forms, with or without
 * modification, are permitted provided that the following conditions are met:
 *
 *   * Redistributions of source code must retain the above copyright notice,
 *     this list of conditions and the following disclaimer.
 *   * Redistributions in binary form must reproduce the above copyright
 *     notice, this list of conditions and the following disclaimer in the
 *     documentation and/or other materials provided with the distribution.
 *   * Neither the name of Redis nor the names of its contributors may be used
 *     to endorse or promote products derived from this software without
 *     specific prior written permission.
 *
 * THIS SOFTWARE IS PROVIDED BY THE COPYRIGHT HOLDERS AND CONTRIBUTORS "AS IS"
 * AND ANY EXPRESS OR IMPLIED WARRANTIES, INCLUDING, BUT NOT LIMITED TO, THE
 * IMPLIED WARRANTIES OF MERCHANTABILITY AND FITNESS FOR A PARTICULAR PURPOSE
 * ARE DISCLAIMED. IN NO EVENT SHALL THE COPYRIGHT OWNER OR CONTRIBUTORS BE
 * LIABLE FOR ANY DIRECT, INDIRECT, INCIDENTAL, SPECIAL, EXEMPLARY, OR
 * CONSEQUENTIAL DAMAGES (INCLUDING, BUT NOT LIMITED TO, PROCUREMENT OF
 * SUBSTITUTE GOODS OR SERVICES; LOSS OF USE, DATA, OR PROFITS; OR BUSINESS
 * INTERRUPTION) HOWEVER CAUSED AND ON ANY THEORY OF LIABILITY, WHETHER IN
 * CONTRACT, STRICT LIABILITY, OR TORT (INCLUDING NEGLIGENCE OR OTHERWISE)
 * ARISING IN ANY WAY OUT OF THE USE OF THIS SOFTWARE, EVEN IF ADVISED OF THE
 * POSSIBILITY OF SUCH DAMAGE.
 */

#include "server.h"
#include "bio.h"
#include "atomicvar.h"
#include <mutex>
#include <map>
#include <math.h>

/* ----------------------------------------------------------------------------
 * Data structures
 * --------------------------------------------------------------------------*/

/* To improve the quality of the LRU approximation we take a set of keys
 * that are good candidate for eviction across performEvictions() calls.
 *
 * Entries inside the eviction pool are taken ordered by idle time, putting
 * greater idle times to the right (ascending order).
 *
 * When an LFU policy is used instead, a reverse frequency indication is used
 * instead of the idle time, so that we still evict by larger value (larger
 * inverse frequency means to evict keys with the least frequent accesses).
 *
 * Empty entries have the key pointer set to NULL. */
#define EVPOOL_SIZE 16
#define EVPOOL_CACHED_SDS_SIZE 255
struct evictionPoolEntry {
    unsigned long long idle;    /* Object idle time (inverse frequency for LFU) */
    sds key;                    /* Key name. */
    sds cached;                 /* Cached SDS object for key name. */
    int dbid;                   /* Key DB number. */
};

static struct evictionPoolEntry *EvictionPoolLRU;

/* ----------------------------------------------------------------------------
 * Implementation of eviction, aging and LRU
 * --------------------------------------------------------------------------*/

/* Return the LRU clock, based on the clock resolution. This is a time
 * in a reduced-bits format that can be used to set and check the
 * object->lru field of redisObject structures. */
unsigned int getLRUClock(void) {
    return (mstime()/LRU_CLOCK_RESOLUTION) & LRU_CLOCK_MAX;
}

/* This function is used to obtain the current LRU clock.
 * If the current resolution is lower than the frequency we refresh the
 * LRU clock (as it should be in production servers) we return the
 * precomputed value, otherwise we need to resort to a system call. */
unsigned int LRU_CLOCK(void) {
    unsigned int lruclock;
    if (1000/g_pserver->hz <= LRU_CLOCK_RESOLUTION) {
        lruclock = g_pserver->lruclock;
    } else {
        lruclock = getLRUClock();
    }
    return lruclock;
}

/* Given an object returns the min number of milliseconds the object was never
 * requested, using an approximated LRU algorithm. */
unsigned long long estimateObjectIdleTime(robj_roptr o) {
    unsigned long long lruclock = LRU_CLOCK();
    if (lruclock >= o->lru) {
        return (lruclock - o->lru) * LRU_CLOCK_RESOLUTION;
    } else {
        return (lruclock + (LRU_CLOCK_MAX - o->lru)) *
                    LRU_CLOCK_RESOLUTION;
    }
}

unsigned long long getIdle(robj *obj, const expireEntry *e) {
    unsigned long long idle;
    /* Calculate the idle time according to the policy. This is called
        * idle just because the code initially handled LRU, but is in fact
        * just a score where an higher score means better candidate. */
    if (g_pserver->maxmemory_policy & MAXMEMORY_FLAG_LRU) {
        idle = (obj != nullptr) ? estimateObjectIdleTime(obj) : 0;
    } else if (g_pserver->maxmemory_policy & MAXMEMORY_FLAG_LFU) {
        /* When we use an LRU policy, we sort the keys by idle time
            * so that we expire keys starting from greater idle time.
            * However when the policy is an LFU one, we have a frequency
            * estimation, and we want to evict keys with lower frequency
            * first. So inside the pool we put objects using the inverted
            * frequency subtracting the actual frequency to the maximum
            * frequency of 255. */
        idle = 255-LFUDecrAndReturn(obj);
    } else if (g_pserver->maxmemory_policy == MAXMEMORY_VOLATILE_TTL) {
        /* In this case the sooner the expire the better. */
        if (e != nullptr)
            idle = ULLONG_MAX - e->when();
        else
            idle = 0;
    } else if (g_pserver->maxmemory_policy & MAXMEMORY_FLAG_ALLKEYS) {
        idle = ULLONG_MAX;
    } else {
        serverPanic("Unknown eviction policy in storage eviction");
    }
    return idle;
}

/* LRU approximation algorithm
 *
 * Redis uses an approximation of the LRU algorithm that runs in constant
 * memory. Every time there is a key to expire, we sample N keys (with
 * N very small, usually in around 5) to populate a pool of best keys to
 * evict of M keys (the pool size is defined by EVPOOL_SIZE).
 *
 * The N keys sampled are added in the pool of good keys to expire (the one
 * with an old access time) if they are better than one of the current keys
 * in the pool.
 *
 * After the pool is populated, the best key we have in the pool is expired.
 * However note that we don't remove keys from the pool when they are deleted
 * so the pool may contain keys that no longer exist.
 *
 * When we try to evict a key, and all the entries in the pool don't exist
 * we populate it again. This time we'll be sure that the pool has at least
 * one key that can be evicted, if there is at least one key that can be
 * evicted in the whole database. */

/* Create a new eviction pool. */
void evictionPoolAlloc(void) {
    struct evictionPoolEntry *ep;
    int j;

    ep = (evictionPoolEntry*)zmalloc(sizeof(*ep)*EVPOOL_SIZE, MALLOC_LOCAL);
    for (j = 0; j < EVPOOL_SIZE; j++) {
        ep[j].idle = 0;
        ep[j].key = NULL;
        ep[j].cached = sdsnewlen(NULL,EVPOOL_CACHED_SDS_SIZE);
        ep[j].dbid = 0;
    }
    EvictionPoolLRU = ep;
}

void processEvictionCandidate(int dbid, sds key, robj *o, const expireEntry *e, struct evictionPoolEntry *pool)
{
    unsigned long long idle = getIdle(o,e);

    /* Insert the element inside the pool.
        * First, find the first empty bucket or the first populated
        * bucket that has an idle time smaller than our idle time. */
    int k = 0;
    while (k < EVPOOL_SIZE &&
            pool[k].key &&
            pool[k].idle < idle) k++;
    if (k == 0 && pool[EVPOOL_SIZE-1].key != NULL) {
        /* Can't insert if the element is < the worst element we have
            * and there are no empty buckets. */
        return;
    } else if (k < EVPOOL_SIZE && pool[k].key == NULL) {
        /* Inserting into empty position. No setup needed before insert. */
    } else {
        /* Inserting in the middle. Now k points to the first element
            * greater than the element to insert.  */
        if (pool[EVPOOL_SIZE-1].key == NULL) {
            /* Free space on the right? Insert at k shifting
                * all the elements from k to end to the right. */

            /* Save SDS before overwriting. */
            sds cached = pool[EVPOOL_SIZE-1].cached;
            memmove(pool+k+1,pool+k,
                sizeof(pool[0])*(EVPOOL_SIZE-k-1));
            pool[k].cached = cached;
        } else {
            /* No free space on right? Insert at k-1 */
            k--;
            /* Shift all elements on the left of k (included) to the
                * left, so we discard the element with smaller idle time. */
            sds cached = pool[0].cached; /* Save SDS before overwriting. */
            if (pool[0].key != pool[0].cached) sdsfree(pool[0].key);
            memmove(pool,pool+1,sizeof(pool[0])*k);
            pool[k].cached = cached;
        }
    }

    /* Try to reuse the cached SDS string allocated in the pool entry,
        * because allocating and deallocating this object is costly
        * (according to the profiler, not my fantasy. Remember:
        * premature optimization bla bla bla bla. */
    int klen = sdslen(key);
    if (klen > EVPOOL_CACHED_SDS_SIZE) {
        pool[k].key = sdsdup(key);
    } else {
        memcpy(pool[k].cached,key,klen+1);
        sdssetlen(pool[k].cached,klen);
        pool[k].key = pool[k].cached;
    }
    pool[k].idle = idle;
    pool[k].dbid = dbid;
}

/* This is an helper function for performEvictions(), it is used in order
 * to populate the evictionPool with a few entries every time we want to
 * expire a key. Keys with idle time bigger than one of the current
 * keys are added. Keys are always added if there are free entries.
 *
 * We insert keys on place in ascending order, so keys with the smaller
 * idle time are on the left, and keys with the higher idle time on the
 * right. */

int evictionPoolPopulate(int dbid, redisDb *db, bool fVolatile, struct evictionPoolEntry *pool)
{
    int returnCount = 0;
    dictEntry **samples = (dictEntry**)alloca(g_pserver->maxmemory_samples * sizeof(dictEntry*));
    int count = dictGetSomeKeys(db->dictUnsafeKeyOnly(),samples,g_pserver->maxmemory_samples);
    for (int j = 0; j < count; j++) {
        robj *o = (robj*)dictGetVal(samples[j]);
        // If the object is in second tier storage we don't need to evict it (since it already is)
        if (o != nullptr)
        {
            if (!fVolatile || o->FExpires()) {
                processEvictionCandidate(dbid, (sds)dictGetKey(samples[j]), o, &o->expire, pool);
                ++returnCount;
            }
        }
    }
    return returnCount;
}

/* ----------------------------------------------------------------------------
 * LFU (Least Frequently Used) implementation.

 * We have 24 total bits of space in each object in order to implement
 * an LFU (Least Frequently Used) eviction policy, since we re-use the
 * LRU field for this purpose.
 *
 * We split the 24 bits into two fields:
 *
 *          16 bits      8 bits
 *     +----------------+--------+
 *     + Last decr time | LOG_C  |
 *     +----------------+--------+
 *
 * LOG_C is a logarithmic counter that provides an indication of the access
 * frequency. However this field must also be decremented otherwise what used
 * to be a frequently accessed key in the past, will remain ranked like that
 * forever, while we want the algorithm to adapt to access pattern changes.
 *
 * So the remaining 16 bits are used in order to store the "decrement time",
 * a reduced-precision Unix time (we take 16 bits of the time converted
 * in minutes since we don't care about wrapping around) where the LOG_C
 * counter is halved if it has an high value, or just decremented if it
 * has a low value.
 *
 * New keys don't start at zero, in order to have the ability to collect
 * some accesses before being trashed away, so they start at COUNTER_INIT_VAL.
 * The logarithmic increment performed on LOG_C takes care of COUNTER_INIT_VAL
 * when incrementing the key, so that keys starting at COUNTER_INIT_VAL
 * (or having a smaller value) have a very high chance of being incremented
 * on access.
 *
 * During decrement, the value of the logarithmic counter is halved if
 * its current value is greater than two times the COUNTER_INIT_VAL, otherwise
 * it is just decremented by one.
 * --------------------------------------------------------------------------*/

/* Return the current time in minutes, just taking the least significant
 * 16 bits. The returned time is suitable to be stored as LDT (last decrement
 * time) for the LFU implementation. */
unsigned long LFUGetTimeInMinutes(void) {
    return (g_pserver->unixtime/60) & 65535;
}

/* Given an object last access time, compute the minimum number of minutes
 * that elapsed since the last access. Handle overflow (ldt greater than
 * the current 16 bits minutes time) considering the time as wrapping
 * exactly once. */
unsigned long LFUTimeElapsed(unsigned long ldt) {
    unsigned long now = LFUGetTimeInMinutes();
    if (now >= ldt) return now-ldt;
    return 65535-ldt+now;
}

/* Logarithmically increment a counter. The greater is the current counter value
 * the less likely is that it gets really implemented. Saturate it at 255. */
uint8_t LFULogIncr(uint8_t counter) {
    if (counter == 255) return 255;
    double r = (double)rand()/RAND_MAX;
    double baseval = counter - LFU_INIT_VAL;
    if (baseval < 0) baseval = 0;
    double p = 1.0/(baseval*g_pserver->lfu_log_factor+1);
    if (r < p) counter++;
    return counter;
}

/* If the object decrement time is reached decrement the LFU counter but
 * do not update LFU fields of the object, we update the access time
 * and counter in an explicit way when the object is really accessed.
 * And we will times halve the counter according to the times of
 * elapsed time than g_pserver->lfu_decay_time.
 * Return the object frequency counter.
 *
 * This function is used in order to scan the dataset for the best object
 * to fit: as we check for the candidate, we incrementally decrement the
 * counter of the scanned objects if needed. */
unsigned long LFUDecrAndReturn(robj_roptr o) {
    unsigned long ldt = o->lru >> 8;
    unsigned long counter = o->lru & 255;
    unsigned long num_periods = g_pserver->lfu_decay_time ? LFUTimeElapsed(ldt) / g_pserver->lfu_decay_time : 0;
    if (num_periods)
        counter = (num_periods > counter) ? 0 : counter - num_periods;
    return counter;
}

unsigned long getClientReplicationBacklogSharedUsage(client *c);

/* We don't want to count AOF buffers and slaves output buffers as
 * used memory: the eviction should use mostly data size. This function
 * returns the sum of AOF and slaves buffer. */
size_t freeMemoryGetNotCountedMemory(void) {
    serverAssert(GlobalLocksAcquired());
    size_t overhead = 0;
    int slaves = listLength(g_pserver->slaves);

    if (slaves) {
        listIter li;
        listNode *ln;

        listRewind(g_pserver->slaves,&li);
        while((ln = listNext(&li))) {
            client *replica = (client*)listNodeValue(ln);
            std::unique_lock<fastlock>(replica->lock);
            /* we don't wish to multiple count the replication backlog shared usage */
            overhead += (getClientOutputBufferMemoryUsage(replica) - getClientReplicationBacklogSharedUsage(replica));
        }
    }

    /* also don't count the replication backlog memory
     * that's where the replication clients get their memory from */
    overhead += g_pserver->repl_backlog_size - g_pserver->repl_backlog_config_size;

    if (g_pserver->aof_state != AOF_OFF) {
        overhead += sdsalloc(g_pserver->aof_buf)+aofRewriteBufferSize();
    }
    return overhead;
}

/* Get the memory status from the point of view of the maxmemory directive:
 * if the memory used is under the maxmemory setting then C_OK is returned.
 * Otherwise, if we are over the memory limit, the function returns
 * C_ERR.
 *
 * The function may return additional info via reference, only if the
 * pointers to the respective arguments is not NULL. Certain fields are
 * populated only when C_ERR is returned:
 *
 *  'total'     total amount of bytes used.
 *              (Populated both for C_ERR and C_OK)
 *
 *  'logical'   the amount of memory used minus the slaves/AOF buffers.
 *              (Populated when C_ERR is returned)
 *
 *  'tofree'    the amount of memory that should be released
 *              in order to return back into the memory limits.
 *              (Populated when C_ERR is returned)
 *
 *  'level'     this usually ranges from 0 to 1, and reports the amount of
 *              memory currently used. May be > 1 if we are over the memory
 *              limit.
 *              (Populated both for C_ERR and C_OK)
 * 
 *  'reason'    the reason why the memory limit was exceeded
 *              EVICT_REASON_USER: reported user memory exceeded maxmemory
 *              EVICT_REASON_SYS: available system memory under configurable threshold 
 *              (Populated when C_ERR is returned)
 */
int getMaxmemoryState(size_t *total, size_t *logical, size_t *tofree, float *level, EvictReason *reason, bool fQuickCycle, bool fPreSnapshot) {
    size_t mem_reported, mem_used, mem_tofree;

    /* Check if we are over the memory usage limit. If we are not, no need
     * to subtract the slaves output buffers. We can just return ASAP. */
    mem_reported = zmalloc_used_memory();
    if (total) *total = mem_reported;
    size_t maxmemory = g_pserver->maxmemory;
    if (fPreSnapshot)
        maxmemory = static_cast<size_t>(maxmemory*0.9);   // derate memory by 10% since we won't be able to free during snapshot
    if (g_pserver->FRdbSaveInProgress() && !cserver.fForkBgSave)
        maxmemory = static_cast<size_t>(maxmemory*1.2);

    /* If available system memory is below a certain threshold, force eviction */
    long long sys_available_mem_buffer = 0;
    if (g_pserver->force_eviction_percent && g_pserver->cron_malloc_stats.sys_total) {
        float available_mem_ratio = (float)(100 - g_pserver->force_eviction_percent)/100;
        size_t min_available_mem = static_cast<size_t>(g_pserver->cron_malloc_stats.sys_total * available_mem_ratio);
        sys_available_mem_buffer = static_cast<long>(g_pserver->cron_malloc_stats.sys_available - min_available_mem);
        if (sys_available_mem_buffer < 0) {
            long long mem_threshold = mem_reported + sys_available_mem_buffer;
            maxmemory = ((long long)maxmemory < mem_threshold) ? maxmemory : static_cast<size_t>(mem_threshold);
        }
    }

    /* We may return ASAP if there is no need to compute the level. */
    int return_ok_asap = !maxmemory || mem_reported <= maxmemory;
    if (return_ok_asap && !level) return C_OK;

    /* Remove the size of slaves output buffers and AOF buffer from the
     * count of used memory. */
    mem_used = mem_reported;
    size_t overhead = freeMemoryGetNotCountedMemory();
    mem_used = (mem_used > overhead) ? mem_used-overhead : 0;

     /* If system available memory is too low, we want to force evictions no matter
     * what so we also offset the overhead from maxmemory. */
    if (sys_available_mem_buffer < 0) {
        maxmemory = (maxmemory > overhead) ? maxmemory-overhead : 0;
    }

    /* Compute the ratio of memory usage. */
    if (level) {
        if (!maxmemory) {
            *level = 0;
        } else {
            *level = (float)mem_used / (float)maxmemory;
        }
    }

    if (return_ok_asap) return C_OK;

    /* Check if we are still over the memory limit. */
    if (mem_used <= maxmemory) return C_OK;

    /* Compute how much memory we need to free. */
    mem_tofree = mem_used - maxmemory;
    if (g_pserver->m_pstorageFactory && !fQuickCycle)
    {
        mem_tofree += static_cast<size_t>(maxmemory * 0.05); // if we have a storage provider be much more aggressive
    }

    if (logical) *logical = mem_used;
    if (tofree) *tofree = mem_tofree;

    if (reason) *reason = sys_available_mem_buffer < 0 ? EvictReason::System : EvictReason::User;

    return C_ERR;
}

class FreeMemoryLazyFree : public ICollectable
{    
    ssize_t m_cb = 0;
    std::vector<std::pair<dict*, std::vector<dictEntry*>>> vecdictvecde;

public:
    static std::atomic<int> s_clazyFreesInProgress;

    FreeMemoryLazyFree() {
        s_clazyFreesInProgress++;
    }

    FreeMemoryLazyFree(const FreeMemoryLazyFree&) = delete;
    FreeMemoryLazyFree(FreeMemoryLazyFree&&) = default;

    ~FreeMemoryLazyFree() {
        aeAcquireLock();
        for (auto &pair : vecdictvecde) {
            for (auto de : pair.second) {
                dictFreeUnlinkedEntry(pair.first, de);
            }
            dictRelease(pair.first);
        }
        aeReleaseLock();
        --s_clazyFreesInProgress;
    }

    ssize_t addEntry(dict *d, dictEntry *de) {
        ssize_t cbFreedNow = 0;
        ssize_t cb = sizeof(dictEntry);
        cb += sdsAllocSize((sds)dictGetKey(de));
        robj *o = (robj*)dictGetVal(de);
        switch (o->type) {
        case OBJ_STRING:
            cb += getStringObjectSdsUsedMemory(o)+sizeof(robj);
            break;

        default:
            // If we don't know about it we can't accurately track the memory so free now
            cbFreedNow = zmalloc_used_memory();
            decrRefCount(o);
            cbFreedNow -= zmalloc_used_memory();
            de->v.val = nullptr;
        }

        auto itr = std::lower_bound(vecdictvecde.begin(), vecdictvecde.end(), d, 
            [](const std::pair<dict*, std::vector<dictEntry*>> &a, dict *d) -> bool {
                return a.first < d;
            }
        );
        if (itr == vecdictvecde.end() || itr->first != d) {
            itr = vecdictvecde.insert(itr, std::make_pair(d, std::vector<dictEntry*>()));
            __atomic_fetch_add(&d->refcount, 1, __ATOMIC_ACQ_REL);
        }
        serverAssert(itr->first == d);
        itr->second.push_back(de);
        m_cb += cb;
        return cb + cbFreedNow;
    }

    size_t memory_queued() { return m_cb; }
};

std::atomic<int> FreeMemoryLazyFree::s_clazyFreesInProgress {0};

/* Return 1 if used memory is more than maxmemory after allocating more memory,
 * return 0 if not. Redis may reject user's requests or evict some keys if used
 * memory exceeds maxmemory, especially, when we allocate huge memory at once. */
int overMaxmemoryAfterAlloc(size_t moremem) {
    if (!g_pserver->maxmemory) return  0; /* No limit. */

    /* Check quickly. */
    size_t mem_used = zmalloc_used_memory();
    if (mem_used + moremem <= g_pserver->maxmemory) return 0;

    size_t overhead = freeMemoryGetNotCountedMemory();
    mem_used = (mem_used > overhead) ? mem_used - overhead : 0;
    return mem_used + moremem > g_pserver->maxmemory;
}

/* The evictionTimeProc is started when "maxmemory" has been breached and
 * could not immediately be resolved.  This will spin the event loop with short
 * eviction cycles until the "maxmemory" condition has resolved or there are no
 * more evictable items.  */
static int isEvictionProcRunning = 0;
static int evictionTimeProc(
        struct aeEventLoop *eventLoop, long long id, void *clientData) {
    UNUSED(eventLoop);
    UNUSED(id);
    UNUSED(clientData);
    serverAssert(GlobalLocksAcquired());

    if (performEvictions((bool)clientData) == EVICT_RUNNING) return 0;  /* keep evicting */

    /* For EVICT_OK - things are good, no need to keep evicting.
     * For EVICT_FAIL - there is nothing left to evict.  */
    isEvictionProcRunning = 0;
    return AE_NOMORE;
}

/* Check if it's safe to perform evictions.
 *   Returns 1 if evictions can be performed
 *   Returns 0 if eviction processing should be skipped
 */
static int isSafeToPerformEvictions(void) {
    /* - There must be no script in timeout condition.
     * - Nor we are loading data right now.  */
    if (g_pserver->shutdown_asap || g_pserver->lua_timedout || g_pserver->loading) return 0;

    /* By default replicas should ignore maxmemory
     * and just be masters exact copies. */
    if (g_pserver->m_pstorageFactory == nullptr && listLength(g_pserver->masters) && g_pserver->repl_slave_ignore_maxmemory && !g_pserver->fActiveReplica) return 0;

    /* If we have a lazy free obj pending, our amounts will be off, wait for it to go away */
    if (FreeMemoryLazyFree::s_clazyFreesInProgress > 0) return 0;

    /* When clients are paused the dataset should be static not just from the
     * POV of clients not being able to write, but also from the POV of
     * expires and evictions of keys not being performed. */
    if (checkClientPauseTimeoutAndReturnIfPaused()) return 0;

    return 1;
}

/* Algorithm for converting tenacity (0-100) to a time limit.  */
static unsigned long evictionTimeLimitUs() {
    serverAssert(g_pserver->maxmemory_eviction_tenacity >= 0);
    serverAssert(g_pserver->maxmemory_eviction_tenacity <= 100);

    if (g_pserver->maxmemory_eviction_tenacity <= 10) {
        /* A linear progression from 0..500us */
        return 50uL * g_pserver->maxmemory_eviction_tenacity;
    }

    if (g_pserver->maxmemory_eviction_tenacity < 100) {
        /* A 15% geometric progression, resulting in a limit of ~2 min at tenacity==99  */
        return (unsigned long)(500.0 * pow(1.15, g_pserver->maxmemory_eviction_tenacity - 10.0));
    }

    return ULONG_MAX;   /* No limit to eviction time */
}

<<<<<<< HEAD
void evict(redisDb *db, robj *keyobj) {
    mstime_t eviction_latency;
    propagateExpire(db,keyobj,g_pserver->lazyfree_lazy_eviction);
    /* We compute the amount of memory freed by db*Delete() alone.
    * It is possible that actually the memory needed to propagate
    * the DEL in AOF and replication link is greater than the one
    * we are freeing removing the key, but we can't account for
    * that otherwise we would never exit the loop.
    *
    * AOF and Output buffer memory will be freed eventually so
    * we only care about memory used by the key space. */
    latencyStartMonitor(eviction_latency);
    if (g_pserver->lazyfree_lazy_eviction)
        dbAsyncDelete(db,keyobj);
    else
        dbSyncDelete(db,keyobj);
    latencyEndMonitor(eviction_latency);
    latencyAddSampleIfNeeded("eviction-del",eviction_latency);

    signalModifiedKey(NULL,db,keyobj);
    notifyKeyspaceEvent(NOTIFY_EVICTED, "evicted",
        keyobj, db->id);
    decrRefCount(keyobj);
=======
static void updateSysAvailableMemory() {
    if (g_pserver->force_eviction_percent) {
        g_pserver->cron_malloc_stats.sys_available = getMemAvailable();
    }
>>>>>>> c97f696e
}

/* Check that memory usage is within the current "maxmemory" limit.  If over
 * "maxmemory", attempt to free memory by evicting data (if it's safe to do so).
 *
 * It's possible for Redis to suddenly be significantly over the "maxmemory"
 * setting.  This can happen if there is a large allocation (like a hash table
 * resize) or even if the "maxmemory" setting is manually adjusted.  Because of
 * this, it's important to evict for a managed period of time - otherwise Redis
 * would become unresponsive while evicting.
 *
 * The goal of this function is to improve the memory situation - not to
 * immediately resolve it.  In the case that some items have been evicted but
 * the "maxmemory" limit has not been achieved, an aeTimeProc will be started
 * which will continue to evict items until memory limits are achieved or
 * nothing more is evictable.
 *
 * This should be called before execution of commands.  If EVICT_FAIL is
 * returned, commands which will result in increased memory usage should be
 * rejected.
 *
 * Returns:
 *   EVICT_OK       - memory is OK or it's not possible to perform evictions now
 *   EVICT_RUNNING  - memory is over the limit, but eviction is still processing
 *   EVICT_FAIL     - memory is over the limit, and there's nothing to evict
 * */
int performEvictions(bool fPreSnapshot) {
    if (!isSafeToPerformEvictions()) return EVICT_OK;
    serverAssert(GlobalLocksAcquired());

    int keys_freed = 0;
    size_t mem_reported, mem_tofree;
    long long mem_freed; /* May be negative */
    mstime_t latency;
    long long delta;
    int slaves = listLength(g_pserver->slaves);
    const bool fEvictToStorage = !cserver.delete_on_evict && g_pserver->db[0]->FStorageProvider();
    int result = EVICT_FAIL;
    int ckeysFailed = 0;
    EvictReason evictReason;

    std::unique_ptr<FreeMemoryLazyFree> splazy = std::make_unique<FreeMemoryLazyFree>();

    if (getMaxmemoryState(&mem_reported,NULL,&mem_tofree,NULL,&evictReason,false,fPreSnapshot) == C_OK)
        return EVICT_OK;

    if (g_pserver->maxmemory_policy == MAXMEMORY_NO_EVICTION)
        return EVICT_FAIL;  /* We need to free memory, but policy forbids. */

    unsigned long eviction_time_limit_us = evictionTimeLimitUs();

    mem_freed = 0;

    latencyStartMonitor(latency);

    monotime evictionTimer;
    elapsedStart(&evictionTimer);

    if (g_pserver->maxstorage && g_pserver->m_pstorageFactory != nullptr) {
        while (g_pserver->m_pstorageFactory->totalDiskspaceUsed() >= g_pserver->maxstorage && elapsedUs(evictionTimer) < eviction_time_limit_us) {
            redisDb *db;
            std::vector<std::string> evictionPool;
            robj *bestkey = nullptr;
            redisDb *bestdb = nullptr;
            unsigned long long bestidle = 0;
            for (int i = 0; i < cserver.dbnum; i++) {
                db = g_pserver->db[i];
                evictionPool = db->getStorageCache()->getEvictionCandidates(g_pserver->maxmemory_samples);
                for (std::string key : evictionPool) {
                    robj *keyobj = createStringObject(key.c_str(), key.size());
                    robj *obj = db->find(szFromObj(keyobj));
                    if (obj != nullptr) {
                        expireEntry *e = db->getExpire(keyobj);
                        unsigned long long idle = getIdle(obj, e);

                        if (bestkey == nullptr || bestidle < idle) {
                            if (bestkey != nullptr)
                                decrRefCount(bestkey);
                            incrRefCount(keyobj);
                            bestkey = keyobj;
                            bestidle = idle;
                            bestdb = db;
                        }
                    }
                    decrRefCount(keyobj);
                }
            }
            if (bestkey) {
                evict(bestdb, bestkey);
            } else {
                break; //could not find a key to evict so stop now
            }
        }
    }

    if (g_pserver->maxstorage && g_pserver->m_pstorageFactory != nullptr && g_pserver->m_pstorageFactory->totalDiskspaceUsed() >= g_pserver->maxstorage)
        goto cant_free_storage;

    while (mem_freed < (long long)mem_tofree) {
        int j, k, i;
        static unsigned int next_db = 0;
        sds bestkey = NULL;
        int bestdbid;
        redisDb *db;
        bool fFallback = false;
        
        if (g_pserver->maxmemory_policy & (MAXMEMORY_FLAG_LRU|MAXMEMORY_FLAG_LFU) ||
            g_pserver->maxmemory_policy == MAXMEMORY_VOLATILE_TTL)
        {
            struct evictionPoolEntry *pool = EvictionPoolLRU;

            while(bestkey == NULL) {
                unsigned long total_keys = 0, keys;

                /* We don't want to make local-db choices when expiring keys,
                 * so to start populate the eviction pool sampling keys from
                 * every DB. */
                for (i = 0; i < cserver.dbnum; i++) {
                    db = g_pserver->db[i];
                    if (g_pserver->maxmemory_policy & MAXMEMORY_FLAG_ALLKEYS)
                    {
                        if ((keys = db->size()) != 0) {
                            total_keys += evictionPoolPopulate(i, db, false, pool);
                        }
                    }
                    else
                    {
                        keys = db->expireSize();
                        if (keys != 0)
                            total_keys += evictionPoolPopulate(i, db, true, pool);
                    }
                }
                if (!total_keys) break; /* No keys to evict. */

                /* Go backward from best to worst element to evict. */
                for (k = EVPOOL_SIZE-1; k >= 0; k--) {
                    if (pool[k].key == NULL) {
                        continue;
                    } 
                    bestdbid = pool[k].dbid;
                    sds key = nullptr;

                    auto itr = g_pserver->db[pool[k].dbid]->find(pool[k].key);
                    if (itr != nullptr && (g_pserver->maxmemory_policy & MAXMEMORY_FLAG_ALLKEYS || itr.val()->FExpires()))
                        key = itr.key();

                    /* Remove the entry from the pool. */
                    if (pool[k].key != pool[k].cached)
                        sdsfree(pool[k].key);
                    pool[k].key = NULL;
                    pool[k].idle = 0;

                    /* If the key exists, is our pick. Otherwise it is
                     * a ghost and we need to try the next element. */
                    if (key) {
                        bestkey = key;
                        break;
                    } else {
                        /* Ghost... Iterate again. */
                    }
                }
            }
            if (bestkey == nullptr && fEvictToStorage)
                fFallback = true;
        }

        /* volatile-random and allkeys-random policy */
        if (g_pserver->maxmemory_policy == MAXMEMORY_ALLKEYS_RANDOM ||
                 g_pserver->maxmemory_policy == MAXMEMORY_VOLATILE_RANDOM
                 || fFallback)
        {
            /* When evicting a random key, we try to evict a key for
             * each DB, so we use the static 'next_db' variable to
             * incrementally visit all DBs. */
            for (i = 0; i < cserver.dbnum; i++) {
                j = (++next_db) % cserver.dbnum;
                db = g_pserver->db[j];
                if (g_pserver->maxmemory_policy == MAXMEMORY_ALLKEYS_RANDOM || fFallback)
                {
                    if (db->size() != 0) {
                        auto itr = db->random_cache_threadsafe(true /*fPrimaryOnly*/);  // primary only because we can't evict a snapshot key
                        bestkey = itr.key();
                        bestdbid = j;
                        break;
                    }
                }
                else
                {
                    if (db->expireSize())
                    {
                        db->random_expire(&bestkey);
                        bestdbid = j;
                        break;
                    }
                }
            }
        }

        /* Finally remove the selected key. */
        if (bestkey) {
            db = g_pserver->db[bestdbid];

            if (fEvictToStorage)
            {
                // This key is in the storage so we only need to free the object
                dictEntry *deT;
                if (db->removeCachedValue(bestkey, &deT)) {
                    mem_freed += splazy->addEntry(db->dictUnsafeKeyOnly(), deT);
                    ckeysFailed = 0;
                    g_pserver->stat_evictedkeys++;
                }
                else {
                    delta = 0;
                    ckeysFailed++;
                    if (ckeysFailed > 1024)
                        goto cant_free;
                }
            }
            else
            {
                robj *keyobj = createStringObject(bestkey,sdslen(bestkey));
                delta = (long long) zmalloc_used_memory();
                evict(db, keyobj);
                delta -= (long long) zmalloc_used_memory();
                mem_freed += delta;
                g_pserver->stat_evictedkeys++;
            }
            keys_freed++;

            if (keys_freed % 16 == 0) {
                /* When the memory to free starts to be big enough, we may
                 * start spending so much time here that is impossible to
                 * deliver data to the replicas fast enough, so we force the
                 * transmission here inside the loop. */
                if (slaves) flushSlavesOutputBuffers();

                /* Normally our stop condition is the ability to release
                 * a fixed, pre-computed amount of memory. However when we
                 * are deleting objects in another thread, it's better to
                 * check, from time to time, if we already reached our target
                 * memory, since the "mem_freed" amount is computed only
                 * across the dbAsyncDelete() call, while the thread can
                 * release the memory all the time. */
                if (g_pserver->lazyfree_lazy_eviction) {
                    if (evictReason == EvictReason::System) {
                        updateSysAvailableMemory();
                    }
                    if (getMaxmemoryState(NULL,NULL,NULL,NULL) == C_OK) {
                        break;
                    }
                }

                /* After some time, exit the loop early - even if memory limit
                 * hasn't been reached.  If we suddenly need to free a lot of
                 * memory, don't want to spend too much time here.  */
                if (g_pserver->m_pstorageFactory == nullptr && elapsedUs(evictionTimer) > eviction_time_limit_us) {
                    // We still need to free memory - start eviction timer proc
                    if (!isEvictionProcRunning && serverTL->el != nullptr) {
                        isEvictionProcRunning = 1;
                        aeCreateTimeEvent(serverTL->el, 0,
                                evictionTimeProc, (void*)fPreSnapshot, NULL);
                    }
                    break;
                }
            }
        } else {
            goto cant_free; /* nothing to free... */
        }
    }
    /* at this point, the memory is OK, or we have reached the time limit */
    result = (isEvictionProcRunning) ? EVICT_RUNNING : EVICT_OK;

    if (splazy != nullptr && splazy->memory_queued() > 0 && !serverTL->gcEpoch.isReset()) {
        g_pserver->garbageCollector.enqueue(serverTL->gcEpoch, std::move(splazy));
    } 

cant_free:
    if (mem_freed > 0 && evictReason == EvictReason::System) {
        updateSysAvailableMemory();
    }

    if (g_pserver->m_pstorageFactory)
    {
        if (mem_reported < g_pserver->maxmemory*1.2) {
            return EVICT_OK;    // Allow us to temporarily go over without OOMing
        }
    }

    if (!cserver.delete_on_evict && result == EVICT_FAIL)
    {
        for (int idb = 0; idb < cserver.dbnum; ++idb)
        {
            redisDb *db = g_pserver->db[idb];
            if (db->FStorageProvider())
            {
                if (db->size() != 0 && db->size(true /*fcachedOnly*/) == 0 && db->keycacheIsEnabled()) {
                    serverLog(LL_WARNING, "Key cache exceeds maxmemory, freeing - performance may be affected increase maxmemory if possible");
                    db->disableKeyCache();
                } else if (db->size(true /*fCachedOnly*/)) {
                    serverLog(LL_WARNING, "Failed to evict keys, falling back to flushing entire cache.  Consider increasing maxmemory-samples.");
                    db->removeAllCachedValues();
                    if (((mem_reported - zmalloc_used_memory()) + mem_freed) >= mem_tofree)
                        result = EVICT_OK;
                }
            }
        }
    }

    if (result == EVICT_FAIL) {
        /* At this point, we have run out of evictable items.  It's possible
         * that some items are being freed in the lazyfree thread.  Perform a
         * short wait here if such jobs exist, but don't wait long.  */
        if (bioPendingJobsOfType(BIO_LAZY_FREE)) {
            usleep(eviction_time_limit_us);
            if (getMaxmemoryState(NULL,NULL,NULL,NULL) == C_OK) {
                result = EVICT_OK;
            }
        }
    }

    latencyEndMonitor(latency);
    latencyAddSampleIfNeeded("eviction-cycle",latency);
cant_free_storage:
    return result;
}
<|MERGE_RESOLUTION|>--- conflicted
+++ resolved
@@ -609,7 +609,6 @@
     return ULONG_MAX;   /* No limit to eviction time */
 }
 
-<<<<<<< HEAD
 void evict(redisDb *db, robj *keyobj) {
     mstime_t eviction_latency;
     propagateExpire(db,keyobj,g_pserver->lazyfree_lazy_eviction);
@@ -633,12 +632,12 @@
     notifyKeyspaceEvent(NOTIFY_EVICTED, "evicted",
         keyobj, db->id);
     decrRefCount(keyobj);
-=======
+}
+
 static void updateSysAvailableMemory() {
     if (g_pserver->force_eviction_percent) {
         g_pserver->cron_malloc_stats.sys_available = getMemAvailable();
     }
->>>>>>> c97f696e
 }
 
 /* Check that memory usage is within the current "maxmemory" limit.  If over
