--- conflicted
+++ resolved
@@ -141,11 +141,6 @@
         pfat->popfrontExpireEntry();
     }
 
-    robj *keyobj = nullptr;
-
-    if (deleted || pfat->FEmpty())
-        keyobj = createStringObject(e.key(),sdslen(e.key()));
-
     if (deleted)
     {
         if (!pfat->FEmpty())
@@ -165,15 +160,8 @@
 
     if (pfat->FEmpty())
     {
-<<<<<<< HEAD
-        removeExpire(db, keyobj);
-=======
         removeExpire(db, &objKey);
->>>>>>> 70fd0854
-    }
-
-    if (keyobj)
-        decrRefCount(keyobj);
+    }
 }
 
 int parseUnitString(const char *sz)
