/* Implementation of EXPIRE (keys with fixed time to live).
 *
 * ----------------------------------------------------------------------------
 *
 * Copyright (c) 2009-2016, Salvatore Sanfilippo <antirez at gmail dot com>
 * All rights reserved.
 *
 * Redistribution and use in source and binary forms, with or without
 * modification, are permitted provided that the following conditions are met:
 *
 *   * Redistributions of source code must retain the above copyright notice,
 *     this list of conditions and the following disclaimer.
 *   * Redistributions in binary form must reproduce the above copyright
 *     notice, this list of conditions and the following disclaimer in the
 *     documentation and/or other materials provided with the distribution.
 *   * Neither the name of Redis nor the names of its contributors may be used
 *     to endorse or promote products derived from this software without
 *     specific prior written permission.
 *
 * THIS SOFTWARE IS PROVIDED BY THE COPYRIGHT HOLDERS AND CONTRIBUTORS "AS IS"
 * AND ANY EXPRESS OR IMPLIED WARRANTIES, INCLUDING, BUT NOT LIMITED TO, THE
 * IMPLIED WARRANTIES OF MERCHANTABILITY AND FITNESS FOR A PARTICULAR PURPOSE
 * ARE DISCLAIMED. IN NO EVENT SHALL THE COPYRIGHT OWNER OR CONTRIBUTORS BE
 * LIABLE FOR ANY DIRECT, INDIRECT, INCIDENTAL, SPECIAL, EXEMPLARY, OR
 * CONSEQUENTIAL DAMAGES (INCLUDING, BUT NOT LIMITED TO, PROCUREMENT OF
 * SUBSTITUTE GOODS OR SERVICES; LOSS OF USE, DATA, OR PROFITS; OR BUSINESS
 * INTERRUPTION) HOWEVER CAUSED AND ON ANY THEORY OF LIABILITY, WHETHER IN
 * CONTRACT, STRICT LIABILITY, OR TORT (INCLUDING NEGLIGENCE OR OTHERWISE)
 * ARISING IN ANY WAY OUT OF THE USE OF THIS SOFTWARE, EVEN IF ADVISED OF THE
 * POSSIBILITY OF SUCH DAMAGE.
 */

#include "server.h"
#include "cron.h"

/* Helper function for the activeExpireCycle() function.
 * This function will try to expire the key that is stored in the hash table
 * entry 'de' of the 'expires' hash table of a Redis database.
 *
 * If the key is found to be expired, it is removed from the database and
 * 1 is returned. Otherwise no operation is performed and 0 is returned.
 *
 * When a key is expired, g_pserver->stat_expiredkeys is incremented.
 *
 * The parameter 'now' is the current time in milliseconds as is passed
 * to the function to avoid too many gettimeofday() syscalls. */
void activeExpireCycleExpireFullKey(redisDb *db, const char *key) {
    robj *keyobj = createStringObject(key,sdslen(key));

    propagateExpire(db,keyobj,g_pserver->lazyfree_lazy_expire);
    if (g_pserver->lazyfree_lazy_expire)
        dbAsyncDelete(db,keyobj);
    else
        dbSyncDelete(db,keyobj);
    notifyKeyspaceEvent(NOTIFY_EXPIRED,
        "expired",keyobj,db->id);
    trackingInvalidateKey(NULL, keyobj);
    decrRefCount(keyobj);
    g_pserver->stat_expiredkeys++;
}

/*-----------------------------------------------------------------------------
 * Incremental collection of expired keys.
 *
 * When keys are accessed they are expired on-access. However we need a
 * mechanism in order to ensure keys are eventually removed when expired even
 * if no access is performed on them.
 *----------------------------------------------------------------------------*/


void activeExpireCycleExpire(redisDb *db, expireEntry &e, long long now) {
    if (!e.FFat())
    {
        activeExpireCycleExpireFullKey(db, e.key());
        return;
    }

    expireEntryFat *pfat = e.pfatentry();
    robj *val = db->find(e.key());
    int deleted = 0;

    robj objKey;
    initStaticStringObject(objKey, (char*)e.key());
    bool fTtlChanged = false;

    while (!pfat->FEmpty())
    {
        if (pfat->nextExpireEntry().when > now)
            break;

        // Is it the full key expiration?
        if (pfat->nextExpireEntry().spsubkey == nullptr)
        {
            activeExpireCycleExpireFullKey(db, e.key());
            return;
        }

        switch (val->type)
        {
        case OBJ_SET:
            if (setTypeRemove(val,pfat->nextExpireEntry().spsubkey.get())) {
                deleted++;
                if (setTypeSize(val) == 0) {
                    activeExpireCycleExpireFullKey(db, e.key());
                    return;
                }
            }
            break;

        case OBJ_HASH:
            if (hashTypeDelete(val,(sds)pfat->nextExpireEntry().spsubkey.get())) {
                deleted++;
                if (hashTypeLength(val) == 0) {
                    activeExpireCycleExpireFullKey(db, e.key());
                    return;
                }
            }
            break;

        case OBJ_ZSET:
            if (zsetDel(val,(sds)pfat->nextExpireEntry().spsubkey.get())) {
                deleted++;
                if (zsetLength(val) == 0) {
                    activeExpireCycleExpireFullKey(db, e.key());
                    return;
                }
            }
            break;

        case OBJ_CRON:
        {
            sds keyCopy = sdsdup(e.key());
            incrRefCount(val);
            aePostFunction(g_pserver->rgthreadvar[IDX_EVENT_LOOP_MAIN].el, [keyCopy, val]{
                executeCronJobExpireHook(keyCopy, val);
                sdsfree(keyCopy);
                decrRefCount(val);
            }, false, true /*fLock*/, true /*fForceQueue*/);
        }
            return;

        case OBJ_LIST:
        default:
            serverAssert(false);
        }
        
        robj objSubkey;
        initStaticStringObject(objSubkey, (char*)pfat->nextExpireEntry().spsubkey.get());
        propagateSubkeyExpire(db, val->type, &objKey, &objSubkey);
        
        pfat->popfrontExpireEntry();
        fTtlChanged = true;
    }

    if (!pfat->FEmpty() && fTtlChanged)
    {
<<<<<<< HEAD
        if (!pfat->FEmpty())
        {
            // We need to resort the expire entry since it may no longer be in the correct position
            db->resortExpire(e);
        }
=======
        // We need to resort the expire entry since it may no longer be in the correct position
        auto itr = db->setexpire->find(e.key());
        expireEntry eT = std::move(e);
        db->setexpire->erase(itr);
        db->setexpire->insert(eT);
    }
>>>>>>> d544739f

    if (deleted)
    {
        switch (val->type)
        {
        case OBJ_SET:
            signalModifiedKey(nullptr, db,&objKey);
            notifyKeyspaceEvent(NOTIFY_SET,"srem",&objKey,db->id);
            break;
        }
    }

    if (pfat->FEmpty())
    {
        removeExpire(db, &objKey);
    }
}

int parseUnitString(const char *sz)
{
    if (strcasecmp(sz, "s") == 0)
        return UNIT_SECONDS;
    if (strcasecmp(sz, "ms") == 0)
        return UNIT_MILLISECONDS;
    return -1;
}

void expireMemberCore(client *c, robj *key, robj *subkey, long long basetime, long long when, int unit)
{
    switch (unit)
    {
    case UNIT_SECONDS:
        when *= 1000;
    case UNIT_MILLISECONDS:
        break;
    
    default:
        addReplyError(c, "Invalid unit arg");
        return;
    }
    
    when += basetime;

    /* No key, return zero. */
    robj *val = lookupKeyWriteOrReply(c, key, shared.czero);
    if (val == nullptr) {
        return;
    }

    double dblT;
    switch (val->type)
    {
    case OBJ_SET:
        if (!setTypeIsMember(val, szFromObj(subkey))) {
            addReply(c,shared.czero);
            return;
        }
        break;

    case OBJ_HASH:
        if (!hashTypeExists(val, szFromObj(subkey))) {
            addReply(c,shared.czero);
            return;
        }
        break;

    case OBJ_ZSET:
        if (zsetScore(val, szFromObj(subkey), &dblT) == C_ERR) {
            addReply(c,shared.czero);
            return;
        }
        break;

    default:
        addReplyError(c, "object type is unsupported");
        return;
    }

    setExpire(c, c->db, key, subkey, when);
    signalModifiedKey(c, c->db, key);
    g_pserver->dirty++;
    addReply(c, shared.cone);
}

void expireMemberCommand(client *c)
{
    long long when;
    if (getLongLongFromObjectOrReply(c, c->argv[3], &when, NULL) != C_OK)
        return;

    if (c->argc > 5) {
        addReplyError(c, "Invalid number of arguments");
        return;
    }

    int unit = UNIT_SECONDS;
    if (c->argc == 5) {
        unit = parseUnitString(szFromObj(c->argv[4]));
    }

    expireMemberCore(c, c->argv[1], c->argv[2], mstime(), when, unit);
}

void expireMemberAtCommand(client *c)
{
    long long when;
    if (getLongLongFromObjectOrReply(c, c->argv[3], &when, NULL) != C_OK)
        return;

    expireMemberCore(c, c->argv[1], c->argv[2], 0, when, UNIT_SECONDS);
}

void pexpireMemberAtCommand(client *c)
{
    long long when;
    if (getLongLongFromObjectOrReply(c, c->argv[3], &when, NULL) != C_OK)
        return;

    expireMemberCore(c, c->argv[1], c->argv[2], 0, when, UNIT_MILLISECONDS);
}

/* Try to expire a few timed out keys. The algorithm used is adaptive and
 * will use few CPU cycles if there are few expiring keys, otherwise
 * it will get more aggressive to avoid that too much memory is used by
 * keys that can be removed from the keyspace.
 *
 * No more than CRON_DBS_PER_CALL databases are tested at every
 * iteration.
 *
 * This kind of call is used when Redis detects that timelimit_exit is
 * true, so there is more work to do, and we do it more incrementally from
 * the beforeSleep() function of the event loop.
 *
 * Expire cycle type:
 *
 * If type is ACTIVE_EXPIRE_CYCLE_FAST the function will try to run a
 * "fast" expire cycle that takes no longer than EXPIRE_FAST_CYCLE_DURATION
 * microseconds, and is not repeated again before the same amount of time.
 *
 * If type is ACTIVE_EXPIRE_CYCLE_SLOW, that normal expire cycle is
 * executed, where the time limit is a percentage of the REDIS_HZ period
 * as specified by the ACTIVE_EXPIRE_CYCLE_SLOW_TIME_PERC define. */

void activeExpireCycle(int type) {
    /* This function has some global state in order to continue the work
     * incrementally across calls. */
    static unsigned int current_db = 0; /* Last DB tested. */
    static int timelimit_exit = 0;      /* Time limit hit in previous call? */
    static long long last_fast_cycle = 0; /* When last fast cycle ran. */

    int j, iteration = 0;
    int dbs_per_call = CRON_DBS_PER_CALL;
    long long start = ustime(), timelimit, elapsed;

    /* When clients are paused the dataset should be static not just from the
     * POV of clients not being able to write, but also from the POV of
     * expires and evictions of keys not being performed. */
    if (clientsArePaused()) return;

    if (type == ACTIVE_EXPIRE_CYCLE_FAST) {
        /* Don't start a fast cycle if the previous cycle did not exit
         * for time limit. Also don't repeat a fast cycle for the same period
         * as the fast cycle total duration itself. */
        if (!timelimit_exit) return;
        if (start < last_fast_cycle + ACTIVE_EXPIRE_CYCLE_FAST_DURATION*2) return;
        last_fast_cycle = start;
    }

    /* We usually should test CRON_DBS_PER_CALL per iteration, with
     * two exceptions:
     *
     * 1) Don't test more DBs than we have.
     * 2) If last time we hit the time limit, we want to scan all DBs
     * in this iteration, as there is work to do in some DB and we don't want
     * expired keys to use memory for too much time. */
    if (dbs_per_call > cserver.dbnum || timelimit_exit)
        dbs_per_call = cserver.dbnum;

    /* We can use at max ACTIVE_EXPIRE_CYCLE_SLOW_TIME_PERC percentage of CPU time
     * per iteration. Since this function gets called with a frequency of
     * g_pserver->hz times per second, the following is the max amount of
     * microseconds we can spend in this function. */
    timelimit = 1000000*ACTIVE_EXPIRE_CYCLE_SLOW_TIME_PERC/g_pserver->hz/100;
    timelimit_exit = 0;
    if (timelimit <= 0) timelimit = 1;

    if (type == ACTIVE_EXPIRE_CYCLE_FAST)
        timelimit = ACTIVE_EXPIRE_CYCLE_FAST_DURATION; /* in microseconds. */

    /* Accumulate some global stats as we expire keys, to have some idea
     * about the number of keys that are already logically expired, but still
     * existing inside the database. */
    long total_sampled = 0;
    long total_expired = 0;

    for (j = 0; j < dbs_per_call && timelimit_exit == 0; j++) {
        redisDb *db = g_pserver->db[(current_db % cserver.dbnum)];

        /* Increment the DB now so we are sure if we run out of time
         * in the current DB we'll restart from the next. This allows to
         * distribute the time evenly across DBs. */
        current_db++;

        long long now;
        iteration++;
        now = mstime();

        /* If there is nothing to expire try next DB ASAP. */
        if (db->setexpireUnsafe()->empty())
        {
            db->avg_ttl = 0;
            db->last_expire_set = now;
            continue;
        }
        
        size_t expired = 0;
        size_t tried = 0;
        long long check = ACTIVE_EXPIRE_CYCLE_FAST_DURATION;    // assume a check is roughly 1us.  It isn't but good enough
        db->expireitr = db->setexpireUnsafe()->enumerate(db->expireitr, now, [&](expireEntry &e) __attribute__((always_inline)) {
            if (e.when() < now)
            {
                activeExpireCycleExpire(db, e, now);
                ++expired;
            }
            ++tried;

            if ((tried % ACTIVE_EXPIRE_CYCLE_LOOKUPS_PER_LOOP) == 0)
            {
                /* We can't block forever here even if there are many keys to
                * expire. So after a given amount of milliseconds return to the
                * caller waiting for the other active expire cycle. */
                elapsed = ustime()-start;
                if (elapsed > timelimit) {
                    timelimit_exit = 1;
                    g_pserver->stat_expired_time_cap_reached_count++;
                    return false;
                }
                check = ACTIVE_EXPIRE_CYCLE_FAST_DURATION;
            }
            return true;
        }, &check);

        total_expired += expired;
    }

    elapsed = ustime()-start;
    latencyAddSampleIfNeeded("expire-cycle",elapsed/1000);

    /* Update our estimate of keys existing but yet to be expired.
     * Running average with this sample accounting for 5%. */
    double current_perc;
    if (total_sampled) {
        current_perc = (double)total_expired/total_sampled;
    } else
        current_perc = 0;
    g_pserver->stat_expired_stale_perc = (current_perc*0.05)+
                                     (g_pserver->stat_expired_stale_perc*0.95);
}

/*-----------------------------------------------------------------------------
 * Expires of keys created in writable slaves
 *
 * Normally slaves do not process expires: they wait the masters to synthesize
 * DEL operations in order to retain consistency. However writable slaves are
 * an exception: if a key is created in the replica and an expire is assigned
 * to it, we need a way to expire such a key, since the master does not know
 * anything about such a key.
 *
 * In order to do so, we track keys created in the replica side with an expire
 * set, and call the expireSlaveKeys() function from time to time in order to
 * reclaim the keys if they already expired.
 *
 * Note that the use case we are trying to cover here, is a popular one where
 * slaves are put in writable mode in order to compute slow operations in
 * the replica side that are mostly useful to actually read data in a more
 * processed way. Think at sets intersections in a tmp key, with an expire so
 * that it is also used as a cache to avoid intersecting every time.
 *
 * This implementation is currently not perfect but a lot better than leaking
 * the keys as implemented in 3.2.
 *----------------------------------------------------------------------------*/

/* The dictionary where we remember key names and database ID of keys we may
 * want to expire from the replica. Since this function is not often used we
 * don't even care to initialize the database at startup. We'll do it once
 * the feature is used the first time, that is, when rememberSlaveKeyWithExpire()
 * is called.
 *
 * The dictionary has an SDS string representing the key as the hash table
 * key, while the value is a 64 bit unsigned integer with the bits corresponding
 * to the DB where the keys may exist set to 1. Currently the keys created
 * with a DB id > 63 are not expired, but a trivial fix is to set the bitmap
 * to the max 64 bit unsigned value when we know there is a key with a DB
 * ID greater than 63, and check all the configured DBs in such a case. */
dict *slaveKeysWithExpire = NULL;

/* Check the set of keys created by the master with an expire set in order to
 * check if they should be evicted. */
void expireSlaveKeys(void) {
    if (slaveKeysWithExpire == NULL ||
        dictSize(slaveKeysWithExpire) == 0) return;

    int cycles = 0, noexpire = 0;
    mstime_t start = mstime();
    while(1) {
        dictEntry *de = dictGetRandomKey(slaveKeysWithExpire);
        sds keyname = (sds)dictGetKey(de);
        uint64_t dbids = dictGetUnsignedIntegerVal(de);
        uint64_t new_dbids = 0;

        /* Check the key against every database corresponding to the
         * bits set in the value bitmap. */
        int dbid = 0;
        while(dbids && dbid < cserver.dbnum) {
            if ((dbids & 1) != 0) {
                redisDb *db = g_pserver->db[dbid];

                // the expire is hashed based on the key pointer, so we need the point in the main db
                auto itrDB = db->find(keyname);
                auto itrExpire = db->setexpire()->end();
                if (itrDB != nullptr)
                    itrExpire = db->setexpireUnsafe()->find(itrDB.key());
                int expired = 0;

                if (itrExpire != db->setexpire()->end())
                {
                    if (itrExpire->when() < start) {
                        activeExpireCycleExpire(g_pserver->db[dbid],*itrExpire,start);
                        expired = 1;
                    }
                }

                /* If the key was not expired in this DB, we need to set the
                 * corresponding bit in the new bitmap we set as value.
                 * At the end of the loop if the bitmap is zero, it means we
                 * no longer need to keep track of this key. */
                if (itrExpire != db->setexpire()->end() && !expired) {
                    noexpire++;
                    new_dbids |= (uint64_t)1 << dbid;
                }
            }
            dbid++;
            dbids >>= 1;
        }

        /* Set the new bitmap as value of the key, in the dictionary
         * of keys with an expire set directly in the writable replica. Otherwise
         * if the bitmap is zero, we no longer need to keep track of it. */
        if (new_dbids)
            dictSetUnsignedIntegerVal(de,new_dbids);
        else
            dictDelete(slaveKeysWithExpire,keyname);

        /* Stop conditions: found 3 keys we cna't expire in a row or
         * time limit was reached. */
        cycles++;
        if (noexpire > 3) break;
        if ((cycles % 64) == 0 && mstime()-start > 1) break;
        if (dictSize(slaveKeysWithExpire) == 0) break;
    }
}

/* Track keys that received an EXPIRE or similar command in the context
 * of a writable replica. */
void rememberSlaveKeyWithExpire(redisDb *db, robj *key) {
    if (slaveKeysWithExpire == NULL) {
        static dictType dt = {
            dictSdsHash,                /* hash function */
            NULL,                       /* key dup */
            NULL,                       /* val dup */
            dictSdsKeyCompare,          /* key compare */
            dictSdsDestructor,          /* key destructor */
            NULL                        /* val destructor */
        };
        slaveKeysWithExpire = dictCreate(&dt,NULL);
    }
    if (db->id > 63) return;

    dictEntry *de = dictAddOrFind(slaveKeysWithExpire,ptrFromObj(key));
    /* If the entry was just created, set it to a copy of the SDS string
     * representing the key: we don't want to need to take those keys
     * in sync with the main DB. The keys will be removed by expireSlaveKeys()
     * as it scans to find keys to remove. */
    if (de->key == ptrFromObj(key)) {
        de->key = sdsdup(szFromObj(key));
        dictSetUnsignedIntegerVal(de,0);
    }

    uint64_t dbids = dictGetUnsignedIntegerVal(de);
    dbids |= (uint64_t)1 << db->id;
    dictSetUnsignedIntegerVal(de,dbids);
}

/* Return the number of keys we are tracking. */
size_t getSlaveKeyWithExpireCount(void) {
    if (slaveKeysWithExpire == NULL) return 0;
    return dictSize(slaveKeysWithExpire);
}

/* Remove the keys in the hash table. We need to do that when data is
 * flushed from the g_pserver-> We may receive new keys from the master with
 * the same name/db and it is no longer a good idea to expire them.
 *
 * Note: technically we should handle the case of a single DB being flushed
 * but it is not worth it since anyway race conditions using the same set
 * of key names in a wriatable replica and in its master will lead to
 * inconsistencies. This is just a best-effort thing we do. */
void flushSlaveKeysWithExpireList(void) {
    if (slaveKeysWithExpire) {
        dictRelease(slaveKeysWithExpire);
        slaveKeysWithExpire = NULL;
    }
}

/*-----------------------------------------------------------------------------
 * Expires Commands
 *----------------------------------------------------------------------------*/

/* This is the generic command implementation for EXPIRE, PEXPIRE, EXPIREAT
 * and PEXPIREAT. Because the commad second argument may be relative or absolute
 * the "basetime" argument is used to signal what the base time is (either 0
 * for *AT variants of the command, or the current time for relative expires).
 *
 * unit is either UNIT_SECONDS or UNIT_MILLISECONDS, and is only used for
 * the argv[2] parameter. The basetime is always specified in milliseconds. */
void expireGenericCommand(client *c, long long basetime, int unit) {
    robj *key = c->argv[1], *param = c->argv[2];
    long long when; /* unix time in milliseconds when the key will expire. */

    if (getLongLongFromObjectOrReply(c, param, &when, NULL) != C_OK)
        return;

    if (unit == UNIT_SECONDS) when *= 1000;
    when += basetime;

    /* No key, return zero. */
    if (lookupKeyWrite(c->db,key) == NULL) {
        addReply(c,shared.czero);
        return;
    }

    /* EXPIRE with negative TTL, or EXPIREAT with a timestamp into the past
     * should never be executed as a DEL when load the AOF or in the context
     * of a replica instance.
     *
     * Instead we take the other branch of the IF statement setting an expire
     * (possibly in the past) and wait for an explicit DEL from the master. */
    if (when <= mstime() && !g_pserver->loading && (!listLength(g_pserver->masters) || g_pserver->fActiveReplica)) {
        robj *aux;

        int deleted = g_pserver->lazyfree_lazy_expire ? dbAsyncDelete(c->db,key) :
                                                    dbSyncDelete(c->db,key);
        serverAssertWithInfo(c,key,deleted);
        g_pserver->dirty++;

        /* Replicate/AOF this as an explicit DEL or UNLINK. */
        aux = g_pserver->lazyfree_lazy_expire ? shared.unlink : shared.del;
        rewriteClientCommandVector(c,2,aux,key);
        signalModifiedKey(c,c->db,key);
        notifyKeyspaceEvent(NOTIFY_GENERIC,"del",key,c->db->id);
        addReply(c, shared.cone);
        return;
    } else {
        setExpire(c,c->db,key,nullptr,when);
        addReply(c,shared.cone);
        signalModifiedKey(c,c->db,key);
        notifyKeyspaceEvent(NOTIFY_GENERIC,"expire",key,c->db->id);
        g_pserver->dirty++;
        return;
    }
}

/* EXPIRE key seconds */
void expireCommand(client *c) {
    expireGenericCommand(c,mstime(),UNIT_SECONDS);
}

/* EXPIREAT key time */
void expireatCommand(client *c) {
    expireGenericCommand(c,0,UNIT_SECONDS);
}

/* PEXPIRE key milliseconds */
void pexpireCommand(client *c) {
    expireGenericCommand(c,mstime(),UNIT_MILLISECONDS);
}

/* PEXPIREAT key ms_time */
void pexpireatCommand(client *c) {
    expireGenericCommand(c,0,UNIT_MILLISECONDS);
}

/* Implements TTL and PTTL */
void ttlGenericCommand(client *c, int output_ms) {
    long long expire = -1, ttl = -1;

    /* If the key does not exist at all, return -2 */
    if (lookupKeyReadWithFlags(c->db,c->argv[1],LOOKUP_NOTOUCH) == nullptr) {
        addReplyLongLong(c,-2);
        return;
    }

    /* The key exists. Return -1 if it has no expire, or the actual
        * TTL value otherwise. */
    expireEntry *pexpire = c->db->getExpire(c->argv[1]);

    if (c->argc == 2) {
        // primary expire    
        if (pexpire != nullptr)
            pexpire->FGetPrimaryExpire(&expire);
    } else if (c->argc == 3) {
        // We want a subkey expire
        if (pexpire && pexpire->FFat()) {
            for (auto itr : *pexpire) {
                if (itr.subkey() == nullptr)
                    continue;
                if (sdscmp((sds)itr.subkey(), szFromObj(c->argv[2])) == 0) {
                    expire = itr.when();
                    break;
                }
            }
        }
    } else {
        addReplyError(c, "Invalid arguments");
        return;
    }

    
    if (expire != -1) {
        ttl = expire-mstime();
        if (ttl < 0) ttl = 0;
    }
    if (ttl == -1) {
        addReplyLongLong(c,-1);
    } else {
        addReplyLongLong(c,output_ms ? ttl : ((ttl+500)/1000));
    }
}

/* TTL key */
void ttlCommand(client *c) {
    ttlGenericCommand(c, 0);
}

/* PTTL key */
void pttlCommand(client *c) {
    ttlGenericCommand(c, 1);
}

/* PERSIST key */
void persistCommand(client *c) {
    if (lookupKeyWrite(c->db,c->argv[1])) {
        if (c->argc == 2) {
            if (removeExpire(c->db,c->argv[1])) {
                notifyKeyspaceEvent(NOTIFY_GENERIC,"persist",c->argv[1],c->db->id);
                addReply(c,shared.cone);
                g_pserver->dirty++;
            } else {
                addReply(c,shared.czero);
            }
        } else if (c->argc == 3) {
            if (c->db->removeSubkeyExpire(c->argv[1], c->argv[2])) {
                notifyKeyspaceEvent(NOTIFY_GENERIC,"persist",c->argv[1],c->db->id);
                addReply(c,shared.cone);
                g_pserver->dirty++;
            } else {
                addReply(c,shared.czero);
            }
        } else {
            addReplyError(c, "Invalid arguments");
        }
    } else {
        addReply(c,shared.czero);
    }
}

/* TOUCH key1 [key2 key3 ... keyN] */
void touchCommand(client *c) {
    int touched = 0;
    for (int j = 1; j < c->argc; j++)
        if (lookupKeyRead(c->db,c->argv[j]) != nullptr) touched++;
    addReplyLongLong(c,touched);
}
<|MERGE_RESOLUTION|>--- conflicted
+++ resolved
@@ -154,20 +154,8 @@
 
     if (!pfat->FEmpty() && fTtlChanged)
     {
-<<<<<<< HEAD
-        if (!pfat->FEmpty())
-        {
-            // We need to resort the expire entry since it may no longer be in the correct position
-            db->resortExpire(e);
-        }
-=======
         // We need to resort the expire entry since it may no longer be in the correct position
-        auto itr = db->setexpire->find(e.key());
-        expireEntry eT = std::move(e);
-        db->setexpire->erase(itr);
-        db->setexpire->insert(eT);
-    }
->>>>>>> d544739f
+        db->resortExpire(e);
 
     if (deleted)
     {
