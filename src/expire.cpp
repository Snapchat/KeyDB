/* Implementation of EXPIRE (keys with fixed time to live).
 *
 * ----------------------------------------------------------------------------
 *
 * Copyright (c) 2009-2016, Salvatore Sanfilippo <antirez at gmail dot com>
 * All rights reserved.
 *
 * Redistribution and use in source and binary forms, with or without
 * modification, are permitted provided that the following conditions are met:
 *
 *   * Redistributions of source code must retain the above copyright notice,
 *     this list of conditions and the following disclaimer.
 *   * Redistributions in binary form must reproduce the above copyright
 *     notice, this list of conditions and the following disclaimer in the
 *     documentation and/or other materials provided with the distribution.
 *   * Neither the name of Redis nor the names of its contributors may be used
 *     to endorse or promote products derived from this software without
 *     specific prior written permission.
 *
 * THIS SOFTWARE IS PROVIDED BY THE COPYRIGHT HOLDERS AND CONTRIBUTORS "AS IS"
 * AND ANY EXPRESS OR IMPLIED WARRANTIES, INCLUDING, BUT NOT LIMITED TO, THE
 * IMPLIED WARRANTIES OF MERCHANTABILITY AND FITNESS FOR A PARTICULAR PURPOSE
 * ARE DISCLAIMED. IN NO EVENT SHALL THE COPYRIGHT OWNER OR CONTRIBUTORS BE
 * LIABLE FOR ANY DIRECT, INDIRECT, INCIDENTAL, SPECIAL, EXEMPLARY, OR
 * CONSEQUENTIAL DAMAGES (INCLUDING, BUT NOT LIMITED TO, PROCUREMENT OF
 * SUBSTITUTE GOODS OR SERVICES; LOSS OF USE, DATA, OR PROFITS; OR BUSINESS
 * INTERRUPTION) HOWEVER CAUSED AND ON ANY THEORY OF LIABILITY, WHETHER IN
 * CONTRACT, STRICT LIABILITY, OR TORT (INCLUDING NEGLIGENCE OR OTHERWISE)
 * ARISING IN ANY WAY OUT OF THE USE OF THIS SOFTWARE, EVEN IF ADVISED OF THE
 * POSSIBILITY OF SUCH DAMAGE.
 */

#include "server.h"
#include "cron.h"

/* Helper function for the activeExpireCycle() function.
 * This function will try to expire the key that is stored in the hash table
 * entry 'de' of the 'expires' hash table of a Redis database.
 *
 * If the key is found to be expired, it is removed from the database and
 * 1 is returned. Otherwise no operation is performed and 0 is returned.
 *
 * When a key is expired, g_pserver->stat_expiredkeys is incremented.
 *
 * The parameter 'now' is the current time in milliseconds as is passed
 * to the function to avoid too many gettimeofday() syscalls. */
void activeExpireCycleExpireFullKey(redisDb *db, const char *key) {
    robj *keyobj = createStringObject(key,sdslen(key));

    propagateExpire(db,keyobj,g_pserver->lazyfree_lazy_expire);
    if (g_pserver->lazyfree_lazy_expire)
        dbAsyncDelete(db,keyobj);
    else
        dbSyncDelete(db,keyobj);
    notifyKeyspaceEvent(NOTIFY_EXPIRED,
        "expired",keyobj,db->id);
    trackingInvalidateKey(NULL, keyobj);
    decrRefCount(keyobj);
    g_pserver->stat_expiredkeys++;
}

/*-----------------------------------------------------------------------------
 * Incremental collection of expired keys.
 *
 * When keys are accessed they are expired on-access. However we need a
 * mechanism in order to ensure keys are eventually removed when expired even
 * if no access is performed on them.
 *----------------------------------------------------------------------------*/


void activeExpireCycleExpire(redisDb *db, expireEntry &e, long long now) {
    if (!e.FFat())
    {
        activeExpireCycleExpireFullKey(db, e.key());
        return;
    }

    expireEntryFat *pfat = e.pfatentry();
    robj *val = db->find(e.key());
    int deleted = 0;

    robj objKey;
    initStaticStringObject(objKey, (char*)e.key());

    while (!pfat->FEmpty())
    {
        if (pfat->nextExpireEntry().when > now)
            break;

        // Is it the full key expiration?
        if (pfat->nextExpireEntry().spsubkey == nullptr)
        {
            activeExpireCycleExpireFullKey(db, e.key());
            return;
        }

        switch (val->type)
        {
        case OBJ_SET:
            if (setTypeRemove(val,pfat->nextExpireEntry().spsubkey.get())) {
                deleted++;
                if (setTypeSize(val) == 0) {
                    activeExpireCycleExpireFullKey(db, e.key());
                    return;
                }
            }
            break;

        case OBJ_HASH:
            if (hashTypeDelete(val,(sds)pfat->nextExpireEntry().spsubkey.get())) {
                deleted++;
                if (hashTypeLength(val) == 0) {
                    activeExpireCycleExpireFullKey(db, e.key());
                    return;
                }
            }
            break;

        case OBJ_ZSET:
            if (zsetDel(val,(sds)pfat->nextExpireEntry().spsubkey.get())) {
                deleted++;
                if (zsetLength(val) == 0) {
                    activeExpireCycleExpireFullKey(db, e.key());
                    return;
                }
            }
            break;

        case OBJ_CRON:
            executeCronJobExpireHook(e.key(), val);
            return;

        case OBJ_LIST:
        default:
            serverAssert(false);
        }
        
        robj objSubkey;
        initStaticStringObject(objSubkey, (char*)pfat->nextExpireEntry().spsubkey.get());
        propagateSubkeyExpire(db, val->type, &objKey, &objSubkey);
        
        pfat->popfrontExpireEntry();
    }

    if (deleted)
    {
        if (!pfat->FEmpty())
        {
            // We need to resort the expire entry since it may no longer be in the correct position
            db->resortExpire(e);
        }

        switch (val->type)
        {
        case OBJ_SET:
            signalModifiedKey(nullptr, db,&objKey);
            notifyKeyspaceEvent(NOTIFY_SET,"srem",&objKey,db->id);
            break;
        }
    }

    if (pfat->FEmpty())
    {
        removeExpire(db, &objKey);
    }
}

int parseUnitString(const char *sz)
{
    if (strcasecmp(sz, "s") == 0)
        return UNIT_SECONDS;
    if (strcasecmp(sz, "ms") == 0)
        return UNIT_MILLISECONDS;
    return -1;
}

void expireMemberCore(client *c, robj *key, robj *subkey, long long basetime, long long when, int unit)
{
    switch (unit)
    {
    case UNIT_SECONDS:
        when *= 1000;
    case UNIT_MILLISECONDS:
        break;
    
    default:
        addReplyError(c, "Invalid unit arg");
        return;
    }
    
    when += basetime;

    /* No key, return zero. */
    robj *val = lookupKeyWriteOrReply(c, key, shared.czero);
    if (val == nullptr) {
        return;
    }

    double dblT;
    switch (val->type)
    {
    case OBJ_SET:
        if (!setTypeIsMember(val, szFromObj(subkey))) {
            addReply(c,shared.czero);
            return;
        }
        break;

    case OBJ_HASH:
        if (!hashTypeExists(val, szFromObj(subkey))) {
            addReply(c,shared.czero);
            return;
        }
        break;

    case OBJ_ZSET:
        if (zsetScore(val, szFromObj(subkey), &dblT) == C_ERR) {
            addReply(c,shared.czero);
            return;
        }
        break;

    default:
        addReplyError(c, "object type is unsupported");
        return;
    }

    setExpire(c, c->db, key, subkey, when);
    signalModifiedKey(c, c->db, key);
    g_pserver->dirty++;
    addReply(c, shared.cone);
}

void expireMemberCommand(client *c)
{
    long long when;
    if (getLongLongFromObjectOrReply(c, c->argv[3], &when, NULL) != C_OK)
        return;

    if (c->argc > 5) {
        addReplyError(c, "Invalid number of arguments");
        return;
    }

    int unit = UNIT_SECONDS;
    if (c->argc == 5) {
        unit = parseUnitString(szFromObj(c->argv[4]));
    }

    expireMemberCore(c, c->argv[1], c->argv[2], mstime(), when, unit);
}

void expireMemberAtCommand(client *c)
{
    long long when;
    if (getLongLongFromObjectOrReply(c, c->argv[3], &when, NULL) != C_OK)
        return;

    expireMemberCore(c, c->argv[1], c->argv[2], 0, when, UNIT_SECONDS);
}

void pexpireMemberAtCommand(client *c)
{
    long long when;
    if (getLongLongFromObjectOrReply(c, c->argv[3], &when, NULL) != C_OK)
        return;

    expireMemberCore(c, c->argv[1], c->argv[2], 0, when, UNIT_MILLISECONDS);
}

/* Try to expire a few timed out keys. The algorithm used is adaptive and
 * will use few CPU cycles if there are few expiring keys, otherwise
 * it will get more aggressive to avoid that too much memory is used by
 * keys that can be removed from the keyspace.
 *
 * No more than CRON_DBS_PER_CALL databases are tested at every
 * iteration.
 *
 * This kind of call is used when Redis detects that timelimit_exit is
 * true, so there is more work to do, and we do it more incrementally from
 * the beforeSleep() function of the event loop.
 *
 * Expire cycle type:
 *
 * If type is ACTIVE_EXPIRE_CYCLE_FAST the function will try to run a
 * "fast" expire cycle that takes no longer than EXPIRE_FAST_CYCLE_DURATION
 * microseconds, and is not repeated again before the same amount of time.
 *
 * If type is ACTIVE_EXPIRE_CYCLE_SLOW, that normal expire cycle is
 * executed, where the time limit is a percentage of the REDIS_HZ period
 * as specified by the ACTIVE_EXPIRE_CYCLE_SLOW_TIME_PERC define. */

void activeExpireCycle(int type) {
    /* This function has some global state in order to continue the work
     * incrementally across calls. */
    static unsigned int current_db = 0; /* Last DB tested. */
    static int timelimit_exit = 0;      /* Time limit hit in previous call? */
    static long long last_fast_cycle = 0; /* When last fast cycle ran. */

    int j, iteration = 0;
    int dbs_per_call = CRON_DBS_PER_CALL;
    long long start = ustime(), timelimit, elapsed;

    /* When clients are paused the dataset should be static not just from the
     * POV of clients not being able to write, but also from the POV of
     * expires and evictions of keys not being performed. */
    if (clientsArePaused()) return;

    if (type == ACTIVE_EXPIRE_CYCLE_FAST) {
        /* Don't start a fast cycle if the previous cycle did not exit
         * for time limit. Also don't repeat a fast cycle for the same period
         * as the fast cycle total duration itself. */
        if (!timelimit_exit) return;
        if (start < last_fast_cycle + ACTIVE_EXPIRE_CYCLE_FAST_DURATION*2) return;
        last_fast_cycle = start;
    }

    /* We usually should test CRON_DBS_PER_CALL per iteration, with
     * two exceptions:
     *
     * 1) Don't test more DBs than we have.
     * 2) If last time we hit the time limit, we want to scan all DBs
     * in this iteration, as there is work to do in some DB and we don't want
     * expired keys to use memory for too much time. */
    if (dbs_per_call > cserver.dbnum || timelimit_exit)
        dbs_per_call = cserver.dbnum;

    /* We can use at max ACTIVE_EXPIRE_CYCLE_SLOW_TIME_PERC percentage of CPU time
     * per iteration. Since this function gets called with a frequency of
     * g_pserver->hz times per second, the following is the max amount of
     * microseconds we can spend in this function. */
    timelimit = 1000000*ACTIVE_EXPIRE_CYCLE_SLOW_TIME_PERC/g_pserver->hz/100;
    timelimit_exit = 0;
    if (timelimit <= 0) timelimit = 1;

    if (type == ACTIVE_EXPIRE_CYCLE_FAST)
        timelimit = ACTIVE_EXPIRE_CYCLE_FAST_DURATION; /* in microseconds. */

    /* Accumulate some global stats as we expire keys, to have some idea
     * about the number of keys that are already logically expired, but still
     * existing inside the database. */
    long total_sampled = 0;
    long total_expired = 0;

    for (j = 0; j < dbs_per_call && timelimit_exit == 0; j++) {
        redisDb *db = g_pserver->db[(current_db % cserver.dbnum)];

        /* Increment the DB now so we are sure if we run out of time
         * in the current DB we'll restart from the next. This allows to
         * distribute the time evenly across DBs. */
        current_db++;

        long long now;
        iteration++;
        now = mstime();

        /* If there is nothing to expire try next DB ASAP. */
        if (db->setexpireUnsafe()->empty())
        {
            db->avg_ttl = 0;
            db->last_expire_set = now;
            continue;
        }
        
        size_t expired = 0;
        size_t tried = 0;
        long long check = ACTIVE_EXPIRE_CYCLE_FAST_DURATION;    // assume a check is roughly 1us.  It isn't but good enough
        db->expireitr = db->setexpireUnsafe()->enumerate(db->expireitr, now, [&](expireEntry &e) __attribute__((always_inline)) {
            if (e.when() < now)
            {
                activeExpireCycleExpire(db, e, now);
                ++expired;
            }
            ++tried;

            if ((tried % ACTIVE_EXPIRE_CYCLE_LOOKUPS_PER_LOOP) == 0)
            {
                /* We can't block forever here even if there are many keys to
                * expire. So after a given amount of milliseconds return to the
                * caller waiting for the other active expire cycle. */
                elapsed = ustime()-start;
                if (elapsed > timelimit) {
                    timelimit_exit = 1;
                    g_pserver->stat_expired_time_cap_reached_count++;
                    return false;
                }
                check = ACTIVE_EXPIRE_CYCLE_FAST_DURATION;
            }
            return true;
        }, &check);

        total_expired += expired;
    }

    elapsed = ustime()-start;
    latencyAddSampleIfNeeded("expire-cycle",elapsed/1000);

    /* Update our estimate of keys existing but yet to be expired.
     * Running average with this sample accounting for 5%. */
    double current_perc;
    if (total_sampled) {
        current_perc = (double)total_expired/total_sampled;
    } else
        current_perc = 0;
    g_pserver->stat_expired_stale_perc = (current_perc*0.05)+
                                     (g_pserver->stat_expired_stale_perc*0.95);
}

/*-----------------------------------------------------------------------------
 * Expires of keys created in writable slaves
 *
 * Normally slaves do not process expires: they wait the masters to synthesize
 * DEL operations in order to retain consistency. However writable slaves are
 * an exception: if a key is created in the replica and an expire is assigned
 * to it, we need a way to expire such a key, since the master does not know
 * anything about such a key.
 *
 * In order to do so, we track keys created in the replica side with an expire
 * set, and call the expireSlaveKeys() function from time to time in order to
 * reclaim the keys if they already expired.
 *
 * Note that the use case we are trying to cover here, is a popular one where
 * slaves are put in writable mode in order to compute slow operations in
 * the replica side that are mostly useful to actually read data in a more
 * processed way. Think at sets intersections in a tmp key, with an expire so
 * that it is also used as a cache to avoid intersecting every time.
 *
 * This implementation is currently not perfect but a lot better than leaking
 * the keys as implemented in 3.2.
 *----------------------------------------------------------------------------*/

/* The dictionary where we remember key names and database ID of keys we may
 * want to expire from the replica. Since this function is not often used we
 * don't even care to initialize the database at startup. We'll do it once
 * the feature is used the first time, that is, when rememberSlaveKeyWithExpire()
 * is called.
 *
 * The dictionary has an SDS string representing the key as the hash table
 * key, while the value is a 64 bit unsigned integer with the bits corresponding
 * to the DB where the keys may exist set to 1. Currently the keys created
 * with a DB id > 63 are not expired, but a trivial fix is to set the bitmap
 * to the max 64 bit unsigned value when we know there is a key with a DB
 * ID greater than 63, and check all the configured DBs in such a case. */
dict *slaveKeysWithExpire = NULL;

/* Check the set of keys created by the master with an expire set in order to
 * check if they should be evicted. */
void expireSlaveKeys(void) {
    if (slaveKeysWithExpire == NULL ||
        dictSize(slaveKeysWithExpire) == 0) return;

    int cycles = 0, noexpire = 0;
    mstime_t start = mstime();
    while(1) {
        dictEntry *de = dictGetRandomKey(slaveKeysWithExpire);
        sds keyname = (sds)dictGetKey(de);
        uint64_t dbids = dictGetUnsignedIntegerVal(de);
        uint64_t new_dbids = 0;

        /* Check the key against every database corresponding to the
         * bits set in the value bitmap. */
        int dbid = 0;
        while(dbids && dbid < cserver.dbnum) {
            if ((dbids & 1) != 0) {
                redisDb *db = g_pserver->db[dbid];

                // the expire is hashed based on the key pointer, so we need the point in the main db
                auto itrDB = db->find(keyname);
                auto itrExpire = db->setexpire()->end();
                if (itrDB != nullptr)
                    itrExpire = db->setexpireUnsafe()->find(itrDB.key());
                int expired = 0;

                if (itrExpire != db->setexpire()->end())
                {
                    if (itrExpire->when() < start) {
                        activeExpireCycleExpire(g_pserver->db[dbid],*itrExpire,start);
                        expired = 1;
                    }
                }

                /* If the key was not expired in this DB, we need to set the
                 * corresponding bit in the new bitmap we set as value.
                 * At the end of the loop if the bitmap is zero, it means we
                 * no longer need to keep track of this key. */
                if (itrExpire != db->setexpire()->end() && !expired) {
                    noexpire++;
                    new_dbids |= (uint64_t)1 << dbid;
                }
            }
            dbid++;
            dbids >>= 1;
        }

        /* Set the new bitmap as value of the key, in the dictionary
         * of keys with an expire set directly in the writable replica. Otherwise
         * if the bitmap is zero, we no longer need to keep track of it. */
        if (new_dbids)
            dictSetUnsignedIntegerVal(de,new_dbids);
        else
            dictDelete(slaveKeysWithExpire,keyname);

        /* Stop conditions: found 3 keys we cna't expire in a row or
         * time limit was reached. */
        cycles++;
        if (noexpire > 3) break;
        if ((cycles % 64) == 0 && mstime()-start > 1) break;
        if (dictSize(slaveKeysWithExpire) == 0) break;
    }
}

/* Track keys that received an EXPIRE or similar command in the context
 * of a writable replica. */
void rememberSlaveKeyWithExpire(redisDb *db, robj *key) {
    if (slaveKeysWithExpire == NULL) {
        static dictType dt = {
            dictSdsHash,                /* hash function */
            NULL,                       /* key dup */
            NULL,                       /* val dup */
            dictSdsKeyCompare,          /* key compare */
            dictSdsDestructor,          /* key destructor */
            NULL                        /* val destructor */
        };
        slaveKeysWithExpire = dictCreate(&dt,NULL);
    }
    if (db->id > 63) return;

    dictEntry *de = dictAddOrFind(slaveKeysWithExpire,ptrFromObj(key));
    /* If the entry was just created, set it to a copy of the SDS string
     * representing the key: we don't want to need to take those keys
     * in sync with the main DB. The keys will be removed by expireSlaveKeys()
     * as it scans to find keys to remove. */
    if (de->key == ptrFromObj(key)) {
        de->key = sdsdup(szFromObj(key));
        dictSetUnsignedIntegerVal(de,0);
    }

    uint64_t dbids = dictGetUnsignedIntegerVal(de);
    dbids |= (uint64_t)1 << db->id;
    dictSetUnsignedIntegerVal(de,dbids);
}

/* Return the number of keys we are tracking. */
size_t getSlaveKeyWithExpireCount(void) {
    if (slaveKeysWithExpire == NULL) return 0;
    return dictSize(slaveKeysWithExpire);
}

/* Remove the keys in the hash table. We need to do that when data is
 * flushed from the g_pserver-> We may receive new keys from the master with
 * the same name/db and it is no longer a good idea to expire them.
 *
 * Note: technically we should handle the case of a single DB being flushed
 * but it is not worth it since anyway race conditions using the same set
 * of key names in a wriatable replica and in its master will lead to
 * inconsistencies. This is just a best-effort thing we do. */
void flushSlaveKeysWithExpireList(void) {
    if (slaveKeysWithExpire) {
        dictRelease(slaveKeysWithExpire);
        slaveKeysWithExpire = NULL;
    }
}

/*-----------------------------------------------------------------------------
 * Expires Commands
 *----------------------------------------------------------------------------*/

/* This is the generic command implementation for EXPIRE, PEXPIRE, EXPIREAT
 * and PEXPIREAT. Because the commad second argument may be relative or absolute
 * the "basetime" argument is used to signal what the base time is (either 0
 * for *AT variants of the command, or the current time for relative expires).
 *
 * unit is either UNIT_SECONDS or UNIT_MILLISECONDS, and is only used for
 * the argv[2] parameter. The basetime is always specified in milliseconds. */
void expireGenericCommand(client *c, long long basetime, int unit) {
    robj *key = c->argv[1], *param = c->argv[2];
    long long when; /* unix time in milliseconds when the key will expire. */

    if (getLongLongFromObjectOrReply(c, param, &when, NULL) != C_OK)
        return;

    if (unit == UNIT_SECONDS) when *= 1000;
    when += basetime;

    /* No key, return zero. */
    if (lookupKeyWrite(c->db,key) == NULL) {
        addReply(c,shared.czero);
        return;
    }

    /* EXPIRE with negative TTL, or EXPIREAT with a timestamp into the past
     * should never be executed as a DEL when load the AOF or in the context
     * of a replica instance.
     *
     * Instead we take the other branch of the IF statement setting an expire
     * (possibly in the past) and wait for an explicit DEL from the master. */
    if (when <= mstime() && !g_pserver->loading && (!listLength(g_pserver->masters) || g_pserver->fActiveReplica)) {
        robj *aux;

        int deleted = g_pserver->lazyfree_lazy_expire ? dbAsyncDelete(c->db,key) :
                                                    dbSyncDelete(c->db,key);
        serverAssertWithInfo(c,key,deleted);
        g_pserver->dirty++;

        /* Replicate/AOF this as an explicit DEL or UNLINK. */
        aux = g_pserver->lazyfree_lazy_expire ? shared.unlink : shared.del;
        rewriteClientCommandVector(c,2,aux,key);
        signalModifiedKey(c,c->db,key);
        notifyKeyspaceEvent(NOTIFY_GENERIC,"del",key,c->db->id);
        addReply(c, shared.cone);
        return;
    } else {
        setExpire(c,c->db,key,nullptr,when);
        addReply(c,shared.cone);
        signalModifiedKey(c,c->db,key);
        notifyKeyspaceEvent(NOTIFY_GENERIC,"expire",key,c->db->id);
        g_pserver->dirty++;
        return;
    }
}

/* EXPIRE key seconds */
void expireCommand(client *c) {
    expireGenericCommand(c,mstime(),UNIT_SECONDS);
}

/* EXPIREAT key time */
void expireatCommand(client *c) {
    expireGenericCommand(c,0,UNIT_SECONDS);
}

/* PEXPIRE key milliseconds */
void pexpireCommand(client *c) {
    expireGenericCommand(c,mstime(),UNIT_MILLISECONDS);
}

/* PEXPIREAT key ms_time */
void pexpireatCommand(client *c) {
    expireGenericCommand(c,0,UNIT_MILLISECONDS);
}

/* Implements TTL and PTTL */
void ttlGenericCommand(client *c, int output_ms) {
    long long expire = -1, ttl = -1;

    /* If the key does not exist at all, return -2 */
    if (lookupKeyReadWithFlags(c->db,c->argv[1],LOOKUP_NOTOUCH) == nullptr) {
        addReplyLongLong(c,-2);
        return;
    }

    /* The key exists. Return -1 if it has no expire, or the actual
        * TTL value otherwise. */
    expireEntry *pexpire = c->db->getExpire(c->argv[1]);

    if (c->argc == 2) {
        // primary expire    
        if (pexpire != nullptr)
            pexpire->FGetPrimaryExpire(&expire);
    } else if (c->argc == 3) {
        // We want a subkey expire
        if (pexpire && pexpire->FFat()) {
            for (auto itr : *pexpire) {
                if (itr.subkey() == nullptr)
                    continue;
                if (sdscmp((sds)itr.subkey(), szFromObj(c->argv[2])) == 0) {
                    expire = itr.when();
                    break;
                }
            }
        }
    } else {
        addReplyError(c, "Invalid arguments");
        return;
    }

    
    if (expire != -1) {
        ttl = expire-mstime();
        if (ttl < 0) ttl = 0;
    }
    if (ttl == -1) {
        addReplyLongLong(c,-1);
    } else {
        addReplyLongLong(c,output_ms ? ttl : ((ttl+500)/1000));
    }
}

/* TTL key */
void ttlCommand(client *c) {
    ttlGenericCommand(c, 0);
}

/* PTTL key */
void pttlCommand(client *c) {
    ttlGenericCommand(c, 1);
}

/* PERSIST key */
void persistCommand(client *c) {
    if (lookupKeyWrite(c->db,c->argv[1])) {
        if (c->argc == 2) {
            if (removeExpire(c->db,c->argv[1])) {
                notifyKeyspaceEvent(NOTIFY_GENERIC,"persist",c->argv[1],c->db->id);
                addReply(c,shared.cone);
                g_pserver->dirty++;
            } else {
                addReply(c,shared.czero);
            }
        } else if (c->argc == 3) {
<<<<<<< HEAD
            if (c->db->removeSubkeyExpire(c->argv[1], c->argv[2])) {
=======
            if (removeSubkeyExpire(c->db, c->argv[1], c->argv[2])) {
                notifyKeyspaceEvent(NOTIFY_GENERIC,"persist",c->argv[1],c->db->id);
>>>>>>> a6ec42c5
                addReply(c,shared.cone);
                g_pserver->dirty++;
            } else {
                addReply(c,shared.czero);
            }
        } else {
            addReplyError(c, "Invalid arguments");
        }
    } else {
        addReply(c,shared.czero);
    }
}

/* TOUCH key1 [key2 key3 ... keyN] */
void touchCommand(client *c) {
    int touched = 0;
    for (int j = 1; j < c->argc; j++)
        if (lookupKeyRead(c->db,c->argv[j]) != nullptr) touched++;
    addReplyLongLong(c,touched);
}
<|MERGE_RESOLUTION|>--- conflicted
+++ resolved
@@ -708,12 +708,8 @@
                 addReply(c,shared.czero);
             }
         } else if (c->argc == 3) {
-<<<<<<< HEAD
             if (c->db->removeSubkeyExpire(c->argv[1], c->argv[2])) {
-=======
-            if (removeSubkeyExpire(c->db, c->argv[1], c->argv[2])) {
                 notifyKeyspaceEvent(NOTIFY_GENERIC,"persist",c->argv[1],c->db->id);
->>>>>>> a6ec42c5
                 addReply(c,shared.cone);
                 g_pserver->dirty++;
             } else {
