--- conflicted
+++ resolved
@@ -78,12 +78,7 @@
     }
 
     expireEntryFat *pfat = e.pfatentry();
-<<<<<<< HEAD
     robj *val = db->find(e.key());
-=======
-    dictEntry *de = dictFind(db->dict, e.key());
-    robj *val = (robj*)dictGetVal(de);
->>>>>>> 22c4ab41
     int deleted = 0;
 
     redisObjectStack objKey;
@@ -487,17 +482,10 @@
                 redisDb *db = g_pserver->db[dbid];
 
                 // the expire is hashed based on the key pointer, so we need the point in the main db
-<<<<<<< HEAD
                 auto itrDB = db->find(keyname);
                 auto itrExpire = db->setexpire()->end();
                 if (itrDB != nullptr)
                     itrExpire = db->setexpireUnsafe()->find(itrDB.key());
-=======
-                dictEntry *deMain = dictFind(db->dict, keyname);
-                auto itr = db->setexpire->end();
-                if (deMain != nullptr)
-                    itr = db->setexpire->find((sds)dictGetKey(deMain));
->>>>>>> 22c4ab41
                 int expired = 0;
 
                 if (itrExpire != db->setexpire()->end())
