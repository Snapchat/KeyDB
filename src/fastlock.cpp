/* 
 * Copyright (c) 2019, John Sully <john at eqalpha dot com>
 * All rights reserved.
 *
 * Redistribution and use in source and binary forms, with or without
 * modification, are permitted provided that the following conditions are met:
 *
 *   * Redistributions of source code must retain the above copyright notice,
 *     this list of conditions and the following disclaimer.
 *   * Redistributions in binary form must reproduce the above copyright
 *     notice, this list of conditions and the following disclaimer in the
 *     documentation and/or other materials provided with the distribution.
 *   * Neither the name of Redis nor the names of its contributors may be used
 *     to endorse or promote products derived from this software without
 *     specific prior written permission.
 *
 * THIS SOFTWARE IS PROVIDED BY THE COPYRIGHT HOLDERS AND CONTRIBUTORS "AS IS"
 * AND ANY EXPRESS OR IMPLIED WARRANTIES, INCLUDING, BUT NOT LIMITED TO, THE
 * IMPLIED WARRANTIES OF MERCHANTABILITY AND FITNESS FOR A PARTICULAR PURPOSE
 * ARE DISCLAIMED. IN NO EVENT SHALL THE COPYRIGHT OWNER OR CONTRIBUTORS BE
 * LIABLE FOR ANY DIRECT, INDIRECT, INCIDENTAL, SPECIAL, EXEMPLARY, OR
 * CONSEQUENTIAL DAMAGES (INCLUDING, BUT NOT LIMITED TO, PROCUREMENT OF
 * SUBSTITUTE GOODS OR SERVICES; LOSS OF USE, DATA, OR PROFITS; OR BUSINESS
 * INTERRUPTION) HOWEVER CAUSED AND ON ANY THEORY OF LIABILITY, WHETHER IN
 * CONTRACT, STRICT LIABILITY, OR TORT (INCLUDING NEGLIGENCE OR OTHERWISE)
 * ARISING IN ANY WAY OUT OF THE USE OF THIS SOFTWARE, EVEN IF ADVISED OF THE
 * POSSIBILITY OF SUCH DAMAGE.
 */

#include "fmacros.h"
#include "fastlock.h"
#include <unistd.h>
#include <sys/syscall.h>
#include <sys/types.h>
#include <sched.h>
#include <atomic>
#include <assert.h>
#include <pthread.h>
#include <limits.h>
#include <map>
#ifdef __linux__
#include <linux/futex.h>
#endif
#include <string.h>
#include <stdarg.h>
#include <stdio.h>
#include "config.h"

#ifdef __APPLE__
#include <TargetConditionals.h>
#ifdef TARGET_OS_MAC
/* The CLANG that ships with Mac OS doesn't have these builtins.
    but on x86 they are just normal reads/writes anyways */
#define __atomic_load_4(ptr, csq) (*(reinterpret_cast<const volatile uint32_t*>(ptr)))
#define __atomic_load_2(ptr, csq) (*(reinterpret_cast<const volatile uint16_t*>(ptr)))

#define __atomic_store_4(ptr, val, csq) (*(reinterpret_cast<volatile uint32_t*>(ptr)) = val)
#endif
#endif

#ifndef UNUSED
#define UNUSED(x) ((void)x)
#endif

#ifdef HAVE_BACKTRACE
#include <ucontext.h>
__attribute__((weak)) void logStackTrace(ucontext_t *) {}
#endif

extern int g_fInCrash;

/****************************************************
 *
 *      Implementation of a fair spinlock.  To promote fairness we
 *      use a ticket lock instead of a raw spinlock
 * 
 ****************************************************/


#if !defined(__has_feature)
    #define __has_feature(x) 0
#endif

#ifdef __linux__
extern "C" void unlock_futex(struct fastlock *lock, uint16_t ifutex);
#endif

#if __has_feature(thread_sanitizer)

    /* Report that a lock has been created at address "lock". */
    #define ANNOTATE_RWLOCK_CREATE(lock) \
        AnnotateRWLockCreate(__FILE__, __LINE__, lock)

    /* Report that the lock at address "lock" is about to be destroyed. */
    #define ANNOTATE_RWLOCK_DESTROY(lock) \
        AnnotateRWLockDestroy(__FILE__, __LINE__, lock)

    /* Report that the lock at address "lock" has been acquired.
       is_w=1 for writer lock, is_w=0 for reader lock. */
    #define ANNOTATE_RWLOCK_ACQUIRED(lock, is_w) \
        AnnotateRWLockAcquired(__FILE__, __LINE__, lock, is_w)

    /* Report that the lock at address "lock" is about to be released. */
    #define ANNOTATE_RWLOCK_RELEASED(lock, is_w) \
      AnnotateRWLockReleased(__FILE__, __LINE__, lock, is_w)

    #if defined(DYNAMIC_ANNOTATIONS_WANT_ATTRIBUTE_WEAK)
        #if defined(__GNUC__)
            #define DYNAMIC_ANNOTATIONS_ATTRIBUTE_WEAK __attribute__((weak))
        #else
            /* TODO(glider): for Windows support we may want to change this macro in order
               to prepend __declspec(selectany) to the annotations' declarations. */
            #error weak annotations are not supported for your compiler
        #endif
    #else
        #define DYNAMIC_ANNOTATIONS_ATTRIBUTE_WEAK
    #endif

    extern "C" {
    void AnnotateRWLockCreate(
        const char *file, int line,
        const volatile void *lock) DYNAMIC_ANNOTATIONS_ATTRIBUTE_WEAK;
    void AnnotateRWLockDestroy(
        const char *file, int line,
        const volatile void *lock) DYNAMIC_ANNOTATIONS_ATTRIBUTE_WEAK;
    void AnnotateRWLockAcquired(
        const char *file, int line,
        const volatile void *lock, long is_w) DYNAMIC_ANNOTATIONS_ATTRIBUTE_WEAK;
    void AnnotateRWLockReleased(
        const char *file, int line,
        const volatile void *lock, long is_w) DYNAMIC_ANNOTATIONS_ATTRIBUTE_WEAK;
    }

#else

    #define ANNOTATE_RWLOCK_CREATE(lock)
    #define ANNOTATE_RWLOCK_DESTROY(lock)
    #define ANNOTATE_RWLOCK_ACQUIRED(lock, is_w)
    #define ANNOTATE_RWLOCK_RELEASED(lock, is_w)

#endif

#pragma weak _serverPanic
extern "C"  __attribute__((weak)) void _serverPanic(const char * /*file*/, int /*line*/, const char * /*msg*/, ...)
{
    *((char*)-1) = 'x';
}

#pragma weak serverLog
__attribute__((weak)) void serverLog(int , const char *fmt, ...)
{
    va_list args;
    va_start(args, fmt);
    vprintf(fmt, args);
    va_end(args);
    printf("\n");
}

extern "C" pid_t gettid()
{
    static thread_local int pidCache = -1;
#ifdef __linux__
    if (pidCache == -1)
        pidCache = syscall(SYS_gettid);
#else
	if (pidCache == -1) {
		uint64_t tidT;
		pthread_threadid_np(nullptr, &tidT);
		assert(tidT < UINT_MAX);
		pidCache = (int)tidT;
	}
#endif
    return pidCache;
}

void printTrace()
{
#ifdef HAVE_BACKTRACE
    serverLog(3 /*LL_WARNING*/, "printing backtrace for thread %d", gettid());
    ucontext_t ctxt;
    getcontext(&ctxt);
    logStackTrace(&ctxt);
#endif
}


#ifdef __linux__
static int futex(volatile unsigned *uaddr, int futex_op, int val,
    const struct timespec *timeout, int val3)
{
    return syscall(SYS_futex, uaddr, futex_op, val,
                    timeout, uaddr, val3);
}
#endif

class DeadlockDetector
{
    std::map<pid_t, fastlock *> m_mapwait;
    fastlock m_lock { "deadlock detector" };
public:
    void registerwait(fastlock *lock, pid_t thispid)
    {
        static volatile bool fInDeadlock = false;

        if (lock == &m_lock || g_fInCrash)
            return;
        fastlock_lock(&m_lock);
        
        if (fInDeadlock)
        {
            printTrace();
            fastlock_unlock(&m_lock);
            return;
        }

        m_mapwait.insert(std::make_pair(thispid, lock));

        // Detect cycles
        pid_t pidCheck = thispid;
        size_t cchecks = 0;
        for (;;)
        {
            auto itr = m_mapwait.find(pidCheck);
            if (itr == m_mapwait.end())
                break;
<<<<<<< HEAD
=======

>>>>>>> 70fd0854
            __atomic_load(&itr->second->m_pidOwner, &pidCheck, __ATOMIC_RELAXED);
            if (pidCheck == thispid)
            {
                // Deadlock detected, printout some debugging info and crash
                serverLog(3 /*LL_WARNING*/, "\n\n");
                serverLog(3 /*LL_WARNING*/, "!!! ERROR: Deadlock detected !!!");
                pidCheck = thispid;
                for (;;)
                {
                    auto itr = m_mapwait.find(pidCheck);
                    serverLog(3 /* LL_WARNING */, "\t%d: (%p) %s", pidCheck, itr->second, itr->second->szName);
                    __atomic_load(&itr->second->m_pidOwner, &pidCheck, __ATOMIC_RELAXED);
                    if (pidCheck == thispid)
                        break;
                }
                // Wake All sleeping threads so they can print their callstacks
#ifdef HAVE_BACKTRACE
#ifdef __linux__
                int mask = -1;
                fInDeadlock = true;
                fastlock_unlock(&m_lock);
                futex(&lock->m_ticket.u, FUTEX_WAKE_BITSET_PRIVATE, INT_MAX, nullptr, mask);
                futex(&itr->second->m_ticket.u, FUTEX_WAKE_BITSET_PRIVATE, INT_MAX, nullptr, mask);
                sleep(2);
                fastlock_lock(&m_lock);
                printTrace();
#endif
#endif
                serverLog(3 /*LL_WARNING*/, "!!! KeyDB Will Now Crash !!!");
                _serverPanic(__FILE__, __LINE__, "Deadlock detected");
            }

            if (cchecks > m_mapwait.size())
                break;  // There is a cycle but we're not in it
            ++cchecks;
        }
        fastlock_unlock(&m_lock);
    }

    void clearwait(fastlock *lock, pid_t thispid)
    {
        if (lock == &m_lock || g_fInCrash)
            return;
        fastlock_lock(&m_lock);
        m_mapwait.erase(thispid);
        fastlock_unlock(&m_lock);
    }
};

DeadlockDetector g_dlock;

static_assert(sizeof(pid_t) <= sizeof(fastlock::m_pidOwner), "fastlock::m_pidOwner not large enough");
uint64_t g_longwaits = 0;

extern "C" void fastlock_panic(struct fastlock *lock)
{
    _serverPanic(__FILE__, __LINE__, "fastlock lock/unlock mismatch for: %s", lock->szName);
}

uint64_t fastlock_getlongwaitcount()
{
    uint64_t rval;
    __atomic_load(&g_longwaits, &rval, __ATOMIC_RELAXED);
    return rval;
}

extern "C" void fastlock_sleep(fastlock *lock, pid_t pid, unsigned wake, unsigned mask)
{
#ifdef __linux__
    g_dlock.registerwait(lock, pid);
    __atomic_fetch_or(&lock->futex, mask, __ATOMIC_ACQUIRE);
    futex(&lock->m_ticket.u, FUTEX_WAIT_BITSET_PRIVATE, wake, nullptr, mask);
    __atomic_fetch_and(&lock->futex, ~mask, __ATOMIC_RELEASE);
    g_dlock.clearwait(lock, pid);
#endif
    __atomic_fetch_add(&g_longwaits, 1, __ATOMIC_RELAXED);
}

extern "C" void fastlock_init(struct fastlock *lock, const char *name)
{
    lock->m_ticket.m_active = 0;
    lock->m_ticket.m_avail = 0;
    lock->m_depth = 0;
    lock->m_pidOwner = -1;
    lock->futex = 0;
    int cch = strlen(name);
    cch = std::min<int>(cch, sizeof(lock->szName)-1);
    memcpy(lock->szName, name, cch);
    lock->szName[cch] = '\0';
    ANNOTATE_RWLOCK_CREATE(lock);
}

#ifndef ASM_SPINLOCK
extern "C" void fastlock_lock(struct fastlock *lock)
{
    int pidOwner;
    __atomic_load(&lock->m_pidOwner, &pidOwner, __ATOMIC_ACQUIRE);
    if (pidOwner == gettid())
    {
        ++lock->m_depth;
        return;
    }

    int tid = gettid();
    unsigned myticket = __atomic_fetch_add(&lock->m_ticket.m_avail, 1, __ATOMIC_RELEASE);
    unsigned mask = (1U << (myticket % 32));
    unsigned cloops = 0;
    ticket ticketT;

    for (;;)
    {
        __atomic_load(&lock->m_ticket.u, &ticketT.u, __ATOMIC_ACQUIRE);
        if ((ticketT.u & 0xffff) == myticket)
            break;

#if defined(__i386__) || defined(__amd64__)
        __asm__ __volatile__ ("pause");
#elif defined(__aarch64__)
        __asm__ __volatile__ ("yield");
#endif
        if ((++cloops % 0x100000) == 0)
        {
            fastlock_sleep(lock, tid, ticketT.u, mask);
        }
    }

    lock->m_depth = 1;
    __atomic_store(&lock->m_pidOwner, &tid, __ATOMIC_RELEASE);
    ANNOTATE_RWLOCK_ACQUIRED(lock, true);
    std::atomic_thread_fence(std::memory_order_acquire);
}

extern "C" int fastlock_trylock(struct fastlock *lock, int fWeak)
{
    int tid;
    __atomic_load(&lock->m_pidOwner, &tid, __ATOMIC_ACQUIRE);
    if (tid == gettid())
    {
        ++lock->m_depth;
        return true;
    }

    // cheap test
    struct ticket ticketT;
    __atomic_load(&lock->m_ticket.u, &ticketT.u, __ATOMIC_ACQUIRE);
    if (ticketT.m_active != ticketT.m_avail)
        return false;

    uint16_t active = ticketT.m_active;
    uint16_t next = active + 1;

    struct ticket ticket_expect { { { active, active } } };
    struct ticket ticket_setiflocked { { { active, next } } };
    if (__atomic_compare_exchange(&lock->m_ticket.u, &ticket_expect.u, &ticket_setiflocked.u, fWeak /*weak*/, __ATOMIC_ACQUIRE, __ATOMIC_RELAXED))
    {
        lock->m_depth = 1;
        tid = gettid();
        __atomic_store(&lock->m_pidOwner, &tid,  __ATOMIC_RELEASE);
        ANNOTATE_RWLOCK_ACQUIRED(lock, true);
        return true;
    }
    return false;
}

extern "C" void fastlock_unlock(struct fastlock *lock)
{
    --lock->m_depth;
    if (lock->m_depth == 0)
    {
        int pidT;
        __atomic_load(&lock->m_pidOwner, &pidT, __ATOMIC_RELAXED);
        assert(pidT >= 0);  // unlock after free
        int t = -1;
        __atomic_store(&lock->m_pidOwner, &t, __ATOMIC_RELEASE);
        std::atomic_thread_fence(std::memory_order_release);
        ANNOTATE_RWLOCK_RELEASED(lock, true);
        uint16_t activeNew = __atomic_add_fetch(&lock->m_ticket.m_active, 1, __ATOMIC_RELEASE);  // on x86 the atomic is not required here, but ASM handles that case
#ifdef __linux__
        unlock_futex(lock, activeNew);
#else
		UNUSED(activeNew);
#endif
    }
}
#endif

#ifdef __linux__
#define ROL32(v, shift) ((v << shift) | (v >> (32-shift)))
extern "C" void unlock_futex(struct fastlock *lock, uint16_t ifutex)
{
    unsigned mask = (1U << (ifutex % 32));
    unsigned futexT;
    
    for (;;)
    {
        __atomic_load(&lock->futex, &futexT, __ATOMIC_ACQUIRE);
        futexT &= mask;
        if (!futexT)
            break;

        if (futex(&lock->m_ticket.u, FUTEX_WAKE_BITSET_PRIVATE, INT_MAX, nullptr, mask) == 1)
            break;
    }
}
#endif

extern "C" void fastlock_free(struct fastlock *lock)
{
    // NOP
    assert((lock->m_ticket.m_active == lock->m_ticket.m_avail)                                        // Asser the lock is unlocked
        || (lock->m_pidOwner == gettid() && (lock->m_ticket.m_active == lock->m_ticket.m_avail-1)));  // OR we own the lock and nobody else is waiting
    lock->m_pidOwner = -2;  // sentinal value indicating free
    ANNOTATE_RWLOCK_DESTROY(lock);
}


bool fastlock::fOwnLock()
{
    int tid;
    __atomic_load(&m_pidOwner, &tid, __ATOMIC_RELAXED);
    return gettid() == tid;
}

int fastlock_unlock_recursive(struct fastlock *lock)
{
    int rval = lock->m_depth;
    lock->m_depth = 1;
    fastlock_unlock(lock);
    return rval;
}

void fastlock_lock_recursive(struct fastlock *lock, int nesting)
{
    fastlock_lock(lock);
    lock->m_depth = nesting;
}<|MERGE_RESOLUTION|>--- conflicted
+++ resolved
@@ -223,10 +223,7 @@
             auto itr = m_mapwait.find(pidCheck);
             if (itr == m_mapwait.end())
                 break;
-<<<<<<< HEAD
-=======
-
->>>>>>> 70fd0854
+
             __atomic_load(&itr->second->m_pidOwner, &pidCheck, __ATOMIC_RELAXED);
             if (pidCheck == thispid)
             {
