--- conflicted
+++ resolved
@@ -91,15 +91,9 @@
     /* Release the key-val pair, or just the key if we set the val
      * field to NULL in order to lazy free it later. */
     if (de) {
-<<<<<<< HEAD
         dictFreeUnlinkedEntry(m_pdict,de);
-        if (g_pserver->cluster_enabled) slotToKeyDel(key);
+        if (g_pserver->cluster_enabled) slotToKeyDel(szFromObj(key));
         return true;
-=======
-        dictFreeUnlinkedEntry(db->pdict,de);
-        if (g_pserver->cluster_enabled) slotToKeyDel(szFromObj(key));
-        return 1;
->>>>>>> a6ec42c5
     } else {
         return false;
     }
