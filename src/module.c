--- conflicted
+++ resolved
@@ -2697,11 +2697,7 @@
 
     /* Create the client and dispatch the command. */
     va_start(ap, fmt);
-<<<<<<< HEAD
-    c = createClient(-1);
-=======
     c = createClient(-1, IDX_EVENT_LOOP_MAIN);
->>>>>>> f97f602f
     c->puser = NULL; /* Root user. */
     argv = moduleCreateArgvFromUserFormat(cmdname,fmt,&argc,&flags,ap);
     replicate = flags & REDISMODULE_ARGV_REPLICATE;
