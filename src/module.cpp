--- conflicted
+++ resolved
@@ -2307,11 +2307,7 @@
 
 /* Returns the number of keys in the current db. */
 unsigned long long RM_DbSize(RedisModuleCtx *ctx) {
-<<<<<<< HEAD
     return ctx->client->db->size();
-=======
-    return dictSize(ctx->client->db->dict);
->>>>>>> 7ad562c4
 }
 
 /* Returns a name of a random key, or NULL if current db is empty. */
@@ -7003,11 +6999,7 @@
     }
     int ret = 1;
     ScanCBData data = { ctx, privdata, fn };
-<<<<<<< HEAD
     cursor->cursor = dictScan(ctx->client->db->dictUnsafeKeyOnly(), cursor->cursor, moduleScanCallback, NULL, &data);
-=======
-    cursor->cursor = dictScan(ctx->client->db->dict, cursor->cursor, moduleScanCallback, NULL, &data);
->>>>>>> 7ad562c4
     if (cursor->cursor == 0) {
         cursor->done = 1;
         ret = 0;
@@ -7561,12 +7553,9 @@
      * cheap if there are no registered modules. */
     if (listLength(RedisModule_EventListeners) == 0) return;
 
-<<<<<<< HEAD
     aeAcquireLock();
 
-=======
     int real_client_used = 0;
->>>>>>> 7ad562c4
     listIter li;
     listNode *ln;
     listRewind(RedisModule_EventListeners,&li);
