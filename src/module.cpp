--- conflicted
+++ resolved
@@ -30,10 +30,7 @@
 #include "server.h"
 #include "cluster.h"
 #include "rdb.h"
-<<<<<<< HEAD
-=======
 #include "aelocker.h"
->>>>>>> b49a4998
 #include <dlfcn.h>
 #include <mutex>
 #include <condition_variable>
@@ -1293,18 +1290,12 @@
 int replyWithStatus(RedisModuleCtx *ctx, const char *msg, const char *prefix) {
     client *c = moduleGetReplyClient(ctx);
     if (c == NULL) return REDISMODULE_OK;
-<<<<<<< HEAD
-    addReplyProto(c,prefix,strlen(prefix));
-    addReplyProto(c,msg,strlen(msg));
-    addReplyProto(c,"\r\n",2);
-=======
     AeLocker locker;
     std::unique_lock<fastlock> lock(c->lock);
     locker.arm(c);
     addReplyProtoAsync(c,prefix,strlen(prefix));
     addReplyProtoAsync(c,msg,strlen(msg));
     addReplyProtoAsync(c,"\r\n",2);
->>>>>>> b49a4998
     return REDISMODULE_OK;
 }
 
@@ -1372,14 +1363,10 @@
 int RM_ReplyWithNullArray(RedisModuleCtx *ctx) {
     client *c = moduleGetReplyClient(ctx);
     if (c == NULL) return REDISMODULE_OK;
-<<<<<<< HEAD
-    addReplyNullArray(c);
-=======
     AeLocker locker;
     std::unique_lock<fastlock> lock(c->lock);
     locker.arm(c);
     addReplyNullArrayAsync(c);
->>>>>>> b49a4998
     return REDISMODULE_OK;
 }
 
@@ -1389,14 +1376,10 @@
 int RM_ReplyWithEmptyArray(RedisModuleCtx *ctx) {
     client *c = moduleGetReplyClient(ctx);
     if (c == NULL) return REDISMODULE_OK;
-<<<<<<< HEAD
-    addReply(c,shared.emptyarray);
-=======
     AeLocker locker;
     std::unique_lock<fastlock> lock(c->lock);
     locker.arm(c);
     addReplyAsync(c,shared.emptyarray);
->>>>>>> b49a4998
     return REDISMODULE_OK;
 }
 
@@ -1496,14 +1479,10 @@
 int RM_ReplyWithEmptyString(RedisModuleCtx *ctx) {
     client *c = moduleGetReplyClient(ctx);
     if (c == NULL) return REDISMODULE_OK;
-<<<<<<< HEAD
-    addReply(c,shared.emptybulk);
-=======
     AeLocker locker;
     std::unique_lock<fastlock> lock(c->lock);
     locker.arm(c);
     addReplyAsync(c,shared.emptybulk);
->>>>>>> b49a4998
     return REDISMODULE_OK;
 }
 
@@ -1514,14 +1493,10 @@
 int RM_ReplyWithVerbatimString(RedisModuleCtx *ctx, const char *buf, size_t len) {
     client *c = moduleGetReplyClient(ctx);
     if (c == NULL) return REDISMODULE_OK;
-<<<<<<< HEAD
-    addReplyVerbatim(c, buf, len, "txt");
-=======
     AeLocker locker;
     std::unique_lock<fastlock> lock(c->lock);
     locker.arm(c);
     addReplyVerbatimAsync(c, buf, len, "txt");
->>>>>>> b49a4998
     return REDISMODULE_OK;
 }
 
@@ -1586,21 +1561,6 @@
     std::unique_lock<fastlock> lock(c->lock);
     locker.arm(c);
     addReplyHumanLongDoubleAsync(c, ld);
-    return REDISMODULE_OK;
-}
-
-/* Send a string reply obtained converting the long double 'ld' into a bulk
- * string. This function is basically equivalent to converting a long double
- * into a string into a C buffer, and then calling the function
- * RedisModule_ReplyWithStringBuffer() with the buffer and length.
- * The double string uses human readable formatting (see
- * `addReplyHumanLongDouble` in networking.c).
- *
- * The function always returns REDISMODULE_OK. */
-int RM_ReplyWithLongDouble(RedisModuleCtx *ctx, long double ld) {
-    client *c = moduleGetReplyClient(ctx);
-    if (c == NULL) return REDISMODULE_OK;
-    addReplyHumanLongDouble(c, ld);
     return REDISMODULE_OK;
 }
 
@@ -5975,297 +5935,6 @@
 /* Ends a dict field, see RedisModule_InfoBeginDictField */
 int RM_InfoEndDictField(RedisModuleInfoCtx *ctx) {
     if (!ctx->in_dict_field)
-<<<<<<< HEAD
-=======
-        return REDISMODULE_ERR;
-    /* trim the last ',' if found. */
-    if (ctx->info[sdslen(ctx->info)-1]==',')
-        sdsIncrLen(ctx->info, -1);
-    ctx->info = sdscat(ctx->info, "\r\n");
-    ctx->in_dict_field = 0;
-    return REDISMODULE_OK;
-}
-
-/* Used by RedisModuleInfoFunc to add info fields.
- * Each field will be automatically prefixed by "<modulename>_".
- * Field names or values must not include \r\n of ":" */
-int RM_InfoAddFieldString(RedisModuleInfoCtx *ctx, char *field, RedisModuleString *value) {
-    if (!ctx->in_section)
-        return REDISMODULE_ERR;
-    if (ctx->in_dict_field) {
-        ctx->info = sdscatfmt(ctx->info,
-            "%s=%S,",
-            field,
-            (sds)szFromObj(value));
-        return REDISMODULE_OK;
-    }
-    ctx->info = sdscatfmt(ctx->info,
-        "%s_%s:%S\r\n",
-        ctx->module->name,
-        field,
-        (sds)szFromObj(value));
-    return REDISMODULE_OK;
-}
-
-int RM_InfoAddFieldCString(RedisModuleInfoCtx *ctx, char *field, char *value) {
-    if (!ctx->in_section)
-        return REDISMODULE_ERR;
-    if (ctx->in_dict_field) {
-        ctx->info = sdscatfmt(ctx->info,
-            "%s=%s,",
-            field,
-            value);
-        return REDISMODULE_OK;
-    }
-    ctx->info = sdscatfmt(ctx->info,
-        "%s_%s:%s\r\n",
-        ctx->module->name,
-        field,
-        value);
-    return REDISMODULE_OK;
-}
-
-int RM_InfoAddFieldDouble(RedisModuleInfoCtx *ctx, char *field, double value) {
-    if (!ctx->in_section)
-        return REDISMODULE_ERR;
-    if (ctx->in_dict_field) {
-        ctx->info = sdscatprintf(ctx->info,
-            "%s=%.17g,",
-            field,
-            value);
-        return REDISMODULE_OK;
-    }
-    ctx->info = sdscatprintf(ctx->info,
-        "%s_%s:%.17g\r\n",
-        ctx->module->name,
-        field,
-        value);
-    return REDISMODULE_OK;
-}
-
-int RM_InfoAddFieldLongLong(RedisModuleInfoCtx *ctx, char *field, long long value) {
-    if (!ctx->in_section)
-        return REDISMODULE_ERR;
-    if (ctx->in_dict_field) {
-        ctx->info = sdscatfmt(ctx->info,
-            "%s=%I,",
-            field,
-            value);
-        return REDISMODULE_OK;
-    }
-    ctx->info = sdscatfmt(ctx->info,
-        "%s_%s:%I\r\n",
-        ctx->module->name,
-        field,
-        value);
-    return REDISMODULE_OK;
-}
-
-int RM_InfoAddFieldULongLong(RedisModuleInfoCtx *ctx, char *field, unsigned long long value) {
-    if (!ctx->in_section)
-        return REDISMODULE_ERR;
-    if (ctx->in_dict_field) {
-        ctx->info = sdscatfmt(ctx->info,
-            "%s=%U,",
-            field,
-            value);
-        return REDISMODULE_OK;
-    }
-    ctx->info = sdscatfmt(ctx->info,
-        "%s_%s:%U\r\n",
-        ctx->module->name,
-        field,
-        value);
-    return REDISMODULE_OK;
-}
-
-int RM_RegisterInfoFunc(RedisModuleCtx *ctx, RedisModuleInfoFunc cb) {
-    ctx->module->info_cb = cb;
-    return REDISMODULE_OK;
-}
-
-sds modulesCollectInfo(sds info, const char *section, int for_crash_report, int sections) {
-    dictIterator *di = dictGetIterator(modules);
-    dictEntry *de;
-
-    while ((de = dictNext(di)) != NULL) {
-        struct RedisModule *module = (RedisModule*)dictGetVal(de);
-        if (!module->info_cb)
-            continue;
-        RedisModuleInfoCtx info_ctx = {module, section, info, sections, 0};
-        module->info_cb(&info_ctx, for_crash_report);
-        /* Implicitly end dicts (no way to handle errors, and we must add the newline). */
-        if (info_ctx.in_dict_field)
-            RM_InfoEndDictField(&info_ctx);
-        info = info_ctx.info;
-        sections = info_ctx.sections;
-    }
-    dictReleaseIterator(di);
-    return info;
-}
-
-/* Get information about the server similar to the one that returns from the
- * INFO command. This function takes an optional 'section' argument that may
- * be NULL. The return value holds the output and can be used with
- * RedisModule_ServerInfoGetField and alike to get the individual fields.
- * When done, it needs to be freed with RedisModule_FreeServerInfo or with the
- * automatic memory management mechanism if enabled. */
-RedisModuleServerInfoData *RM_GetServerInfo(RedisModuleCtx *ctx, const char *section) {
-    struct RedisModuleServerInfoData *d = (RedisModuleServerInfoData*)zmalloc(sizeof(*d));
-    d->rax = raxNew();
-    if (ctx != NULL) autoMemoryAdd(ctx,REDISMODULE_AM_INFO,d);
-    sds info = genRedisInfoString(section);
-    int totlines, i;
-    sds *lines = sdssplitlen(info, sdslen(info), "\r\n", 2, &totlines);
-    for(i=0; i<totlines; i++) {
-        sds line = lines[i];
-        if (line[0]=='#') continue;
-        char *sep = strchr(line, ':');
-        if (!sep) continue;
-        unsigned char *key = (unsigned char*)line;
-        size_t keylen = (intptr_t)sep-(intptr_t)line;
-        sds val = sdsnewlen(sep+1,sdslen(line)-((intptr_t)sep-(intptr_t)line)-1);
-        if (!raxTryInsert(d->rax,key,keylen,val,NULL))
-            sdsfree(val);
-    }
-    sdsfree(info);
-    sdsfreesplitres(lines,totlines);
-    return d;
-}
-
-/* Free data created with RM_GetServerInfo(). You need to pass the
- * context pointer 'ctx' only if the dictionary was created using the
- * context instead of passing NULL. */
-void RM_FreeServerInfo(RedisModuleCtx *ctx, RedisModuleServerInfoData *data) {
-    if (ctx != NULL) autoMemoryFreed(ctx,REDISMODULE_AM_INFO,data);
-    raxIterator ri;
-    raxStart(&ri,data->rax);
-    while(1) {
-        raxSeek(&ri,"^",NULL,0);
-        if (!raxNext(&ri)) break;
-        raxRemove(data->rax,(unsigned char*)ri.key,ri.key_len,NULL);
-        sdsfree((sds)ri.data);
-    }
-    raxStop(&ri);
-    raxFree(data->rax);
-    zfree(data);
-}
-
-/* Get the value of a field from data collected with RM_GetServerInfo(). You
- * need to pass the context pointer 'ctx' only if you want to use auto memory
- * mechanism to release the returned string. Return value will be NULL if the
- * field was not found. */
-RedisModuleString *RM_ServerInfoGetField(RedisModuleCtx *ctx, RedisModuleServerInfoData *data, const char* field) {
-    sds val = (sds)raxFind(data->rax, (unsigned char *)field, strlen(field));
-    if (val == raxNotFound) return NULL;
-    RedisModuleString *o = createStringObject(val,sdslen(val));
-    if (ctx != NULL) autoMemoryAdd(ctx,REDISMODULE_AM_STRING,o);
-    return o;
-}
-
-/* Similar to RM_ServerInfoGetField, but returns a char* which should not be freed but the caller. */
-const char *RM_ServerInfoGetFieldC(RedisModuleServerInfoData *data, const char* field) {
-    sds val = (sds)raxFind(data->rax, (unsigned char *)field, strlen(field));
-    if (val == raxNotFound) return NULL;
-    return val;
-}
-
-/* Get the value of a field from data collected with RM_GetServerInfo(). If the
- * field is not found, or is not numerical or out of range, return value will be
- * 0, and the optional out_err argument will be set to REDISMODULE_ERR. */
-long long RM_ServerInfoGetFieldSigned(RedisModuleServerInfoData *data, const char* field, int *out_err) {
-    long long ll;
-    sds val = (sds)raxFind(data->rax, (unsigned char *)field, strlen(field));
-    if (val == raxNotFound) {
-        if (out_err) *out_err = REDISMODULE_ERR;
-        return 0;
-    }
-    if (!string2ll(val,sdslen(val),&ll)) {
-        if (out_err) *out_err = REDISMODULE_ERR;
-        return 0;
-    }
-    if (out_err) *out_err = REDISMODULE_OK;
-    return ll;
-}
-
-/* Get the value of a field from data collected with RM_GetServerInfo(). If the
- * field is not found, or is not numerical or out of range, return value will be
- * 0, and the optional out_err argument will be set to REDISMODULE_ERR. */
-unsigned long long RM_ServerInfoGetFieldUnsigned(RedisModuleServerInfoData *data, const char* field, int *out_err) {
-    unsigned long long ll;
-    sds val = (sds)raxFind(data->rax, (unsigned char *)field, strlen(field));
-    if (val == raxNotFound) {
-        if (out_err) *out_err = REDISMODULE_ERR;
-        return 0;
-    }
-    if (!string2ull(val,&ll)) {
-        if (out_err) *out_err = REDISMODULE_ERR;
-        return 0;
-    }
-    if (out_err) *out_err = REDISMODULE_OK;
-    return ll;
-}
-
-/* Get the value of a field from data collected with RM_GetServerInfo(). If the
- * field is not found, or is not a double, return value will be 0, and the
- * optional out_err argument will be set to REDISMODULE_ERR. */
-double RM_ServerInfoGetFieldDouble(RedisModuleServerInfoData *data, const char* field, int *out_err) {
-    double dbl;
-    sds val = (sds)raxFind(data->rax, (unsigned char *)field, strlen(field));
-    if (val == raxNotFound) {
-        if (out_err) *out_err = REDISMODULE_ERR;
-        return 0;
-    }
-    if (!string2d(val,sdslen(val),&dbl)) {
-        if (out_err) *out_err = REDISMODULE_ERR;
-        return 0;
-    }
-    if (out_err) *out_err = REDISMODULE_OK;
-    return dbl;
-}
-
-/* --------------------------------------------------------------------------
- * Modules utility APIs
- * -------------------------------------------------------------------------- */
-
-/* Return random bytes using SHA1 in counter mode with a /dev/urandom
- * initialized seed. This function is fast so can be used to generate
- * many bytes without any effect on the operating system entropy pool.
- * Currently this function is not thread safe. */
-void RM_GetRandomBytes(unsigned char *dst, size_t len) {
-    getRandomBytes(dst,len);
-}
-
-/* Like RedisModule_GetRandomBytes() but instead of setting the string to
- * random bytes the string is set to random characters in the in the
- * hex charset [0-9a-f]. */
-void RM_GetRandomHexChars(char *dst, size_t len) {
-    getRandomHexChars(dst,len);
-}
-
-/* --------------------------------------------------------------------------
- * Modules API exporting / importing
- * -------------------------------------------------------------------------- */
-
-/* This function is called by a module in order to export some API with a
- * given name. Other modules will be able to use this API by calling the
- * symmetrical function RM_GetSharedAPI() and casting the return value to
- * the right function pointer.
- *
- * The function will return REDISMODULE_OK if the name is not already taken,
- * otherwise REDISMODULE_ERR will be returned and no operation will be
- * performed.
- *
- * IMPORTANT: the apiname argument should be a string literal with static
- * lifetime. The API relies on the fact that it will always be valid in
- * the future. */
-int RM_ExportSharedAPI(RedisModuleCtx *ctx, const char *apiname, void *func) {
-    RedisModuleSharedAPI *sapi = (RedisModuleSharedAPI*)zmalloc(sizeof(*sapi));
-    sapi->module = ctx->module;
-    sapi->func = func;
-    if (dictAdd(g_pserver->sharedapi, (char*)apiname, sapi) != DICT_OK) {
-        zfree(sapi);
->>>>>>> b49a4998
         return REDISMODULE_ERR;
     /* trim the last ',' if found. */
     if (ctx->info[sdslen(ctx->info)-1]==',')
@@ -7770,7 +7439,6 @@
     } else if (module->blocked_clients) {
         errno = EAGAIN;
         return REDISMODULE_ERR;
-<<<<<<< HEAD
     }
 
     /* Give module a chance to clean up. */
@@ -7790,27 +7458,6 @@
         }
     }
 
-=======
-    }
-
-    /* Give module a chance to clean up. */
-    int (*onunload)(void *);
-    onunload = (int (*)(void *))(unsigned long) dlsym(module->handle, "RedisModule_OnUnload");
-    if (onunload) {
-        RedisModuleCtx ctx = REDISMODULE_CTX_INIT;
-        ctx.module = module;
-        ctx.client = moduleFreeContextReusedClient;
-        int unload_status = onunload((void*)&ctx);
-        moduleFreeContext(&ctx);
-
-        if (unload_status == REDISMODULE_ERR) {
-            serverLog(LL_WARNING, "Module %s OnUnload failed.  Unload canceled.", name);
-            errno = ECANCELED;
-            return REDISMODULE_ERR;
-        }
-    }
-
->>>>>>> b49a4998
     moduleFreeAuthenticatedClients(module);
     moduleUnregisterCommands(module);
     moduleUnregisterSharedAPI(module);
