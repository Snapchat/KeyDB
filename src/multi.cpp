--- conflicted
+++ resolved
@@ -180,7 +180,6 @@
             must_propagate = 1;
         }
 
-<<<<<<< HEAD
         int acl_retval = ACLCheckCommandPerm(c);
         if (acl_retval != ACL_OK) {
             addReplyErrorFormat(c,
@@ -192,14 +191,11 @@
                 "no permission to execute the command or subcommand" :
                 "no permission to touch the specified keys");
         } else {
-            call(c,g_pserver->loading ? CMD_CALL_NONE : CMD_CALL_FULL);
+            int flags = g_pserver->loading ? CMD_CALL_NONE : CMD_CALL_FULL;
+            if (FInReplicaReplay())
+                flags &= ~CMD_CALL_PROPAGATE;
+            call(c,flags);
         }
-=======
-        int flags = g_pserver->loading ? CMD_CALL_NONE : CMD_CALL_FULL;
-        if (FInReplicaReplay())
-            flags &= ~CMD_CALL_PROPAGATE;
-        call(c,flags);
->>>>>>> d4c1e981
 
         /* Commands may alter argc/argv, restore mstate. */
         c->mstate.commands[j].argc = c->argc;
