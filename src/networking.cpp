--- conflicted
+++ resolved
@@ -1035,12 +1035,6 @@
     return (c->bufpos || listLength(c->reply)) && !(c->flags & CLIENT_CLOSE_ASAP);
 }
 
-<<<<<<< HEAD
-void clientAcceptHandler(connection *conn) {
-    client *c = (client*)connGetPrivateData(conn);
-
-    if (connGetState(conn) != CONN_STATE_CONNECTED) {
-=======
 int chooseBestThreadForAccept()
 {
     listIter li;
@@ -1068,11 +1062,10 @@
     return ielMinLoad;
 }
 
-#define MAX_ACCEPTS_PER_CALL 1000
-static void acceptCommonHandler(int fd, int flags, char *ip, int iel) {
-    client *c;
-    if ((c = createClient(fd, iel)) == NULL) {
->>>>>>> d4c1e981
+void clientAcceptHandler(connection *conn) {
+    client *c = (client*)connGetPrivateData(conn);
+
+    if (connGetState(conn) != CONN_STATE_CONNECTED) {
         serverLog(LL_WARNING,
                 "Error accepting a client connection: %s",
                 connGetLastError(conn));
@@ -1217,7 +1210,7 @@
                 char *szT = (char*)zmalloc(NET_IP_STR_LEN, MALLOC_LOCAL);
                 memcpy(szT, cip, NET_IP_STR_LEN);
                 int res = aePostFunction(g_pserver->rgthreadvar[ielTarget].el, [cfd, ielTarget, szT]{
-                    acceptCommonHandler(cfd,0,szT, ielTarget);
+                    acceptCommonHandler(connCreateAcceptedSocket(cfd),0,szT,ielTarget);
                     zfree(szT);
                 });
 
@@ -1242,13 +1235,8 @@
                 goto LLocalThread;
             char *szT = (char*)zmalloc(NET_IP_STR_LEN, MALLOC_LOCAL);
             memcpy(szT, cip, NET_IP_STR_LEN);
-<<<<<<< HEAD
-            aePostFunction(g_pserver->rgthreadvar[iel].el, [cfd, iel, szT]{
+            int res = aePostFunction(g_pserver->rgthreadvar[iel].el, [cfd, iel, szT]{
                 acceptCommonHandler(connCreateAcceptedSocket(cfd),0,szT,iel);
-=======
-            int res = aePostFunction(g_pserver->rgthreadvar[iel].el, [cfd, iel, szT]{
-                acceptCommonHandler(cfd,0,szT, iel);
->>>>>>> d4c1e981
                 zfree(szT);
             });
             if (res != AE_OK)
@@ -1299,28 +1287,24 @@
             return;
         }
         serverLog(LL_VERBOSE,"Accepted connection to %s", g_pserver->unixsocket);
-<<<<<<< HEAD
-        acceptCommonHandler(connCreateAcceptedSocket(cfd),CLIENT_UNIX_SOCKET,NULL,iel);
-=======
 
         aeAcquireLock();
         int ielTarget = rand() % cserver.cthreads;
-        if (ielTarget == ielCur)
+        if (ielTarget == iel)
         {
         LLocalThread:
-            acceptCommonHandler(cfd,CLIENT_UNIX_SOCKET,NULL, ielCur);
+            acceptCommonHandler(connCreateAcceptedSocket(cfd),CLIENT_UNIX_SOCKET,NULL,iel);
         }
         else
         {
             int res = aePostFunction(g_pserver->rgthreadvar[ielTarget].el, [cfd, ielTarget]{
-                acceptCommonHandler(cfd,CLIENT_UNIX_SOCKET,NULL, ielTarget);
+                acceptCommonHandler(connCreateAcceptedSocket(cfd),CLIENT_UNIX_SOCKET,NULL,ielTarget);
             });
             if (res != AE_OK)
                 goto LLocalThread;
         }
         aeReleaseLock();
         
->>>>>>> d4c1e981
     }
 }
 
