--- conflicted
+++ resolved
@@ -1858,11 +1858,7 @@
         
         std::atomic_thread_fence(std::memory_order_seq_cst);
         
-<<<<<<< HEAD
-        if (c->casyncOpsPending == 0 || c->btype == BLOCKED_ASYNC)  // It's ok to send data if we're in a bgthread op
-=======
         if (FCorrectThread(c))
->>>>>>> 277c67a6
         {
             prepareClientToWrite(c, false); // queue an event
         }
