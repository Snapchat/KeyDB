--- conflicted
+++ resolved
@@ -2757,16 +2757,10 @@
         parseClientCommandBuffer(c);
         if (g_pserver->enable_async_commands && !serverTL->disable_async_commands && listLength(g_pserver->monitors) == 0 && (aeLockContention() || serverTL->rgdbSnapshot[c->db->id] || g_fTestMode)) {
             // Frequent writers aren't good candidates for this optimization, they cause us to renew the snapshot too often
-<<<<<<< HEAD
-            //  so we exclude them unless the snapshot we need already exists
-            bool fSnapshotExists = c->db->mvccLastSnapshot >= c->mvccCheckpoint;
-            bool fWriteTooRecent = (((getMvccTstamp() - c->mvccCheckpoint) >> MVCC_MS_SHIFT) < static_cast<uint64_t>(g_pserver->snapshot_slip)/2);
-=======
             //  so we exclude them unless the snapshot we need already exists.
             // Note: In test mode we want to create snapshots as often as possibl to excercise them - we don't care about perf
             bool fSnapshotExists = c->db->mvccLastSnapshot >= c->mvccCheckpoint;
             bool fWriteTooRecent = !g_fTestMode && (((getMvccTstamp() - c->mvccCheckpoint) >> MVCC_MS_SHIFT) < static_cast<uint64_t>(g_pserver->snapshot_slip)/2);
->>>>>>> 54571108
 
             // The check below avoids running async commands if this is a frequent writer unless a snapshot is already there to service it
             if (!fWriteTooRecent || fSnapshotExists) {
