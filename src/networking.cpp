--- conflicted
+++ resolved
@@ -2557,11 +2557,7 @@
         }
 
         /* Prefetch outside the lock for better perf */
-<<<<<<< HEAD
-        if (g_pserver->prefetch_enabled && cserver.cthreads > 1 && cqueriesStart < c->vecqueuedcmd.size() &&
-=======
         if (g_pserver->prefetch_enabled && (cserver.cthreads > 1 || g_pserver->m_pstorageFactory) && cqueriesStart < c->vecqueuedcmd.size() &&
->>>>>>> 0a7b55bf
             (g_pserver->m_pstorageFactory || aeLockContested(cserver.cthreads/2) || cserver.cthreads == 1) && !GlobalLocksAcquired()) {
             auto &query = c->vecqueuedcmd.back();
             if (query.argc > 0 && query.argc == query.argcMax) {
@@ -2722,8 +2718,7 @@
         return;
     }
 
-<<<<<<< HEAD
-    if (cserver.cthreads > 1) {
+    if (cserver.cthreads > 1 || g_pserver->m_pstorageFactory) {
         parseClientCommandBuffer(c);
         if (g_pserver->enable_async_commands && !serverTL->disable_async_commands && listLength(g_pserver->monitors) == 0 && (aeLockContention() || serverTL->rgdbSnapshot[c->db->id] || g_fTestMode)) {
             // Frequent writers aren't good candidates for this optimization, they cause us to renew the snapshot too often
@@ -2738,11 +2733,6 @@
         }
         if (!c->vecqueuedcmd.empty())
             serverTL->vecclientsProcess.push_back(c);
-=======
-    if (cserver.cthreads > 1 || g_pserver->m_pstorageFactory) {
-        parseClientCommandBuffer(c);
-        serverTL->vecclientsProcess.push_back(c);
->>>>>>> 0a7b55bf
     } else {
         // If we're single threaded its actually better to just process the command here while the query is hot in the cache
         //  multithreaded lock contention dominates and batching is better
