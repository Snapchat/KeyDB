--- conflicted
+++ resolved
@@ -173,11 +173,8 @@
     c->bufposAsync = 0;
     c->client_tracking_redirection = 0;
     c->casyncOpsPending = 0;
-<<<<<<< HEAD
     c->mvccCheckpoint = 0;
-=======
     c->master_error = 0;
->>>>>>> 2833feba
     memset(c->uuid, 0, UUID_BINARY_LEN);
 
     c->auth_callback = NULL;
