--- conflicted
+++ resolved
@@ -676,15 +676,9 @@
     } else {
         char buf[MAX_LONG_DOUBLE_CHARS];
         int len = ld2string(buf,sizeof(buf),d,LD_STR_HUMAN);
-<<<<<<< HEAD
-        addReplyProto(c,",",1);
-        addReplyProto(c,buf,len);
-        addReplyProto(c,"\r\n",2);
-=======
         addReplyProtoCore(c,",",1,fAsync);
         addReplyProtoCore(c,buf,len,fAsync);
         addReplyProtoCore(c,"\r\n",2,fAsync);
->>>>>>> 74c7901a
     }
 }
 
@@ -1213,12 +1207,8 @@
                 char *szT = (char*)zmalloc(NET_IP_STR_LEN, MALLOC_LOCAL);
                 memcpy(szT, cip, NET_IP_STR_LEN);
                 int res = aePostFunction(g_pserver->rgthreadvar[ielTarget].el, [cfd, ielTarget, szT]{
-<<<<<<< HEAD
-                    acceptCommonHandler(connCreateAcceptedSocket(cfd),0,szT, ielTarget);
-=======
                     acceptCommonHandler(connCreateAcceptedSocket(cfd),0,szT,ielTarget);
                     rgacceptsInFlight[ielTarget].fetch_sub(1, std::memory_order_relaxed);
->>>>>>> 74c7901a
                     zfree(szT);
                 });
 
@@ -1296,9 +1286,6 @@
             return;
         }
         serverLog(LL_VERBOSE,"Accepted connection to %s", g_pserver->unixsocket);
-<<<<<<< HEAD
-        acceptCommonHandler(connCreateAcceptedSocket(cfd),CLIENT_UNIX_SOCKET,NULL,iel);
-=======
 
         aeAcquireLock();
         int ielTarget = rand() % cserver.cthreads;
@@ -1317,7 +1304,6 @@
         }
         aeReleaseLock();
         
->>>>>>> 74c7901a
     }
 }
 
