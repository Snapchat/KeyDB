--- conflicted
+++ resolved
@@ -2540,21 +2540,11 @@
 
     if (c->flags & CLIENT_EXECUTING_COMMAND) return false;
 
-<<<<<<< HEAD
     /* Don't process input from the master while there is a busy script
         * condition on the replica. We want just to accumulate the replication
         * stream (instead of replying -BUSY like we do with other clients) and
         * later resume the processing. */
     if (g_pserver->lua_timedout && c->flags & CLIENT_MASTER) return false;
-=======
-        if (c->flags & CLIENT_EXECUTING_COMMAND) break;
-
-        /* Don't process input from the master while there is a busy script
-         * condition on the replica. We want just to accumulate the replication
-         * stream (instead of replying -BUSY like we do with other clients) and
-         * later resume the processing. */
-        if (g_pserver->lua_timedout && c->flags & CLIENT_MASTER) break;
->>>>>>> 0f426857
 
     /* CLIENT_CLOSE_AFTER_REPLY closes the connection once the reply is
         * written to the client. Make sure to not let the reply grow after
@@ -4055,17 +4045,6 @@
  * The function returns the total number of events processed. */
 void processEventsWhileBlocked(int iel) {
 
-<<<<<<< HEAD
-    // All client locks must be acquired *after* the global lock is reacquired to prevent deadlocks
-    //  so unlock here, and save them for reacquisition later
-    while ((ln = listNext(&li)) != nullptr)
-    {
-        client *c = (client*)listNodeValue(ln);
-        if (c->lock.fOwnLock()) {
-            serverAssert(c->flags & CLIENT_PROTECTED);  // If the client is not protected we have no gurantee they won't be free'd in the event loop
-            c->lock.unlock();
-            vecclients.push_back(c);
-=======
     int eventsCount = 0;
     executeWithoutGlobalLock([&](){
         int iterations = 4; /* See the function top-comment. */
@@ -4084,7 +4063,6 @@
                 if (!events) break;
             }
             ProcessingEventsWhileBlocked = 0;
->>>>>>> 0f426857
         }
         catch (...)
         {
@@ -4106,18 +4084,6 @@
 
     whileBlockedCron();
 
-<<<<<<< HEAD
-    // Restore it so the calling code is not confused
-    if (fReplBacklog && !serverTL->el->stop) {
-        g_pserver->repl_batch_idxStart = g_pserver->repl_backlog_idx;
-        g_pserver->repl_batch_offStart = g_pserver->master_repl_offset;
-    }
-
-    for (client *c : vecclients)
-        c->lock.lock();
-
-=======
->>>>>>> 0f426857
     // If a different thread processed the shutdown we need to abort the lua command or we will hang
     if (serverTL->el->stop)
         throw ShutdownException();
