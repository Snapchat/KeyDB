--- conflicted
+++ resolved
@@ -2368,13 +2368,8 @@
             serverAssert(c->vecqueuedcmd.back().reploff >= 0);
         }
 
-<<<<<<< HEAD
-        /* Prefetch if we have a storage provider and we're not in the global lock */
-        if (cqueriesStart < c->vecqueuedcmd.size() && g_pserver->m_pstorageFactory != nullptr && !GlobalLocksAcquired()) {
-=======
         /* Prefetch outside the lock for better perf */
         if (cqueries < c->vecqueuedcmd.size() && !GlobalLocksAcquired()) {
->>>>>>> 98f27709
             auto &query = c->vecqueuedcmd.back();
             if (query.argc > 0 && query.argc == query.argcMax) {
                 if (c->db->prefetchKeysAsync(c, query, c->vecqueuedcmd.size() == 1)) {
