/*
 * Copyright (c) 2009-2012, Salvatore Sanfilippo <antirez at gmail dot com>
 * Copyright (c) 2019 John Sully <john at eqalpha dot com>
 * All rights reserved.
 *
 * Redistribution and use in source and binary forms, with or without
 * modification, are permitted provided that the following conditions are met:
 *
 *   * Redistributions of source code must retain the above copyright notice,
 *     this list of conditions and the following disclaimer.
 *   * Redistributions in binary form must reproduce the above copyright
 *     notice, this list of conditions and the following disclaimer in the
 *     documentation and/or other materials provided with the distribution.
 *   * Neither the name of Redis nor the names of its contributors may be used
 *     to endorse or promote products derived from this software without
 *     specific prior written permission.
 *
 * THIS SOFTWARE IS PROVIDED BY THE COPYRIGHT HOLDERS AND CONTRIBUTORS "AS IS"
 * AND ANY EXPRESS OR IMPLIED WARRANTIES, INCLUDING, BUT NOT LIMITED TO, THE
 * IMPLIED WARRANTIES OF MERCHANTABILITY AND FITNESS FOR A PARTICULAR PURPOSE
 * ARE DISCLAIMED. IN NO EVENT SHALL THE COPYRIGHT OWNER OR CONTRIBUTORS BE
 * LIABLE FOR ANY DIRECT, INDIRECT, INCIDENTAL, SPECIAL, EXEMPLARY, OR
 * CONSEQUENTIAL DAMAGES (INCLUDING, BUT NOT LIMITED TO, PROCUREMENT OF
 * SUBSTITUTE GOODS OR SERVICES; LOSS OF USE, DATA, OR PROFITS; OR BUSINESS
 * INTERRUPTION) HOWEVER CAUSED AND ON ANY THEORY OF LIABILITY, WHETHER IN
 * CONTRACT, STRICT LIABILITY, OR TORT (INCLUDING NEGLIGENCE OR OTHERWISE)
 * ARISING IN ANY WAY OUT OF THE USE OF THIS SOFTWARE, EVEN IF ADVISED OF THE
 * POSSIBILITY OF SUCH DAMAGE.
 */

#include "server.h"
#include "atomicvar.h"
#include "cluster.h"
#include <sys/socket.h>
#include <sys/uio.h>
#include <math.h>
#include <ctype.h>
#include <vector>
#include <mutex>
#include "aelocker.h"
#include <sys/socket.h>

static void setProtocolError(const char *errstr, client *c);
__thread int ProcessingEventsWhileBlocked = 0; /* See processEventsWhileBlocked(). */

/* Return the size consumed from the allocator, for the specified SDS string,
 * including internal fragmentation. This function is used in order to compute
 * the client output buffer size. */
size_t sdsZmallocSize(sds s) {
    void *sh = sdsAllocPtr(s);
    return zmalloc_size(sh);
}

/* Return the amount of memory used by the sds string at object->ptr
 * for a string object. This includes internal fragmentation. */
size_t getStringObjectSdsUsedMemory(robj *o) {
    serverAssertWithInfo(NULL,o,o->type == OBJ_STRING);
    switch(o->encoding) {
    case OBJ_ENCODING_RAW: return sdsZmallocSize((sds)ptrFromObj(o));
    case OBJ_ENCODING_EMBSTR: return zmalloc_size(allocPtrFromObj(o))-sizeof(robj);
    default: return 0; /* Just integer encoding for now. */
    }
}

/* Return the length of a string object.
 * This does NOT includes internal fragmentation or sds unused space. */
size_t getStringObjectLen(robj *o) {
    serverAssertWithInfo(NULL,o,o->type == OBJ_STRING);
    switch(o->encoding) {
    case OBJ_ENCODING_RAW: return sdslen(szFromObj(o));
    case OBJ_ENCODING_EMBSTR: return sdslen(szFromObj(o));
    default: return 0; /* Just integer encoding for now. */
    }
}

/* Client.reply list dup and free methods. */
void *dupClientReplyValue(void *o) {
    clientReplyBlock *old = (clientReplyBlock*)o;
    clientReplyBlock *buf = (clientReplyBlock*)zmalloc(sizeof(clientReplyBlock) + old->size, MALLOC_LOCAL);
    memcpy(buf, o, sizeof(clientReplyBlock) + old->size);
    return buf;
}

void freeClientReplyValue(const void *o) {
    zfree(o);
}

int listMatchObjects(void *a, void *b) {
    return equalStringObjects((robj*)a,(robj*)b);
}

/* This function links the client to the global linked list of clients.
 * unlinkClient() does the opposite, among other things. */
void linkClient(client *c) {
    serverAssert(GlobalLocksAcquired());
    listAddNodeTail(g_pserver->clients,c);
    /* Note that we remember the linked list node where the client is stored,
     * this way removing the client in unlinkClient() will not require
     * a linear scan, but just a constant time operation. */
    c->client_list_node = listLast(g_pserver->clients);
    if (c->conn != nullptr) atomicIncr(g_pserver->rgthreadvar[c->iel].cclients, 1);
    uint64_t id = htonu64(c->id);
    raxInsert(g_pserver->clients_index,(unsigned char*)&id,sizeof(id),c,NULL);
}

/* Initialize client authentication state.
 */
static void clientSetDefaultAuth(client *c) {
    /* If the default user does not require authentication, the user is
     * directly authenticated. */
    c->user = DefaultUser;
    c->authenticated = (c->user->flags & USER_FLAG_NOPASS) &&
                       !(c->user->flags & USER_FLAG_DISABLED);
}

int authRequired(client *c) {
    /* Check if the user is authenticated. This check is skipped in case
     * the default user is flagged as "nopass" and is active. */
    int auth_required = (!(DefaultUser->flags & USER_FLAG_NOPASS) ||
                          (DefaultUser->flags & USER_FLAG_DISABLED)) &&
                        !c->authenticated;
    return auth_required;
}

client *createClient(connection *conn, int iel) {
    client *c = new client;
    serverAssert(conn == nullptr || (iel == (serverTL - g_pserver->rgthreadvar)));

    c->iel = iel;
    /* passing NULL as conn it is possible to create a non connected client.
     * This is useful since all the commands needs to be executed
     * in the context of a client. When commands are executed in other
     * contexts (for instance a Lua script) we need a non connected client. */
    if (conn) {
        serverAssert(iel == (serverTL - g_pserver->rgthreadvar));
        connNonBlock(conn);
        connEnableTcpNoDelay(conn);
        if (cserver.tcpkeepalive)
            connKeepAlive(conn,cserver.tcpkeepalive);
        connSetReadHandler(conn, readQueryFromClient, true);
        connSetPrivateData(conn, c);
    }

    selectDb(c,0);
    uint64_t client_id;
    client_id = g_pserver->next_client_id.fetch_add(1);
    c->iel = iel;
    c->id = client_id;
    snprintf(c->lock.szName, sizeof(c->lock.szName), "client %" PRIu64, client_id);
    c->resp = 2;
    c->conn = conn;
    c->name = NULL;
    c->bufpos = 0;
    c->qb_pos = 0;
    c->querybuf = sdsempty();
    c->pending_querybuf = sdsempty();
    c->querybuf_peak = 0;
    c->reqtype = 0;
    c->argc = 0;
    c->argv = NULL;
    c->original_argc = 0;
    c->original_argv = NULL;
    c->cmd = c->lastcmd = NULL;
    c->multibulklen = 0;
    c->bulklen = -1;
    c->sentlen = 0;
    c->flags = 0;
    c->fPendingAsyncWrite = FALSE;
    c->fPendingAsyncWriteHandler = FALSE;
    c->ctime = c->lastinteraction = g_pserver->unixtime;
    /* If the default user does not require authentication, the user is
     * directly authenticated. */
    clientSetDefaultAuth(c);
    c->replstate = REPL_STATE_NONE;
    c->repl_put_online_on_ack = 0;
    c->reploff = 0;
    c->read_reploff = 0;
    c->reploff_cmd = 0;
    c->repl_ack_off = 0;
    c->repl_ack_time = 0;
    c->repl_down_since = 0;
    c->repl_last_partial_write = 0;
    c->slave_listening_port = 0;
    c->slave_addr = NULL;
    c->slave_capa = SLAVE_CAPA_NONE;
    c->reply = listCreate();
    c->reply_bytes = 0;
    c->obuf_soft_limit_reached_time = 0;
    listSetFreeMethod(c->reply,freeClientReplyValue);
    listSetDupMethod(c->reply,dupClientReplyValue);
    c->btype = BLOCKED_NONE;
    c->bpop.timeout = 0;
    c->bpop.keys = dictCreate(&objectKeyHeapPointerValueDictType,NULL);
    c->bpop.target = NULL;
    c->bpop.xread_group = NULL;
    c->bpop.xread_consumer = NULL;
    c->bpop.xread_group_noack = 0;
    c->bpop.numreplicas = 0;
    c->bpop.reploffset = 0;
    c->woff = 0;
    c->watched_keys = listCreate();
    c->pubsub_channels = dictCreate(&objectKeyPointerValueDictType,NULL);
    c->pubsub_patterns = listCreate();
    c->peerid = NULL;
    c->sockname = NULL;
    c->client_list_node = NULL;
    c->replyAsync = NULL;
    c->paused_list_node = NULL;
    c->client_tracking_redirection = 0;
    c->casyncOpsPending = 0;
    c->mvccCheckpoint = 0;
    c->master_error = 0;
    memset(c->uuid, 0, UUID_BINARY_LEN);

    c->client_tracking_prefixes = NULL;
    c->client_cron_last_memory_usage = 0;
    c->client_cron_last_memory_type = CLIENT_TYPE_NORMAL;
    c->auth_callback = NULL;
    c->auth_callback_privdata = NULL;
    c->auth_module = NULL;
    listSetFreeMethod(c->pubsub_patterns,decrRefCountVoid);
    listSetMatchMethod(c->pubsub_patterns,listMatchObjects);
    if (conn) linkClient(c);
    initClientMultiState(c);
    AssertCorrectThread(c);
    return c;
}

size_t client::argv_len_sum() const {
    size_t sum = 0;
    for (auto &cmd : vecqueuedcmd)
        sum += cmd.argv_len_sum;
    return sum + argv_len_sumActive;
}

/* This function puts the client in the queue of clients that should write
 * their output buffers to the socket. Note that it does not *yet* install
 * the write handler, to start clients are put in a queue of clients that need
 * to write, so we try to do that before returning in the event loop (see the
 * handleClientsWithPendingWrites() function).
 * If we fail and there is more data to write, compared to what the socket
 * buffers can hold, then we'll really install the handler. */
void clientInstallWriteHandler(client *c) {
    /* Schedule the client to write the output buffers to the socket only
     * if not already done and, for slaves, if the replica can actually receive
     * writes at this stage. */

    if (!(c->flags & CLIENT_PENDING_WRITE) &&
        (c->replstate == REPL_STATE_NONE || c->replstate == SLAVE_STATE_FASTSYNC_TX || c->replstate == SLAVE_STATE_FASTSYNC_DONE ||
         (c->replstate == SLAVE_STATE_ONLINE && !c->repl_put_online_on_ack)))
    {
        AssertCorrectThread(c);
        serverAssert(c->lock.fOwnLock());
        /* Here instead of installing the write handler, we just flag the
         * client and put it into a list of clients that have something
         * to write to the socket. This way before re-entering the event
         * loop, we can try to directly write to the client sockets avoiding
         * a system call. We'll only really install the write handler if
         * we'll not be able to write the whole reply at once. */
        c->flags |= CLIENT_PENDING_WRITE;
        std::unique_lock<fastlock> lockf(g_pserver->rgthreadvar[c->iel].lockPendingWrite);
        g_pserver->rgthreadvar[c->iel].clients_pending_write.push_back(c);
    }
}

void clientInstallAsyncWriteHandler(client *c) {
    serverAssert(GlobalLocksAcquired());
    if (!(c->fPendingAsyncWrite)) {
        c->fPendingAsyncWrite = TRUE;
        listAddNodeHead(serverTL->clients_pending_asyncwrite,c);
    }
}

/* This function is called every time we are going to transmit new data
 * to the client. The behavior is the following:
 *
 * If the client should receive new data (normal clients will) the function
 * returns C_OK, and make sure to install the write handler in our event
 * loop so that when the socket is writable new data gets written.
 *
 * If the client should not receive new data, because it is a fake client
 * (used to load AOF in memory), a master or because the setup of the write
 * handler failed, the function returns C_ERR.
 *
 * The function may return C_OK without actually installing the write
 * event handler in the following cases:
 *
 * 1) The event handler should already be installed since the output buffer
 *    already contains something.
 * 2) The client is a replica but not yet online, so we want to just accumulate
 *    writes in the buffer but not actually sending them yet.
 *
 * Typically gets called every time a reply is built, before adding more
 * data to the clients output buffers. If the function returns C_ERR no
 * data should be appended to the output buffers. */
int prepareClientToWrite(client *c) {
    bool fAsync = !FCorrectThread(c);  // Not async if we're on the right thread

	if (!fAsync) {
		serverAssert(c->conn == nullptr || c->lock.fOwnLock());
	} else {
		serverAssert(GlobalLocksAcquired());
	}

    auto flags = c->flags.load(std::memory_order_relaxed);

    if (flags & CLIENT_FORCE_REPLY) return C_OK; // FORCE REPLY means we're doing something else with the buffer.
                                                // do not install a write handler

    /* If it's the Lua client we always return ok without installing any
     * handler since there is no socket at all. */
    if (flags & (CLIENT_LUA|CLIENT_MODULE)) return C_OK;

    /* If CLIENT_CLOSE_ASAP flag is set, we need not write anything. */
    if (c->flags & CLIENT_CLOSE_ASAP) return C_ERR;

    /* CLIENT REPLY OFF / SKIP handling: don't send replies. */
    if (flags & (CLIENT_REPLY_OFF|CLIENT_REPLY_SKIP)) return C_ERR;

    /* Masters don't receive replies, unless CLIENT_MASTER_FORCE_REPLY flag
     * is set. */
    if ((flags & CLIENT_MASTER) &&
        !(flags & CLIENT_MASTER_FORCE_REPLY)) return C_ERR;

    if (!c->conn) return C_ERR; /* Fake client for AOF loading. */

    /* Schedule the client to write the output buffers to the socket, unless
     * it should already be setup to do so (it has already pending data). */
    if (!fAsync && (c->flags & CLIENT_SLAVE || !clientHasPendingReplies(c))) clientInstallWriteHandler(c);
    if (fAsync && !(c->fPendingAsyncWrite)) clientInstallAsyncWriteHandler(c);

    /* Authorize the caller to queue in the output buffer of this client. */
    return C_OK;
}

/* -----------------------------------------------------------------------------
 * Low level functions to add more data to output buffers.
 * -------------------------------------------------------------------------- */

void _clientAsyncReplyBufferReserve(client *c, size_t len) {
    if (c->replyAsync != nullptr)
        return;
    size_t newsize = std::max(len, (size_t)PROTO_ASYNC_REPLY_CHUNK_BYTES);
    clientReplyBlock *replyNew = (clientReplyBlock*)zmalloc(sizeof(clientReplyBlock) + newsize);
    replyNew->size = zmalloc_usable_size(replyNew) - sizeof(clientReplyBlock);
    replyNew->used = 0;
    c->replyAsync = replyNew;
}

/* Attempts to add the reply to the static buffer in the client struct.
 * Returns C_ERR if the buffer is full, or the reply list is not empty,
 * in which case the reply must be added to the reply list. */
int _addReplyToBuffer(client *c, const char *s, size_t len) {
    if (c->flags.load(std::memory_order_relaxed) & CLIENT_CLOSE_AFTER_REPLY) return C_OK;

    bool fAsync = !FCorrectThread(c);
    if (fAsync)
    {
        serverAssert(GlobalLocksAcquired());
        if (c->replyAsync == nullptr || (c->replyAsync->size - c->replyAsync->used) < len)
        {
            if (c->replyAsync == nullptr) {
                size_t newsize = std::max(len, (size_t)PROTO_ASYNC_REPLY_CHUNK_BYTES);
                    
                clientReplyBlock *replyNew = (clientReplyBlock*)zmalloc(sizeof(clientReplyBlock) + newsize);
                replyNew->size = zmalloc_usable_size(replyNew) - sizeof(clientReplyBlock);
                replyNew->used = 0;
                c->replyAsync = replyNew;
            } else {
                size_t newsize = std::max(c->replyAsync->used + len, c->replyAsync->size*2);
                clientReplyBlock *replyNew = (clientReplyBlock*)zmalloc(sizeof(clientReplyBlock) + newsize);
                replyNew->size = zmalloc_usable_size(replyNew) - sizeof(clientReplyBlock);
                replyNew->used = c->replyAsync->used;
                memcpy(replyNew->buf(), c->replyAsync->buf(), c->replyAsync->used);
                zfree(c->replyAsync);
                c->replyAsync = replyNew;
            }
        }
        memcpy(c->replyAsync->buf() + c->replyAsync->used,s,len);
        c->replyAsync->used += len;
    }
    else
    {
        size_t available = sizeof(c->buf)-c->bufpos;

        /* If there already are entries in the reply list, we cannot
        * add anything more to the static buffer. */
        if (listLength(c->reply) > 0) return C_ERR;

        /* Check that the buffer has enough space available for this string. */
        if (len > available) return C_ERR;

        memcpy(c->buf+c->bufpos,s,len);
        c->bufpos+=len;
    }
    return C_OK;
}

/* Adds the reply to the reply linked list.
 * Note: some edits to this function need to be relayed to AddReplyFromClient. */
void _addReplyProtoToList(client *c, const char *s, size_t len) {
    if (c->flags.load(std::memory_order_relaxed) & CLIENT_CLOSE_AFTER_REPLY) return;
    AssertCorrectThread(c);

    listNode *ln = listLast(c->reply);
    clientReplyBlock *tail = (clientReplyBlock*) (ln? listNodeValue(ln): NULL);

    /* Note that 'tail' may be NULL even if we have a tail node, because when
     * addReplyDeferredLen() is used, it sets a dummy node to NULL just
     * fo fill it later, when the size of the bulk length is set. */

    /* Append to tail string when possible. */
    if (tail) {
        /* Copy the part we can fit into the tail, and leave the rest for a
         * new node */
        size_t avail = tail->size - tail->used;
        size_t copy = avail >= len? len: avail;
        memcpy(tail->buf() + tail->used, s, copy);
        tail->used += copy;
        s += copy;
        len -= copy;
    }
    if (len) {
        /* Create a new node, make sure it is allocated to at
         * least PROTO_REPLY_CHUNK_BYTES */
        size_t size = len < PROTO_REPLY_CHUNK_BYTES? PROTO_REPLY_CHUNK_BYTES: len;
        tail = (clientReplyBlock*)zmalloc(size + sizeof(clientReplyBlock), MALLOC_LOCAL);
        /* take over the allocation's internal fragmentation */
        tail->size = zmalloc_usable_size(tail) - sizeof(clientReplyBlock);
        tail->used = len;
        memcpy(tail->buf(), s, len);
        listAddNodeTail(c->reply, tail);
        c->reply_bytes += tail->size;

        closeClientOnOutputBufferLimitReached(c, 1);
    }
}

/* -----------------------------------------------------------------------------
 * Higher level functions to queue data on the client output buffer.
 * The following functions are the ones that commands implementations will call.
 * -------------------------------------------------------------------------- */
/* Add the object 'obj' string representation to the client output buffer. */
void addReply(client *c, robj_roptr obj) {
    if (prepareClientToWrite(c) != C_OK) return;

    if (sdsEncodedObject(obj)) {
        if (_addReplyToBuffer(c,(const char*)ptrFromObj(obj),sdslen((sds)ptrFromObj(obj))) != C_OK)
            _addReplyProtoToList(c,(const char*)ptrFromObj(obj),sdslen((sds)ptrFromObj(obj)));
    } else if (obj->encoding == OBJ_ENCODING_INT) {
        /* For integer encoded strings we just convert it into a string
         * using our optimized function, and attach the resulting string
         * to the output buffer. */
        char buf[32];
        size_t len = ll2string(buf,sizeof(buf),(long)ptrFromObj(obj));
        if (_addReplyToBuffer(c,buf,len) != C_OK)
            _addReplyProtoToList(c,buf,len);
    } else {
        serverPanic("Wrong obj->encoding in addReply()");
    }
}

/* Add the SDS 's' string to the client output buffer, as a side effect
 * the SDS string is freed. */
void addReplySds(client *c, sds s) {
    if (prepareClientToWrite(c) != C_OK) {
        /* The caller expects the sds to be free'd. */
        sdsfree(s);
        return;
    }
    if (_addReplyToBuffer(c,s,sdslen(s)) != C_OK)
        _addReplyProtoToList(c,s,sdslen(s));
    sdsfree(s);
}

/* This low level function just adds whatever protocol you send it to the
 * client buffer, trying the static buffer initially, and using the string
 * of objects if not possible.
 *
 * It is efficient because does not create an SDS object nor an Redis object
 * if not needed. The object will only be created by calling
 * _addReplyProtoToList() if we fail to extend the existing tail object
 * in the list of objects. */
void addReplyProto(client *c, const char *s, size_t len) {
    if (prepareClientToWrite(c) != C_OK) return;
    if (_addReplyToBuffer(c,s,len) != C_OK)
        _addReplyProtoToList(c,s,len);
}

void addReplyProtoCString(client *c, const char *s) {
    addReplyProto(c, s, strlen(s));
}

std::string escapeString(sds str)
{
    std::string newstr;
    size_t len = sdslen(str);
    for (size_t ich = 0; ich < len; ++ich)
    {
        char ch = str[ich];
        switch (ch)
        {
        case '\n':
            newstr += "\\n";
            break;

        case '\t':
            newstr += "\\t";
            break;

        case '\r':
            newstr += "\\r";
            break;
        
        default:
            newstr += ch;
        }
    }
    return newstr;
}

/* Low level function called by the addReplyError...() functions.
 * It emits the protocol for a Redis error, in the form:
 *
 * -ERRORCODE Error Message<CR><LF>
 *
 * If the error code is already passed in the string 's', the error
 * code provided is used, otherwise the string "-ERR " for the generic
 * error code is automatically added.
 * Note that 's' must NOT end with \r\n. */
void addReplyErrorLength(client *c, const char *s, size_t len) {
    /* If the string already starts with "-..." then the error code
     * is provided by the caller. Otherwise we use "-ERR". */
    if (!len || s[0] != '-') addReplyProto(c,"-ERR ",5);
    addReplyProto(c,s,len);
    addReplyProto(c,"\r\n",2);
}

/* Do some actions after an error reply was sent (Log if needed, updates stats, etc.) */
void afterErrorReply(client *c, const char *s, size_t len, int severity = ERR_CRITICAL) {
    /* Increment the thread error counter */
    serverTL->stat_total_error_replies++;
    /* Increment the error stats
     * If the string already starts with "-..." then the error prefix
     * is provided by the caller ( we limit the search to 32 chars). Otherwise we use "-ERR". */
    if (s[0] != '-') {
        incrementErrorCount("ERR", 3);
    } else {
        const char *spaceloc = (const char*)memchr(s, ' ', len < 32 ? len : 32);
        if (spaceloc) {
            const size_t errEndPos = (size_t)(spaceloc - s);
            incrementErrorCount(s+1, errEndPos-1);
        } else {
            /* Fallback to ERR if we can't retrieve the error prefix */
            incrementErrorCount("ERR", 3);
        }
    }

    int ctype = getClientType(c);
    if (ctype == CLIENT_TYPE_MASTER || ctype == CLIENT_TYPE_SLAVE || c->id == CLIENT_ID_AOF) {
        const char *to, *from;

        if (c->id == CLIENT_ID_AOF) {
            to = "AOF-loading-client";
            from = "server";
        } else if (ctype == CLIENT_TYPE_MASTER) {
            to = "master";
            from = "replica";
        } else {
            to = "replica";
            from = "master";
        }

        if (len > 4096) len = 4096;
        const char *cmdname = c->lastcmd ? c->lastcmd->name : "<unknown>";
        switch (severity) {
            case ERR_NOTICE:
                serverLog(LL_NOTICE,"== NOTICE == This %s is rejecting a command "
                    "from its %s: '%.*s' after processing the command "
                    "'%s'", from, to, (int)len, s, cmdname);
            break;
            case ERR_WARNING:
                serverLog(LL_WARNING,"== WARNING == This %s is rejecting a command "
                    "from its %s: '%.*s' after processing the command "
                    "'%s'", from, to, (int)len, s, cmdname);
            break;
            case ERR_ERROR:
                serverLog(LL_WARNING,"== ERROR == This %s is sending an error "
                    "to its %s: '%.*s' after processing the command "
                    "'%s'", from, to, (int)len, s, cmdname);
            break;
            case ERR_CRITICAL:
            default:
                serverLog(LL_WARNING,"== CRITICAL == This %s is sending an error "
                    "to its %s: '%.*s' after processing the command "
                    "'%s'", from, to, (int)len, s, cmdname);
            break;
        }

        if (ctype == CLIENT_TYPE_MASTER && g_pserver->repl_backlog &&
            g_pserver->repl_backlog_histlen > 0)
        {
            showLatestBacklog();
        }
        g_pserver->stat_unexpected_error_replies++;
    }
}

/* The 'err' object is expected to start with -ERRORCODE and end with \r\n.
 * Unlike addReplyErrorSds and others alike which rely on addReplyErrorLength. */
void addReplyErrorObject(client *c, robj *err, int severity) {
    addReply(c, err);
    afterErrorReply(c, szFromObj(err), sdslen(szFromObj(err))-2, severity); /* Ignore trailing \r\n */
}

/* See addReplyErrorLength for expectations from the input string. */
void addReplyError(client *c, const char *err) {
    addReplyErrorLength(c,err,strlen(err));
    afterErrorReply(c,err,strlen(err));
}

/* See addReplyErrorLength for expectations from the input string. */
/* As a side effect the SDS string is freed. */
void addReplyErrorSds(client *c, sds err) {
    addReplyErrorLength(c,err,sdslen(err));
    afterErrorReply(c,err,sdslen(err));
    sdsfree(err);
}

/* See addReplyErrorLength for expectations from the formatted string.
 * The formatted string is safe to contain \r and \n anywhere. */
void addReplyErrorFormat(client *c, const char *fmt, ...) {
    va_list ap;
    va_start(ap,fmt);
    sds s = sdscatvprintf(sdsempty(),fmt,ap);
    va_end(ap);
    /* Trim any newlines at the end (ones will be added by addReplyErrorLength) */
    s = sdstrim(s, "\r\n");
    /* Make sure there are no newlines in the middle of the string, otherwise
     * invalid protocol is emitted. */
    s = sdsmapchars(s, "\r\n", "  ",  2);
    addReplyErrorLength(c,s,sdslen(s));
    afterErrorReply(c,s,sdslen(s));
    sdsfree(s);
}

void addReplyStatusLength(client *c, const char *s, size_t len) {
    addReplyProto(c,"+",1);
    addReplyProto(c,s,len);
    addReplyProto(c,"\r\n",2);
}

void addReplyStatus(client *c, const char *status) {
    addReplyStatusLength(c,status,strlen(status));
}

void addReplyStatusFormat(client *c, const char *fmt, ...) {
    va_list ap;
    va_start(ap,fmt);
    sds s = sdscatvprintf(sdsempty(),fmt,ap);
    va_end(ap);
    addReplyStatusLength(c,s,sdslen(s));
    sdsfree(s);
}

/* Sometimes we are forced to create a new reply node, and we can't append to
 * the previous one, when that happens, we wanna try to trim the unused space
 * at the end of the last reply node which we won't use anymore. */
void trimReplyUnusedTailSpace(client *c) {
    listNode *ln = listLast(c->reply);
    clientReplyBlock *tail = ln? (clientReplyBlock*)listNodeValue(ln): NULL;

    /* Note that 'tail' may be NULL even if we have a tail node, becuase when
     * addReplyDeferredLen() is used */
    if (!tail) return;

    /* We only try to trim the space is relatively high (more than a 1/4 of the
     * allocation), otherwise there's a high chance realloc will NOP.
     * Also, to avoid large memmove which happens as part of realloc, we only do
     * that if the used part is small.  */
    if (tail->size - tail->used > tail->size / 4 &&
        tail->used < PROTO_REPLY_CHUNK_BYTES)
    {
        size_t old_size = tail->size;
        tail = (clientReplyBlock*)zrealloc(tail, tail->used + sizeof(clientReplyBlock));
        /* take over the allocation's internal fragmentation (at least for
         * memory usage tracking) */
        tail->size = zmalloc_usable_size(tail) - sizeof(clientReplyBlock);
        c->reply_bytes = c->reply_bytes + tail->size - old_size;
        listNodeValue(ln) = tail;
    }
}

/* Adds an empty object to the reply list that will contain the multi bulk
 * length, which is not known when this function is called. */
void *addReplyDeferredLenCore(client *c) {
    /* Note that we install the write event here even if the object is not
     * ready to be sent, since we are sure that before returning to the
     * event loop setDeferredAggregateLen() will be called. */
    if (prepareClientToWrite(c) != C_OK) return NULL;
    trimReplyUnusedTailSpace(c);
    listAddNodeTail(c->reply,NULL); /* NULL is our placeholder. */
    return listLast(c->reply);
}

void *addReplyDeferredLen(client *c) {
    if (FCorrectThread(c))
        return addReplyDeferredLenCore(c);
        
    return (void*)((ssize_t)(c->replyAsync ? c->replyAsync->used : 0));
}

void setDeferredReply(client *c, void *node, const char *s, size_t length) {
    listNode *ln = (listNode*)node;
    clientReplyBlock *next, *prev;

    /* Abort when *node is NULL: when the client should not accept writes
     * we return NULL in addReplyDeferredLen() */
    if (node == NULL) return;
    serverAssert(!listNodeValue(ln));

    /* Normally we fill this dummy NULL node, added by addReplyDeferredLen(),
     * with a new buffer structure containing the protocol needed to specify
     * the length of the array following. However sometimes there might be room
     * in the previous/next node so we can instead remove this NULL node, and
     * suffix/prefix our data in the node immediately before/after it, in order
     * to save a write(2) syscall later. Conditions needed to do it:
     *
     * - The prev node is non-NULL and has space in it or
     * - The next node is non-NULL,
     * - It has enough room already allocated
     * - And not too large (avoid large memmove) */
    if (ln->prev != NULL && (prev = (clientReplyBlock*)listNodeValue(ln->prev)) &&
        prev->size - prev->used > 0)
    {
        size_t len_to_copy = prev->size - prev->used;
        if (len_to_copy > length)
            len_to_copy = length;
        memcpy(prev->buf() + prev->used, s, len_to_copy);
        prev->used += len_to_copy;
        length -= len_to_copy;
        if (length == 0) {
            listDelNode(c->reply, ln);
            return;
        }
        s += len_to_copy;
    }

    if (ln->next != NULL && (next = (clientReplyBlock*)listNodeValue(ln->next)) &&
        next->size - next->used >= length &&
        next->used < PROTO_REPLY_CHUNK_BYTES * 4)
    {
        memmove(next->buf() + length, next->buf(), next->used);
        memcpy(next->buf(), s, length);
        next->used += length;
        listDelNode(c->reply,ln);
    } else {
        /* Create a new node */
        clientReplyBlock *buf = (clientReplyBlock*)zmalloc(length + sizeof(clientReplyBlock));
        /* Take over the allocation's internal fragmentation */
        buf->size = zmalloc_usable_size(buf) - sizeof(clientReplyBlock);
        buf->used = length;
        memcpy(buf->buf(), s, length);
        listNodeValue(ln) = buf;
        c->reply_bytes += buf->size;

        closeClientOnOutputBufferLimitReached(c, 1);
    }
}

/* Populate the length object and try gluing it to the next chunk. */
void setDeferredAggregateLen(client *c, void *node, long length, char prefix) {
    serverAssert(length >= 0);

    if (FCorrectThread(c)) {
        /* Abort when *node is NULL: when the client should not accept writes
         * we return NULL in addReplyDeferredLen() */
        if (node == NULL) return;
        char lenstr[128];
        size_t lenstr_len = snprintf(lenstr, sizeof(lenstr), "%c%ld\r\n", prefix, length);
        setDeferredReply(c, node, lenstr, lenstr_len);
    } else {
        char lenstr[128];
        int lenstr_len = snprintf(lenstr, sizeof(lenstr), "%c%ld\r\n", prefix, length);

        size_t idxSplice = (size_t)node;
        serverAssert(idxSplice <= c->replyAsync->used);
        if (c->replyAsync->size < (c->replyAsync->used + lenstr_len))
        {
            int newsize = std::max(c->replyAsync->used + lenstr_len, c->replyAsync->size*2);
            clientReplyBlock *replyNew = (clientReplyBlock*)zmalloc(sizeof(clientReplyBlock) + newsize);
            replyNew->size = zmalloc_usable_size(replyNew) - sizeof(clientReplyBlock);
            replyNew->used = c->replyAsync->used;
            memcpy(replyNew->buf(), c->replyAsync->buf(), c->replyAsync->used);
            zfree(c->replyAsync);
            c->replyAsync = replyNew;
        }
        
        memmove(c->replyAsync->buf() + idxSplice + lenstr_len, c->replyAsync->buf() + idxSplice, c->replyAsync->used - idxSplice);
        memcpy(c->replyAsync->buf() + idxSplice, lenstr, lenstr_len);
        c->replyAsync->used += lenstr_len;
    }
}

void setDeferredArrayLen(client *c, void *node, long length) {
    setDeferredAggregateLen(c,node,length,'*');
}

void setDeferredMapLen(client *c, void *node, long length) {
    int prefix = c->resp == 2 ? '*' : '%';
    if (c->resp == 2) length *= 2;
    setDeferredAggregateLen(c,node,length,prefix);
}

void setDeferredSetLen(client *c, void *node, long length) {
    int prefix = c->resp == 2 ? '*' : '~';
    setDeferredAggregateLen(c,node,length,prefix);
}

void setDeferredAttributeLen(client *c, void *node, long length) {
    serverAssert(c->resp >= 3);
    setDeferredAggregateLen(c,node,length,'|');
}

void setDeferredPushLen(client *c, void *node, long length) {
    serverAssert(c->resp >= 3);
    setDeferredAggregateLen(c,node,length,'>');
}

/* Add a double as a bulk reply */
void addReplyDouble(client *c, double d) {
    if (std::isinf(d)) {
        /* Libc in odd systems (Hi Solaris!) will format infinite in a
         * different way, so better to handle it in an explicit way. */
        if (c->resp == 2) {
            addReplyBulkCString(c, d > 0 ? "inf" : "-inf");
        } else {
            addReplyProto(c, d > 0 ? ",inf\r\n" : ",-inf\r\n",
                              d > 0 ? 6 : 7);
        }
    } else {
        char dbuf[MAX_LONG_DOUBLE_CHARS+3],
             sbuf[MAX_LONG_DOUBLE_CHARS+32];
        int dlen, slen;
        if (c->resp == 2) {
            dlen = snprintf(dbuf,sizeof(dbuf),"%.17g",d);
            slen = snprintf(sbuf,sizeof(sbuf),"$%d\r\n%s\r\n",dlen,dbuf);
            addReplyProto(c,sbuf,slen);
        } else {
            dlen = snprintf(dbuf,sizeof(dbuf),",%.17g\r\n",d);
            addReplyProto(c,dbuf,dlen);
        }
    }
}

void addReplyBigNum(client *c, const char* num, size_t len) {
    if (c->resp == 2) {
        addReplyBulkCBuffer(c, num, len);
    } else {
        addReplyProto(c,"(",1);
        addReplyProto(c,num,len);
        addReply(c,shared.crlf);
    }
}

/* Add a long double as a bulk reply, but uses a human readable formatting
 * of the double instead of exposing the crude behavior of doubles to the
 * dear user. */
void addReplyHumanLongDouble(client *c, long double d) {
    if (c->resp == 2) {
        robj *o = createStringObjectFromLongDouble(d,1);
        addReplyBulk(c,o);
        decrRefCount(o);
    } else {
        char buf[MAX_LONG_DOUBLE_CHARS];
        int len = ld2string(buf,sizeof(buf),d,LD_STR_HUMAN);
        addReplyProto(c,",",1);
        addReplyProto(c,buf,len);
        addReplyProto(c,"\r\n",2);
    }
}

/* Add a long long as integer reply or bulk len / multi bulk count.
 * Basically this is used to output <prefix><long long><crlf>. */
void addReplyLongLongWithPrefix(client *c, long long ll, char prefix) {
    char buf[128];
    int len;

    /* Things like $3\r\n or *2\r\n are emitted very often by the protocol
     * so we have a few shared objects to use if the integer is small
     * like it is most of the times. */
    if (prefix == '*' && ll < OBJ_SHARED_BULKHDR_LEN && ll >= 0) {
        addReply(c,shared.mbulkhdr[ll]);
        return;
    } else if (prefix == '$' && ll < OBJ_SHARED_BULKHDR_LEN && ll >= 0) {
        addReply(c,shared.bulkhdr[ll]);
        return;
    }

    buf[0] = prefix;
    len = ll2string(buf+1,sizeof(buf)-1,ll);
    buf[len+1] = '\r';
    buf[len+2] = '\n';
    addReplyProto(c,buf,len+3);
}

void addReplyLongLong(client *c, long long ll) {
    if (ll == 0)
        addReply(c,shared.czero);
    else if (ll == 1)
        addReply(c,shared.cone);
    else
        addReplyLongLongWithPrefix(c,ll,':');
}

void addReplyAggregateLen(client *c, long length, int prefix) {
    serverAssert(length >= 0);
    addReplyLongLongWithPrefix(c,length,prefix);
}

void addReplyArrayLen(client *c, long length) {
    addReplyAggregateLen(c,length,'*');
}

void addReplyMapLen(client *c, long length) {
    int prefix = c->resp == 2 ? '*' : '%';
    if (c->resp == 2) length *= 2;
    addReplyAggregateLen(c,length,prefix);
}

void addReplySetLen(client *c, long length) {
    int prefix = c->resp == 2 ? '*' : '~';
    addReplyAggregateLen(c,length,prefix);
}

void addReplyAttributeLen(client *c, long length) {
    serverAssert(c->resp >= 3);
    addReplyAggregateLen(c,length,'|');
}

void addReplyPushLen(client *c, long length) {
    serverAssert(c->resp >= 3);
    addReplyAggregateLen(c,length,'>');
}

void addReplyNull(client *c) {
    if (c->resp == 2) {
        addReplyProto(c,"$-1\r\n",5);
    } else {
        addReplyProto(c,"_\r\n",3);
    }
}

void addReplyBool(client *c, int b) {
    if (c->resp == 2) {
        addReply(c, b ? shared.cone : shared.czero);
    } else {
        addReplyProto(c, b ? "#t\r\n" : "#f\r\n",4);
    }
}

/* A null array is a concept that no longer exists in RESP3. However
 * RESP2 had it, so API-wise we have this call, that will emit the correct
 * RESP2 protocol, however for RESP3 the reply will always be just the
 * Null type "_\r\n". */
void addReplyNullArray(client *c) 
{
    if (c->resp == 2) {
        addReplyProto(c,"*-1\r\n",5);
    } else {
        addReplyProto(c,"_\r\n",3);
    }
}

/* Create the length prefix of a bulk reply, example: $2234 */
void addReplyBulkLen(client *c, robj_roptr obj) {
    size_t len = stringObjectLen(obj);

    addReplyLongLongWithPrefix(c,len,'$');
}

/* Add a Redis Object as a bulk reply */
void addReplyBulk(client *c, robj_roptr obj) {
    addReplyBulkLen(c,obj);
    addReply(c,obj);
    addReply(c,shared.crlf);
}

/* Add a C buffer as bulk reply */
void addReplyBulkCBuffer(client *c, const void *p, size_t len) {
    addReplyLongLongWithPrefix(c,len,'$');
    addReplyProto(c,(const char*)p,len);
    addReply(c,shared.crlf);
}

/* Add sds to reply (takes ownership of sds and frees it) */
void addReplyBulkSds(client *c, sds s)  {
    addReplyLongLongWithPrefix(c,sdslen(s),'$');
    addReplySds(c,s);
    addReply(c,shared.crlf);
}

/* Set sds to a deferred reply (for symmetry with addReplyBulkSds it also frees the sds) */
void setDeferredReplyBulkSds(client *c, void *node, sds s) {
    sds reply = sdscatprintf(sdsempty(), "$%d\r\n%s\r\n", (unsigned)sdslen(s), s);
    setDeferredReply(c, node, reply, sdslen(reply));
    sdsfree(reply);
    sdsfree(s);
}

/* Add a C null term string as bulk reply */
void addReplyBulkCString(client *c, const char *s) {
    if (s == NULL) {
        if (c->resp < 3)
            addReply(c,shared.nullbulk);
        else
            addReplyNull(c);
    } else {
        addReplyBulkCBuffer(c,s,strlen(s));
    }
}

/* Add a long long as a bulk reply */
void addReplyBulkLongLong(client *c, long long ll) {
    char buf[64];
    int len;

    len = ll2string(buf,64,ll);
    addReplyBulkCBuffer(c,buf,len);
}

/* Reply with a verbatim type having the specified extension.
 *
 * The 'ext' is the "extension" of the file, actually just a three
 * character type that describes the format of the verbatim string.
 * For instance "txt" means it should be interpreted as a text only
 * file by the receiver, "md " as markdown, and so forth. Only the
 * three first characters of the extension are used, and if the
 * provided one is shorter than that, the remaining is filled with
 * spaces. */
void addReplyVerbatim(client *c, const char *s, size_t len, const char *ext) {
    if (c->resp == 2) {
        addReplyBulkCBuffer(c,s,len);
    } else {
        char buf[32];
        size_t preflen = snprintf(buf,sizeof(buf),"=%zu\r\nxxx:",len+4);
        char *p = buf+preflen-4;
        for (int i = 0; i < 3; i++) {
            if (*ext == '\0') {
                p[i] = ' ';
            } else {
                p[i] = *ext++;
            }
        }
        addReplyProto(c,buf,preflen);
        addReplyProto(c,s,len);
        addReplyProto(c,"\r\n",2);
    }
}

/* Add an array of C strings as status replies with a heading.
 * This function is typically invoked by from commands that support
 * subcommands in response to the 'help' subcommand. The help array
 * is terminated by NULL sentinel. */
void addReplyHelp(client *c, const char **help) {
    sds cmd = sdsnew((char*) ptrFromObj(c->argv[0]));
    void *blenp = addReplyDeferredLen(c);
    int blen = 0;

    sdstoupper(cmd);
    addReplyStatusFormat(c,
        "%s <subcommand> [<arg> [value] [opt] ...]. Subcommands are:",cmd);
    sdsfree(cmd);

    while (help[blen]) addReplyStatus(c,help[blen++]);

    addReplyStatus(c,"HELP");
    addReplyStatus(c,"    Prints this help.");

    blen += 1;  /* Account for the header. */
    blen += 2;  /* Account for the footer. */
    setDeferredArrayLen(c,blenp,blen);
}

/* Add a suggestive error reply.
 * This function is typically invoked by from commands that support
 * subcommands in response to an unknown subcommand or argument error. */
void addReplySubcommandSyntaxError(client *c) {
    sds cmd = sdsnew((char*) ptrFromObj(c->argv[0]));
    sdstoupper(cmd);
    addReplyErrorFormat(c,
        "Unknown subcommand or wrong number of arguments for '%s'. Try %s HELP.",
        (char*)ptrFromObj(c->argv[1]),cmd);
    sdsfree(cmd);
}

/* Append 'src' client output buffers into 'dst' client output buffers.
 * This function clears the output buffers of 'src' */
void AddReplyFromClient(client *dst, client *src) {
    /* If the source client contains a partial response due to client output
     * buffer limits, propagate that to the dest rather than copy a partial
     * reply. We don't wanna run the risk of copying partial response in case
     * for some reason the output limits don't reach the same decision (maybe
     * they changed) */
    if (src->flags & CLIENT_CLOSE_ASAP) {
        sds client = catClientInfoString(sdsempty(),dst);
        freeClientAsync(dst);
        serverLog(LL_WARNING,"Client %s scheduled to be closed ASAP for overcoming of output buffer limits.", client);
        sdsfree(client);
        return;
    }

    /* First add the static buffer (either into the static buffer or reply list) */
    addReplyProto(dst,src->buf, src->bufpos);

    /* We need to check with prepareClientToWrite again (after addReplyProto)
     * since addReplyProto may have changed something (like CLIENT_CLOSE_ASAP) */
    if (prepareClientToWrite(dst) != C_OK)
        return;

    /* We're bypassing _addReplyProtoToList, so we need to add the pre/post
     * checks in it. */
    if (dst->flags & CLIENT_CLOSE_AFTER_REPLY) return;

    /* Concatenate the reply list into the dest */
    if (listLength(src->reply))
        listJoin(dst->reply,src->reply);
    dst->reply_bytes += src->reply_bytes;
    src->reply_bytes = 0;
    src->bufpos = 0;

    /* Check output buffer limits */
    closeClientOnOutputBufferLimitReached(dst, 1);
}

/* Copy 'src' client output buffers into 'dst' client output buffers.
 * The function takes care of freeing the old output buffers of the
 * destination client. */
void copyClientOutputBuffer(client *dst, client *src) {
    listRelease(dst->reply);
    dst->sentlen = 0;
    dst->reply = listDup(src->reply);
    memcpy(dst->buf,src->buf,src->bufpos);
    dst->bufpos = src->bufpos;
    dst->reply_bytes = src->reply_bytes;
}

/* Return true if the specified client has pending reply buffers to write to
 * the socket. */
int clientHasPendingReplies(client *c) {
    return (c->bufpos || listLength(c->reply) || c->FPendingReplicaWrite());
}

static std::atomic<int> rgacceptsInFlight[MAX_EVENT_LOOPS];
int chooseBestThreadForAccept()
{
    int ielMinLoad = 0;
    int cclientsMin = INT_MAX;
    for (int iel = 0; iel < cserver.cthreads; ++iel)
    {
        int cclientsThread;
        atomicGet(g_pserver->rgthreadvar[iel].cclients, cclientsThread);
        cclientsThread += rgacceptsInFlight[iel].load(std::memory_order_relaxed);
        // Note: Its repl factor less one because cclients also includes replicas, so we don't want to double count
        cclientsThread += (g_pserver->rgthreadvar[iel].cclientsReplica) * (g_pserver->replicaIsolationFactor-1);
        if (cclientsThread < cserver.thread_min_client_threshold)
            return iel;
        if (cclientsThread < cclientsMin)
        {
            cclientsMin = cclientsThread;
            ielMinLoad = iel;
        }
    }
    return ielMinLoad;
}

bool checkOverloadIgnorelist(connection *conn) {
    if (conn->flags & CONN_FLAG_IGNORE_OVERLOAD) {
        return true;
    }
    struct sockaddr_storage sa;
    socklen_t salen = sizeof(sa);
    if (getpeername(conn->fd, (struct sockaddr *)&sa, &salen) == -1) {
        return false;
    }
    if (sa.ss_family == AF_INET) {
        struct sockaddr_in *s = (struct sockaddr_in *)&sa;
        for (auto ignore : g_pserver->overload_ignorelist) {
            if (ignore.match(s->sin_addr))
                return true;
        }
    }
    if (sa.ss_family == AF_INET6) {
        struct sockaddr_in6 *s = (struct sockaddr_in6 *)&sa;
        for (auto ignore : g_pserver->overload_ignorelist_ipv6) {
            if (ignore.match(s->sin6_addr))
                return true;
        }
    }
    return false;
}

void clientAcceptHandler(connection *conn) {
    client *c = (client*)connGetPrivateData(conn);

    if (conn->flags & CONN_FLAG_AUDIT_LOGGING_REQUIRED) {
        c->flags |= CLIENT_AUDIT_LOGGING;
        c->fprint = conn->fprint;
    }

    if (connGetState(conn) != CONN_STATE_CONNECTED) {
        serverLog(LL_WARNING,
                "Error accepting a client connection: %s",
                connGetLastError(conn));
        freeClientAsync(c);
        return;
    }

    // Set thread affinity
    if (cserver.fThreadAffinity)
        connSetThreadAffinity(conn, c->iel);

    /* If the server is running in protected mode (the default) and there
     * is no password set, nor a specific interface is bound, we don't accept
     * requests from non loopback interfaces. Instead we try to explain the
     * user what to do to fix it if needed. */
    if (g_pserver->protected_mode &&
        g_pserver->bindaddr_count == 0 &&
        DefaultUser->flags & USER_FLAG_NOPASS &&
        !(c->flags & CLIENT_UNIX_SOCKET))
    {
        char cip[NET_IP_STR_LEN+1] = { 0 };
        connPeerToString(conn, cip, sizeof(cip)-1, NULL);
        if (strcmp(cip,"127.0.0.1") && strcmp(cip,"::1")) {
            const char *err =
                "-DENIED KeyDB is running in protected mode because protected "
                "mode is enabled, no bind address was specified, no "
                "authentication password is requested to clients. In this mode "
                "connections are only accepted from the loopback interface. "
                "If you want to connect from external computers to KeyDB you "
                "may adopt one of the following solutions: "
                "1) Just disable protected mode sending the command "
                "'CONFIG SET protected-mode no' from the loopback interface "
                "by connecting to KeyDB from the same host the server is "
                "running, however MAKE SURE KeyDB is not publicly accessible "
                "from internet if you do so. Use CONFIG REWRITE to make this "
                "change permanent. "
                "2) Alternatively you can just disable the protected mode by "
                "editing the KeyDB configuration file, and setting the protected "
                "mode option to 'no', and then restarting the server "
                "3) If you started the server manually just for testing, restart "
                "it with the '--protected-mode no' option. "
                "4) Setup a bind address or an authentication password. "
                "NOTE: You only need to do one of the above things in order for "
                "the server to start accepting connections from the outside.\r\n";
            if (connWrite(c->conn,err,strlen(err)) == -1) {
                /* Nothing to do, Just to avoid the warning... */
            }
            g_pserver->stat_rejected_conn++;
            freeClientAsync(c);
            return;
        }
    }

    if (checkOverloadIgnorelist(conn))
    {
        c->flags |= CLIENT_IGNORE_OVERLOAD;
        char cip[NET_IP_STR_LEN+1] = { 0 };
        connPeerToString(conn, cip, sizeof(cip)-1, NULL);
        serverLog(LL_NOTICE, "Ignoring client from %s for loadshedding", cip);
    }

    g_pserver->stat_numconnections++;
    moduleFireServerEvent(REDISMODULE_EVENT_CLIENT_CHANGE,
                          REDISMODULE_SUBEVENT_CLIENT_CHANGE_CONNECTED,
                          c);
}

#define MAX_ACCEPTS_PER_CALL 1000
#define MAX_ACCEPTS_PER_CALL_TLS 100

static void acceptCommonHandler(connection *conn, int flags, char *ip, int iel) {
    client *c;
    char conninfo[100];
    UNUSED(ip);
    AeLocker locker;
    locker.arm(nullptr);

    if (connGetState(conn) != CONN_STATE_ACCEPTING) {
        serverLog(LL_VERBOSE,
            "Accepted client connection in error state: %s (conn: %s)",
            connGetLastError(conn),
            connGetInfo(conn, conninfo, sizeof(conninfo)));
        connClose(conn);
        return;
    }

    /* Prevent new connections if we're in a soft shutdown situation */
    if (g_pserver->soft_shutdown) {
        const char *err = "-SHUTDOWN";
        /* That's a best effort error message, don't check write errors.
         * Note that for TLS connections, no handshake was done yet so nothing
         * is written and the connection will just drop. */
        if (connWrite(conn,err,strlen(err)) == -1) {
            /* Nothing to do, Just to avoid the warning... */
        }
        g_pserver->stat_rejected_conn++;
        connClose(conn);
        return;
    }

    /* Limit the number of connections we take at the same time.
     *
     * Admission control will happen before a client is created and connAccept()
     * called, because we don't want to even start transport-level negotiation
     * if rejected. */
    if (listLength(g_pserver->clients) + getClusterConnectionsCount()
        >= (g_pserver->maxclients - g_pserver->maxclientsReserved))
    {
        // Allow the connection if it comes from localhost and we're within the maxclientReserved buffer range
        if ((listLength(g_pserver->clients) + getClusterConnectionsCount()) >= g_pserver->maxclients || strcmp("127.0.0.1", ip)) {
            const char *err;
            if (g_pserver->cluster_enabled)
                err = "-ERR max number of clients + cluster "
                    "connections reached\r\n";
            else
                err = "-ERR max number of clients reached\r\n";

            /* That's a best effort error message, don't check write errors.
            * Note that for TLS connections, no handshake was done yet so nothing
            * is written and the connection will just drop. */
            if (connWrite(conn,err,strlen(err)) == -1) {
                /* Nothing to do, Just to avoid the warning... */
            }
            g_pserver->stat_rejected_conn++;
            connClose(conn);
            return;
        }
    }

    /* Create connection and client */
    if ((c = createClient(conn, iel)) == NULL) {
        serverLog(LL_WARNING,
            "Error registering fd event for the new client: %s (conn: %s)",
            connGetLastError(conn),
            connGetInfo(conn, conninfo, sizeof(conninfo)));
        connClose(conn); /* May be already closed, just ignore errors */
        return;
    }

    /* Last chance to keep flags */
    c->flags |= flags;

    /* Initiate accept.
     *
     * Note that connAccept() is free to do two things here:
     * 1. Call clientAcceptHandler() immediately;
     * 2. Schedule a future call to clientAcceptHandler().
     *
     * Because of that, we must do nothing else afterwards.
     */
    if (connAccept(conn, clientAcceptHandler) == C_ERR) {
        char conninfo[100];
        if (connGetState(conn) == CONN_STATE_ERROR)
            serverLog(LL_WARNING,
                    "Error accepting a client connection: %s (conn: %s)",
                    connGetLastError(conn), connGetInfo(conn, conninfo, sizeof(conninfo)));
        freeClient((client*)connGetPrivateData(conn));
        return;
    }
}

void acceptOnThread(connection *conn, int flags, char *cip)
{
    int ielCur = ielFromEventLoop(serverTL->el);
    bool fBootLoad = (g_pserver->loading == LOADING_BOOT);

    int ielTarget = ielCur;
    if (fBootLoad)
    {
        ielTarget = IDX_EVENT_LOOP_MAIN;    // During load only the main thread is active
    }
    else if (g_fTestMode)
    {
        // On test mode we don't want any bunching of clients
        while (cserver.cthreads > 1 && ielTarget == IDX_EVENT_LOOP_MAIN)
            ielTarget = rand() % cserver.cthreads;
    }
    else if (g_pserver->active_client_balancing)
    {
        // Cluster connections are more transient, so its not worth the cost to balance
        //  we can trust that SO_REUSEPORT is doing its job of distributing connections
        ielTarget = g_pserver->cluster_enabled ? ielCur : chooseBestThreadForAccept();
    }

    rgacceptsInFlight[ielTarget].fetch_add(1, std::memory_order_relaxed);
    if (ielTarget != ielCur)
    {
        char *szT = nullptr;
        if (cip != nullptr)
        {
            szT = (char*)zmalloc(NET_IP_STR_LEN, MALLOC_LOCAL);
            memcpy(szT, cip, NET_IP_STR_LEN);
        }
        int res = aePostFunction(g_pserver->rgthreadvar[ielTarget].el, [conn, flags, ielTarget, szT] {
            connMarshalThread(conn);
            acceptCommonHandler(conn,flags,szT,ielTarget);
            rgacceptsInFlight[ielTarget].fetch_sub(1, std::memory_order_relaxed);
            zfree(szT);
        });

        if (res == AE_OK)
            return;
        // If res != AE_OK we can still try to accept on the local thread
    }
    rgacceptsInFlight[ielTarget].fetch_sub(1, std::memory_order_relaxed);

    aeAcquireLock();
    acceptCommonHandler(conn,flags,cip,ielCur);
    aeReleaseLock();
}

void acceptTcpHandler(aeEventLoop *el, int fd, void *privdata, int mask) {
    int cport, cfd, max = MAX_ACCEPTS_PER_CALL;
    char cip[NET_IP_STR_LEN];
    UNUSED(mask);
    UNUSED(privdata);
    UNUSED(el);

    while(max--) {
        cfd = anetTcpAccept(serverTL->neterr, fd, cip, sizeof(cip), &cport);
        if (cfd == ANET_ERR) {
            if (errno != EWOULDBLOCK)
                serverLog(LL_WARNING,
                    "Accepting client connection: %s", serverTL->neterr);
            return;
        }
        anetCloexec(cfd);
        serverLog(LL_VERBOSE,"Accepted %s:%d", cip, cport);

        acceptOnThread(connCreateAcceptedSocket(cfd), 0, cip);
    }
}

void acceptTLSHandler(aeEventLoop *el, int fd, void *privdata, int mask) {
    int cport, cfd, max = MAX_ACCEPTS_PER_CALL_TLS;
    char cip[NET_IP_STR_LEN];
    UNUSED(el);
    UNUSED(mask);
    UNUSED(privdata);

    while(max--) {
        cfd = anetTcpAccept(serverTL->neterr, fd, cip, sizeof(cip), &cport);
        if (cfd == ANET_ERR) {
            if (errno != EWOULDBLOCK)
                serverLog(LL_WARNING,
                    "Accepting client connection: %s", serverTL->neterr);
            return;
        }
        anetCloexec(cfd);
        serverLog(LL_VERBOSE,"Accepted %s:%d", cip, cport);

        acceptOnThread(connCreateAcceptedTLS(cfd, g_pserver->tls_auth_clients), 0, cip);
        if (aeLockContention() >= 2)
            break;
    }
}

void acceptUnixHandler(aeEventLoop *el, int fd, void *privdata, int mask) {
    int cfd, max = MAX_ACCEPTS_PER_CALL;
    UNUSED(el);
    UNUSED(mask);
    UNUSED(privdata);

    while(max--) {
        cfd = anetUnixAccept(serverTL->neterr, fd);
        if (cfd == ANET_ERR) {
            if (errno != EWOULDBLOCK)
                serverLog(LL_WARNING,
                    "Accepting client connection: %s", serverTL->neterr);
            return;
        }
        anetCloexec(cfd);
        serverLog(LL_VERBOSE,"Accepted connection to %s", g_pserver->unixsocket);
        acceptOnThread(connCreateAcceptedSocket(cfd),CLIENT_UNIX_SOCKET,NULL);
    }
}

void freeClientOriginalArgv(client *c) {
    /* We didn't rewrite this client */
    if (!c->original_argv) return;

    for (int j = 0; j < c->original_argc; j++)
        decrRefCount(c->original_argv[j]);
    zfree(c->original_argv);
    c->original_argv = NULL;
    c->original_argc = 0;
}

static void freeClientArgv(client *c) {
    int j;
    for (j = 0; j < c->argc; j++)
        decrRefCount(c->argv[j]);
    c->argc = 0;
    c->cmd = NULL;
    c->argv_len_sumActive = 0;
}

void disconnectSlavesExcept(unsigned char *uuid)
{
    serverAssert(GlobalLocksAcquired());
    listIter li;
    listNode *ln;

    listRewind(g_pserver->slaves, &li);
    while ((ln = listNext(&li))) {
        client *c = (client*)listNodeValue(ln);
        if (uuid == nullptr || !FUuidEqual(c->uuid, uuid))
            freeClientAsync(c);
    }   
}

/* Close all the slaves connections. This is useful in chained replication
 * when we resync with our own master and want to force all our slaves to
 * resync with us as well. */
void disconnectSlaves(void) {
    disconnectSlavesExcept(nullptr);
}

/* Check if there is any other slave waiting dumping RDB finished expect me.
 * This function is useful to judge current dumping RDB can be used for full
 * synchronization or not. */
int anyOtherSlaveWaitRdb(client *except_me) {
    listIter li;
    listNode *ln;

    listRewind(g_pserver->slaves, &li);
    while((ln = listNext(&li))) {
        client *slave = (client*)listNodeValue(ln);
        if (slave != except_me &&
            slave->replstate == SLAVE_STATE_WAIT_BGSAVE_END)
        {
            return 1;
        }
    }
    return 0;
}

/* Remove the specified client from global lists where the client could
 * be referenced, not including the Pub/Sub channels.
 * This is used by freeClient() and replicationCacheMaster(). */
void unlinkClient(client *c) {
    listNode *ln;
    AssertCorrectThread(c);
    serverAssert(c->conn == nullptr || GlobalLocksAcquired());
    serverAssert(c->conn == nullptr || c->lock.fOwnLock());

    /* If this is marked as current client unset it. */
    if (serverTL && serverTL->current_client == c) serverTL->current_client = NULL;

    /* Certain operations must be done only if the client has an active connection.
     * If the client was already unlinked or if it's a "fake client" the
     * conn is already set to NULL. */
    if (c->conn) {
        /* Remove from the list of active clients. */
        if (c->client_list_node) {
            uint64_t id = htonu64(c->id);
            raxRemove(g_pserver->clients_index,(unsigned char*)&id,sizeof(id),NULL);
            listDelNode(g_pserver->clients,c->client_list_node);
            c->client_list_node = NULL;
        }

        /* Check if this is a replica waiting for diskless replication (rdb pipe),
         * in which case it needs to be cleaned from that list */
        if (c->flags & CLIENT_SLAVE &&
            c->replstate == SLAVE_STATE_WAIT_BGSAVE_END &&
            g_pserver->rdb_pipe_conns)
        {
            int i;
            for (i=0; i < g_pserver->rdb_pipe_numconns; i++) {
                if (g_pserver->rdb_pipe_conns[i] == c->conn) {
                    rdbPipeWriteHandlerConnRemoved(c->conn);
                    g_pserver->rdb_pipe_conns[i] = NULL;
                    break;
                }
            }
        }
        connClose(c->conn);
        c->conn = NULL;
        atomicDecr(g_pserver->rgthreadvar[c->iel].cclients, 1);
    }

    /* Remove from the list of pending writes if needed. */
    if (c->flags & CLIENT_PENDING_WRITE) {
        std::unique_lock<fastlock> lockf(g_pserver->rgthreadvar[c->iel].lockPendingWrite);
        auto itr = std::find(g_pserver->rgthreadvar[c->iel].clients_pending_write.begin(),
            g_pserver->rgthreadvar[c->iel].clients_pending_write.end(), c);
        serverAssert(itr != g_pserver->rgthreadvar[c->iel].clients_pending_write.end());
        g_pserver->rgthreadvar[c->iel].clients_pending_write.erase(itr);
        c->flags &= ~CLIENT_PENDING_WRITE;
    }

    /* When client was just unblocked because of a blocking operation,
     * remove it from the list of unblocked clients. */
    if (c->flags & CLIENT_UNBLOCKED) {
        ln = listSearchKey(g_pserver->rgthreadvar[c->iel].unblocked_clients,c);
        serverAssert(ln != NULL);
        listDelNode(g_pserver->rgthreadvar[c->iel].unblocked_clients,ln);
        c->flags &= ~CLIENT_UNBLOCKED;
    }

    if (c->fPendingAsyncWrite) {
        ln = NULL;
        bool fFound = false;
        for (int iel = 0; iel < cserver.cthreads; ++iel)
        {
            ln = listSearchKey(g_pserver->rgthreadvar[iel].clients_pending_asyncwrite,c);
            if (ln)
            {
                fFound = true;
                listDelNode(g_pserver->rgthreadvar[iel].clients_pending_asyncwrite,ln);
            }
        }
        fFound = g_pserver->asyncworkqueue->removeClientAsyncWrites(c) || fFound;
        serverAssert(fFound);
        c->fPendingAsyncWrite = FALSE;
    }

    serverTL->setclientsProcess.erase(c);
    serverTL->setclientsPrefetch.erase(c);

    /* Clear the tracking status. */
    if (c->flags & CLIENT_TRACKING) disableTracking(c);
}

bool freeClient(client *c) {
    listNode *ln;
    serverAssert(c->conn == nullptr || GlobalLocksAcquired());
    AssertCorrectThread(c);
    std::unique_lock<decltype(c->lock)> ulock(c->lock);

    /* If a client is protected, yet we need to free it right now, make sure
     * to at least use asynchronous freeing. */
    if (c->flags & CLIENT_PROTECTED || c->casyncOpsPending || c->replstate == SLAVE_STATE_FASTSYNC_TX || c->btype == BLOCKED_STORAGE) {
        freeClientAsync(c);
        return false;
    }

    /* For connected clients, call the disconnection event of modules hooks. */
    if (c->conn) {
        moduleFireServerEvent(REDISMODULE_EVENT_CLIENT_CHANGE,
                              REDISMODULE_SUBEVENT_CLIENT_CHANGE_DISCONNECTED,
                              c);
    }

    /* Notify module system that this client auth status changed. */
    moduleNotifyUserChanged(c);

    /* If this client was scheduled for async freeing we need to remove it
     * from the queue. Note that we need to do this here, because later
     * we may call replicationCacheMaster() and the client should already
     * be removed from the list of clients to free. */
    if (c->flags & CLIENT_CLOSE_ASAP) {
        std::unique_lock<fastlock> ul(g_lockasyncfree);
        ln = listSearchKey(g_pserver->clients_to_close,c);
        serverAssert(ln != NULL);
        listDelNode(g_pserver->clients_to_close,ln);
    }

    /* If it is our master that's being disconnected we should make sure
     * to cache the state to try a partial resynchronization later.
     *
     * Note that before doing this we make sure that the client is not in
     * some unexpected state, by checking its flags. */
    if (FActiveMaster(c)) {
        serverLog(LL_WARNING,"Connection with master lost.");
        if (!(c->flags & (CLIENT_PROTOCOL_ERROR|CLIENT_BLOCKED))) {
            c->flags &= ~(CLIENT_CLOSE_ASAP|CLIENT_CLOSE_AFTER_REPLY);
            replicationCacheMaster(MasterInfoFromClient(c), c);
            return false;
        }
    }

    /* Log link disconnection with replica */
    if (getClientType(c) == CLIENT_TYPE_SLAVE) {
        serverLog(LL_WARNING,"Connection with replica %s lost.",
            replicationGetSlaveName(c));
    }

    /* Free the query buffer */
    sdsfree(c->querybuf);
    sdsfree(c->pending_querybuf);
    c->querybuf = NULL;

    /* Deallocate structures used to block on blocking ops. */
    if (c->flags & CLIENT_BLOCKED)
    {
        serverAssert(c->btype != BLOCKED_ASYNC);
        unblockClient(c);
    }
    dictRelease(c->bpop.keys);

    /* UNWATCH all the keys */
    unwatchAllKeys(c);
    listRelease(c->watched_keys);

    /* Unsubscribe from all the pubsub channels */
    pubsubUnsubscribeAllChannels(c,0);
    pubsubUnsubscribeAllPatterns(c,0);
    dictRelease(c->pubsub_channels);
    listRelease(c->pubsub_patterns);

    /* Free data structures. */
    listRelease(c->reply);
    freeClientArgv(c);
    freeClientOriginalArgv(c);

    /* Unlink the client: this will close the socket, remove the I/O
     * handlers, and remove references of the client from different
     * places where active clients may be referenced. */
    unlinkClient(c);

    /* Master/replica cleanup Case 1:
     * we lost the connection with a replica. */
    if (c->flags & CLIENT_SLAVE) {
        /* If there is no any other slave waiting dumping RDB finished, the
         * current child process need not continue to dump RDB, then we kill it.
         * So child process won't use more memory, and we also can fork a new
         * child process asap to dump rdb for next full synchronization or bgsave.
         * But we also need to check if users enable 'save' RDB, if enable, we
         * should not remove directly since that means RDB is important for users
         * to keep data safe and we may delay configured 'save' for full sync. */
        if (g_pserver->saveparamslen == 0 &&
            c->replstate == SLAVE_STATE_WAIT_BGSAVE_END &&
            g_pserver->child_type == CHILD_TYPE_RDB &&
            g_pserver->rdb_child_type == RDB_CHILD_TYPE_DISK &&
            anyOtherSlaveWaitRdb(c) == 0)
        {
            killRDBChild();
        }
        if (c->replstate == SLAVE_STATE_SEND_BULK) {
            if (c->repldbfd != -1) close(c->repldbfd);
            if (c->replpreamble) sdsfree(c->replpreamble);
        }
        list *l = (c->flags & CLIENT_MONITOR) ? g_pserver->monitors : g_pserver->slaves;
        ln = listSearchKey(l,c);
        serverAssert(ln != NULL);
        listDelNode(l,ln);
        g_pserver->rgthreadvar[c->iel].cclientsReplica--;
        /* We need to remember the time when we started to have zero
         * attached slaves, as after some time we'll free the replication
         * backlog. */
        if (getClientType(c) == CLIENT_TYPE_SLAVE && listLength(g_pserver->slaves) == 0)
            g_pserver->repl_no_slaves_since = g_pserver->unixtime;
        refreshGoodSlavesCount();
        /* Fire the replica change modules event. */
        if (c->replstate == SLAVE_STATE_ONLINE)
            moduleFireServerEvent(REDISMODULE_EVENT_REPLICA_CHANGE,
                                  REDISMODULE_SUBEVENT_REPLICA_CHANGE_OFFLINE,
                                  NULL);
    }

    /* Master/replica cleanup Case 2:
     * we lost the connection with the master. */
    if (c->flags & CLIENT_MASTER) replicationHandleMasterDisconnection(MasterInfoFromClient(c));

   /* Remove the contribution that this client gave to our
     * incrementally computed memory usage. */
    g_pserver->stat_clients_type_memory[c->client_cron_last_memory_type] -=
        c->client_cron_last_memory_usage;

    /* Release other dynamically allocated client structure fields,
     * and finally release the client structure itself. */
    zfree(c->replyAsync);
    if (c->name) decrRefCount(c->name);
    zfree(c->argv);
    c->argv_len_sumActive = 0;
    freeClientMultiState(c);
    sdsfree(c->peerid);
    sdsfree(c->sockname);
    sdsfree(c->slave_addr);
    ulock.unlock();
    fastlock_free(&c->lock);
    delete c;
    return true;
}

fastlock g_lockasyncfree {"async free lock"};

/* Schedule a client to free it at a safe time in the serverCron() function.
 * This function is useful when we need to terminate a client but we are in
 * a context where calling freeClient() is not possible, because the client
 * should be valid for the continuation of the flow of the program. */
void freeClientAsync(client *c) {
    /* We need to handle concurrent access to the g_pserver->clients_to_close list
     * only in the freeClientAsync() function, since it's the only function that
     * may access the list while Redis uses I/O threads. All the other accesses
     * are in the context of the main thread while the other threads are
     * idle. */
    if (c->flags & CLIENT_CLOSE_ASAP || c->flags & CLIENT_LUA) return;  // check without the lock first
    std::lock_guard<decltype(c->lock)> clientlock(c->lock);
    if (c->flags & CLIENT_CLOSE_ASAP || c->flags & CLIENT_LUA) return;  // race condition after we acquire the lock
    c->flags |= CLIENT_CLOSE_ASAP;
    c->repl_down_since = g_pserver->unixtime;
    std::unique_lock<fastlock> ul(g_lockasyncfree);
    listAddNodeTail(g_pserver->clients_to_close,c);
}

int freeClientsInAsyncFreeQueue(int iel) {
    serverAssert(GlobalLocksAcquired());
    std::unique_lock<fastlock> ul(g_lockasyncfree);
    listIter li;
    listNode *ln;
    listRewind(g_pserver->clients_to_close,&li);

    // Store the clients in a temp vector since freeClient will modify this list
    std::vector<client*> vecclientsFree;
    while((ln = listNext(&li))) 
    {
        client *c = (client*)listNodeValue(ln);
        if (c->iel == iel && !(c->flags & CLIENT_PROTECTED) && !c->casyncOpsPending)
        {
            vecclientsFree.push_back(c);
            listDelNode(g_pserver->clients_to_close, ln);
        }
    }
    ul.unlock();

    for (client *c : vecclientsFree)
    {
        c->flags &= ~CLIENT_CLOSE_ASAP;
        freeClient(c);
    }
    return (int)vecclientsFree.size();
}

/* Return a client by ID, or NULL if the client ID is not in the set
 * of registered clients. Note that "fake clients", created with -1 as FD,
 * are not registered clients. */
client *lookupClientByID(uint64_t id) {
    id = htonu64(id);
    client *c = (client*)raxFind(g_pserver->clients_index,(unsigned char*)&id,sizeof(id));
    return (c == raxNotFound) ? NULL : c;
}

long long getReplIndexFromOffset(long long offset);

/* Write data in output buffers to client. Return C_OK if the client
 * is still valid after the call, C_ERR if it was freed because of some
 * error.  If handler_installed is set, it will attempt to clear the
 * write event.
 *
 * This function is called by threads, but always with handler_installed
 * set to 0. So when handler_installed is set to 0 the function must be
 * thread safe. */
int writeToClient(client *c, int handler_installed) {
    /* Update total number of writes on server */
    g_pserver->stat_total_writes_processed.fetch_add(1, std::memory_order_relaxed);

    ssize_t nwritten = 0, totwritten = 0;
    clientReplyBlock *o;
    serverAssertDebug(FCorrectThread(c));

    std::unique_lock<decltype(c->lock)> lock(c->lock);

    /* We can only directly read from the replication backlog if the client 
       is a replica, so only attempt to do so if that's the case. */
    if (c->flags & CLIENT_SLAVE && !(c->flags & CLIENT_MONITOR) && c->replstate == SLAVE_STATE_ONLINE) {
        std::unique_lock<fastlock> repl_backlog_lock (g_pserver->repl_backlog_lock);
        // Ensure all writes to the repl backlog are visible
        std::atomic_thread_fence(std::memory_order_acquire);

        while (clientHasPendingReplies(c)) {
            long long repl_end_idx = getReplIndexFromOffset(c->repl_end_off);
            serverAssert(c->repl_curr_off != -1);

            if (c->repl_curr_off != c->repl_end_off){
                long long repl_curr_idx = getReplIndexFromOffset(c->repl_curr_off); 
                long long nwritten2ndStage = 0; /* How much was written from the start of the replication backlog
                                                * in the event of a wrap around write */
                /* normal case with no wrap around */
                if (repl_end_idx >= repl_curr_idx){
                    nwritten = connWrite(c->conn, g_pserver->repl_backlog + repl_curr_idx, repl_end_idx - repl_curr_idx);
                /* wrap around case */
                } else {
                    nwritten = connWrite(c->conn, g_pserver->repl_backlog + repl_curr_idx, g_pserver->repl_backlog_size - repl_curr_idx);
                    /* only attempt wrapping if we write the correct number of bytes */
                    if (nwritten == g_pserver->repl_backlog_size - repl_curr_idx){
                        nwritten2ndStage = connWrite(c->conn, g_pserver->repl_backlog, repl_end_idx);
                        if (nwritten2ndStage != -1)
                            nwritten += nwritten2ndStage;
                    }                
                }

                /* only increment bytes if an error didn't occur */
                if (nwritten > 0){
                    totwritten += nwritten;
                    c->repl_curr_off += nwritten;
                    serverAssert(c->repl_curr_off <= c->repl_end_off);
                }

                /* If the second part of a write didn't go through, we still need to register that */
                if (nwritten2ndStage == -1) nwritten = -1;
                if (nwritten == -1)
                    break;
            } else {
                break;
            }
        }
    } else {
        while(clientHasPendingReplies(c)) {
            if (c->bufpos > 0) {
                auto bufpos = c->bufpos;
                lock.unlock();
                nwritten = connWrite(c->conn,c->buf+c->sentlen,bufpos-c->sentlen);
                lock.lock();
                if (nwritten <= 0) break;
                c->sentlen += nwritten;
                totwritten += nwritten;

                /* If the buffer was sent, set bufpos to zero to continue with
                * the remainder of the reply. */
                if ((int)c->sentlen == c->bufpos) {
                    c->bufpos = 0;
                    c->sentlen = 0;
                }
            } else {
                o = (clientReplyBlock*)listNodeValue(listFirst(c->reply));
                if (o->used == 0) {
                    c->reply_bytes -= o->size;
                    listDelNode(c->reply,listFirst(c->reply));
                    continue;
                }

                auto used = o->used;
                lock.unlock();
                nwritten = connWrite(c->conn, o->buf() + c->sentlen, used - c->sentlen);
                lock.lock();
                if (nwritten <= 0) break;
                c->sentlen += nwritten;
                totwritten += nwritten;
                
                /* If we fully sent the object on head go to the next one */
                if (c->sentlen == o->used) {
                    c->reply_bytes -= o->size;
                    listDelNode(c->reply,listFirst(c->reply));
                    c->sentlen = 0;
                    /* If there are no longer objects in the list, we expect
                        * the count of reply bytes to be exactly zero. */
                    if (listLength(c->reply) == 0)
                        serverAssert(c->reply_bytes == 0);
                }
            }
            /* Note that we avoid to send more than NET_MAX_WRITES_PER_EVENT
            * bytes, in a single threaded server it's a good idea to serve
            * other clients as well, even if a very large request comes from
            * super fast link that is always able to accept data (in real world
            * scenario think about 'KEYS *' against the loopback interface).
            *
            * However if we are over the maxmemory limit we ignore that and
            * just deliver as much data as it is possible to deliver.
            *
            * Moreover, we also send as much as possible if the client is
            * a replica or a monitor (otherwise, on high-speed traffic, the
            * replication/output buffer will grow indefinitely) */
            if (totwritten > NET_MAX_WRITES_PER_EVENT &&
                (g_pserver->maxmemory == 0 ||
                zmalloc_used_memory() < g_pserver->maxmemory) &&
                !(c->flags & CLIENT_SLAVE)) break;
        }
    }
    g_pserver->stat_net_output_bytes += totwritten;
    if (nwritten == -1) {
        if (connGetState(c->conn) != CONN_STATE_CONNECTED) {
            serverLog(LL_VERBOSE,
                "Error writing to client: %s", connGetLastError(c->conn));
            freeClientAsync(c);
            
            return C_ERR;
        }
    }
    if (totwritten > 0) {
        /* For clients representing masters we don't count sending data
         * as an interaction, since we always send REPLCONF ACK commands
         * that take some time to just fill the socket output buffer.
         * We just rely on data / pings received for timeout detection. */
        if (!(c->flags & CLIENT_MASTER)) c->lastinteraction = g_pserver->unixtime;
    }
    if (!clientHasPendingReplies(c)) {
        c->sentlen = 0;
        if (handler_installed) connSetWriteHandler(c->conn, NULL);

        /* Close connection after entire reply has been sent. */
        if (c->flags & CLIENT_CLOSE_AFTER_REPLY) {
            freeClientAsync(c);
            return C_ERR;
        }
    }
    return C_OK;
}

/* Write event handler. Just send data to the client. */
void sendReplyToClient(connection *conn) {
    client *c = (client*)connGetPrivateData(conn);
    if (writeToClient(c,1) == C_ERR)
    {
        AeLocker ae;
        c->lock.lock();
        ae.arm(c);
        if (c->flags & CLIENT_CLOSE_ASAP)
        {
            if (!freeClient(c))
                c->lock.unlock();
        }
    }
}

void ProcessPendingAsyncWrites()
{
    if (serverTL == nullptr)
        return; // module fake call

    serverAssert(GlobalLocksAcquired());

    while(listLength(serverTL->clients_pending_asyncwrite)) {
        client *c = (client*)listNodeValue(listFirst(serverTL->clients_pending_asyncwrite));
        listDelNode(serverTL->clients_pending_asyncwrite, listFirst(serverTL->clients_pending_asyncwrite));
        std::lock_guard<decltype(c->lock)> lock(c->lock);

        serverAssert(c->fPendingAsyncWrite);
        if (c->flags & (CLIENT_CLOSE_ASAP | CLIENT_CLOSE_AFTER_REPLY))
        {
            if (c->replyAsync != nullptr){
                zfree(c->replyAsync);
                c->replyAsync = nullptr;
            }
            c->fPendingAsyncWrite = FALSE;
            continue;
        }

        /* since writes from master to replica can come directly from the replication backlog,
         * writes may have been signalled without having been copied to the replyAsync buffer,
         * thus causing the buffer to be NULL */ 
        if (c->replyAsync != nullptr){
            size_t size = c->replyAsync->used;

            if (listLength(c->reply) == 0 && size <= static_cast<size_t>(PROTO_REPLY_CHUNK_BYTES - c->bufpos)) {
                memcpy(c->buf + c->bufpos, c->replyAsync->buf(), size);
                c->bufpos += size;
            } else {
                c->reply_bytes += c->replyAsync->size;
                listAddNodeTail(c->reply, c->replyAsync);
                c->replyAsync = nullptr;
            }

            zfree(c->replyAsync);
            c->replyAsync = nullptr;
        } else {
            /* Only replicas should have empty async reply buffers */
            serverAssert(c->flags & CLIENT_SLAVE);
        }

        c->fPendingAsyncWrite = FALSE;

        if (!((c->replstate == REPL_STATE_NONE || c->replstate == SLAVE_STATE_FASTSYNC_TX ||
         (c->replstate == SLAVE_STATE_ONLINE && !c->repl_put_online_on_ack))))
            continue;

        closeClientOnOutputBufferLimitReached(c, 1);
        if (c->flags & CLIENT_CLOSE_ASAP)
            continue;   // we will never write this so don't post an op

        std::atomic_thread_fence(std::memory_order_seq_cst);

        if (FCorrectThread(c))
        {
            prepareClientToWrite(c); // queue an event
        }
        else
        {
            bool expected = false;
            if (c->fPendingAsyncWriteHandler.compare_exchange_strong(expected, true)) {
                bool fResult = c->postFunction([](client *c) {
                    c->fPendingAsyncWriteHandler = false;
                    clientInstallWriteHandler(c);
                    c->lock.unlock();
                    handleClientsWithPendingWrites(c->iel, g_pserver->aof_state);
                    c->lock.lock();
                }, false);

                if (!fResult)
                    c->fPendingAsyncWriteHandler = false;   // if we failed to set the handler then prevent this from never being reset
            }
        }
    }
}

/* This function is called just before entering the event loop, in the hope
 * we can just write the replies to the client output buffer without any
 * need to use a syscall in order to install the writable event handler,
 * get it called, and so forth. */
int handleClientsWithPendingWrites(int iel, int aof_state) {
    int processed = 0;
    serverAssert(iel == (serverTL - g_pserver->rgthreadvar));

    if (listLength(serverTL->clients_pending_asyncwrite))
    {
        AeLocker locker;
        locker.arm(nullptr);
        ProcessPendingAsyncWrites();
    }

    int ae_flags = AE_WRITABLE|AE_WRITE_THREADSAFE;
    /* For the fsync=always policy, we want that a given FD is never
        * served for reading and writing in the same event loop iteration,
        * so that in the middle of receiving the query, and serving it
        * to the client, we'll call beforeSleep() that will do the
        * actual fsync of AOF to disk. AE_BARRIER ensures that. */
    if (aof_state == AOF_ON &&
        g_pserver->aof_fsync == AOF_FSYNC_ALWAYS)
    {
        ae_flags |= AE_BARRIER;
    }

    std::unique_lock<fastlock> lockf(g_pserver->rgthreadvar[iel].lockPendingWrite);
    auto vec = std::move(g_pserver->rgthreadvar[iel].clients_pending_write);
    lockf.unlock();
    processed += (int)vec.size();

    for (client *c : vec) {
        serverAssertDebug(FCorrectThread(c));

        uint64_t flags = c->flags.fetch_and(~CLIENT_PENDING_WRITE, std::memory_order_relaxed);

        /* If a client is protected, don't do anything,
        * that may trigger write error or recreate handler. */
        if ((flags & CLIENT_PROTECTED) && !(flags & CLIENT_SLAVE)) continue;

        /* Don't write to clients that are going to be closed anyway. */
        if (c->flags & CLIENT_CLOSE_ASAP) continue;

        /* Try to write buffers to the client socket, unless its a replica in multithread mode */
        if (writeToClient(c,0) == C_ERR) 
        {
            if (c->flags & CLIENT_CLOSE_ASAP)
            {
                AeLocker ae;
                ae.arm(nullptr);
                freeClient(c); // writeToClient will only async close, but there's no need to wait
            }
            continue;
        }

        /* If after the synchronous writes above we still have data to
        * output to the client, we need to install the writable handler. */
        std::unique_lock<decltype(c->lock)> lock(c->lock);
        if (clientHasPendingReplies(c)) {
            if (connSetWriteHandlerWithBarrier(c->conn, sendReplyToClient, ae_flags, true) == C_ERR) {
                freeClientAsync(c);
            }
        }
    }

    return processed;
}

/* resetClient prepare the client to process the next command */
void resetClient(client *c) {
    redisCommandProc *prevcmd = c->cmd ? c->cmd->proc : NULL;

    freeClientArgv(c);

    /* We clear the ASKING flag as well if we are not inside a MULTI, and
     * if what we just executed is not the ASKING command itself. */
    if (!(c->flags & CLIENT_MULTI) && prevcmd != askingCommand)
        c->flags &= ~CLIENT_ASKING;

    /* We do the same for the CACHING command as well. It also affects
     * the next command or transaction executed, in a way very similar
     * to ASKING. */
    if (!(c->flags & CLIENT_MULTI) && prevcmd != clientCommand)
        c->flags &= ~CLIENT_TRACKING_CACHING;

    /* Remove the CLIENT_REPLY_SKIP flag if any so that the reply
     * to the next command will be sent, but set the flag if the command
     * we just processed was "CLIENT REPLY SKIP". */
    c->flags &= ~CLIENT_REPLY_SKIP;
    if (c->flags & CLIENT_REPLY_SKIP_NEXT) {
        c->flags |= CLIENT_REPLY_SKIP;
        c->flags &= ~CLIENT_REPLY_SKIP_NEXT;
    }
}

/* This function is used when we want to re-enter the event loop but there
 * is the risk that the client we are dealing with will be freed in some
 * way. This happens for instance in:
 *
 * * DEBUG RELOAD and similar.
 * * When a Lua script is in -BUSY state.
 *
 * So the function will protect the client by doing two things:
 *
 * 1) It removes the file events. This way it is not possible that an
 *    error is signaled on the socket, freeing the client.
 * 2) Moreover it makes sure that if the client is freed in a different code
 *    path, it is not really released, but only marked for later release. */
void protectClient(client *c) {
    c->flags |= CLIENT_PROTECTED;
    AssertCorrectThread(c);
    if (c->conn) {
        connSetReadHandler(c->conn,NULL);
        connSetWriteHandler(c->conn,NULL);
    }
}

/* This will undo the client protection done by protectClient() */
void unprotectClient(client *c) {
    AssertCorrectThread(c);
    if (c->flags & CLIENT_PROTECTED) {
        c->flags &= ~CLIENT_PROTECTED;
        if (c->conn) {
            connSetReadHandler(c->conn,readQueryFromClient, true);
            if (clientHasPendingReplies(c)) clientInstallWriteHandler(c);
        }
    }
}

/* Like processMultibulkBuffer(), but for the inline protocol instead of RESP,
 * this function consumes the client query buffer and creates a command ready
 * to be executed inside the client structure. Returns C_OK if the command
 * is ready to be executed, or C_ERR if there is still protocol to read to
 * have a well formed command. The function also returns C_ERR when there is
 * a protocol error: in such a case the client structure is setup to reply
 * with the error and close the connection. */
int processInlineBuffer(client *c) {
    char *newline;
    int argc, j, linefeed_chars = 1;
    sds *argv, aux;
    size_t querylen;

    /* Search for end of line */
    newline = strchr(c->querybuf+c->qb_pos,'\n');

    /* Nothing to do without a \r\n */
    if (newline == NULL) {
        if (sdslen(c->querybuf)-c->qb_pos > PROTO_INLINE_MAX_SIZE) {
            addReplyError(c,"Protocol error: too big inline request");
            setProtocolError("too big inline request",c);
        }
        return C_ERR;
    }

    /* Handle the \r\n case. */
    if (newline != c->querybuf+c->qb_pos && *(newline-1) == '\r')
        newline--, linefeed_chars++;

    /* Split the input buffer up to the \r\n */
    querylen = newline-(c->querybuf+c->qb_pos);
    aux = sdsnewlen(c->querybuf+c->qb_pos,querylen);
    argv = sdssplitargs(aux,&argc);
    sdsfree(aux);
    if (argv == NULL) {
        addReplyError(c,"Protocol error: unbalanced quotes in request");
        setProtocolError("unbalanced quotes in inline request",c);
        return C_ERR;
    }

    /* Newline from slaves can be used to refresh the last ACK time.
     * This is useful for a replica to ping back while loading a big
     * RDB file. */
    if (querylen == 0 && getClientType(c) == CLIENT_TYPE_SLAVE)
        c->repl_ack_time = g_pserver->unixtime;

    /* Masters should never send us inline protocol to run actual
     * commands. If this happens, it is likely due to a bug in Redis where
     * we got some desynchronization in the protocol, for example
     * beause of a PSYNC gone bad.
     *
     * However the is an exception: masters may send us just a newline
     * to keep the connection active. */
    if (querylen != 0 && c->flags & CLIENT_MASTER) {
        sdsfreesplitres(argv,argc);
        serverLog(LL_WARNING,"WARNING: Receiving inline protocol from master, master stream corruption? Closing the master connection and discarding the cached master.");
        setProtocolError("Master using the inline protocol. Desync?",c);
        return C_ERR;
    }

    /* Move querybuffer position to the next query in the buffer. */
    c->qb_pos += querylen+linefeed_chars;

    /* Setup argv array on client structure */
    if (argc) {
        /* Create redis objects for all arguments. */
        c->vecqueuedcmd.emplace_back(argc);
        auto &cmd = c->vecqueuedcmd.back();
        for (cmd.argc = 0, j = 0; j < argc; j++) {
            cmd.argv[cmd.argc++] = createObject(OBJ_STRING,argv[j]);
            cmd.argv_len_sum += sdslen(argv[j]);
        }
    }
    sds_free(argv);
    return C_OK;
}

/* Helper function. Record protocol erro details in server log,
 * and set the client as CLIENT_CLOSE_AFTER_REPLY and
 * CLIENT_PROTOCOL_ERROR. */
#define PROTO_DUMP_LEN 128
static void setProtocolError(const char *errstr, client *c) {
    if (cserver.verbosity <= LL_VERBOSE || c->flags & CLIENT_MASTER) {
        sds client = catClientInfoString(sdsempty(),c);

        /* Sample some protocol to given an idea about what was inside. */
        char buf[256];
        if (sdslen(c->querybuf)-c->qb_pos < PROTO_DUMP_LEN) {
            snprintf(buf,sizeof(buf),"Query buffer during protocol error: '%s'", c->querybuf+c->qb_pos);
        } else {
            snprintf(buf,sizeof(buf),"Query buffer during protocol error: '%.*s' (... more %zu bytes ...) '%.*s'", PROTO_DUMP_LEN/2, c->querybuf+c->qb_pos, sdslen(c->querybuf)-c->qb_pos-PROTO_DUMP_LEN, PROTO_DUMP_LEN/2, c->querybuf+sdslen(c->querybuf)-PROTO_DUMP_LEN/2);
        }

        /* Remove non printable chars. */
        char *p = buf;
        while (*p != '\0') {
            if (!isprint(*p)) *p = '.';
            p++;
        }

        /* Log all the client and protocol info. */
        int loglevel = (c->flags & CLIENT_MASTER) ? LL_WARNING :
                                                    LL_VERBOSE;
        serverLog(loglevel,
            "Protocol error (%s) from client: %s. %s", errstr, client, buf);
        sdsfree(client);
    }
    c->flags |= (CLIENT_CLOSE_AFTER_REPLY|CLIENT_PROTOCOL_ERROR);
}

/* Process the query buffer for client 'c', setting up the client argument
 * vector for command execution. Returns C_OK if after running the function
 * the client has a well-formed ready to be processed command, otherwise
 * C_ERR if there is still to read more buffer to get the full command.
 * The function also returns C_ERR when there is a protocol error: in such a
 * case the client structure is setup to reply with the error and close
 * the connection.
 *
 * This function is called if processInputBuffer() detects that the next
 * command is in RESP format, so the first byte in the command is found
 * to be '*'. Otherwise for inline commands processInlineBuffer() is called. */
int processMultibulkBuffer(client *c) {
    char *newline = NULL;
    int ok;
    long long ll;

    if (c->multibulklen == 0) {
        /* The client should have been reset */
        serverAssertWithInfo(c,NULL,c->argc == 0);

        /* Multi bulk length cannot be read without a \r\n */
        newline = strchr(c->querybuf+c->qb_pos,'\r');
        if (newline == NULL) {
            if (sdslen(c->querybuf)-c->qb_pos > PROTO_INLINE_MAX_SIZE) {
                addReplyError(c,"Protocol error: too big mbulk count string");
                setProtocolError("too big mbulk count string",c);
            }
            return C_ERR;
        }

        /* Buffer should also contain \n */
        if (newline-(c->querybuf+c->qb_pos) > (ssize_t)(sdslen(c->querybuf)-c->qb_pos-2))
            return C_ERR;

        /* We know for sure there is a whole line since newline != NULL,
         * so go ahead and find out the multi bulk length. */
        serverAssertWithInfo(c,NULL,c->querybuf[c->qb_pos] == '*');
        ok = string2ll(c->querybuf+1+c->qb_pos,newline-(c->querybuf+1+c->qb_pos),&ll);
        if (!ok || ll > 1024*1024) {
            addReplyError(c,"Protocol error: invalid multibulk length");
            setProtocolError("invalid mbulk count",c);
            return C_ERR;
        } else if (ll > 10 && authRequired(c)) {
            addReplyError(c, "Protocol error: unauthenticated multibulk length");
            setProtocolError("unauth mbulk count", c);
            return C_ERR;
        }

        c->qb_pos = (newline-c->querybuf)+2;

        if (ll <= 0) return C_OK;

        c->multibulklen = ll;

        /* Setup argv array on client structure */
        c->vecqueuedcmd.emplace_back(c->multibulklen);
    }

    serverAssertWithInfo(c,NULL,c->multibulklen > 0);
    while(c->multibulklen) {
        /* Read bulk length if unknown */
        if (c->bulklen == -1) {
            newline = strchr(c->querybuf+c->qb_pos,'\r');
            if (newline == NULL) {
                if (sdslen(c->querybuf)-c->qb_pos > PROTO_INLINE_MAX_SIZE) {
                    addReplyError(c,
                        "Protocol error: too big bulk count string");
                    setProtocolError("too big bulk count string",c);
                    return C_ERR;
                }
                break;
            }

            /* Buffer should also contain \n */
            if (newline-(c->querybuf+c->qb_pos) > (ssize_t)(sdslen(c->querybuf)-c->qb_pos-2))
                break;

            if (c->querybuf[c->qb_pos] != '$') {
                addReplyErrorFormat(c,
                    "Protocol error: expected '$', got '%c'",
                    c->querybuf[c->qb_pos]);
                setProtocolError("expected $ but got something else",c);
                return C_ERR;
            }

            ok = string2ll(c->querybuf+c->qb_pos+1,newline-(c->querybuf+c->qb_pos+1),&ll);
            if (!ok || ll < 0 ||
                (!(c->flags & CLIENT_MASTER) && ll > g_pserver->proto_max_bulk_len)) {
                addReplyError(c,"Protocol error: invalid bulk length");
                setProtocolError("invalid bulk length",c);
                return C_ERR;
            } else if (ll > 16384 && authRequired(c)) {
                addReplyError(c, "Protocol error: unauthenticated bulk length");
                setProtocolError("unauth bulk length", c);
                return C_ERR;
            }

            c->qb_pos = newline-c->querybuf+2;
            if (ll >= PROTO_MBULK_BIG_ARG) {
                /* If we are going to read a large object from network
                 * try to make it likely that it will start at c->querybuf
                 * boundary so that we can optimize object creation
                 * avoiding a large copy of data.
                 *
                 * But only when the data we have not parsed is less than
                 * or equal to ll+2. If the data length is greater than
                 * ll+2, trimming querybuf is just a waste of time, because
                 * at this time the querybuf contains not only our bulk. */
                if (sdslen(c->querybuf)-c->qb_pos <= (size_t)ll+2) {
                    sdsrange(c->querybuf,c->qb_pos,-1);
                    c->qb_pos = 0;
                    /* Hint the sds library about the amount of bytes this string is
                     * going to contain. */
                    c->querybuf = sdsMakeRoomFor(c->querybuf,ll+2-sdslen(c->querybuf));
                }
            }
            c->bulklen = ll;
        }

        /* Read bulk argument */
        if (sdslen(c->querybuf)-c->qb_pos < (size_t)(c->bulklen+2)) {
            /* Not enough data (+2 == trailing \r\n) */
            break;
        } else {
            /* Optimization: if the buffer contains JUST our bulk element
             * instead of creating a new object by *copying* the sds we
             * just use the current sds string. */
            auto &cmd = c->vecqueuedcmd.back();
            if (c->qb_pos == 0 &&
                c->bulklen >= PROTO_MBULK_BIG_ARG &&
                sdslen(c->querybuf) == (size_t)(c->bulklen+2))
            {
                cmd.argv[cmd.argc++] = createObject(OBJ_STRING,c->querybuf);
                cmd.argv_len_sum += c->bulklen;
                sdsIncrLen(c->querybuf,-2); /* remove CRLF */
                /* Assume that if we saw a fat argument we'll see another one
                 * likely... */
                c->querybuf = sdsnewlen(SDS_NOINIT,c->bulklen+2);
                sdsclear(c->querybuf);
            } else {
                cmd.argv[cmd.argc++] =
                    createStringObject(c->querybuf+c->qb_pos,c->bulklen);
                cmd.argv_len_sum += c->bulklen;
                c->qb_pos += c->bulklen+2;
            }
            c->bulklen = -1;
            c->multibulklen--;
        }
    }

    /* We're done when c->multibulk == 0 */
    if (c->multibulklen == 0) return C_OK;

    /* Still not ready to process the command */
    return C_ERR;
}

/* Perform necessary tasks after a command was executed:
 *
 * 1. The client is reset unless there are reasons to avoid doing it. 
 * 2. In the case of master clients, the replication offset is updated.
 * 3. Propagate commands we got from our master to replicas down the line. */
void commandProcessed(client *c, int flags) {
        /* If client is blocked(including paused), just return avoid reset and replicate.
     *
     * 1. Don't reset the client structure for blocked clients, so that the reply
     *    callback will still be able to access the client argv and argc fields.
     *    The client will be reset in unblockClient().
     * 2. Don't update replication offset or propagate commands to replicas,
     *    since we have not applied the command. */
    if (c->flags & CLIENT_BLOCKED) return;

    resetClient(c);

    long long prev_offset = c->reploff;
    if (c->flags & CLIENT_MASTER && !(c->flags & CLIENT_MULTI)) {
        /* Update the applied replication offset of our master. */
        serverAssert(c->reploff <= c->reploff_cmd);
        c->reploff = c->reploff_cmd;
    }

    /* If the client is a master we need to compute the difference
     * between the applied offset before and after processing the buffer,
     * to understand how much of the replication stream was actually
     * applied to the master state: this quantity, and its corresponding
     * part of the replication stream, will be propagated to the
     * sub-replicas and to the replication backlog. */
    if (c->flags & CLIENT_MASTER) {
        AeLocker ae;
        ae.arm(c);
        long long applied = c->reploff - prev_offset;
        if (applied) {
            if (!g_pserver->fActiveReplica && (flags & CMD_CALL_PROPAGATE))
            {
                replicationFeedSlavesFromMasterStream(c->pending_querybuf, applied);
            }
            sdsrange(c->pending_querybuf,applied,-1);
        }
    }
}

/* This function calls processCommand(), but also performs a few sub tasks
 * for the client that are useful in that context:
 *
 * 1. It sets the current client to the client 'c'.
 * 2. calls commandProcessed() if the command was handled.
 *
 * The function returns C_ERR in case the client was freed as a side effect
 * of processing the command, otherwise C_OK is returned. */
int processCommandAndResetClient(client *c, int flags) {
    int deadclient = 0;
    client *old_client = serverTL->current_client;
    serverTL->current_client = c;
    serverAssert((flags & CMD_CALL_ASYNC) || GlobalLocksAcquired());
    
    if (processCommand(c, flags) == C_OK) {
        commandProcessed(c, flags);
    }
    if (serverTL->current_client == NULL) deadclient = 1;
    /*
     * Restore the old client, this is needed because when a script
     * times out, we will get into this code from processEventsWhileBlocked.
     * Which will cause to set the server.current_client. If not restored
     * we will return 1 to our caller which will falsely indicate the client
     * is dead and will stop reading from its buffer.
     */
    serverTL->current_client = old_client;
    /* performEvictions may flush slave output buffers. This may
     * result in a replica, that may be the active client, to be
     * freed. */
    return deadclient ? C_ERR : C_OK;
}

/* This function will execute any fully parsed commands pending on
 * the client. Returns C_ERR if the client is no longer valid after executing
 * the command, and C_OK for all other cases. */
int processPendingCommandsAndResetClient(client *c, int flags) {
    if (c->flags & CLIENT_PENDING_COMMAND) {
        c->flags &= ~CLIENT_PENDING_COMMAND;
        if (processCommandAndResetClient(c, flags) == C_ERR) {
            return C_ERR;
        }
    }
    return C_OK;
}

bool FClientReady(client *c) {
    /* Immediately abort if the client is in the middle of something. */
    if (c->flags & CLIENT_BLOCKED) return false;
    if (c->flags & CLIENT_PENDING_COMMAND) return false;

    if (c->flags & CLIENT_EXECUTING_COMMAND) return false;

    /* Don't process input from the master while there is a busy script
        * condition on the replica. We want just to accumulate the replication
        * stream (instead of replying -BUSY like we do with other clients) and
        * later resume the processing. */
    if (g_pserver->lua_timedout && c->flags & CLIENT_MASTER) return false;

    /* CLIENT_CLOSE_AFTER_REPLY closes the connection once the reply is
        * written to the client. Make sure to not let the reply grow after
        * this flag has been set (i.e. don't process more commands).
        *
        * The same applies for clients we want to terminate ASAP. */
    if (c->flags & (CLIENT_CLOSE_AFTER_REPLY|CLIENT_CLOSE_ASAP)) return false;

    return true;
}

void parseClientCommandBuffer(client *c) {
    if (!FClientReady(c))
        return;
    
    while(c->qb_pos < sdslen(c->querybuf)) {    
        /* Determine request type when unknown. */
        if (!c->reqtype) {
            if (c->querybuf[c->qb_pos] == '*') {
                c->reqtype = PROTO_REQ_MULTIBULK;
            } else {
                c->reqtype = PROTO_REQ_INLINE;
            }
        }

        size_t cqueriesStart = c->vecqueuedcmd.size();
        if (c->reqtype == PROTO_REQ_INLINE) {
            if (processInlineBuffer(c) != C_OK) break;
        } else if (c->reqtype == PROTO_REQ_MULTIBULK) {
            if (processMultibulkBuffer(c) != C_OK) break;
        } else {
            serverPanic("Unknown request type");
        }
        if (!c->vecqueuedcmd.empty() && (c->vecqueuedcmd.back().argc <= 0 || c->vecqueuedcmd.back().argv == nullptr)) {
            c->vecqueuedcmd.pop_back();
        } else if (!c->vecqueuedcmd.empty()) {
            if (c->flags & CLIENT_MASTER) c->vecqueuedcmd.back().reploff = c->read_reploff - sdslen(c->querybuf) + c->qb_pos;
            serverAssert(c->vecqueuedcmd.back().reploff >= 0);
        }

        /* Prefetch outside the lock for better perf */
        if (g_pserver->prefetch_enabled && (cserver.cthreads > 1 || g_pserver->m_pstorageFactory) && cqueriesStart < c->vecqueuedcmd.size() &&
            (g_pserver->m_pstorageFactory || aeLockContested(cserver.cthreads/2) || cserver.cthreads == 1) && !GlobalLocksAcquired()) {
            auto &query = c->vecqueuedcmd.back();
            if (query.argc > 0 && query.argc == query.argcMax) {
                c->db->prefetchKeysAsync(c, query);
            }
        }
        c->reqtype = 0;
        c->multibulklen = 0;
        c->bulklen = -1;
        c->reqtype = 0;
    }

    /* Trim to pos */
    if (c->qb_pos) {
        sdsrange(c->querybuf,c->qb_pos,-1);
        c->qb_pos = 0;
    }
}

bool FAsyncCommand(parsed_command &cmd)
{
    if (serverTL->in_eval || serverTL->in_exec)
        return false;
    auto parsedcmd = lookupCommand(szFromObj(cmd.argv[0]));
    if (parsedcmd == nullptr)
        return false;
    static const long long expectedFlags = CMD_ASYNC_OK | CMD_READONLY;
    return (parsedcmd->flags & expectedFlags) == expectedFlags;
}

/* This function is called every time, in the client structure 'c', there is
 * more query buffer to process, because we read more data from the socket
 * or because a client was blocked and later reactivated, so there could be
 * pending query buffer, already representing a full command, to process. */
void processInputBuffer(client *c, bool fParse, int callFlags) {
    AssertCorrectThread(c);
    
    if (fParse)
        parseClientCommandBuffer(c);

    /* Keep processing while there is something in the input buffer */
    while (!c->vecqueuedcmd.empty()) {
        /* Return if we're still parsing this command */
        auto &cmd = c->vecqueuedcmd.front();
        if (cmd.argc != cmd.argcMax) break;
        if (c->flags & CLIENT_EXECUTING_COMMAND) break;

        if (!FClientReady(c)) break;

        if ((callFlags & CMD_CALL_ASYNC) && !FAsyncCommand(cmd))
            break;

        zfree(c->argv);
        c->argc = cmd.argc;
        c->argv = cmd.argv;
        cmd.argv = nullptr;
        c->argv_len_sumActive = cmd.argv_len_sum;
        cmd.argv_len_sum = 0;
        c->reploff_cmd = cmd.reploff;
        serverAssert(c->argv != nullptr);

        c->vecqueuedcmd.erase(c->vecqueuedcmd.begin());

        /* Multibulk processing could see a <= 0 length. */
        if (c->argc == 0) {
            resetClient(c);
        } else {
            c->flags |= CLIENT_EXECUTING_COMMAND;
            /* We are finally ready to execute the command. */
            if (processCommandAndResetClient(c, callFlags) == C_ERR) {
                /* If the client is no longer valid, we avoid exiting this
                 * loop and trimming the client buffer later. So we return
                 * ASAP in that case. */
                c->flags &= ~CLIENT_EXECUTING_COMMAND;
                return;
            }
            c->flags &= ~CLIENT_EXECUTING_COMMAND;
        }
    }
}

void readQueryFromClient(connection *conn) {
    client *c = (client*)connGetPrivateData(conn);
    serverAssert(conn == c->conn);
    int nread, readlen;
    size_t qblen;

    serverAssertDebug(FCorrectThread(c));
    serverAssertDebug(!GlobalLocksAcquired());
    
    AeLocker aelock;
    AssertCorrectThread(c);
    std::unique_lock<decltype(c->lock)> lock(c->lock, std::defer_lock);
    if (!lock.try_lock())
        return; // Process something else while we wait

    /* Update total number of reads on server */
    g_pserver->stat_total_reads_processed.fetch_add(1, std::memory_order_relaxed);

    readlen = PROTO_IOBUF_LEN;
    /* If this is a multi bulk request, and we are processing a bulk reply
     * that is large enough, try to maximize the probability that the query
     * buffer contains exactly the SDS string representing the object, even
     * at the risk of requiring more read(2) calls. This way the function
     * processMultiBulkBuffer() can avoid copying buffers to create the
     * Redis Object representing the argument. */
    if (c->reqtype == PROTO_REQ_MULTIBULK && c->multibulklen && c->bulklen != -1
        && c->bulklen >= PROTO_MBULK_BIG_ARG)
    {
        ssize_t remaining = (size_t)(c->bulklen+2)-sdslen(c->querybuf);

        /* Note that the 'remaining' variable may be zero in some edge case,
         * for example once we resume a blocked client after CLIENT PAUSE. */
        if (remaining > 0 && remaining < readlen) readlen = remaining;
    }

    qblen = sdslen(c->querybuf);
    if (c->querybuf_peak < qblen) c->querybuf_peak = qblen;
    c->querybuf = sdsMakeRoomFor(c->querybuf, readlen);

    nread = connRead(c->conn, c->querybuf+qblen, readlen);
    
    if (nread == -1) {
        if (connGetState(conn) == CONN_STATE_CONNECTED) {
            return;
        } else {
            serverLog(LL_VERBOSE, "Reading from client: %s",connGetLastError(c->conn));
            aelock.arm(c);
            freeClientAsync(c);
            return;
        }
    } else if (nread == 0) {
        serverLog(LL_VERBOSE, "Client closed connection");
        aelock.arm(c);
        freeClientAsync(c);
        return;
    } else if (c->flags & CLIENT_MASTER) {
        /* Append the query buffer to the pending (not applied) buffer
         * of the master. We'll use this buffer later in order to have a
         * copy of the string applied by the last command executed. */
        c->pending_querybuf = sdscatlen(c->pending_querybuf,
                                        c->querybuf+qblen,nread);
    }

    sdsIncrLen(c->querybuf,nread);
    c->lastinteraction = g_pserver->unixtime;
    if (c->flags & CLIENT_MASTER) c->read_reploff += nread;
    g_pserver->stat_net_input_bytes += nread;
    if (sdslen(c->querybuf) > cserver.client_max_querybuf_len) {
        sds ci = catClientInfoString(sdsempty(),c), bytes = sdsempty();

        bytes = sdscatrepr(bytes,c->querybuf,64);
        serverLog(LL_WARNING,"Closing client that reached max query buffer length: %s (qbuf initial bytes: %s)", ci, bytes);
        sdsfree(ci);
        sdsfree(bytes);       
        freeClientAsync(c);
        return;
    }

    if (cserver.cthreads > 1 || g_pserver->m_pstorageFactory || g_pserver->is_overloaded) {
        parseClientCommandBuffer(c);
        if (g_pserver->enable_async_commands && !serverTL->disable_async_commands && listLength(g_pserver->monitors) == 0 && (aeLockContention() || serverTL->rgdbSnapshot[c->db->id] || g_fTestMode) && !serverTL->in_eval && !serverTL->in_exec && !g_pserver->is_overloaded) {
            // Frequent writers aren't good candidates for this optimization, they cause us to renew the snapshot too often
            //  so we exclude them unless the snapshot we need already exists.
            // Note: In test mode we want to create snapshots as often as possibl to excercise them - we don't care about perf
            bool fSnapshotExists = c->db->mvccLastSnapshot >= c->mvccCheckpoint;
            bool fWriteTooRecent = !g_fTestMode && (((getMvccTstamp() - c->mvccCheckpoint) >> MVCC_MS_SHIFT) < static_cast<uint64_t>(g_pserver->snapshot_slip)/2);

            // The check below avoids running async commands if this is a frequent writer unless a snapshot is already there to service it
            if (!fWriteTooRecent || fSnapshotExists) {
                processInputBuffer(c, false, CMD_CALL_SLOWLOG | CMD_CALL_STATS | CMD_CALL_ASYNC);
            }
        }
        if (!c->vecqueuedcmd.empty()) {
<<<<<<< HEAD
            if (g_pserver->m_pstorageFactory != nullptr && g_pserver->prefetch_enabled) {
                serverTL->setclientsPrefetch.insert(c);
            } else {
                serverTL->setclientsProcess.insert(c);
=======
            if (g_pserver->is_overloaded && !(c->flags & (CLIENT_MASTER | CLIENT_SLAVE | CLIENT_PENDING_WRITE | CLIENT_PUBSUB | CLIENT_BLOCKED | CLIENT_IGNORE_OVERLOAD)) && ((random() % 100) < g_pserver->overload_protect_strength)) {
                for (unsigned i = 0; i < c->vecqueuedcmd.size(); i++) {
                    addReply(c, shared.overloaderr);
                }
                c->vecqueuedcmd.clear();
            } else {
                serverTL->vecclientsProcess.push_back(c);
>>>>>>> 77eaaa22
            }
        }
    } else {
        // If we're single threaded its actually better to just process the command here while the query is hot in the cache
        //  multithreaded lock contention dominates and batching is better
        AeLocker locker;
        locker.arm(c);
        runAndPropogateToReplicas(processInputBuffer, c, true /*fParse*/, CMD_CALL_FULL);
    }
}

void processClients()
{
    serverAssert(GlobalLocksAcquired());

    // Note that this function is reentrant and vecclients may be modified by code called from processInputBuffer
    while (!serverTL->setclientsProcess.empty()) {
        client *c = *serverTL->setclientsProcess.begin();
        serverTL->setclientsProcess.erase(serverTL->setclientsProcess.begin());

        /* There is more data in the client input buffer, continue parsing it
        * in case to check if there is a full command to execute. */
        std::unique_lock<fastlock> ul(c->lock);
        processInputBuffer(c, false /*fParse*/, CMD_CALL_FULL);
    }

    if (listLength(serverTL->clients_pending_asyncwrite))
    {
        ProcessPendingAsyncWrites();
    }
}

void getClientsMaxBuffers(unsigned long *longest_output_list,
                          unsigned long *biggest_input_buffer) {
    client *c;
    listNode *ln;
    listIter li;
    unsigned long lol = 0, bib = 0;

    listRewind(g_pserver->clients,&li);
    while ((ln = listNext(&li)) != NULL) {
        c = (client*)listNodeValue(ln);

        if (listLength(c->reply) > lol) lol = listLength(c->reply);
        if (sdslen(c->querybuf) > bib) bib = sdslen(c->querybuf);
    }
    *longest_output_list = lol;
    *biggest_input_buffer = bib;
}

/* A Redis "Address String" is a colon separated ip:port pair.
 * For IPv4 it's in the form x.y.z.k:port, example: "127.0.0.1:1234".
 * For IPv6 addresses we use [] around the IP part, like in "[::1]:1234".
 * For Unix sockets we use path:0, like in "/tmp/redis:0".
 *
 * An Address String always fits inside a buffer of NET_ADDR_STR_LEN bytes,
 * including the null term.
 *
 * On failure the function still populates 'addr' with the "?:0" string in case
 * you want to relax error checking or need to display something anyway (see
 * anetFdToString implementation for more info). */
void genClientAddrString(client *client, char *addr,
                         size_t addr_len, int fd_to_str_type) {
    if (client->flags & CLIENT_UNIX_SOCKET) {
        /* Unix socket client. */
        snprintf(addr,addr_len,"%s:0",g_pserver->unixsocket);
    } else {
        /* TCP client. */
        connFormatFdAddr(client->conn,addr,addr_len,fd_to_str_type);
    }
}

/* This function returns the client peer id, by creating and caching it
 * if client->peerid is NULL, otherwise returning the cached value.
 * The Peer ID never changes during the life of the client, however it
 * is expensive to compute. */
char *getClientPeerId(client *c) {
    char peerid[NET_ADDR_STR_LEN];

    if (c->peerid == NULL) {
        genClientAddrString(c,peerid,sizeof(peerid),FD_TO_PEER_NAME);
        c->peerid = sdsnew(peerid);
    }
    return c->peerid;
}

/* This function returns the client bound socket name, by creating and caching
 * it if client->sockname is NULL, otherwise returning the cached value.
 * The Socket Name never changes during the life of the client, however it
 * is expensive to compute. */
char *getClientSockname(client *c) {
    char sockname[NET_ADDR_STR_LEN];

    if (c->sockname == NULL) {
        genClientAddrString(c,sockname,sizeof(sockname),FD_TO_SOCK_NAME);
        c->sockname = sdsnew(sockname);
    }
    return c->sockname;
}

/* Concatenate a string representing the state of a client in a human
 * readable format, into the sds string 's'. */
sds catClientInfoString(sds s, client *client) {
    char flags[16], events[3], conninfo[CONN_INFO_LEN], *p;

    p = flags;
    if (client->flags & CLIENT_SLAVE) {
        if (client->flags & CLIENT_MONITOR)
            *p++ = 'O';
        else
            *p++ = 'S';
    }
    if (client->flags & CLIENT_MASTER) *p++ = 'M';
    if (client->flags & CLIENT_PUBSUB) *p++ = 'P';
    if (client->flags & CLIENT_MULTI) *p++ = 'x';
    if (client->flags & CLIENT_BLOCKED) *p++ = 'b';
    if (client->flags & CLIENT_TRACKING) *p++ = 't';
    if (client->flags & CLIENT_TRACKING_BROKEN_REDIR) *p++ = 'R';
    if (client->flags & CLIENT_TRACKING_BCAST) *p++ = 'B';
    if (client->flags & CLIENT_DIRTY_CAS) *p++ = 'd';
    if (client->flags & CLIENT_CLOSE_AFTER_REPLY) *p++ = 'c';
    if (client->flags & CLIENT_UNBLOCKED) *p++ = 'u';
    if (client->flags & CLIENT_CLOSE_ASAP) *p++ = 'A';
    if (client->flags & CLIENT_UNIX_SOCKET) *p++ = 'U';
    if (client->flags & CLIENT_READONLY) *p++ = 'r';
    if (p == flags) *p++ = 'N';
    *p++ = '\0';

    p = events;
    if (client->conn) {
        if (connHasReadHandler(client->conn)) *p++ = 'r';
        if (connHasWriteHandler(client->conn)) *p++ = 'w';
    }
    *p = '\0';

    /* Compute the total memory consumed by this client. */
    size_t obufmem = getClientOutputBufferMemoryUsage(client);
    size_t total_mem = obufmem;
    total_mem += zmalloc_size(client); /* includes client->buf */
    total_mem += sdsZmallocSize(client->querybuf);
    /* For efficiency (less work keeping track of the argv memory), it doesn't include the used memory
     * i.e. unused sds space and internal fragmentation, just the string length. but this is enough to
     * spot problematic clients. */
    total_mem += client->argv_len_sum();
    if (client->argv)
        total_mem += zmalloc_size(client->argv);

    return sdscatfmt(s,
        "id=%U addr=%s laddr=%s %s name=%s age=%I idle=%I flags=%s db=%i sub=%i psub=%i multi=%i qbuf=%U qbuf-free=%U argv-mem=%U obl=%U oll=%U omem=%U tot-mem=%U events=%s cmd=%s user=%s redir=%I",
        (unsigned long long) client->id,
        getClientPeerId(client),
        getClientSockname(client),
        connGetInfo(client->conn, conninfo, sizeof(conninfo)),
        client->name ? (char*)szFromObj(client->name) : "",
        (long long)(g_pserver->unixtime - client->ctime),
        (long long)(g_pserver->unixtime - client->lastinteraction),
        flags,
        client->db->id,
        (int) dictSize(client->pubsub_channels),
        (int) listLength(client->pubsub_patterns),
        (client->flags & CLIENT_MULTI) ? client->mstate.count : -1,
        (unsigned long long) sdslen(client->querybuf),
        (unsigned long long) sdsavail(client->querybuf),
        (unsigned long long) client->argv_len_sum(),
        (unsigned long long) client->bufpos,
        (unsigned long long) listLength(client->reply),
        (unsigned long long) obufmem, /* should not include client->buf since we want to see 0 for static clients. */
        (unsigned long long) total_mem,
        events,
        client->lastcmd ? client->lastcmd->name : "NULL",
        client->user ? client->user->name : "(superuser)",
        (client->flags & CLIENT_TRACKING) ? (long long) client->client_tracking_redirection : -1);
}

sds getAllClientsInfoString(int type) {
    listNode *ln;
    listIter li;
    client *client;
    sds o = sdsnewlen(SDS_NOINIT,200*listLength(g_pserver->clients));
    sdsclear(o);
    listRewind(g_pserver->clients,&li);
    while ((ln = listNext(&li)) != NULL) {
        client = reinterpret_cast<struct client*>(listNodeValue(ln));
        std::unique_lock<decltype(client->lock)> lock(client->lock);
        if (client->flags & CLIENT_CLOSE_ASAP) continue;
        if (type != -1 && getClientType(client) != type) continue;
        o = catClientInfoString(o,client);
        o = sdscatlen(o,"\n",1);
    }
    return o;
}

/* This function implements CLIENT SETNAME, including replying to the
 * user with an error if the charset is wrong (in that case C_ERR is
 * returned). If the function succeeeded C_OK is returned, and it's up
 * to the caller to send a reply if needed.
 *
 * Setting an empty string as name has the effect of unsetting the
 * currently set name: the client will remain unnamed.
 *
 * This function is also used to implement the HELLO SETNAME option. */
int clientSetNameOrReply(client *c, robj *name) {
    int len = sdslen((sds)ptrFromObj(name));
    char *p = (char*)ptrFromObj(name);

    /* Setting the client name to an empty string actually removes
     * the current name. */
    if (len == 0) {
        if (c->name) decrRefCount(c->name);
        c->name = NULL;
        return C_OK;
    }

    /* Otherwise check if the charset is ok. We need to do this otherwise
     * CLIENT LIST format will break. You should always be able to
     * split by space to get the different fields. */
    for (int j = 0; j < len; j++) {
        if (p[j] < '!' || p[j] > '~') { /* ASCII is assumed. */
            addReplyError(c,
                "Client names cannot contain spaces, "
                "newlines or special characters.");
            return C_ERR;
        }
    }
    if (c->name) decrRefCount(c->name);
    c->name = name;
    incrRefCount(name);
    return C_OK;
}

/* Reset the client state to resemble a newly connected client.
 */
void resetCommand(client *c) {
    listNode *ln;

    /* MONITOR clients are also marked with CLIENT_SLAVE, we need to
     * distinguish between the two.
     */
    if (c->flags & CLIENT_MONITOR) {
        ln = listSearchKey(g_pserver->monitors,c);
        serverAssert(ln != NULL);
        listDelNode(g_pserver->monitors,ln);

        c->flags &= ~(CLIENT_MONITOR|CLIENT_SLAVE);
    }

    if (c->flags & (CLIENT_SLAVE|CLIENT_MASTER|CLIENT_MODULE)) {
        addReplyError(c,"can only reset normal client connections");
        return;
    }

    if (c->flags & CLIENT_TRACKING) disableTracking(c);
    selectDb(c,0);
    c->resp = 2;

    clientSetDefaultAuth(c);
    moduleNotifyUserChanged(c);
    discardTransaction(c);

    pubsubUnsubscribeAllChannels(c,0);
    pubsubUnsubscribeAllPatterns(c,0);

    if (c->name) {
        decrRefCount(c->name);
        c->name = NULL;
    }

    /* Selectively clear state flags not covered above */
    c->flags &= ~(CLIENT_ASKING|CLIENT_READONLY|CLIENT_PUBSUB|
            CLIENT_REPLY_OFF|CLIENT_REPLY_SKIP_NEXT);

    addReplyStatus(c,"RESET");
}

void clientCommand(client *c) {
    listNode *ln;
    listIter li;

    if (c->argc == 2 && !strcasecmp((const char*)ptrFromObj(c->argv[1]),"help")) {
        const char *help[] = {
"CACHING (YES|NO)",
"    Enable/disable tracking of the keys for next command in OPTIN/OPTOUT modes.",
"GETREDIR",
"    Return the client ID we are redirecting to when tracking is enabled.",
"GETNAME",
"    Return the name of the current connection.",
"ID",
"    Return the ID of the current connection.",
"INFO",
"    Return information about the current client connection.",
"KILL <ip:port>",
"    Kill connection made from <ip:port>.",
"KILL <option> <value> [<option> <value> [...]]",
"    Kill connections. Options are:",
"    * ADDR (<ip:port>|<unixsocket>:0)",
"      Kill connections made from the specified address",
"    * LADDR (<ip:port>|<unixsocket>:0)",
"      Kill connections made to specified local address",
"    * TYPE (normal|master|replica|pubsub)",
"      Kill connections by type.",
"    * USER <username>",
"      Kill connections authenticated by <username>.",
"    * SKIPME (YES|NO)",
"      Skip killing current connection (default: yes).",
"LIST [options ...]",
"    Return information about client connections. Options:",
"    * TYPE (NORMAL|MASTER|REPLICA|PUBSUB)",
"      Return clients of specified type.",
"UNPAUSE",
"    Stop the current client pause, resuming traffic.",
"PAUSE <timeout> [WRITE|ALL]",
"    Suspend all, or just write, clients for <timout> milliseconds.",
"REPLY (ON|OFF|SKIP)",
"    Control the replies sent to the current connection.",
"SETNAME <name>",
"    Assign the name <name> to the current connection.",
"UNBLOCK <clientid> [TIMEOUT|ERROR]",
"    Unblock the specified blocked client.",
"TRACKING (ON|OFF) [REDIRECT <id>] [BCAST] [PREFIX <prefix> [...]]",
"         [OPTIN] [OPTOUT]",
"    Control server assisted client side caching.",
"TRACKINGINFO",
"    Report tracking status for the current connection.",
NULL
        };
        addReplyHelp(c, help);
    } else if (!strcasecmp((const char*)ptrFromObj(c->argv[1]),"id") && c->argc == 2) {
        /* CLIENT ID */
        addReplyLongLong(c,c->id);
    } else if (!strcasecmp(szFromObj(c->argv[1]),"info") && c->argc == 2) {
        /* CLIENT INFO */
        sds o = catClientInfoString(sdsempty(), c);
        o = sdscatlen(o,"\n",1);
        addReplyVerbatim(c,o,sdslen(o),"txt");
        sdsfree(o);
    } else if (!strcasecmp(szFromObj(c->argv[1]),"list")) {
        /* CLIENT LIST */
        int type = -1;
        sds o = NULL;
        if (c->argc == 4 && !strcasecmp((const char*)ptrFromObj(c->argv[2]),"type")) {
            type = getClientTypeByName((char*)ptrFromObj(c->argv[3]));
            if (type == -1) {
                addReplyErrorFormat(c,"Unknown client type '%s'",
                    (char*) ptrFromObj(c->argv[3]));
                return;
            }
        } else if (c->argc > 3 && !strcasecmp(szFromObj(c->argv[2]),"id")) {
            int j;
            o = sdsempty();
            for (j = 3; j < c->argc; j++) {
                long long cid;
                if (getLongLongFromObjectOrReply(c, c->argv[j], &cid,
                            "Invalid client ID")) {
                    sdsfree(o);
                    return;
                }
                client *cl = lookupClientByID(cid);
                if (cl) {
                    o = catClientInfoString(o, cl);
                    o = sdscatlen(o, "\n", 1);
                }
            }
        } else if (c->argc != 2) {
            addReplyErrorObject(c,shared.syntaxerr);
            return;
        }

        if (!o)
            o = getAllClientsInfoString(type);
        addReplyVerbatim(c,o,sdslen(o),"txt");
        sdsfree(o);
    } else if (!strcasecmp((const char*)ptrFromObj(c->argv[1]),"reply") && c->argc == 3) {
        /* CLIENT REPLY ON|OFF|SKIP */
        if (!strcasecmp((const char*)ptrFromObj(c->argv[2]),"on")) {
            c->flags &= ~(CLIENT_REPLY_SKIP|CLIENT_REPLY_OFF);
            addReply(c,shared.ok);
        } else if (!strcasecmp((const char*)ptrFromObj(c->argv[2]),"off")) {
            c->flags |= CLIENT_REPLY_OFF;
        } else if (!strcasecmp((const char*)ptrFromObj(c->argv[2]),"skip")) {
            if (!(c->flags & CLIENT_REPLY_OFF))
                c->flags |= CLIENT_REPLY_SKIP_NEXT;
        } else {
            addReplyErrorObject(c,shared.syntaxerr);
            return;
        }
    } else if (!strcasecmp((const char*)ptrFromObj(c->argv[1]),"kill")) {
        /* CLIENT KILL <ip:port>
         * CLIENT KILL <option> [value] ... <option> [value] */
        char *addr = NULL;
        char *laddr = NULL;
        user *user = NULL;
        int type = -1;
        uint64_t id = 0;
        int skipme = 1;
        int killed = 0, close_this_client = 0;

        if (c->argc == 3) {
            /* Old style syntax: CLIENT KILL <addr> */
            addr = (char*)ptrFromObj(c->argv[2]);
            skipme = 0; /* With the old form, you can kill yourself. */
        } else if (c->argc > 3) {
            int i = 2; /* Next option index. */

            /* New style syntax: parse options. */
            while(i < c->argc) {
                int moreargs = c->argc > i+1;

                if (!strcasecmp((const char*)ptrFromObj(c->argv[i]),"id") && moreargs) {
                    long long tmp;

                    if (getLongLongFromObjectOrReply(c,c->argv[i+1],&tmp,NULL)
                        != C_OK) return;
                    id = tmp;
                } else if (!strcasecmp((const char*)ptrFromObj(c->argv[i]),"type") && moreargs) {
                    type = getClientTypeByName((const char*)ptrFromObj(c->argv[i+1]));
                    if (type == -1) {
                        addReplyErrorFormat(c,"Unknown client type '%s'",
                            (char*) ptrFromObj(c->argv[i+1]));
                        return;
                    }
                } else if (!strcasecmp(szFromObj(c->argv[i]),"addr") && moreargs) {
                    addr = szFromObj(c->argv[i+1]);
                } else if (!strcasecmp(szFromObj(c->argv[i]),"user") && moreargs) {
                    user = ACLGetUserByName(szFromObj(c->argv[i+1]),
                                            sdslen(szFromObj(c->argv[i+1])));
                    if (user == NULL) {
                        addReplyErrorFormat(c,"No such user '%s'",
                            szFromObj(c->argv[i+1]));
                        return;
                    }
                } else if (!strcasecmp(szFromObj(c->argv[i]),"addr") && moreargs) {
                    addr = szFromObj(c->argv[i+1]);
                } else if (!strcasecmp(szFromObj(c->argv[i]),"laddr") && moreargs) {
                    laddr = szFromObj(c->argv[i+1]);
                } else if (!strcasecmp(szFromObj(c->argv[i]),"user") && moreargs) {
                    user = ACLGetUserByName(szFromObj(c->argv[i+1]),
                                            sdslen(szFromObj(c->argv[i+1])));
                    if (user == NULL) {
                        addReplyErrorFormat(c,"No such user '%s'",
                            (char*) szFromObj(c->argv[i+1]));
                        return;
                    }
                } else if (!strcasecmp(szFromObj(c->argv[i]),"skipme") && moreargs) {
                    if (!strcasecmp(szFromObj(c->argv[i+1]),"yes")) {
                        skipme = 1;
                    } else if (!strcasecmp((const char*)ptrFromObj(c->argv[i+1]),"no")) {
                        skipme = 0;
                    } else {
                        addReplyErrorObject(c,shared.syntaxerr);
                        return;
                    }
                } else {
                    addReplyErrorObject(c,shared.syntaxerr);
                    return;
                }
                i += 2;
            }
        } else {
            addReplyErrorObject(c,shared.syntaxerr);
            return;
        }

        /* Iterate clients killing all the matching clients. */
        listRewind(g_pserver->clients,&li);
        while ((ln = listNext(&li)) != NULL) {
            client *client = (struct client*)listNodeValue(ln);
            if (addr && strcmp(getClientPeerId(client),addr) != 0) continue;
            if (laddr && strcmp(getClientSockname(client),laddr) != 0) continue;
            if (type != -1 && getClientType(client) != type) continue;
            if (id != 0 && client->id != id) continue;
            if (user && client->user != user) continue;
            if (c == client && skipme) continue;

            /* Kill it. */
            if (c == client) {
                close_this_client = 1;
            } else {
                if (FCorrectThread(client))
                {
                    freeClient(client);
                }
                else
                {
                    freeClientAsync(client);
                }
            }
            killed++;
        }

        for (int iel = 0; iel < cserver.cthreads; ++iel) {
            aePostFunction(g_pserver->rgthreadvar[iel].el, [iel] {  // note: failure is OK
                freeClientsInAsyncFreeQueue(iel);
            });
        }

        /* Reply according to old/new format. */
        if (c->argc == 3) {
            if (killed == 0)
                addReplyError(c,"No such client");
            else
                addReply(c,shared.ok);
        } else {
            addReplyLongLong(c,killed);
        }

        /* If this client has to be closed, flag it as CLOSE_AFTER_REPLY
         * only after we queued the reply to its output buffers. */
        if (close_this_client) c->flags |= CLIENT_CLOSE_AFTER_REPLY;
    } else if (!strcasecmp((const char*)ptrFromObj(c->argv[1]),"unblock") && (c->argc == 3 ||
                                                          c->argc == 4))
    {
        /* CLIENT UNBLOCK <id> [timeout|error] */
        long long id;
        int unblock_error = 0;

        if (c->argc == 4) {
            if (!strcasecmp((const char*)ptrFromObj(c->argv[3]),"timeout")) {
                unblock_error = 0;
            } else if (!strcasecmp((const char*)ptrFromObj(c->argv[3]),"error")) {
                unblock_error = 1;
            } else {
                addReplyError(c,
                    "CLIENT UNBLOCK reason should be TIMEOUT or ERROR");
                return;
            }
        }
        if (getLongLongFromObjectOrReply(c,c->argv[2],&id,NULL)
            != C_OK) return;
        struct client *target = lookupClientByID(id);
        if (target && target->flags & CLIENT_BLOCKED && moduleBlockedClientMayTimeout(target)) {
            std::unique_lock<fastlock> ul(target->lock);
            if (unblock_error)
                addReplyError(target,
                    "-UNBLOCKED client unblocked via CLIENT UNBLOCK");
            else
                replyToBlockedClientTimedOut(target);
            unblockClient(target);
            addReply(c,shared.cone);
        } else {
            addReply(c,shared.czero);
        }
    } else if (!strcasecmp(szFromObj(c->argv[1]),"setname") && c->argc == 3) {
        /* CLIENT SETNAME */
        if (clientSetNameOrReply(c,c->argv[2]) == C_OK)
            addReply(c,shared.ok);
    } else if (!strcasecmp(szFromObj(c->argv[1]),"getname") && c->argc == 2) {
        /* CLIENT GETNAME */
        if (c->name)
            addReplyBulk(c,c->name);
        else
            addReplyNull(c);
    } else if (!strcasecmp(szFromObj(c->argv[1]),"unpause") && c->argc == 2) {
        /* CLIENT UNPAUSE */
        unpauseClients();
        addReply(c,shared.ok);
    } else if (!strcasecmp(szFromObj(c->argv[1]),"pause") && (c->argc == 3 ||
                                                        c->argc == 4))
    {
        /* CLIENT PAUSE TIMEOUT [WRITE|ALL] */
        mstime_t end;
        pause_type type = CLIENT_PAUSE_ALL;
        if (c->argc == 4) {
            if (!strcasecmp(szFromObj(c->argv[3]),"write")) {
                type = CLIENT_PAUSE_WRITE;
            } else if (!strcasecmp(szFromObj(c->argv[3]),"all")) {
                type = CLIENT_PAUSE_ALL;
            } else {
                addReplyError(c,
                    "CLIENT PAUSE mode must be WRITE or ALL");  
                return;       
            }
        }

        if (getTimeoutFromObjectOrReply(c,c->argv[2],&end,
            UNIT_MILLISECONDS) != C_OK) return;
        pauseClients(end, type);
        addReply(c,shared.ok);
    } else if (!strcasecmp(szFromObj(c->argv[1]),"tracking") && c->argc >= 3) {
        /* CLIENT TRACKING (on|off) [REDIRECT <id>] [BCAST] [PREFIX first]
         *                          [PREFIX second] [OPTIN] [OPTOUT] ... */
        long long redir = 0;
        uint64_t options = 0;
        robj **prefix = NULL;
        size_t numprefix = 0;

        /* Parse the options. */
        for (int j = 3; j < c->argc; j++) {
            int moreargs = (c->argc-1) - j;

            if (!strcasecmp(szFromObj(c->argv[j]),"redirect") && moreargs) {
                j++;
                if (redir != 0) {
                    addReplyError(c,"A client can only redirect to a single "
                                    "other client");
                    zfree(prefix);
                    return;
                }

                if (getLongLongFromObjectOrReply(c,c->argv[j],&redir,NULL) !=
                    C_OK)
                {
                    zfree(prefix);
                    return;
                }
                /* We will require the client with the specified ID to exist
                 * right now, even if it is possible that it gets disconnected
                 * later. Still a valid sanity check. */
                if (lookupClientByID(redir) == NULL) {
                    addReplyError(c,"The client ID you want redirect to "
                                    "does not exist");
                    zfree(prefix);
                    return;
                }
            } else if (!strcasecmp(szFromObj(c->argv[j]),"bcast")) {
                options |= CLIENT_TRACKING_BCAST;
            } else if (!strcasecmp(szFromObj(c->argv[j]),"optin")) {
                options |= CLIENT_TRACKING_OPTIN;
            } else if (!strcasecmp(szFromObj(c->argv[j]),"optout")) {
                options |= CLIENT_TRACKING_OPTOUT;
            } else if (!strcasecmp(szFromObj(c->argv[j]),"noloop")) {
                options |= CLIENT_TRACKING_NOLOOP;
            } else if (!strcasecmp(szFromObj(c->argv[j]),"prefix") && moreargs) {
                j++;
                prefix = (robj**)zrealloc(prefix,sizeof(robj*)*(numprefix+1), MALLOC_LOCAL);
                prefix[numprefix++] = c->argv[j];
            } else {
                zfree(prefix);
                addReplyErrorObject(c,shared.syntaxerr);
                return;
            }
        }

        /* Options are ok: enable or disable the tracking for this client. */
        if (!strcasecmp(szFromObj(c->argv[2]),"on")) {
            /* Before enabling tracking, make sure options are compatible
             * among each other and with the current state of the client. */
            if (!(options & CLIENT_TRACKING_BCAST) && numprefix) {
                addReplyError(c,
                    "PREFIX option requires BCAST mode to be enabled");
                zfree(prefix);
                return;
            }

            if (c->flags & CLIENT_TRACKING) {
                int oldbcast = !!(c->flags & CLIENT_TRACKING_BCAST);
                int newbcast = !!(options & CLIENT_TRACKING_BCAST);
                if (oldbcast != newbcast) {
                    addReplyError(c,
                    "You can't switch BCAST mode on/off before disabling "
                    "tracking for this client, and then re-enabling it with "
                    "a different mode.");
                    zfree(prefix);
                    return;
                }
            }

            if (options & CLIENT_TRACKING_BCAST &&
                options & (CLIENT_TRACKING_OPTIN|CLIENT_TRACKING_OPTOUT))
            {
                addReplyError(c,
                "OPTIN and OPTOUT are not compatible with BCAST");
                zfree(prefix);
                return;
            }

            if (options & CLIENT_TRACKING_OPTIN && options & CLIENT_TRACKING_OPTOUT)
            {
                addReplyError(c,
                "You can't specify both OPTIN mode and OPTOUT mode");
                zfree(prefix);
                return;
            }

            if ((options & CLIENT_TRACKING_OPTIN && c->flags & CLIENT_TRACKING_OPTOUT) ||
                (options & CLIENT_TRACKING_OPTOUT && c->flags & CLIENT_TRACKING_OPTIN))
            {
                addReplyError(c,
                "You can't switch OPTIN/OPTOUT mode before disabling "
                "tracking for this client, and then re-enabling it with "
                "a different mode.");
                zfree(prefix);
                return;
            }

            if (options & CLIENT_TRACKING_BCAST) {
                if (!checkPrefixCollisionsOrReply(c,prefix,numprefix)) {
                    zfree(prefix);
                    return;
                }
            }

            enableTracking(c,redir,options,prefix,numprefix);
        } else if (!strcasecmp(szFromObj(c->argv[2]),"off")) {
            disableTracking(c);
        } else {
            zfree(prefix);
            addReplyErrorObject(c,shared.syntaxerr);
            return;
        }
        zfree(prefix);
        addReply(c,shared.ok);
    } else if (!strcasecmp(szFromObj(c->argv[1]),"caching") && c->argc >= 3) {
        if (!(c->flags & CLIENT_TRACKING)) {
            addReplyError(c,"CLIENT CACHING can be called only when the "
                            "client is in tracking mode with OPTIN or "
                            "OPTOUT mode enabled");
            return;
        }

        char *opt = szFromObj(c->argv[2]);
        if (!strcasecmp(opt,"yes")) {
            if (c->flags & CLIENT_TRACKING_OPTIN) {
                c->flags |= CLIENT_TRACKING_CACHING;
            } else {
                addReplyError(c,"CLIENT CACHING YES is only valid when tracking is enabled in OPTIN mode.");
                return;
            }
        } else if (!strcasecmp(opt,"no")) {
            if (c->flags & CLIENT_TRACKING_OPTOUT) {
                c->flags |= CLIENT_TRACKING_CACHING;
            } else {
                addReplyError(c,"CLIENT CACHING NO is only valid when tracking is enabled in OPTOUT mode.");
                return;
            }
        } else {
            addReplyErrorObject(c,shared.syntaxerr);
            return;
        }

        /* Common reply for when we succeeded. */
        addReply(c,shared.ok);
    } else if (!strcasecmp(szFromObj(c->argv[1]),"caching") && c->argc >= 3) {
        if (!(c->flags & CLIENT_TRACKING)) {
            addReplyError(c,"CLIENT CACHING can be called only when the "
                            "client is in tracking mode with OPTIN or "
                            "OPTOUT mode enabled");
            return;
        }

        char *opt = szFromObj(c->argv[2]);
        if (!strcasecmp(opt,"yes")) {
            if (c->flags & CLIENT_TRACKING_OPTIN) {
                c->flags |= CLIENT_TRACKING_CACHING;
            } else {
                addReplyError(c,"CLIENT CACHING YES is only valid when tracking is enabled in OPTIN mode.");
                return;
            }
        } else if (!strcasecmp(opt,"no")) {
            if (c->flags & CLIENT_TRACKING_OPTOUT) {
                c->flags |= CLIENT_TRACKING_CACHING;
            } else {
                addReplyError(c,"CLIENT CACHING NO is only valid when tracking is enabled in OPTOUT mode.");
                return;
            }
        } else {
            addReply(c,shared.syntaxerr);
            return;
        }

        /* Common reply for when we succeeded. */
        addReply(c,shared.ok);
    } else if (!strcasecmp(szFromObj(c->argv[1]),"getredir") && c->argc == 2) {
        /* CLIENT GETREDIR */
        if (c->flags & CLIENT_TRACKING) {
            addReplyLongLong(c,c->client_tracking_redirection);
        } else {
            addReplyLongLong(c,-1);
        }
    } else if (!strcasecmp(szFromObj(c->argv[1]),"trackinginfo") && c->argc == 2) {
        addReplyMapLen(c,3);

        /* Flags */
        addReplyBulkCString(c,"flags");
        void *arraylen_ptr = addReplyDeferredLen(c);
        int numflags = 0;
        addReplyBulkCString(c,c->flags & CLIENT_TRACKING ? "on" : "off");
        numflags++;
        if (c->flags & CLIENT_TRACKING_BCAST) {
            addReplyBulkCString(c,"bcast");
            numflags++;
        }
        if (c->flags & CLIENT_TRACKING_OPTIN) {
            addReplyBulkCString(c,"optin");
            numflags++;
            if (c->flags & CLIENT_TRACKING_CACHING) {
                addReplyBulkCString(c,"caching-yes");
                numflags++;        
            }
        }
        if (c->flags & CLIENT_TRACKING_OPTOUT) {
            addReplyBulkCString(c,"optout");
            numflags++;
            if (c->flags & CLIENT_TRACKING_CACHING) {
                addReplyBulkCString(c,"caching-no");
                numflags++;        
            }
        }
        if (c->flags & CLIENT_TRACKING_NOLOOP) {
            addReplyBulkCString(c,"noloop");
            numflags++;
        }
        if (c->flags & CLIENT_TRACKING_BROKEN_REDIR) {
            addReplyBulkCString(c,"broken_redirect");
            numflags++;
        }
        setDeferredSetLen(c,arraylen_ptr,numflags);

        /* Redirect */
        addReplyBulkCString(c,"redirect");
        if (c->flags & CLIENT_TRACKING) {
            addReplyLongLong(c,c->client_tracking_redirection);
        } else {
            addReplyLongLong(c,-1);
        }

        /* Prefixes */
        addReplyBulkCString(c,"prefixes");
        if (c->client_tracking_prefixes) {
            addReplyArrayLen(c,raxSize(c->client_tracking_prefixes));
            raxIterator ri;
            raxStart(&ri,c->client_tracking_prefixes);
            raxSeek(&ri,"^",NULL,0);
            while(raxNext(&ri)) {
                addReplyBulkCBuffer(c,ri.key,ri.key_len);
            }
            raxStop(&ri);
        } else {
            addReplyArrayLen(c,0);
        }
    } else {
        addReplySubcommandSyntaxError(c);
    }
}

/* HELLO [<protocol-version> [AUTH <user> <password>] [SETNAME <name>] ] */
void helloCommand(client *c) {
    long long ver = 0;
    int next_arg = 1;

    if (c->argc >= 2) {
        if (getLongLongFromObjectOrReply(c, c->argv[next_arg++], &ver,
            "Protocol version is not an integer or out of range") != C_OK) {
            return;
        }

        if (ver < 2 || ver > 3) {
            addReplyError(c,"-NOPROTO unsupported protocol version");
            return;
        }
    }

    for (int j = next_arg; j < c->argc; j++) {
        int moreargs = (c->argc-1) - j;
        const char *opt = (const char*)ptrFromObj(c->argv[j]);
        if (!strcasecmp(opt,"AUTH") && moreargs >= 2) {
            redactClientCommandArgument(c, j+1);
            redactClientCommandArgument(c, j+2);
            if (ACLAuthenticateUser(c, c->argv[j+1], c->argv[j+2]) == C_ERR) {
                addReplyError(c,"-WRONGPASS invalid username-password pair or user is disabled.");
                return;
            }
            j += 2;
        } else if (!strcasecmp(opt,"SETNAME") && moreargs) {
            if (clientSetNameOrReply(c, c->argv[j+1]) == C_ERR) return;
            j++;
        } else {
            addReplyErrorFormat(c,"Syntax error in HELLO option '%s'",opt);
            return;
        }
    }

    /* At this point we need to be authenticated to continue. */
    if (!c->authenticated) {
        addReplyError(c,"-NOAUTH HELLO must be called with the client already "
                        "authenticated, otherwise the HELLO AUTH <user> <pass> "
                        "option can be used to authenticate the client and "
                        "select the RESP protocol version at the same time");
        return;
    }

    /* Let's switch to the specified RESP mode. */
    if (ver) c->resp = ver;
    addReplyMapLen(c,6 + !g_pserver->sentinel_mode);

    addReplyBulkCString(c,"server");
    addReplyBulkCString(c,"redis");

    addReplyBulkCString(c,"version");
    addReplyBulkCString(c,KEYDB_SET_VERSION);

    addReplyBulkCString(c,"proto");
    addReplyLongLong(c,c->resp);

    addReplyBulkCString(c,"id");
    addReplyLongLong(c,c->id);

    addReplyBulkCString(c,"mode");
    if (g_pserver->sentinel_mode) addReplyBulkCString(c,"sentinel");
    else if (g_pserver->cluster_enabled) addReplyBulkCString(c,"cluster");
    else addReplyBulkCString(c,"standalone");

    if (!g_pserver->sentinel_mode) {
        addReplyBulkCString(c,"role");
        addReplyBulkCString(c,listLength(g_pserver->masters) ? 
            g_pserver->fActiveReplica ? "active-replica" : "replica" 
            : "master");
    }

    addReplyBulkCString(c,"modules");
    addReplyLoadedModules(c);
}

/* This callback is bound to POST and "Host:" command names. Those are not
 * really commands, but are used in security attacks in order to talk to
 * Redis instances via HTTP, with a technique called "cross protocol scripting"
 * which exploits the fact that services like Redis will discard invalid
 * HTTP headers and will process what follows.
 *
 * As a protection against this attack, Redis will terminate the connection
 * when a POST or "Host:" header is seen, and will log the event from
 * time to time (to avoid creating a DOS as a result of too many logs). */
void securityWarningCommand(client *c) {
    static time_t logged_time;
    time_t now = time(NULL);

    if (llabs(now-logged_time) > 60) {
        serverLog(LL_WARNING,"Possible SECURITY ATTACK detected. It looks like somebody is sending POST or Host: commands to KeyDB. This is likely due to an attacker attempting to use Cross Protocol Scripting to compromise your KeyDB instance. Connection aborted.");
        logged_time = now;
    }
    freeClientAsync(c);
}

/* Keep track of the original command arguments so that we can generate
 * an accurate slowlog entry after the command has been executed. */
static void retainOriginalCommandVector(client *c) {
    /* We already rewrote this command, so don't rewrite it again */
    if (c->original_argv) return;
    c->original_argc = c->argc;
    c->original_argv = (robj**)zmalloc(sizeof(robj*)*(c->argc));
    for (int j = 0; j < c->argc; j++) {
        c->original_argv[j] = c->argv[j];
        incrRefCount(c->argv[j]);
    }
}

/* Redact a given argument to prevent it from being shown
 * in the slowlog. This information is stored in the
 * original_argv array. */
void redactClientCommandArgument(client *c, int argc) {
    retainOriginalCommandVector(c);
    decrRefCount(c->argv[argc]);
    c->original_argv[argc] = shared.redacted;
}

/* Rewrite the command vector of the client. All the new objects ref count
 * is incremented. The old command vector is freed, and the old objects
 * ref count is decremented. */
void rewriteClientCommandVector(client *c, int argc, ...) {
    va_list ap;
    int j;
    robj **argv; /* The new argument vector */

    argv = (robj**)zmalloc(sizeof(robj*)*argc, MALLOC_LOCAL);
    va_start(ap,argc);
    for (j = 0; j < argc; j++) {
        robj *a;

        a = va_arg(ap, robj*);
        argv[j] = a;
        incrRefCount(a);
    }
    replaceClientCommandVector(c, argc, argv);
    va_end(ap);
}

/* Completely replace the client command vector with the provided one. */
void replaceClientCommandVector(client *c, int argc, robj **argv) {
    int j;
    retainOriginalCommandVector(c);
    freeClientArgv(c);
    zfree(c->argv);
    c->argv = argv;
    c->argc = argc;
    c->argv_len_sumActive = 0;
    for (j = 0; j < c->argc; j++)
        if (c->argv[j])
            c->argv_len_sumActive += getStringObjectLen(c->argv[j]);
    c->cmd = lookupCommandOrOriginal((sds)ptrFromObj(c->argv[0]));
    serverAssertWithInfo(c,NULL,c->cmd != NULL);
}

/* Rewrite a single item in the command vector.
 * The new val ref count is incremented, and the old decremented.
 *
 * It is possible to specify an argument over the current size of the
 * argument vector: in this case the array of objects gets reallocated
 * and c->argc set to the max value. However it's up to the caller to
 *
 * 1. Make sure there are no "holes" and all the arguments are set.
 * 2. If the original argument vector was longer than the one we
 *    want to end with, it's up to the caller to set c->argc and
 *    free the no longer used objects on c->argv. */
void rewriteClientCommandArgument(client *c, int i, robj *newval) {
    robj *oldval;
    retainOriginalCommandVector(c);
    if (i >= c->argc) {
        c->argv = (robj**)zrealloc(c->argv,sizeof(robj*)*(i+1), MALLOC_LOCAL);
        c->argc = i+1;
        c->argv[i] = NULL;
    }
    oldval = c->argv[i];
    if (oldval) c->argv_len_sumActive -= getStringObjectLen(oldval);
    if (newval) c->argv_len_sumActive += getStringObjectLen(newval);
    c->argv[i] = newval;
    incrRefCount(newval);
    if (oldval) decrRefCount(oldval);

    /* If this is the command name make sure to fix c->cmd. */
    if (i == 0) {
        c->cmd = lookupCommandOrOriginal((sds)ptrFromObj(c->argv[0]));
        serverAssertWithInfo(c,NULL,c->cmd != NULL);
    }
}

/* In the case of a replica client, writes to said replica are using data from the replication backlog
 * as opposed to it's own internal buffer, this number should keep track of that */
unsigned long getClientReplicationBacklogSharedUsage(client *c) {
    return (!(c->flags & CLIENT_SLAVE) || !c->FPendingReplicaWrite() ) ? 0 : g_pserver->master_repl_offset - c->repl_curr_off;
}

/* This function returns the number of bytes that Redis is
 * using to store the reply still not read by the client.
 *
 * Note: this function is very fast so can be called as many time as
 * the caller wishes. The main usage of this function currently is
 * enforcing the client output length limits. */
unsigned long getClientOutputBufferMemoryUsage(client *c) {
    unsigned long list_item_size = sizeof(listNode) + sizeof(clientReplyBlock);
    return c->reply_bytes + (list_item_size*listLength(c->reply)) + (c->replyAsync ? c->replyAsync->size : 0) + getClientReplicationBacklogSharedUsage(c);
}



/* Get the class of a client, used in order to enforce limits to different
 * classes of clients.
 *
 * The function will return one of the following:
 * CLIENT_TYPE_NORMAL -> Normal client
 * CLIENT_TYPE_SLAVE  -> Slave
 * CLIENT_TYPE_PUBSUB -> Client subscribed to Pub/Sub channels
 * CLIENT_TYPE_MASTER -> The client representing our replication master.
 */
int getClientType(client *c) {
    if (c->flags & CLIENT_MASTER) return CLIENT_TYPE_MASTER;
    /* Even though MONITOR clients are marked as replicas, we
     * want the expose them as normal clients. */
    if ((c->flags & CLIENT_SLAVE) && !(c->flags & CLIENT_MONITOR))
        return CLIENT_TYPE_SLAVE;
    if (c->flags & CLIENT_PUBSUB) return CLIENT_TYPE_PUBSUB;
    return CLIENT_TYPE_NORMAL;
}

int getClientTypeByName(const char *name) {
    if (!strcasecmp(name,"normal")) return CLIENT_TYPE_NORMAL;
    else if (!strcasecmp(name,"slave")) return CLIENT_TYPE_SLAVE;
    else if (!strcasecmp(name,"replica")) return CLIENT_TYPE_SLAVE;
    else if (!strcasecmp(name,"pubsub")) return CLIENT_TYPE_PUBSUB;
    else if (!strcasecmp(name,"master")) return CLIENT_TYPE_MASTER;
    else return -1;
}

const char *getClientTypeName(int clientType) {
    switch(clientType) {
    case CLIENT_TYPE_NORMAL: return "normal";
    case CLIENT_TYPE_SLAVE:  return "slave";
    case CLIENT_TYPE_PUBSUB: return "pubsub";
    case CLIENT_TYPE_MASTER: return "master";
    default:                       return NULL;
    }
}

/* The function checks if the client reached output buffer soft or hard
 * limit, and also update the state needed to check the soft limit as
 * a side effect.
 *
 * Return value: non-zero if the client reached the soft or the hard limit.
 *               Otherwise zero is returned. */
int checkClientOutputBufferLimits(client *c) {
    int soft = 0, hard = 0;
    unsigned long used_mem = getClientOutputBufferMemoryUsage(c);

    int clientType = getClientType(c);
    /* For the purpose of output buffer limiting, masters are handled
     * like normal clients. */
    if (clientType == CLIENT_TYPE_MASTER) clientType = CLIENT_TYPE_NORMAL;

    if (cserver.client_obuf_limits[clientType].hard_limit_bytes &&
        used_mem >= cserver.client_obuf_limits[clientType].hard_limit_bytes)
        hard = 1;
    if (cserver.client_obuf_limits[clientType].soft_limit_bytes &&
        used_mem >= cserver.client_obuf_limits[clientType].soft_limit_bytes)
        soft = 1;

    /* We need to check if the soft limit is reached continuously for the
     * specified amount of seconds. */
    if (soft) {
        if (c->obuf_soft_limit_reached_time == 0) {
            c->obuf_soft_limit_reached_time = g_pserver->unixtime;
            soft = 0; /* First time we see the soft limit reached */
        } else {
            time_t elapsed = g_pserver->unixtime - c->obuf_soft_limit_reached_time;

            if (elapsed <=
                cserver.client_obuf_limits[clientType].soft_limit_seconds) {
                soft = 0; /* The client still did not reached the max number of
                             seconds for the soft limit to be considered
                             reached. */
            }
        }
    } else {
        c->obuf_soft_limit_reached_time = 0;
    }
    return soft || hard;
}

/* Asynchronously close a client if soft or hard limit is reached on the
 * output buffer size. The caller can check if the client will be closed
 * checking if the client CLIENT_CLOSE_ASAP flag is set.
 *
 * Note: we need to close the client asynchronously because this function is
 * called from contexts where the client can't be freed safely, i.e. from the
 * lower level functions pushing data inside the client output buffers.
 * When `async` is set to 0, we close the client immediately, this is
 * useful when called from cron.
 *
 * Returns 1 if client was (flagged) closed. */
int closeClientOnOutputBufferLimitReached(client *c, int async) {
    if (!c->conn) return 0; /* It is unsafe to free fake clients. */
    serverAssert(c->reply_bytes < SIZE_MAX-(1024*64));
    if (c->reply_bytes == 0 || c->flags & CLIENT_CLOSE_ASAP) return 0;
    if (checkClientOutputBufferLimits(c) && c->replstate != SLAVE_STATE_FASTSYNC_TX) {
        sds client = catClientInfoString(sdsempty(),c);

        if (async) {
            freeClientAsync(c);
            serverLog(LL_WARNING,
                      "Client %s scheduled to be closed ASAP for overcoming of output buffer limits.",
                      client);
        } else {
            freeClient(c);
            serverLog(LL_WARNING,
                      "Client %s closed for overcoming of output buffer limits.",
                      client);
        }
        sdsfree(client);
        return  1;
    }
    return 0;
}

/* Helper function used by performEvictions() in order to flush slaves
 * output buffers without returning control to the event loop.
 * This is also called by SHUTDOWN for a best-effort attempt to send
 * slaves the latest writes. */
void flushSlavesOutputBuffers(void) {
    serverAssert(GlobalLocksAcquired());
    listIter li;
    listNode *ln;

    flushReplBacklogToClients();

    listRewind(g_pserver->slaves,&li);
    while((ln = listNext(&li))) {
        client *replica = (client*)listNodeValue(ln);

        if (!FCorrectThread(replica))
            continue;   // we cannot synchronously flush other thread's clients

        int can_receive_writes = connHasWriteHandler(replica->conn) ||
                                 (replica->flags & CLIENT_PENDING_WRITE);

        /* We don't want to send the pending data to the replica in a few
         * cases:
         *
         * 1. For some reason there is neither the write handler installed
         *    nor the client is flagged as to have pending writes: for some
         *    reason this replica may not be set to receive data. This is
         *    just for the sake of defensive programming.
         *
         * 2. The put_online_on_ack flag is true. To know why we don't want
         *    to send data to the replica in this case, please grep for the
         *    flag for this flag.
         *
         * 3. Obviously if the slave is not ONLINE.
         */
        if (replica->replstate == SLAVE_STATE_ONLINE &&
            can_receive_writes &&
            !replica->repl_put_online_on_ack &&
            clientHasPendingReplies(replica))
        {
            writeToClient(replica,0);
        }
    }
}

/* Pause clients up to the specified unixtime (in ms) for a given type of
 * commands.
 *
 * A main use case of this function is to allow pausing replication traffic
 * so that a failover without data loss to occur. Replicas will continue to receive
 * traffic to faciliate this functionality.
 * 
 * This function is also internally used by Redis Cluster for the manual
 * failover procedure implemented by CLUSTER FAILOVER.
 *
 * The function always succeed, even if there is already a pause in progress.
 * In such a case, the duration is set to the maximum and new end time and the
 * type is set to the more restrictive type of pause. */
void pauseClients(mstime_t end, pause_type type) {
    if (type > g_pserver->client_pause_type) {
        g_pserver->client_pause_type = type;
    }

    if (end > g_pserver->client_pause_end_time) {
        g_pserver->client_pause_end_time = end;
    }

    /* We allow write commands that were queued
     * up before and after to execute. We need
     * to track this state so that we don't assert
     * in propagate(). */
    if (serverTL->in_exec) {
        serverTL->client_pause_in_transaction = 1;
    }
}

/* Unpause clients and queue them for reprocessing. */
void unpauseClients(void) {
    serverAssert(GlobalLocksAcquired());
    listNode *ln;
    listIter li;
    client *c;
    
    g_pserver->client_pause_type = CLIENT_PAUSE_OFF;
    g_pserver->client_pause_end_time = 0;

    /* Unblock all of the clients so they are reprocessed. */
    listRewind(g_pserver->paused_clients,&li);
    while ((ln = listNext(&li)) != NULL) {
        c = (client*)listNodeValue(ln);
        std::unique_lock<fastlock> ul(c->lock);
        unblockClient(c);
    }
}

/* Returns true if clients are paused and false otherwise. */ 
int areClientsPaused(void) {
    return g_pserver->client_pause_type != CLIENT_PAUSE_OFF;
}

/* Checks if the current client pause has elapsed and unpause clients
 * if it has. Also returns true if clients are now paused and false 
 * otherwise. */
int checkClientPauseTimeoutAndReturnIfPaused(void) {
    if (!areClientsPaused())
        return 0;
    if (g_pserver->client_pause_end_time < g_pserver->mstime) {
        unpauseClients();
    }
    return areClientsPaused();
}

/* This function is called by Redis in order to process a few events from
 * time to time while blocked into some not interruptible operation.
 * This allows to reply to clients with the -LOADING error while loading the
 * data set at startup or after a full resynchronization with the master
 * and so forth.
 *
 * It calls the event loop in order to process a few events. Specifically we
 * try to call the event loop 4 times as long as we receive acknowledge that
 * some event was processed, in order to go forward with the accept, read,
 * write, close sequence needed to serve a client.
 *
 * The function returns the total number of events processed. */
void processEventsWhileBlocked(int iel) {

    int eventsCount = 0;
    executeWithoutGlobalLock([&](){
        int iterations = 4; /* See the function top-comment. */
        try
        {
            ProcessingEventsWhileBlocked = 1;
            while (iterations--) {
                long long startval = g_pserver->events_processed_while_blocked;
                long long ae_events = aeProcessEvents(g_pserver->rgthreadvar[iel].el,
                    AE_FILE_EVENTS|AE_DONT_WAIT|
                    AE_CALL_BEFORE_SLEEP|AE_CALL_AFTER_SLEEP);
                /* Note that g_pserver->events_processed_while_blocked will also get
                * incremeted by callbacks called by the event loop handlers. */
                eventsCount += ae_events;
                long long events = eventsCount - startval;
                if (!events) break;
            }
            ProcessingEventsWhileBlocked = 0;
        }
        catch (...)
        {
            ProcessingEventsWhileBlocked = 0;
            throw;
        }
    });

    // Try to complete any async rehashes (this would normally happen in dbCron, but that won't run here)
    for (int idb = 0; idb < cserver.dbnum; ++idb) {
        redisDb *db = g_pserver->db[idb];
        while (db->dictUnsafeKeyOnly()->asyncdata != nullptr) {
            if (!db->dictUnsafeKeyOnly()->asyncdata->done)
                break;
            dictCompleteRehashAsync(db->dictUnsafeKeyOnly()->asyncdata, false /*fFree*/);
        }
    }
    g_pserver->events_processed_while_blocked += eventsCount;

    whileBlockedCron();

    // If a different thread processed the shutdown we need to abort the lua command or we will hang
    if (serverTL->el->stop)
        throw ShutdownException();
}
<|MERGE_RESOLUTION|>--- conflicted
+++ resolved
@@ -2809,20 +2809,17 @@
             }
         }
         if (!c->vecqueuedcmd.empty()) {
-<<<<<<< HEAD
             if (g_pserver->m_pstorageFactory != nullptr && g_pserver->prefetch_enabled) {
                 serverTL->setclientsPrefetch.insert(c);
             } else {
-                serverTL->setclientsProcess.insert(c);
-=======
-            if (g_pserver->is_overloaded && !(c->flags & (CLIENT_MASTER | CLIENT_SLAVE | CLIENT_PENDING_WRITE | CLIENT_PUBSUB | CLIENT_BLOCKED | CLIENT_IGNORE_OVERLOAD)) && ((random() % 100) < g_pserver->overload_protect_strength)) {
-                for (unsigned i = 0; i < c->vecqueuedcmd.size(); i++) {
-                    addReply(c, shared.overloaderr);
+                if (g_pserver->is_overloaded && !(c->flags & (CLIENT_MASTER | CLIENT_SLAVE | CLIENT_PENDING_WRITE | CLIENT_PUBSUB | CLIENT_BLOCKED | CLIENT_IGNORE_OVERLOAD)) && ((random() % 100) < g_pserver->overload_protect_strength)) {
+                    for (unsigned i = 0; i < c->vecqueuedcmd.size(); i++) {
+                        addReply(c, shared.overloaderr);
+                    }
+                    c->vecqueuedcmd.clear();
+                } else {
+                    serverTL->setclientsProcess.insert(c);
                 }
-                c->vecqueuedcmd.clear();
-            } else {
-                serverTL->vecclientsProcess.push_back(c);
->>>>>>> 77eaaa22
             }
         }
     } else {
