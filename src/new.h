#pragma once
#include <cstddef>  // std::size_t

[[deprecated]]
void *operator new(size_t size);

void *operator new(size_t size, enum MALLOC_CLASS mclass);

<<<<<<< HEAD
inline void operator delete(void * p) noexcept
{
    zfree(p);
}

inline void operator delete(void *p, std::size_t) noexcept
{
    zfree(p);
}
=======
void operator delete(void * p) noexcept;
void operator delete(void *p, std::size_t) noexcept;
>>>>>>> a19d0f67
<|MERGE_RESOLUTION|>--- conflicted
+++ resolved
@@ -6,17 +6,5 @@
 
 void *operator new(size_t size, enum MALLOC_CLASS mclass);
 
-<<<<<<< HEAD
-inline void operator delete(void * p) noexcept
-{
-    zfree(p);
-}
-
-inline void operator delete(void *p, std::size_t) noexcept
-{
-    zfree(p);
-}
-=======
 void operator delete(void * p) noexcept;
-void operator delete(void *p, std::size_t) noexcept;
->>>>>>> a19d0f67
+void operator delete(void *p, std::size_t) noexcept;