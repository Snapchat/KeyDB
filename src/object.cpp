/* Redis Object implementation.
 *
 * Copyright (c) 2009-2012, Salvatore Sanfilippo <antirez at gmail dot com>
 * All rights reserved.
 *
 * Redistribution and use in source and binary forms, with or without
 * modification, are permitted provided that the following conditions are met:
 *
 *   * Redistributions of source code must retain the above copyright notice,
 *     this list of conditions and the following disclaimer.
 *   * Redistributions in binary form must reproduce the above copyright
 *     notice, this list of conditions and the following disclaimer in the
 *     documentation and/or other materials provided with the distribution.
 *   * Neither the name of Redis nor the names of its contributors may be used
 *     to endorse or promote products derived from this software without
 *     specific prior written permission.
 *
 * THIS SOFTWARE IS PROVIDED BY THE COPYRIGHT HOLDERS AND CONTRIBUTORS "AS IS"
 * AND ANY EXPRESS OR IMPLIED WARRANTIES, INCLUDING, BUT NOT LIMITED TO, THE
 * IMPLIED WARRANTIES OF MERCHANTABILITY AND FITNESS FOR A PARTICULAR PURPOSE
 * ARE DISCLAIMED. IN NO EVENT SHALL THE COPYRIGHT OWNER OR CONTRIBUTORS BE
 * LIABLE FOR ANY DIRECT, INDIRECT, INCIDENTAL, SPECIAL, EXEMPLARY, OR
 * CONSEQUENTIAL DAMAGES (INCLUDING, BUT NOT LIMITED TO, PROCUREMENT OF
 * SUBSTITUTE GOODS OR SERVICES; LOSS OF USE, DATA, OR PROFITS; OR BUSINESS
 * INTERRUPTION) HOWEVER CAUSED AND ON ANY THEORY OF LIABILITY, WHETHER IN
 * CONTRACT, STRICT LIABILITY, OR TORT (INCLUDING NEGLIGENCE OR OTHERWISE)
 * ARISING IN ANY WAY OUT OF THE USE OF THIS SOFTWARE, EVEN IF ADVISED OF THE
 * POSSIBILITY OF SUCH DAMAGE.
 */

#include "server.h"
#include "cron.h"
#include <math.h>
#include <ctype.h>
#include <mutex>

#ifdef __CYGWIN__
#define strtold(a,b) ((long double)strtod((a),(b)))
#endif

/* ===================== Creation and parsing of objects ==================== */

robj *createObject(int type, void *ptr) {
    size_t mvccExtraBytes = g_pserver->fActiveReplica ? sizeof(redisObjectExtended) : 0;
    char *oB = (char*)zcalloc(sizeof(robj)+mvccExtraBytes, MALLOC_SHARED);
    robj *o = reinterpret_cast<robj*>(oB + mvccExtraBytes);
    
    o->type = type;
    o->encoding = OBJ_ENCODING_RAW;
    o->m_ptr = ptr;
    o->setrefcount(1);
    setMvccTstamp(o, OBJ_MVCC_INVALID);

    /* Set the LRU to the current lruclock (minutes resolution), or
     * alternatively the LFU counter. */
    if (g_pserver->maxmemory_policy & MAXMEMORY_FLAG_LFU) {
        o->lru = (LFUGetTimeInMinutes()<<8) | LFU_INIT_VAL;
    } else {
        o->lru = LRU_CLOCK();
    }
    return o;
}

/* Set a special refcount in the object to make it "shared":
 * incrRefCount and decrRefCount() will test for this special refcount
 * and will not touch the object. This way it is free to access shared
 * objects such as small integers from different threads without any
 * mutex.
 *
 * A common patter to create shared objects:
 *
 * robj *myobject = makeObjectShared(createObject(...));
 *
 */
robj *makeObjectShared(robj *o) {
    serverAssert(o->getrefcount(std::memory_order_relaxed) == 1);
    serverAssert(!o->FExpires());
    o->setrefcount(OBJ_SHARED_REFCOUNT);
    return o;
}

robj *makeObjectShared(const char *rgch, size_t cch)
{
    robj *o = createObject(OBJ_STRING,sdsnewlen(rgch, cch));
    return makeObjectShared(o);
}

/* Create a string object with encoding OBJ_ENCODING_RAW, that is a plain
 * string object where ptrFromObj(o) points to a proper sds string. */
robj *createRawStringObject(const char *ptr, size_t len) {
    return createObject(OBJ_STRING, sdsnewlen(ptr,len));
}

/* Create a string object with encoding OBJ_ENCODING_EMBSTR, that is
 * an object where the sds string is actually an unmodifiable string
 * allocated in the same chunk as the object itself. */
robj *createEmbeddedStringObject(const char *ptr, size_t len) {
    serverAssert(len <= UINT8_MAX);
    size_t allocsize = sizeof(struct sdshdr8)+len+1;
    if (allocsize < sizeof(void*))
        allocsize = sizeof(void*);

    size_t mvccExtraBytes = g_pserver->fActiveReplica ? sizeof(redisObjectExtended) : 0;
    char *oB = (char*)zcalloc(sizeof(robj)+allocsize-sizeof(redisObject::m_ptr)+mvccExtraBytes, MALLOC_SHARED);
    robj *o = reinterpret_cast<robj*>(oB + mvccExtraBytes);
    struct sdshdr8 *sh = (sdshdr8*)(&o->m_ptr);

    o->type = OBJ_STRING;
    o->encoding = OBJ_ENCODING_EMBSTR;
    o->setrefcount(1);
    setMvccTstamp(o, OBJ_MVCC_INVALID);

    if (g_pserver->maxmemory_policy & MAXMEMORY_FLAG_LFU) {
        o->lru = (LFUGetTimeInMinutes()<<8) | LFU_INIT_VAL;
    } else {
        o->lru = LRU_CLOCK();
    }

    sh->len = len;
    sh->alloc = len;
    sh->flags = SDS_TYPE_8;
    if (ptr == SDS_NOINIT)
        sh->buf()[len] = '\0';
    else if (ptr) {
        memcpy(sh->buf(),ptr,len);
        sh->buf()[len] = '\0';
    } else {
        memset(sh->buf(),0,len+1);
    }
    return o;
}

/* Create a string object with EMBSTR encoding if it is smaller than
 * OBJ_ENCODING_EMBSTR_SIZE_LIMIT, otherwise the RAW encoding is
 * used.
 *
 * The current limit of 52 is chosen so that the biggest string object
 * we allocate as EMBSTR will still fit into the 64 byte arena of jemalloc. */
<<<<<<< HEAD
#ifdef ENABLE_MVCC
#define OBJ_ENCODING_EMBSTR_SIZE_LIMIT 48
#else
#define OBJ_ENCODING_EMBSTR_SIZE_LIMIT 56
#endif
=======
#define OBJ_ENCODING_EMBSTR_SIZE_LIMIT 52
>>>>>>> ed66d8e3

static_assert((sizeof(redisObject)+OBJ_ENCODING_EMBSTR_SIZE_LIMIT-8) == 64, "Max EMBSTR obj should be 64 bytes total");
robj *createStringObject(const char *ptr, size_t len) {
    if (len <= OBJ_ENCODING_EMBSTR_SIZE_LIMIT)
        return createEmbeddedStringObject(ptr,len);
    else
        return createRawStringObject(ptr,len);
}

/* Create a string object from a long long value. When possible returns a
 * shared integer object, or at least an integer encoded one.
 *
 * If valueobj is non zero, the function avoids returning a a shared
 * integer, because the object is going to be used as value in the Redis key
 * space (for instance when the INCR command is used), so we want LFU/LRU
 * values specific for each key. */
robj *createStringObjectFromLongLongWithOptions(long long value, int valueobj) {
    robj *o;

    if (g_pserver->maxmemory == 0 ||
        !(g_pserver->maxmemory_policy & MAXMEMORY_FLAG_NO_SHARED_INTEGERS))
    {
        /* If the maxmemory policy permits, we can still return shared integers
         * even if valueobj is true. */
        valueobj = 0;
    }

    if (value >= 0 && value < OBJ_SHARED_INTEGERS && valueobj == 0) {
        incrRefCount(shared.integers[value]);
        o = shared.integers[value];
    } else {
        if (value >= LONG_MIN && value <= LONG_MAX) {
            o = createObject(OBJ_STRING, NULL);
            o->encoding = OBJ_ENCODING_INT;
            o->m_ptr = (void*)((long)value);
        } else {
            o = createObject(OBJ_STRING,sdsfromlonglong(value));
        }
    }
    return o;
}

/* Wrapper for createStringObjectFromLongLongWithOptions() always demanding
 * to create a shared object if possible. */
robj *createStringObjectFromLongLong(long long value) {
    return createStringObjectFromLongLongWithOptions(value,0);
}

/* Wrapper for createStringObjectFromLongLongWithOptions() avoiding a shared
 * object when LFU/LRU info are needed, that is, when the object is used
 * as a value in the key space, and Redis is configured to evict based on
 * LFU/LRU. */
robj *createStringObjectFromLongLongForValue(long long value) {
    return createStringObjectFromLongLongWithOptions(value,1);
}

/* Create a string object from a long double. If humanfriendly is non-zero
 * it does not use exponential format and trims trailing zeroes at the end,
 * however this results in loss of precision. Otherwise exp format is used
 * and the output of snprintf() is not modified.
 *
 * The 'humanfriendly' option is used for INCRBYFLOAT and HINCRBYFLOAT. */
robj *createStringObjectFromLongDouble(long double value, int humanfriendly) {
    char buf[MAX_LONG_DOUBLE_CHARS];
    int len = ld2string(buf,sizeof(buf),value,humanfriendly? LD_STR_HUMAN: LD_STR_AUTO);
    return createStringObject(buf,len);
}

/* Duplicate a string object, with the guarantee that the returned object
 * has the same encoding as the original one.
 *
 * This function also guarantees that duplicating a small integer object
 * (or a string object that contains a representation of a small integer)
 * will always result in a fresh object that is unshared (refcount == 1).
 *
 * The resulting object always has refcount set to 1. */
robj *dupStringObject(const robj *o) {
    robj *d;

    serverAssert(o->type == OBJ_STRING);

    switch(o->encoding) {
    case OBJ_ENCODING_RAW:
        return createRawStringObject(szFromObj(o),sdslen(szFromObj(o)));
    case OBJ_ENCODING_EMBSTR:
        return createEmbeddedStringObject(szFromObj(o),sdslen(szFromObj(o)));
    case OBJ_ENCODING_INT:
        d = createObject(OBJ_STRING, NULL);
        d->encoding = OBJ_ENCODING_INT;
        d->m_ptr = ptrFromObj(o);
        return d;
    default:
        serverPanic("Wrong encoding.");
        break;
    }
}

robj *createQuicklistObject(void) {
    quicklist *l = quicklistCreate();
    robj *o = createObject(OBJ_LIST,l);
    o->encoding = OBJ_ENCODING_QUICKLIST;
    return o;
}

robj *createZiplistObject(void) {
    unsigned char *zl = ziplistNew();
    robj *o = createObject(OBJ_LIST,zl);
    o->encoding = OBJ_ENCODING_ZIPLIST;
    return o;
}

robj *createSetObject(void) {
    dict *d = dictCreate(&setDictType,NULL);
    robj *o = createObject(OBJ_SET,d);
    o->encoding = OBJ_ENCODING_HT;
    return o;
}

robj *createIntsetObject(void) {
    intset *is = intsetNew();
    robj *o = createObject(OBJ_SET,is);
    o->encoding = OBJ_ENCODING_INTSET;
    return o;
}

robj *createHashObject(void) {
    unsigned char *zl = ziplistNew();
    robj *o = createObject(OBJ_HASH, zl);
    o->encoding = OBJ_ENCODING_ZIPLIST;
    return o;
}

robj *createZsetObject(void) {
    zset *zs = (zset*)zmalloc(sizeof(*zs), MALLOC_SHARED);
    robj *o;

    zs->pdict = dictCreate(&zsetDictType,NULL);
    zs->zsl = zslCreate();
    o = createObject(OBJ_ZSET,zs);
    o->encoding = OBJ_ENCODING_SKIPLIST;
    return o;
}

robj *createZsetZiplistObject(void) {
    unsigned char *zl = ziplistNew();
    robj *o = createObject(OBJ_ZSET,zl);
    o->encoding = OBJ_ENCODING_ZIPLIST;
    return o;
}

robj *createStreamObject(void) {
    stream *s = streamNew();
    robj *o = createObject(OBJ_STREAM,s);
    o->encoding = OBJ_ENCODING_STREAM;
    return o;
}

robj *createModuleObject(moduleType *mt, void *value) {
    moduleValue *mv = (moduleValue*)zmalloc(sizeof(*mv), MALLOC_SHARED);
    mv->type = mt;
    mv->value = value;
    return createObject(OBJ_MODULE,mv);
}

void freeStringObject(robj_roptr o) {
    if (o->encoding == OBJ_ENCODING_RAW) {
        sdsfree(szFromObj(o));
    }
}

void freeListObject(robj_roptr o) {
    if (o->encoding == OBJ_ENCODING_QUICKLIST) {
        quicklistRelease((quicklist*)ptrFromObj(o));
    } else {
        serverPanic("Unknown list encoding type");
    }
}

void freeSetObject(robj_roptr o) {
    switch (o->encoding) {
    case OBJ_ENCODING_HT:
        dictRelease((dict*) ptrFromObj(o));
        break;
    case OBJ_ENCODING_INTSET:
        zfree(ptrFromObj(o));
        break;
    default:
        serverPanic("Unknown set encoding type");
    }
}

void freeZsetObject(robj_roptr o) {
    zset *zs;
    switch (o->encoding) {
    case OBJ_ENCODING_SKIPLIST:
        zs = (zset*)ptrFromObj(o);
        dictRelease(zs->pdict);
        zslFree(zs->zsl);
        zfree(zs);
        break;
    case OBJ_ENCODING_ZIPLIST:
        zfree(ptrFromObj(o));
        break;
    default:
        serverPanic("Unknown sorted set encoding");
    }
}

void freeHashObject(robj_roptr o) {
    switch (o->encoding) {
    case OBJ_ENCODING_HT:
        dictRelease((dict*) ptrFromObj(o));
        break;
    case OBJ_ENCODING_ZIPLIST:
        zfree(ptrFromObj(o));
        break;
    default:
        serverPanic("Unknown hash encoding type");
        break;
    }
}

void freeModuleObject(robj_roptr o) {
    moduleValue *mv = (moduleValue*)ptrFromObj(o);
    mv->type->free(mv->value);
    zfree(mv);
}

void freeStreamObject(robj_roptr o) {
    freeStream((stream*)ptrFromObj(o));
}

void incrRefCount(robj_roptr o) {
    auto refcount = o->getrefcount(std::memory_order_relaxed);
    if (refcount < OBJ_FIRST_SPECIAL_REFCOUNT) {
        o->addref();
    } else {
        if (refcount == OBJ_SHARED_REFCOUNT) {
            /* Nothing to do: this refcount is immutable. */
        } else if (refcount == OBJ_STATIC_REFCOUNT) {
            serverPanic("You tried to retain an object allocated in the stack");
        }
    }
}

void decrRefCount(robj_roptr o) {
    if (o->getrefcount(std::memory_order_relaxed) == OBJ_SHARED_REFCOUNT)
        return;
    unsigned prev = o->release();
    if (prev == 1) {
        switch(o->type) {
        case OBJ_STRING: freeStringObject(o); break;
        case OBJ_LIST: freeListObject(o); break;
        case OBJ_SET: freeSetObject(o); break;
        case OBJ_ZSET: freeZsetObject(o); break;
        case OBJ_HASH: freeHashObject(o); break;
        case OBJ_MODULE: freeModuleObject(o); break;
        case OBJ_STREAM: freeStreamObject(o); break;
        case OBJ_CRON: freeCronObject(o); break;
        default: serverPanic("Unknown object type"); break;
        }
        if (g_pserver->fActiveReplica) {
            zfree(reinterpret_cast<redisObjectExtended*>(o.unsafe_robjcast())-1);
        } else {
            zfree(o.unsafe_robjcast());
        }
    } else {
        if (prev <= 0) serverPanic("decrRefCount against refcount <= 0");
    }
}

/* This variant of decrRefCount() gets its argument as void, and is useful
 * as free method in data structures that expect a 'void free_object(void*)'
 * prototype for the free method. */
void decrRefCountVoid(const void *o) {
    decrRefCount((robj*)o);
}

/* This function set the ref count to zero without freeing the object.
 * It is useful in order to pass a new object to functions incrementing
 * the ref count of the received object. Example:
 *
 *    functionThatWillIncrementRefCount(resetRefCount(CreateObject(...)));
 *
 * Otherwise you need to resort to the less elegant pattern:
 *
 *    *obj = createObject(...);
 *    functionThatWillIncrementRefCount(obj);
 *    decrRefCount(obj);
 */
robj *resetRefCount(robj *obj) {
    obj->setrefcount(0);
    return obj;
}

int checkType(client *c, robj_roptr o, int type) {
    if (o->type != type) {
        addReplyAsync(c,shared.wrongtypeerr);
        return 1;
    }
    return 0;
}

int isSdsRepresentableAsLongLong(const char *s, long long *llval) {
    return string2ll(s,sdslen(s),llval) ? C_OK : C_ERR;
}

int isObjectRepresentableAsLongLong(robj *o, long long *llval) {
    serverAssertWithInfo(NULL,o,o->type == OBJ_STRING);
    if (o->encoding == OBJ_ENCODING_INT) {
        if (llval) *llval = (long) ptrFromObj(o);
        return C_OK;
    } else {
        return isSdsRepresentableAsLongLong(szFromObj(o),llval);
    }
}

/* Optimize the SDS string inside the string object to require little space,
 * in case there is more than 10% of free space at the end of the SDS
 * string. This happens because SDS strings tend to overallocate to avoid
 * wasting too much time in allocations when appending to the string. */
void trimStringObjectIfNeeded(robj *o) {
    if (o->encoding == OBJ_ENCODING_RAW &&
        sdsavail(szFromObj(o)) > sdslen(szFromObj(o))/10)
    {
        o->m_ptr = sdsRemoveFreeSpace(szFromObj(o));
    }
}

/* Try to encode a string object in order to save space */
robj *tryObjectEncoding(robj *o) {
    long value;
    sds s = szFromObj(o);
    size_t len;

    /* Make sure this is a string object, the only type we encode
     * in this function. Other types use encoded memory efficient
     * representations but are handled by the commands implementing
     * the type. */
    serverAssertWithInfo(NULL,o,o->type == OBJ_STRING);

    /* We try some specialized encoding only for objects that are
     * RAW or EMBSTR encoded, in other words objects that are still
     * in represented by an actually array of chars. */
    if (!sdsEncodedObject(o)) return o;

    /* It's not safe to encode shared objects: shared objects can be shared
     * everywhere in the "object space" of Redis and may end in places where
     * they are not handled. We handle them only as values in the keyspace. */
     if (o->getrefcount(std::memory_order_relaxed) > 1) return o;

    /* Check if we can represent this string as a long integer.
     * Note that we are sure that a string larger than 20 chars is not
     * representable as a 32 nor 64 bit integer. */
    len = sdslen(s);
    if (len <= 20 && string2l(s,len,&value)) {
        /* This object is encodable as a long. Try to use a shared object.
         * Note that we avoid using shared integers when maxmemory is used
         * because every object needs to have a private LRU field for the LRU
         * algorithm to work well. */
        if ((g_pserver->maxmemory == 0 ||
            !(g_pserver->maxmemory_policy & MAXMEMORY_FLAG_NO_SHARED_INTEGERS)) &&
            value >= 0 &&
            value < OBJ_SHARED_INTEGERS)
        {
            decrRefCount(o);
            incrRefCount(shared.integers[value]);
            return shared.integers[value];
        } else {
            if (o->encoding == OBJ_ENCODING_RAW) {
                sdsfree(szFromObj(o));
                o->encoding = OBJ_ENCODING_INT;
                o->m_ptr = (void*) value;
                return o;
            } else if (o->encoding == OBJ_ENCODING_EMBSTR) {
                decrRefCount(o);
                return createStringObjectFromLongLongForValue(value);
            }
        }
    }

    /* If the string is small and is still RAW encoded,
     * try the EMBSTR encoding which is more efficient.
     * In this representation the object and the SDS string are allocated
     * in the same chunk of memory to save space and cache misses. */
    if (len <= OBJ_ENCODING_EMBSTR_SIZE_LIMIT) {
        robj *emb;

        if (o->encoding == OBJ_ENCODING_EMBSTR) return o;
        emb = createEmbeddedStringObject(s,sdslen(s));
        decrRefCount(o);
        return emb;
    }

    /* We can't encode the object...
     *
     * Do the last try, and at least optimize the SDS string inside
     * the string object to require little space, in case there
     * is more than 10% of free space at the end of the SDS string.
     *
     * We do that only for relatively large strings as this branch
     * is only entered if the length of the string is greater than
     * OBJ_ENCODING_EMBSTR_SIZE_LIMIT. */
    trimStringObjectIfNeeded(o);

    /* Return the original object. */
    return o;
}

/* Get a decoded version of an encoded object (returned as a new object).
 * If the object is already raw-encoded just increment the ref count. */
robj *getDecodedObject(robj *o) {
    robj *dec;

    if (sdsEncodedObject(o)) {
        incrRefCount(o);
        return o;
    }
    if (o->type == OBJ_STRING && o->encoding == OBJ_ENCODING_INT) {
        char buf[32];

        ll2string(buf,32,(long)ptrFromObj(o));
        dec = createStringObject(buf,strlen(buf));
        return dec;
    } else {
        serverPanic("Unknown encoding type");
    }
}

robj_roptr getDecodedObject(robj_roptr o) {
    return getDecodedObject(o.unsafe_robjcast());
}

/* Compare two string objects via strcmp() or strcoll() depending on flags.
 * Note that the objects may be integer-encoded. In such a case we
 * use ll2string() to get a string representation of the numbers on the stack
 * and compare the strings, it's much faster than calling getDecodedObject().
 *
 * Important note: when REDIS_COMPARE_BINARY is used a binary-safe comparison
 * is used. */

#define REDIS_COMPARE_BINARY (1<<0)
#define REDIS_COMPARE_COLL (1<<1)

int compareStringObjectsWithFlags(robj *a, robj *b, int flags) {
    serverAssertWithInfo(NULL,a,a->type == OBJ_STRING && b->type == OBJ_STRING);
    char bufa[128], bufb[128], *astr, *bstr;
    size_t alen, blen, minlen;

    if (a == b) return 0;
    if (sdsEncodedObject(a)) {
        astr = szFromObj(a);
        alen = sdslen(astr);
    } else {
        alen = ll2string(bufa,sizeof(bufa),(long) ptrFromObj(a));
        astr = bufa;
    }
    if (sdsEncodedObject(b)) {
        bstr = szFromObj(b);
        blen = sdslen(bstr);
    } else {
        blen = ll2string(bufb,sizeof(bufb),(long) ptrFromObj(b));
        bstr = bufb;
    }
    if (flags & REDIS_COMPARE_COLL) {
        return strcoll(astr,bstr);
    } else {
        int cmp;

        minlen = (alen < blen) ? alen : blen;
        cmp = memcmp(astr,bstr,minlen);
        if (cmp == 0) return alen-blen;
        return cmp;
    }
}

/* Wrapper for compareStringObjectsWithFlags() using binary comparison. */
int compareStringObjects(robj *a, robj *b) {
    return compareStringObjectsWithFlags(a,b,REDIS_COMPARE_BINARY);
}

/* Wrapper for compareStringObjectsWithFlags() using collation. */
int collateStringObjects(robj *a, robj *b) {
    return compareStringObjectsWithFlags(a,b,REDIS_COMPARE_COLL);
}

/* Equal string objects return 1 if the two objects are the same from the
 * point of view of a string comparison, otherwise 0 is returned. Note that
 * this function is faster then checking for (compareStringObject(a,b) == 0)
 * because it can perform some more optimization. */
int equalStringObjects(robj *a, robj *b) {
    if (a->encoding == OBJ_ENCODING_INT &&
        b->encoding == OBJ_ENCODING_INT){
        /* If both strings are integer encoded just check if the stored
         * long is the same. */
        return a->m_ptr == b->m_ptr;
    } else {
        return compareStringObjects(a,b) == 0;
    }
}

size_t stringObjectLen(robj_roptr o) {
    serverAssertWithInfo(NULL,o,o->type == OBJ_STRING);
    if (sdsEncodedObject(o)) {
        return sdslen(szFromObj(o));
    } else {
        return sdigits10((long)ptrFromObj(o));
    }
}

int getDoubleFromObject(const robj *o, double *target) {
    double value;

    if (o == NULL) {
        value = 0;
    } else {
        serverAssertWithInfo(NULL,o,o->type == OBJ_STRING);
        if (sdsEncodedObject(o)) {
            if (!string2d(szFromObj(o), sdslen(szFromObj(o)), &value))
                return C_ERR;
        } else if (o->encoding == OBJ_ENCODING_INT) {
            value = (long)ptrFromObj(o);
        } else {
            serverPanic("Unknown string encoding");
        }
    }
    *target = value;
    return C_OK;
}

int getDoubleFromObjectOrReply(client *c, robj *o, double *target, const char *msg) {
    double value;
    if (getDoubleFromObject(o, &value) != C_OK) {
        if (msg != NULL) {
            addReplyError(c,(char*)msg);
        } else {
            addReplyError(c,"value is not a valid float");
        }
        return C_ERR;
    }
    *target = value;
    return C_OK;
}

int getLongDoubleFromObject(robj *o, long double *target) {
    long double value;

    if (o == NULL) {
        value = 0;
    } else {
        serverAssertWithInfo(NULL,o,o->type == OBJ_STRING);
        if (sdsEncodedObject(o)) {
            if (!string2ld(szFromObj(o), sdslen(szFromObj(o)), &value))
                return C_ERR;
        } else if (o->encoding == OBJ_ENCODING_INT) {
            value = (long)szFromObj(o);
        } else {
            serverPanic("Unknown string encoding");
        }
    }
    *target = value;
    return C_OK;
}

int getLongDoubleFromObjectOrReply(client *c, robj *o, long double *target, const char *msg) {
    long double value;
    if (getLongDoubleFromObject(o, &value) != C_OK) {
        if (msg != NULL) {
            addReplyError(c,(char*)msg);
        } else {
            addReplyError(c,"value is not a valid float");
        }
        return C_ERR;
    }
    *target = value;
    return C_OK;
}

int getLongLongFromObject(robj *o, long long *target) {
    long long value;

    if (o == NULL) {
        value = 0;
    } else {
        serverAssertWithInfo(NULL,o,o->type == OBJ_STRING);
        if (sdsEncodedObject(o)) {
            if (string2ll(szFromObj(o),sdslen(szFromObj(o)),&value) == 0) return C_ERR;
        } else if (o->encoding == OBJ_ENCODING_INT) {
            value = (long)ptrFromObj(o);
        } else {
            serverPanic("Unknown string encoding");
        }
    }
    if (target) *target = value;
    return C_OK;
}

int getUnsignedLongLongFromObject(robj *o, uint64_t *target) {
    uint64_t value;

    if (o == NULL) {
        value = 0;
    } else {
        serverAssertWithInfo(NULL,o,o->type == OBJ_STRING);
        if (sdsEncodedObject(o)) {
            char *pchEnd = nullptr;
            errno = 0;
            value = strtoull(szFromObj(o), &pchEnd, 10);
            if (value == 0) {
                // potential error
                if (errno != 0)
                    return C_ERR;
                if (pchEnd == szFromObj(o))
                    return C_ERR;
            }
        } else if (o->encoding == OBJ_ENCODING_INT) {
            value = (long)ptrFromObj(o);
        } else {
            serverPanic("Unknown string encoding");
        }
    }
    if (target) *target = value;
    return C_OK;
}

int getLongLongFromObjectOrReply(client *c, robj *o, long long *target, const char *msg) {
    long long value;
    if (getLongLongFromObject(o, &value) != C_OK) {
        if (msg != NULL) {
            addReplyError(c,(char*)msg);
        } else {
            addReplyError(c,"value is not an integer or out of range");
        }
        return C_ERR;
    }
    *target = value;
    return C_OK;
}

int getLongFromObjectOrReply(client *c, robj *o, long *target, const char *msg) {
    long long value;

    if (getLongLongFromObjectOrReply(c, o, &value, msg) != C_OK) return C_ERR;
    if (value < LONG_MIN || value > LONG_MAX) {
        if (msg != NULL) {
            addReplyError(c,(char*)msg);
        } else {
            addReplyError(c,"value is out of range");
        }
        return C_ERR;
    }
    *target = value;
    return C_OK;
}

const char *strEncoding(int encoding) {
    switch(encoding) {
    case OBJ_ENCODING_RAW: return "raw";
    case OBJ_ENCODING_INT: return "int";
    case OBJ_ENCODING_HT: return "hashtable";
    case OBJ_ENCODING_QUICKLIST: return "quicklist";
    case OBJ_ENCODING_ZIPLIST: return "ziplist";
    case OBJ_ENCODING_INTSET: return "intset";
    case OBJ_ENCODING_SKIPLIST: return "skiplist";
    case OBJ_ENCODING_EMBSTR: return "embstr";
    default: return "unknown";
    }
}

/* =========================== Memory introspection ========================= */


/* This is an helper function with the goal of estimating the memory
 * size of a radix tree that is used to store Stream IDs.
 *
 * Note: to guess the size of the radix tree is not trivial, so we
 * approximate it considering 16 bytes of data overhead for each
 * key (the ID), and then adding the number of bare nodes, plus some
 * overhead due by the data and child pointers. This secret recipe
 * was obtained by checking the average radix tree created by real
 * workloads, and then adjusting the constants to get numbers that
 * more or less match the real memory usage.
 *
 * Actually the number of nodes and keys may be different depending
 * on the insertion speed and thus the ability of the radix tree
 * to compress prefixes. */
size_t streamRadixTreeMemoryUsage(rax *rax) {
    size_t size;
    size = rax->numele * sizeof(streamID);
    size += rax->numnodes * sizeof(raxNode);
    /* Add a fixed overhead due to the aux data pointer, children, ... */
    size += rax->numnodes * sizeof(long)*30;
    return size;
}

/* Returns the size in bytes consumed by the key's value in RAM.
 * Note that the returned value is just an approximation, especially in the
 * case of aggregated data types where only "sample_size" elements
 * are checked and averaged to estimate the total size. */
#define OBJ_COMPUTE_SIZE_DEF_SAMPLES 5 /* Default sample size. */
size_t objectComputeSize(robj_roptr o, size_t sample_size) {
    sds ele, ele2;
    dict *d;
    dictIterator *di;
    struct dictEntry *de;
    size_t asize = 0, elesize = 0, samples = 0;

    if (o->type == OBJ_STRING) {
        if(o->encoding == OBJ_ENCODING_INT) {
            asize = sizeof(*o);
        } else if(o->encoding == OBJ_ENCODING_RAW) {
            asize = sdsAllocSize((sds)szFromObj(o))+sizeof(*o);
        } else if(o->encoding == OBJ_ENCODING_EMBSTR) {
            asize = sdslen(szFromObj(o))+2+sizeof(*o);
        } else {
            serverPanic("Unknown string encoding");
        }
    } else if (o->type == OBJ_LIST) {
        if (o->encoding == OBJ_ENCODING_QUICKLIST) {
            quicklist *ql = (quicklist*)ptrFromObj(o);
            quicklistNode *node = ql->head;
            asize = sizeof(*o)+sizeof(quicklist);
            do {
                elesize += sizeof(quicklistNode)+ziplistBlobLen(node->zl);
                samples++;
            } while ((node = node->next) && samples < sample_size);
            asize += (double)elesize/samples*ql->len;
        } else if (o->encoding == OBJ_ENCODING_ZIPLIST) {
            asize = sizeof(*o)+ziplistBlobLen((unsigned char*)ptrFromObj(o));
        } else {
            serverPanic("Unknown list encoding");
        }
    } else if (o->type == OBJ_SET) {
        if (o->encoding == OBJ_ENCODING_HT) {
            d = (dict*)ptrFromObj(o);
            di = dictGetIterator(d);
            asize = sizeof(*o)+sizeof(dict)+(sizeof(struct dictEntry*)*dictSlots(d));
            while((de = dictNext(di)) != NULL && samples < sample_size) {
                ele = (sds)dictGetKey(de);
                elesize += sizeof(struct dictEntry) + sdsAllocSize(ele);
                samples++;
            }
            dictReleaseIterator(di);
            if (samples) asize += (double)elesize/samples*dictSize(d);
        } else if (o->encoding == OBJ_ENCODING_INTSET) {
            intset *is = (intset*)ptrFromObj(o);
            asize = sizeof(*o)+sizeof(*is)+is->encoding*is->length;
        } else {
            serverPanic("Unknown set encoding");
        }
    } else if (o->type == OBJ_ZSET) {
        if (o->encoding == OBJ_ENCODING_ZIPLIST) {
            asize = sizeof(*o)+(ziplistBlobLen((unsigned char*)ptrFromObj(o)));
        } else if (o->encoding == OBJ_ENCODING_SKIPLIST) {
            d = ((zset*)ptrFromObj(o))->pdict;
            zskiplist *zsl = ((zset*)ptrFromObj(o))->zsl;
            zskiplistNode *znode = zsl->header->level(0)->forward;
            asize = sizeof(*o)+sizeof(zset)+sizeof(zskiplist)+sizeof(dict)+
                    (sizeof(struct dictEntry*)*dictSlots(d))+
                    zmalloc_size(zsl->header);
            while(znode != NULL && samples < sample_size) {
                elesize += sdsAllocSize(znode->ele);
                elesize += sizeof(struct dictEntry) + zmalloc_size(znode);
                samples++;
                znode = znode->level(0)->forward;
            }
            if (samples) asize += (double)elesize/samples*dictSize(d);
        } else {
            serverPanic("Unknown sorted set encoding");
        }
    } else if (o->type == OBJ_HASH) {
        if (o->encoding == OBJ_ENCODING_ZIPLIST) {
            asize = sizeof(*o)+(ziplistBlobLen((unsigned char*)ptrFromObj(o)));
        } else if (o->encoding == OBJ_ENCODING_HT) {
            d = (dict*)ptrFromObj(o);
            di = dictGetIterator(d);
            asize = sizeof(*o)+sizeof(dict)+(sizeof(struct dictEntry*)*dictSlots(d));
            while((de = dictNext(di)) != NULL && samples < sample_size) {
                ele = (sds)dictGetKey(de);
                ele2 = (sds)dictGetVal(de);
                elesize += sdsAllocSize(ele) + sdsAllocSize(ele2);
                elesize += sizeof(struct dictEntry);
                samples++;
            }
            dictReleaseIterator(di);
            if (samples) asize += (double)elesize/samples*dictSize(d);
        } else {
            serverPanic("Unknown hash encoding");
        }
    } else if (o->type == OBJ_STREAM) {
        stream *s = (stream*)ptrFromObj(o);
        asize = sizeof(*o);
        asize += streamRadixTreeMemoryUsage(s->prax);

        /* Now we have to add the listpacks. The last listpack is often non
         * complete, so we estimate the size of the first N listpacks, and
         * use the average to compute the size of the first N-1 listpacks, and
         * finally add the real size of the last node. */
        raxIterator ri;
        raxStart(&ri,s->prax);
        raxSeek(&ri,"^",NULL,0);
        size_t lpsize = 0, samples = 0;
        while(samples < sample_size && raxNext(&ri)) {
            unsigned char *lp = (unsigned char*)ri.data;
            lpsize += lpBytes(lp);
            samples++;
        }
        if (s->prax->numele <= samples) {
            asize += lpsize;
        } else {
            if (samples) lpsize /= samples; /* Compute the average. */
            asize += lpsize * (s->prax->numele-1);
            /* No need to check if seek succeeded, we enter this branch only
             * if there are a few elements in the radix tree. */
            raxSeek(&ri,"$",NULL,0);
            raxNext(&ri);
            asize += lpBytes((unsigned char*)ri.data);
        }
        raxStop(&ri);

        /* Consumer groups also have a non trivial memory overhead if there
         * are many consumers and many groups, let's count at least the
         * overhead of the pending entries in the groups and consumers
         * PELs. */
        if (s->cgroups) {
            raxStart(&ri,s->cgroups);
            raxSeek(&ri,"^",NULL,0);
            while(raxNext(&ri)) {
                streamCG *cg = (streamCG*)ri.data;
                asize += sizeof(*cg);
                asize += streamRadixTreeMemoryUsage(cg->pel);
                asize += sizeof(streamNACK)*raxSize(cg->pel);

                /* For each consumer we also need to add the basic data
                 * structures and the PEL memory usage. */
                raxIterator cri;
                raxStart(&cri,cg->consumers);
                raxSeek(&cri,"^",NULL,0);
                while(raxNext(&cri)) {
                    streamConsumer *consumer = (streamConsumer*)cri.data;
                    asize += sizeof(*consumer);
                    asize += sdslen(consumer->name);
                    asize += streamRadixTreeMemoryUsage(consumer->pel);
                    /* Don't count NACKs again, they are shared with the
                     * consumer group PEL. */
                }
                raxStop(&cri);
            }
            raxStop(&ri);
        }
    } else if (o->type == OBJ_MODULE) {
        moduleValue *mv = (moduleValue*)ptrFromObj(o);
        moduleType *mt = mv->type;
        if (mt->mem_usage != NULL) {
            asize = mt->mem_usage(mv->value);
        } else {
            asize = 0;
        }
    } else {
        serverPanic("Unknown object type");
    }
    return asize;
}

/* Release data obtained with getMemoryOverheadData(). */
void freeMemoryOverheadData(struct redisMemOverhead *mh) {
    zfree(mh->db);
    zfree(mh);
}

/* Return a struct redisMemOverhead filled with memory overhead
 * information used for the MEMORY OVERHEAD and INFO command. The returned
 * structure pointer should be freed calling freeMemoryOverheadData(). */
struct redisMemOverhead *getMemoryOverheadData(void) {
    serverAssert(GlobalLocksAcquired());
    int j;
    size_t mem_total = 0;
    size_t mem = 0;
    size_t zmalloc_used = zmalloc_used_memory();
    struct redisMemOverhead *mh = (redisMemOverhead*)zcalloc(sizeof(*mh), MALLOC_LOCAL);

    mh->total_allocated = zmalloc_used;
    mh->startup_allocated = g_pserver->initial_memory_usage;
    mh->peak_allocated = g_pserver->stat_peak_memory;
    mh->total_frag =
        (float)g_pserver->cron_malloc_stats.process_rss / g_pserver->cron_malloc_stats.zmalloc_used;
    mh->total_frag_bytes =
        g_pserver->cron_malloc_stats.process_rss - g_pserver->cron_malloc_stats.zmalloc_used;
    mh->allocator_frag =
        (float)g_pserver->cron_malloc_stats.allocator_active / g_pserver->cron_malloc_stats.allocator_allocated;
    mh->allocator_frag_bytes =
        g_pserver->cron_malloc_stats.allocator_active - g_pserver->cron_malloc_stats.allocator_allocated;
    mh->allocator_rss =
        (float)g_pserver->cron_malloc_stats.allocator_resident / g_pserver->cron_malloc_stats.allocator_active;
    mh->allocator_rss_bytes =
        g_pserver->cron_malloc_stats.allocator_resident - g_pserver->cron_malloc_stats.allocator_active;
    mh->rss_extra =
        (float)g_pserver->cron_malloc_stats.process_rss / g_pserver->cron_malloc_stats.allocator_resident;
    mh->rss_extra_bytes =
        g_pserver->cron_malloc_stats.process_rss - g_pserver->cron_malloc_stats.allocator_resident;

    mem_total += g_pserver->initial_memory_usage;

    mem = 0;
    if (g_pserver->repl_backlog)
        mem += zmalloc_size(g_pserver->repl_backlog);
    mh->repl_backlog = mem;
    mem_total += mem;

    /* Computing the memory used by the clients would be O(N) if done
     * here online. We use our values computed incrementally by
     * clientsCronTrackClientsMemUsage(). */
    mh->clients_slaves = g_pserver->stat_clients_type_memory[CLIENT_TYPE_SLAVE];
    mh->clients_normal = g_pserver->stat_clients_type_memory[CLIENT_TYPE_MASTER]+
                         g_pserver->stat_clients_type_memory[CLIENT_TYPE_PUBSUB]+
                         g_pserver->stat_clients_type_memory[CLIENT_TYPE_NORMAL];
    mem_total += mh->clients_slaves;
    mem_total += mh->clients_normal;

    mem = 0;
    if (g_pserver->aof_state != AOF_OFF) {
        mem += sdsalloc(g_pserver->aof_buf);
        mem += aofRewriteBufferSize();
    }
    mh->aof_buffer = mem;
    mem_total+=mem;

    mem = g_pserver->lua_scripts_mem;
    mem += dictSize(g_pserver->lua_scripts) * sizeof(dictEntry) +
        dictSlots(g_pserver->lua_scripts) * sizeof(dictEntry*);
    mem += dictSize(g_pserver->repl_scriptcache_dict) * sizeof(dictEntry) +
        dictSlots(g_pserver->repl_scriptcache_dict) * sizeof(dictEntry*);
    if (listLength(g_pserver->repl_scriptcache_fifo) > 0) {
        mem += listLength(g_pserver->repl_scriptcache_fifo) * (sizeof(listNode) + 
            sdsZmallocSize((sds)listNodeValue(listFirst(g_pserver->repl_scriptcache_fifo))));
    }
    mh->lua_caches = mem;
    mem_total+=mem;

    for (j = 0; j < cserver.dbnum; j++) {
        redisDb *db = g_pserver->db[j];
        long long keyscount = db->size();
        if (keyscount==0) continue;

        mh->total_keys += keyscount;
        mh->db = (decltype(mh->db))zrealloc(mh->db,sizeof(mh->db[0])*(mh->num_dbs+1), MALLOC_LOCAL);
        mh->db[mh->num_dbs].dbid = j;

        mem = db->size() * sizeof(dictEntry) +
              db->slots() * sizeof(dictEntry*) +
              db->size() * sizeof(robj);
        mh->db[mh->num_dbs].overhead_ht_main = mem;
        mem_total+=mem;
        
        std::unique_lock<fastlock> ul(g_expireLock);
        mem = db->setexpire()->bytes_used();
        
        mh->db[mh->num_dbs].overhead_ht_expires = mem;
        mem_total+=mem;

        mh->num_dbs++;
    }

    mh->overhead_total = mem_total;
    mh->dataset = zmalloc_used - mem_total;
    mh->peak_perc = (float)zmalloc_used*100/mh->peak_allocated;

    /* Metrics computed after subtracting the startup memory from
     * the total memory. */
    size_t net_usage = 1;
    if (zmalloc_used > mh->startup_allocated)
        net_usage = zmalloc_used - mh->startup_allocated;
    mh->dataset_perc = (float)mh->dataset*100/net_usage;
    mh->bytes_per_key = mh->total_keys ? (net_usage / mh->total_keys) : 0;

    return mh;
}

/* Helper for "MEMORY allocator-stats", used as a callback for the jemalloc
 * stats output. */
void inputCatSds(void *result, const char *str) {
    /* result is actually a (sds *), so re-cast it here */
    sds *info = (sds *)result;
    *info = sdscat(*info, str);
}

/* This implements MEMORY DOCTOR. An human readable analysis of the Redis
 * memory condition. */
sds getMemoryDoctorReport(void) {
    serverAssert(GlobalLocksAcquired());
    int empty = 0;          /* Instance is empty or almost empty. */
    int big_peak = 0;       /* Memory peak is much larger than used mem. */
    int high_frag = 0;      /* High fragmentation. */
    int high_alloc_frag = 0;/* High allocator fragmentation. */
    int high_proc_rss = 0;  /* High process rss overhead. */
    int high_alloc_rss = 0; /* High rss overhead. */
    int big_slave_buf = 0;  /* Slave buffers are too big. */
    int big_client_buf = 0; /* Client buffers are too big. */
    int many_scripts = 0;   /* Script cache has too many scripts. */
    int num_reports = 0;
    struct redisMemOverhead *mh = getMemoryOverheadData();

    if (mh->total_allocated < (1024*1024*5)) {
        empty = 1;
        num_reports++;
    } else {
        /* Peak is > 150% of current used memory? */
        if (((float)mh->peak_allocated / mh->total_allocated) > 1.5) {
            big_peak = 1;
            num_reports++;
        }

        /* Fragmentation is higher than 1.4 and 10MB ?*/
        if (mh->total_frag > 1.4 && mh->total_frag_bytes > 10<<20) {
            high_frag = 1;
            num_reports++;
        }

        /* External fragmentation is higher than 1.1 and 10MB? */
        if (mh->allocator_frag > 1.1 && mh->allocator_frag_bytes > 10<<20) {
            high_alloc_frag = 1;
            num_reports++;
        }

        /* Allocator rss is higher than 1.1 and 10MB ? */
        if (mh->allocator_rss > 1.1 && mh->allocator_rss_bytes > 10<<20) {
            high_alloc_rss = 1;
            num_reports++;
        }

        /* Non-Allocator rss is higher than 1.1 and 10MB ? */
        if (mh->rss_extra > 1.1 && mh->rss_extra_bytes > 10<<20) {
            high_proc_rss = 1;
            num_reports++;
        }

        /* Clients using more than 200k each average? */
        long numslaves = listLength(g_pserver->slaves);
        long numclients = listLength(g_pserver->clients)-numslaves;
        if ((numclients > 0) && mh->clients_normal / numclients > (1024*200)) {
            big_client_buf = 1;
            num_reports++;
        }

        /* Slaves using more than 10 MB each? */
        if (numslaves > 0 && mh->clients_slaves / numslaves > (1024*1024*10)) {
            big_slave_buf = 1;
            num_reports++;
        }

        /* Too many scripts are cached? */
        if (dictSize(g_pserver->lua_scripts) > 1000) {
            many_scripts = 1;
            num_reports++;
        }
    }

    sds s;
    if (num_reports == 0) {
        s = sdsnew(
        "Hi Sam, I can't find any memory issue in your instance. "
        "I can only account for what occurs on this base.\n");
    } else if (empty == 1) {
        s = sdsnew(
        "Hi Sam, this instance is empty or is using very little memory, "
        "my issues detector can't be used in these conditions. "
        "Please, leave for your mission on Earth and fill it with some data. "
        "The new Sam and I will be back to our programming as soon as I "
        "finished rebooting.\n");
    } else {
        s = sdsnew("Sam, I detected a few issues in this Redis instance memory implants:\n\n");
        if (big_peak) {
            s = sdscat(s," * Peak memory: In the past this instance used more than 150% the memory that is currently using. The allocator is normally not able to release memory after a peak, so you can expect to see a big fragmentation ratio, however this is actually harmless and is only due to the memory peak, and if the Redis instance Resident Set Size (RSS) is currently bigger than expected, the memory will be used as soon as you fill the Redis instance with more data. If the memory peak was only occasional and you want to try to reclaim memory, please try the MEMORY PURGE command, otherwise the only other option is to shutdown and restart the instance.\n\n");
        }
        if (high_frag) {
            s = sdscatprintf(s," * High total RSS: This instance has a memory fragmentation and RSS overhead greater than 1.4 (this means that the Resident Set Size of the Redis process is much larger than the sum of the logical allocations Redis performed). This problem is usually due either to a large peak memory (check if there is a peak memory entry above in the report) or may result from a workload that causes the allocator to fragment memory a lot. If the problem is a large peak memory, then there is no issue. Otherwise, make sure you are using the Jemalloc allocator and not the default libc malloc. Note: The currently used allocator is \"%s\".\n\n", ZMALLOC_LIB);
        }
        if (high_alloc_frag) {
            s = sdscatprintf(s," * High allocator fragmentation: This instance has an allocator external fragmentation greater than 1.1. This problem is usually due either to a large peak memory (check if there is a peak memory entry above in the report) or may result from a workload that causes the allocator to fragment memory a lot. You can try enabling 'activedefrag' config option.\n\n");
        }
        if (high_alloc_rss) {
            s = sdscatprintf(s," * High allocator RSS overhead: This instance has an RSS memory overhead is greater than 1.1 (this means that the Resident Set Size of the allocator is much larger than the sum what the allocator actually holds). This problem is usually due to a large peak memory (check if there is a peak memory entry above in the report), you can try the MEMORY PURGE command to reclaim it.\n\n");
        }
        if (high_proc_rss) {
            s = sdscatprintf(s," * High process RSS overhead: This instance has non-allocator RSS memory overhead is greater than 1.1 (this means that the Resident Set Size of the Redis process is much larger than the RSS the allocator holds). This problem may be due to Lua scripts or Modules.\n\n");
        }
        if (big_slave_buf) {
            s = sdscat(s," * Big replica buffers: The replica output buffers in this instance are greater than 10MB for each replica (on average). This likely means that there is some replica instance that is struggling receiving data, either because it is too slow or because of networking issues. As a result, data piles on the master output buffers. Please try to identify what replica is not receiving data correctly and why. You can use the INFO output in order to check the replicas delays and the CLIENT LIST command to check the output buffers of each replica.\n\n");
        }
        if (big_client_buf) {
            s = sdscat(s," * Big client buffers: The clients output buffers in this instance are greater than 200K per client (on average). This may result from different causes, like Pub/Sub clients subscribed to channels bot not receiving data fast enough, so that data piles on the Redis instance output buffer, or clients sending commands with large replies or very large sequences of commands in the same pipeline. Please use the CLIENT LIST command in order to investigate the issue if it causes problems in your instance, or to understand better why certain clients are using a big amount of memory.\n\n");
        }
        if (many_scripts) {
            s = sdscat(s," * Many scripts: There seem to be many cached scripts in this instance (more than 1000). This may be because scripts are generated and `EVAL`ed, instead of being parameterized (with KEYS and ARGV), `SCRIPT LOAD`ed and `EVALSHA`ed. Unless `SCRIPT FLUSH` is called periodically, the scripts' caches may end up consuming most of your memory.\n\n");
        }
        s = sdscat(s,"I'm here to keep you safe, Sam. I want to help you.\n");
    }
    freeMemoryOverheadData(mh);
    return s;
}

/* Set the object LRU/LFU depending on g_pserver->maxmemory_policy.
 * The lfu_freq arg is only relevant if policy is MAXMEMORY_FLAG_LFU.
 * The lru_idle and lru_clock args are only relevant if policy
 * is MAXMEMORY_FLAG_LRU.
 * Either or both of them may be <0, in that case, nothing is set. */
int objectSetLRUOrLFU(robj *val, long long lfu_freq, long long lru_idle,
                       long long lru_clock, int lru_multiplier) {
    if (g_pserver->maxmemory_policy & MAXMEMORY_FLAG_LFU) {
        if (lfu_freq >= 0) {
            serverAssert(lfu_freq <= 255);
            val->lru = (LFUGetTimeInMinutes()<<8) | lfu_freq;
            return 1;
        }
    } else if (lru_idle >= 0) {
        /* Provided LRU idle time is in seconds. Scale
         * according to the LRU clock resolution this Redis
         * instance was compiled with (normally 1000 ms, so the
         * below statement will expand to lru_idle*1000/1000. */
        lru_idle = lru_idle*lru_multiplier/LRU_CLOCK_RESOLUTION;
        long lru_abs = lru_clock - lru_idle; /* Absolute access time. */
        /* If the LRU field underflows (since LRU it is a wrapping
         * clock), the best we can do is to provide a large enough LRU
         * that is half-way in the circlular LRU clock we use: this way
         * the computed idle time for this object will stay high for quite
         * some time. */
        if (lru_abs < 0)
            lru_abs = (lru_clock+(LRU_CLOCK_MAX/2)) % LRU_CLOCK_MAX;
        val->lru = lru_abs;
        return 1;
    }
    return 0;
}

/* ======================= The OBJECT and MEMORY commands =================== */

/* This is a helper function for the OBJECT command. We need to lookup keys
 * without any modification of LRU or other parameters. */
robj_roptr objectCommandLookup(client *c, robj *key) {
    return c->db->find(key);
}

robj_roptr objectCommandLookupOrReply(client *c, robj *key, robj *reply) {
    robj_roptr o = objectCommandLookup(c,key);

    if (!o) addReply(c, reply);
    return o;
}

/* Object command allows to inspect the internals of an Redis Object.
 * Usage: OBJECT <refcount|encoding|idletime|freq> <key> */
void objectCommand(client *c) {
    robj_roptr o;

    if (c->argc == 2 && !strcasecmp(szFromObj(c->argv[1]),"help")) {
        const char *help[] = {
"ENCODING <key> -- Return the kind of internal representation used in order to store the value associated with a key.",
"FREQ <key> -- Return the access frequency index of the key. The returned integer is proportional to the logarithm of the recent access frequency of the key.",
"IDLETIME <key> -- Return the idle time of the key, that is the approximated number of seconds elapsed since the last access to the key.",
"REFCOUNT <key> -- Return the number of references of the value associated with the specified key.",
NULL
        };
        addReplyHelp(c, help);
    } else if (!strcasecmp(szFromObj(c->argv[1]),"refcount") && c->argc == 3) {
        if ((o = objectCommandLookupOrReply(c,c->argv[2],shared.null[c->resp]))
                == nullptr) return;
        addReplyLongLong(c,o->getrefcount(std::memory_order_relaxed));
    } else if (!strcasecmp(szFromObj(c->argv[1]),"encoding") && c->argc == 3) {
        if ((o = objectCommandLookupOrReply(c,c->argv[2],shared.null[c->resp]))
                == nullptr) return;
        addReplyBulkCString(c,strEncoding(o->encoding));
    } else if (!strcasecmp(szFromObj(c->argv[1]),"idletime") && c->argc == 3) {
        if ((o = objectCommandLookupOrReply(c,c->argv[2],shared.null[c->resp]))
                == nullptr) return;
        if (g_pserver->maxmemory_policy & MAXMEMORY_FLAG_LFU) {
            addReplyError(c,"An LFU maxmemory policy is selected, idle time not tracked. Please note that when switching between policies at runtime LRU and LFU data will take some time to adjust.");
            return;
        }
        addReplyLongLong(c,estimateObjectIdleTime(o)/1000);
    } else if (!strcasecmp(szFromObj(c->argv[1]),"freq") && c->argc == 3) {
        if ((o = objectCommandLookupOrReply(c,c->argv[2],shared.null[c->resp]))
                == nullptr) return;
        if (!(g_pserver->maxmemory_policy & MAXMEMORY_FLAG_LFU)) {
            addReplyError(c,"An LFU maxmemory policy is not selected, access frequency not tracked. Please note that when switching between policies at runtime LRU and LFU data will take some time to adjust.");
            return;
        }
        /* LFUDecrAndReturn should be called
         * in case of the key has not been accessed for a long time,
         * because we update the access time only
         * when the key is read or overwritten. */
<<<<<<< HEAD
        addReplyLongLong(c,LFUDecrAndReturn(o.unsafe_robjcast()));
#ifdef ENABLE_MVCC
    } else if (!strcasecmp(szFromObj(c->argv[1]), "lastmodified") && c->argc == 3) {
        if ((o = objectCommandLookupOrReply(c,c->argv[2],shared.null[c->resp]))
                == nullptr) return;
        addReplyLongLong(c, (g_pserver->mstime - (o->mvcc_tstamp >> MVCC_MS_SHIFT)) / 1000);
#endif
=======
        addReplyLongLong(c,LFUDecrAndReturn(o));
    } else if (!strcasecmp(szFromObj(c->argv[1]), "lastmodified") && c->argc == 3) {
        if ((o = objectCommandLookupOrReply(c,c->argv[2],shared.null[c->resp]))
                == NULL) return;
        uint64_t mvcc = mvccFromObj(o);
        addReplyLongLong(c, (g_pserver->mstime - (mvcc >> MVCC_MS_SHIFT)) / 1000);
>>>>>>> ed66d8e3
    } else {
        addReplySubcommandSyntaxError(c);
    }
}

/* The memory command will eventually be a complete interface for the
 * memory introspection capabilities of Redis.
 *
 * Usage: MEMORY usage <key> */
void memoryCommand(client *c) {
    if (!strcasecmp(szFromObj(c->argv[1]),"help") && c->argc == 2) {
        const char *help[] = {
"DOCTOR - Return memory problems reports.",
"MALLOC-STATS -- Return internal statistics report from the memory allocator.",
"PURGE -- Attempt to purge dirty pages for reclamation by the allocator.",
"STATS -- Return information about the memory usage of the g_pserver->",
"USAGE <key> [SAMPLES <count>] -- Return memory in bytes used by <key> and its value. Nested values are sampled up to <count> times (default: 5).",
NULL
        };
        addReplyHelp(c, help);
    } else if (!strcasecmp(szFromObj(c->argv[1]),"usage") && c->argc >= 3) {
        long long samples = OBJ_COMPUTE_SIZE_DEF_SAMPLES;
        for (int j = 3; j < c->argc; j++) {
            if (!strcasecmp(szFromObj(c->argv[j]),"samples") &&
                j+1 < c->argc)
            {
                if (getLongLongFromObjectOrReply(c,c->argv[j+1],&samples,NULL)
                     == C_ERR) return;
                if (samples < 0) {
                    addReply(c,shared.syntaxerr);
                    return;
                }
                if (samples == 0) samples = LLONG_MAX;;
                j++; /* skip option argument. */
            } else {
                addReply(c,shared.syntaxerr);
                return;
            }
        }
<<<<<<< HEAD

        auto itr = c->db->find(c->argv[2]);
        if (itr == nullptr) {
            addReplyNull(c, shared.nullbulk);
=======
        if ((de = dictFind(c->db->pdict,ptrFromObj(c->argv[2]))) == NULL) {
            addReplyNull(c);
>>>>>>> ed66d8e3
            return;
        }
        size_t usage = objectComputeSize(itr.val(),samples);
        usage += sdsAllocSize(itr.key());
        usage += sizeof(dictEntry);
        addReplyLongLong(c,usage);
    } else if (!strcasecmp(szFromObj(c->argv[1]),"stats") && c->argc == 2) {
        struct redisMemOverhead *mh = getMemoryOverheadData();

        addReplyMapLen(c,25+mh->num_dbs);

        addReplyBulkCString(c,"peak.allocated");
        addReplyLongLong(c,mh->peak_allocated);

        addReplyBulkCString(c,"total.allocated");
        addReplyLongLong(c,mh->total_allocated);

        addReplyBulkCString(c,"startup.allocated");
        addReplyLongLong(c,mh->startup_allocated);

        addReplyBulkCString(c,"replication.backlog");
        addReplyLongLong(c,mh->repl_backlog);

        addReplyBulkCString(c,"clients.slaves");
        addReplyLongLong(c,mh->clients_slaves);

        addReplyBulkCString(c,"clients.normal");
        addReplyLongLong(c,mh->clients_normal);

        addReplyBulkCString(c,"aof.buffer");
        addReplyLongLong(c,mh->aof_buffer);

        addReplyBulkCString(c,"lua.caches");
        addReplyLongLong(c,mh->lua_caches);

        for (size_t j = 0; j < mh->num_dbs; j++) {
            char dbname[32];
            snprintf(dbname,sizeof(dbname),"db.%zd",mh->db[j].dbid);
            addReplyBulkCString(c,dbname);
            addReplyMapLen(c,2);

            addReplyBulkCString(c,"overhead.hashtable.main");
            addReplyLongLong(c,mh->db[j].overhead_ht_main);

            addReplyBulkCString(c,"overhead.hashtable.expires");
            addReplyLongLong(c,mh->db[j].overhead_ht_expires);
        }

        addReplyBulkCString(c,"overhead.total");
        addReplyLongLong(c,mh->overhead_total);

        addReplyBulkCString(c,"keys.count");
        addReplyLongLong(c,mh->total_keys);

        addReplyBulkCString(c,"keys.bytes-per-key");
        addReplyLongLong(c,mh->bytes_per_key);

        addReplyBulkCString(c,"dataset.bytes");
        addReplyLongLong(c,mh->dataset);

        addReplyBulkCString(c,"dataset.percentage");
        addReplyDouble(c,mh->dataset_perc);

        addReplyBulkCString(c,"peak.percentage");
        addReplyDouble(c,mh->peak_perc);

        addReplyBulkCString(c,"allocator.allocated");
        addReplyLongLong(c,g_pserver->cron_malloc_stats.allocator_allocated);

        addReplyBulkCString(c,"allocator.active");
        addReplyLongLong(c,g_pserver->cron_malloc_stats.allocator_active);

        addReplyBulkCString(c,"allocator.resident");
        addReplyLongLong(c,g_pserver->cron_malloc_stats.allocator_resident);

        addReplyBulkCString(c,"allocator-fragmentation.ratio");
        addReplyDouble(c,mh->allocator_frag);

        addReplyBulkCString(c,"allocator-fragmentation.bytes");
        addReplyLongLong(c,mh->allocator_frag_bytes);

        addReplyBulkCString(c,"allocator-rss.ratio");
        addReplyDouble(c,mh->allocator_rss);

        addReplyBulkCString(c,"allocator-rss.bytes");
        addReplyLongLong(c,mh->allocator_rss_bytes);

        addReplyBulkCString(c,"rss-overhead.ratio");
        addReplyDouble(c,mh->rss_extra);

        addReplyBulkCString(c,"rss-overhead.bytes");
        addReplyLongLong(c,mh->rss_extra_bytes);

        addReplyBulkCString(c,"fragmentation"); /* this is the total RSS overhead, including fragmentation */
        addReplyDouble(c,mh->total_frag); /* it is kept here for backwards compatibility */

        addReplyBulkCString(c,"fragmentation.bytes");
        addReplyLongLong(c,mh->total_frag_bytes);

        freeMemoryOverheadData(mh);
    } else if (!strcasecmp(szFromObj(c->argv[1]),"malloc-stats") && c->argc == 2) {
#if defined(USE_JEMALLOC)
        sds info = sdsempty();
        je_malloc_stats_print(inputCatSds, &info, NULL);
        addReplyVerbatim(c,info,sdslen(info),"txt");
        sdsfree(info);
#else
        addReplyBulkCString(c,"Stats not supported for the current allocator");
#endif
    } else if (!strcasecmp(szFromObj(c->argv[1]),"doctor") && c->argc == 2) {
        sds report = getMemoryDoctorReport();
        addReplyVerbatim(c,report,sdslen(report),"txt");
        sdsfree(report);
    } else if (!strcasecmp(szFromObj(c->argv[1]),"purge") && c->argc == 2) {
        if (jemalloc_purge() == 0)
            addReply(c, shared.ok);
        else
            addReplyError(c, "Error purging dirty pages");
    } else {
        addReplyErrorFormat(c, "Unknown subcommand or wrong number of arguments for '%s'. Try MEMORY HELP", (char*)ptrFromObj(c->argv[1]));
    }
}

void redisObject::SetFExpires(bool fExpire)
{
    serverAssert(this->refcount != OBJ_SHARED_REFCOUNT || fExpire == FExpires());
    if (fExpire)
        this->refcount.fetch_or(1U << 31, std::memory_order_relaxed);
    else
        this->refcount.fetch_and(~(1U << 31), std::memory_order_relaxed);
}

void redisObject::setrefcount(unsigned ref)
{ 
    serverAssert(!FExpires());
    refcount.store(ref, std::memory_order_relaxed); 
}

<<<<<<< HEAD
sds serializeStoredStringObject(sds str, robj_roptr o)
{
    str = sdscatlen(str, &(*o), sizeof(robj));
    switch (o->encoding)
    {
    case OBJ_ENCODING_RAW:
        str = sdscatsds(str, (sds)szFromObj(o));
        break;

    case OBJ_ENCODING_INT:
        break;  //nop

    case OBJ_ENCODING_EMBSTR:
        size_t cb = zmalloc_size(o.unsafe_robjcast());
        if (cb > sizeof(robj))
        {
            str = sdscatlen(str, o.unsafe_robjcast() + 1, cb - sizeof(robj));
        }
        break;
    }
        
    return str;
}

robj *deserializeStoredStringObject(const char *data, size_t cb)
{
    const robj *oT = (const robj*)data;
    robj *newObject = nullptr;
    switch (oT->encoding)
    {
    case OBJ_ENCODING_INT:
        serverAssert(cb == sizeof(robj));
        [[fallthrough]];
    case OBJ_ENCODING_EMBSTR:
        newObject = (robj*)zmalloc(cb, MALLOC_LOCAL);
        memcpy(newObject, data, cb);
        newObject->SetFExpires(false);
        newObject->setrefcount(1);
        return newObject;

    case OBJ_ENCODING_RAW:
        newObject = (robj*)zmalloc(sizeof(robj), MALLOC_SHARED);
        memcpy(newObject, data, sizeof(robj));
        newObject->m_ptr = sdsnewlen(SDS_NOINIT,cb-sizeof(robj));
        memcpy(newObject->m_ptr, data+sizeof(robj), cb-sizeof(robj));
        newObject->SetFExpires(false);
        newObject->setrefcount(1);
        return newObject;
    }
    serverPanic("Unknown string object encoding from storage");
    return nullptr;
}

robj *deserializeStoredObjectCore(const void *data, size_t cb)
{
    switch (((char*)data)[0])
    {
        case RDB_TYPE_STRING:
            return deserializeStoredStringObject(((char*)data)+1, cb-1);

        default:
            rio payload;
            int type;
            robj *obj;
            rioInitWithConstBuffer(&payload,data,cb);
            if (((type = rdbLoadObjectType(&payload)) == -1) ||
                ((obj = rdbLoadObject(type,&payload,nullptr, OBJ_MVCC_INVALID)) == nullptr))
            {
                serverPanic("Bad data format");
            }
            if (rdbLoadType(&payload) == RDB_OPCODE_AUX)
            {
                robj *auxkey, *auxval;
                if ((auxkey = rdbLoadStringObject(&payload)) == NULL) goto eoferr;
                if ((auxval = rdbLoadStringObject(&payload)) == NULL) {
                    decrRefCount(auxkey);
                    goto eoferr;
                }
#ifdef ENABLE_MVCC
                if (strcasecmp(szFromObj(auxkey), "mvcc-tstamp") == 0) {
                    obj->mvcc_tstamp = strtoull(szFromObj(auxval), nullptr, 10);
                }
#endif
                decrRefCount(auxkey);
                decrRefCount(auxval);
            }
        eoferr:
            return obj;
    }
    serverPanic("Unknown object type loading from storage");
}

robj *deserializeStoredObject(const redisDbPersistentData *db, const char *key, const void *data, size_t cb)
{
    robj *o = deserializeStoredObjectCore(data, cb);
    o->SetFExpires(db->setexpire()->exists(key));
    return o;
}

sds serializeStoredObject(robj_roptr o, sds sdsPrefix)
{
    switch (o->type)
    {
        case OBJ_STRING:
        {
            sds sdsT = nullptr;
            if (sdsPrefix)
                sdsT = sdsgrowzero(sdsPrefix, sdslen(sdsPrefix)+1);
            else
                sdsT = sdsnewlen(nullptr, 1);
            sdsT[sdslen(sdsT)-1] = RDB_TYPE_STRING;
            return serializeStoredStringObject(sdsT, o);
        }
            
        default:
            rio rdb;
            createDumpPayload(&rdb,o,nullptr);
            if (sdsPrefix)
            {
                sds rval = sdscatsds(sdsPrefix, (sds)rdb.io.buffer.ptr);
                sdsfree((sds)rdb.io.buffer.ptr);
                return rval;
            }
            return (sds)rdb.io.buffer.ptr;
    }
    serverPanic("Attempting to store unknown object type");
=======
redisObjectStack::redisObjectStack()
{
    // We need to ensure the Extended Object is first in the class layout
    serverAssert(reinterpret_cast<ptrdiff_t>(static_cast<redisObject*>(this)) != reinterpret_cast<ptrdiff_t>(this));
}

void *allocPtrFromObj(robj_roptr o) {
    if (g_pserver->fActiveReplica)
        return reinterpret_cast<redisObjectExtended*>(o.unsafe_robjcast()) - 1;
    return o.unsafe_robjcast();
}

robj *objFromAllocPtr(void *pv) {
    if (g_pserver->fActiveReplica) {
        return reinterpret_cast<robj*>(reinterpret_cast<redisObjectExtended*>(pv)+1);
    } 
    return reinterpret_cast<robj*>(pv);
}

uint64_t mvccFromObj(robj_roptr o)
{
    if (g_pserver->fActiveReplica) {
        redisObjectExtended *oe = reinterpret_cast<redisObjectExtended*>(o.unsafe_robjcast()) - 1;
        return oe->mvcc_tstamp;
    }
    return OBJ_MVCC_INVALID;
}

void setMvccTstamp(robj *o, uint64_t mvcc)
{
    if (!g_pserver->fActiveReplica)
        return;
    redisObjectExtended *oe = reinterpret_cast<redisObjectExtended*>(o) - 1;
    oe->mvcc_tstamp = mvcc;
>>>>>>> ed66d8e3
}<|MERGE_RESOLUTION|>--- conflicted
+++ resolved
@@ -136,17 +136,8 @@
  *
  * The current limit of 52 is chosen so that the biggest string object
  * we allocate as EMBSTR will still fit into the 64 byte arena of jemalloc. */
-<<<<<<< HEAD
-#ifdef ENABLE_MVCC
-#define OBJ_ENCODING_EMBSTR_SIZE_LIMIT 48
-#else
-#define OBJ_ENCODING_EMBSTR_SIZE_LIMIT 56
-#endif
-=======
 #define OBJ_ENCODING_EMBSTR_SIZE_LIMIT 52
->>>>>>> ed66d8e3
-
-static_assert((sizeof(redisObject)+OBJ_ENCODING_EMBSTR_SIZE_LIMIT-8) == 64, "Max EMBSTR obj should be 64 bytes total");
+
 robj *createStringObject(const char *ptr, size_t len) {
     if (len <= OBJ_ENCODING_EMBSTR_SIZE_LIMIT)
         return createEmbeddedStringObject(ptr,len);
@@ -1335,22 +1326,12 @@
          * in case of the key has not been accessed for a long time,
          * because we update the access time only
          * when the key is read or overwritten. */
-<<<<<<< HEAD
-        addReplyLongLong(c,LFUDecrAndReturn(o.unsafe_robjcast()));
-#ifdef ENABLE_MVCC
+        addReplyLongLong(c,LFUDecrAndReturn(o));
     } else if (!strcasecmp(szFromObj(c->argv[1]), "lastmodified") && c->argc == 3) {
         if ((o = objectCommandLookupOrReply(c,c->argv[2],shared.null[c->resp]))
                 == nullptr) return;
-        addReplyLongLong(c, (g_pserver->mstime - (o->mvcc_tstamp >> MVCC_MS_SHIFT)) / 1000);
-#endif
-=======
-        addReplyLongLong(c,LFUDecrAndReturn(o));
-    } else if (!strcasecmp(szFromObj(c->argv[1]), "lastmodified") && c->argc == 3) {
-        if ((o = objectCommandLookupOrReply(c,c->argv[2],shared.null[c->resp]))
-                == NULL) return;
         uint64_t mvcc = mvccFromObj(o);
         addReplyLongLong(c, (g_pserver->mstime - (mvcc >> MVCC_MS_SHIFT)) / 1000);
->>>>>>> ed66d8e3
     } else {
         addReplySubcommandSyntaxError(c);
     }
@@ -1390,15 +1371,10 @@
                 return;
             }
         }
-<<<<<<< HEAD
 
         auto itr = c->db->find(c->argv[2]);
         if (itr == nullptr) {
-            addReplyNull(c, shared.nullbulk);
-=======
-        if ((de = dictFind(c->db->pdict,ptrFromObj(c->argv[2]))) == NULL) {
             addReplyNull(c);
->>>>>>> ed66d8e3
             return;
         }
         size_t usage = objectComputeSize(itr.val(),samples);
@@ -1537,10 +1513,13 @@
     refcount.store(ref, std::memory_order_relaxed); 
 }
 
-<<<<<<< HEAD
 sds serializeStoredStringObject(sds str, robj_roptr o)
 {
+    uint64_t mvcc;
+    mvcc = mvccFromObj(o);
+    str = sdscatlen(str, &mvcc, sizeof(mvcc));
     str = sdscatlen(str, &(*o), sizeof(robj));
+    static_assert((sizeof(robj) + sizeof(mvcc)) == sizeof(redisObjectStack), "");
     switch (o->encoding)
     {
     case OBJ_ENCODING_RAW:
@@ -1564,31 +1543,34 @@
 
 robj *deserializeStoredStringObject(const char *data, size_t cb)
 {
-    const robj *oT = (const robj*)data;
+    uint64_t mvcc = *reinterpret_cast<const uint64_t*>(data);
+    const robj *oT = (const robj*)(data+sizeof(uint64_t));
     robj *newObject = nullptr;
     switch (oT->encoding)
     {
     case OBJ_ENCODING_INT:
-        serverAssert(cb == sizeof(robj));
-        [[fallthrough]];
+        newObject = createObject(OBJ_STRING, nullptr);
+        newObject->encoding = oT->encoding;
+        newObject->m_ptr = oT->m_ptr;
+        return newObject;
+
     case OBJ_ENCODING_EMBSTR:
-        newObject = (robj*)zmalloc(cb, MALLOC_LOCAL);
-        memcpy(newObject, data, cb);
-        newObject->SetFExpires(false);
-        newObject->setrefcount(1);
+        newObject = createEmbeddedStringObject(szFromObj(oT), sdslen(szFromObj(oT)));
         return newObject;
 
     case OBJ_ENCODING_RAW:
-        newObject = (robj*)zmalloc(sizeof(robj), MALLOC_SHARED);
-        memcpy(newObject, data, sizeof(robj));
-        newObject->m_ptr = sdsnewlen(SDS_NOINIT,cb-sizeof(robj));
-        memcpy(newObject->m_ptr, data+sizeof(robj), cb-sizeof(robj));
-        newObject->SetFExpires(false);
-        newObject->setrefcount(1);
+        newObject = createObject(OBJ_STRING, sdsnewlen(SDS_NOINIT,cb-sizeof(robj)-sizeof(uint64_t)));
+        newObject->lru = oT->lru;
+        memcpy(newObject->m_ptr, data+sizeof(robj)+sizeof(mvcc), cb-sizeof(robj)-sizeof(mvcc));
         return newObject;
-    }
-    serverPanic("Unknown string object encoding from storage");
-    return nullptr;
+
+    default:
+        serverPanic("Unknown string object encoding from storage");
+    }
+    setMvccTstamp(newObject, mvcc);
+    newObject->setrefcount(1);
+
+    return newObject;
 }
 
 robj *deserializeStoredObjectCore(const void *data, size_t cb)
@@ -1616,11 +1598,9 @@
                     decrRefCount(auxkey);
                     goto eoferr;
                 }
-#ifdef ENABLE_MVCC
                 if (strcasecmp(szFromObj(auxkey), "mvcc-tstamp") == 0) {
-                    obj->mvcc_tstamp = strtoull(szFromObj(auxval), nullptr, 10);
+                    setMvccTstamp(obj, strtoull(szFromObj(auxval), nullptr, 10));
                 }
-#endif
                 decrRefCount(auxkey);
                 decrRefCount(auxval);
             }
@@ -1664,7 +1644,8 @@
             return (sds)rdb.io.buffer.ptr;
     }
     serverPanic("Attempting to store unknown object type");
-=======
+}
+
 redisObjectStack::redisObjectStack()
 {
     // We need to ensure the Extended Object is first in the class layout
@@ -1699,5 +1680,4 @@
         return;
     redisObjectExtended *oe = reinterpret_cast<redisObjectExtended*>(o) - 1;
     oe->mvcc_tstamp = mvcc;
->>>>>>> ed66d8e3
 }