/* quicklist.h - A generic doubly linked quicklist implementation
 *
 * Copyright (c) 2014, Matt Stancliff <matt@genges.com>
 * All rights reserved.
 *
 * Redistribution and use in source and binary forms, with or without
 * modification, are permitted provided that the following conditions are met:
 *
 *   * Redistributions of source code must retain the above copyright notice,
 *     this quicklist of conditions and the following disclaimer.
 *   * Redistributions in binary form must reproduce the above copyright
 *     notice, this quicklist of conditions and the following disclaimer in the
 *     documentation and/or other materials provided with the distribution.
 *   * Neither the name of Redis nor the names of its contributors may be used
 *     to endorse or promote products derived from this software without
 *     specific prior written permission.
 *
 * THIS SOFTWARE IS PROVIDED BY THE COPYRIGHT HOLDERS AND CONTRIBUTORS "AS IS"
 * AND ANY EXPRESS OR IMPLIED WARRANTIES, INCLUDING, BUT NOT LIMITED TO, THE
 * IMPLIED WARRANTIES OF MERCHANTABILITY AND FITNESS FOR A PARTICULAR PURPOSE
 * ARE DISCLAIMED. IN NO EVENT SHALL THE COPYRIGHT OWNER OR CONTRIBUTORS BE
 * LIABLE FOR ANY DIRECT, INDIRECT, INCIDENTAL, SPECIAL, EXEMPLARY, OR
 * CONSEQUENTIAL DAMAGES (INCLUDING, BUT NOT LIMITED TO, PROCUREMENT OF
 * SUBSTITUTE GOODS OR SERVICES; LOSS OF USE, DATA, OR PROFITS; OR BUSINESS
 * INTERRUPTION) HOWEVER CAUSED AND ON ANY THEORY OF LIABILITY, WHETHER IN
 * CONTRACT, STRICT LIABILITY, OR TORT (INCLUDING NEGLIGENCE OR OTHERWISE)
 * ARISING IN ANY WAY OUT OF THE USE OF THIS SOFTWARE, EVEN IF ADVISED OF THE
 * POSSIBILITY OF SUCH DAMAGE.
 */

#ifndef __QUICKLIST_H__
#define __QUICKLIST_H__

#ifdef __cplusplus
#define ZERO_LENGTH_ARRAY_LENGTH 1
#else
#define ZERO_LENGTH_ARRAY_LENGTH
#endif

/* Node, quicklist, and Iterator are the only data structures used currently. */

/* quicklistNode is a 32 byte struct describing a ziplist for a quicklist.
 * We use bit fields keep the quicklistNode at 32 bytes.
 * count: 16 bits, max 65536 (max zl bytes is 65k, so max count actually < 32k).
 * encoding: 2 bits, RAW=1, LZF=2.
 * container: 2 bits, NONE=1, ZIPLIST=2.
 * recompress: 1 bit, bool, true if node is temporarry decompressed for usage.
 * attempted_compress: 1 bit, boolean, used for verifying during testing.
 * extra: 10 bits, free for future use; pads out the remainder of 32 bits */
typedef struct quicklistNode {
    struct quicklistNode *prev;
    struct quicklistNode *next;
    unsigned char *zl;
    unsigned int sz;             /* ziplist size in bytes */
    unsigned int count : 16;     /* count of items in ziplist */
    unsigned int encoding : 2;   /* RAW==1 or LZF==2 */
    unsigned int container : 2;  /* NONE==1 or ZIPLIST==2 */
    unsigned int recompress : 1; /* was this node previous compressed? */
    unsigned int attempted_compress : 1; /* node can't compress; too small */
    unsigned int extra : 10; /* more bits to steal for future usage */
} quicklistNode;

/* quicklistLZF is a 4+N byte struct holding 'sz' followed by 'compressed'.
 * 'sz' is byte length of 'compressed' field.
 * 'compressed' is LZF data with total (compressed) length 'sz'
 * NOTE: uncompressed length is stored in quicklistNode->sz.
 * When quicklistNode->zl is compressed, node->zl points to a quicklistLZF */
typedef struct quicklistLZF {
    unsigned int sz; /* LZF size in bytes*/
<<<<<<< HEAD
    char compressed[ZERO_LENGTH_ARRAY_LENGTH];
=======
#ifndef __cplusplus
    char compressed[];
#endif
>>>>>>> f97f602f
} quicklistLZF;

/* quicklist is a 40 byte struct (on 64-bit systems) describing a quicklist.
 * 'count' is the number of total entries.
 * 'len' is the number of quicklist nodes.
 * 'compress' is: -1 if compression disabled, otherwise it's the number
 *                of quicklistNodes to leave uncompressed at ends of quicklist.
 * 'fill' is the user-requested (or default) fill factor. */
typedef struct quicklist {
    quicklistNode *head;
    quicklistNode *tail;
    unsigned long count;        /* total count of all entries in all ziplists */
    unsigned long len;          /* number of quicklistNodes */
    int fill : 16;              /* fill factor for individual nodes */
    unsigned int compress : 16; /* depth of end nodes not to compress;0=off */
} quicklist;

typedef struct quicklistIter {
    const quicklist *qlist;
    quicklistNode *current;
    unsigned char *zi;
    long offset; /* offset in current ziplist */
    int direction;
} quicklistIter;

typedef struct quicklistEntry {
    const quicklist *qlist;
    quicklistNode *node;
    unsigned char *zi;
    unsigned char *value;
    long long longval;
    unsigned int sz;
    int offset;
} quicklistEntry;

#define QUICKLIST_HEAD 0
#define QUICKLIST_TAIL -1

/* quicklist node encodings */
#define QUICKLIST_NODE_ENCODING_RAW 1
#define QUICKLIST_NODE_ENCODING_LZF 2

/* quicklist compression disable */
#define QUICKLIST_NOCOMPRESS 0

/* quicklist container formats */
#define QUICKLIST_NODE_CONTAINER_NONE 1
#define QUICKLIST_NODE_CONTAINER_ZIPLIST 2

#define quicklistNodeIsCompressed(node)                                        \
    ((node)->encoding == QUICKLIST_NODE_ENCODING_LZF)

/* Prototypes */
quicklist *quicklistCreate(void);
quicklist *quicklistNew(int fill, int compress);
void quicklistSetCompressDepth(quicklist *quicklist, int depth);
void quicklistSetFill(quicklist *quicklist, int fill);
void quicklistSetOptions(quicklist *quicklist, int fill, int depth);
void quicklistRelease(quicklist *quicklist);
int quicklistPushHead(quicklist *quicklist, void *value, const size_t sz);
int quicklistPushTail(quicklist *quicklist, void *value, const size_t sz);
void quicklistPush(quicklist *quicklist, void *value, const size_t sz,
                   int where);
void quicklistAppendZiplist(quicklist *quicklist, unsigned char *zl);
quicklist *quicklistAppendValuesFromZiplist(quicklist *quicklist,
                                            unsigned char *zl);
quicklist *quicklistCreateFromZiplist(int fill, int compress,
                                      unsigned char *zl);
void quicklistInsertAfter(quicklist *quicklist, quicklistEntry *node,
                          void *value, const size_t sz);
void quicklistInsertBefore(quicklist *quicklist, quicklistEntry *node,
                           void *value, const size_t sz);
void quicklistDelEntry(quicklistIter *iter, quicklistEntry *entry);
int quicklistReplaceAtIndex(quicklist *quicklist, long index, void *data,
                            int sz);
int quicklistDelRange(quicklist *quicklist, const long start, const long stop);
quicklistIter *quicklistGetIterator(const quicklist *quicklist, int direction);
quicklistIter *quicklistGetIteratorAtIdx(const quicklist *quicklist,
                                         int direction, const long long idx);
int quicklistNext(quicklistIter *iter, quicklistEntry *node);
void quicklistReleaseIterator(quicklistIter *iter);
quicklist *quicklistDup(quicklist *orig);
int quicklistIndex(const quicklist *quicklist, const long long index,
                   quicklistEntry *entry);
void quicklistRewind(quicklist *quicklist, quicklistIter *li);
void quicklistRewindTail(quicklist *quicklist, quicklistIter *li);
void quicklistRotate(quicklist *quicklist);
int quicklistPopCustom(quicklist *quicklist, int where, unsigned char **data,
                       unsigned int *sz, long long *sval,
                       void *(*saver)(unsigned char *data, unsigned int sz));
int quicklistPop(quicklist *quicklist, int where, unsigned char **data,
                 unsigned int *sz, long long *slong);
unsigned long quicklistCount(const quicklist *ql);
int quicklistCompare(unsigned char *p1, unsigned char *p2, int p2_len);
size_t quicklistGetLzf(const quicklistNode *node, void **data);

#ifdef REDIS_TEST
int quicklistTest(int argc, char *argv[]);
#endif

/* Directions for iterators */
#define AL_START_HEAD 0
#define AL_START_TAIL 1

#endif /* __QUICKLIST_H__ */<|MERGE_RESOLUTION|>--- conflicted
+++ resolved
@@ -67,13 +67,9 @@
  * When quicklistNode->zl is compressed, node->zl points to a quicklistLZF */
 typedef struct quicklistLZF {
     unsigned int sz; /* LZF size in bytes*/
-<<<<<<< HEAD
-    char compressed[ZERO_LENGTH_ARRAY_LENGTH];
-=======
 #ifndef __cplusplus
     char compressed[];
 #endif
->>>>>>> f97f602f
 } quicklistLZF;
 
 /* quicklist is a 40 byte struct (on 64-bit systems) describing a quicklist.
