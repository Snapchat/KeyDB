--- conflicted
+++ resolved
@@ -1514,7 +1514,6 @@
 
     start = ustime();
 
-<<<<<<< HEAD
     
     g_pserver->stat_fork_time = ustime()-start;
     g_pserver->stat_fork_rate = (double) zmalloc_used_memory() * 1000000 / g_pserver->stat_fork_time / (1024*1024*1024); /* GB per second. */
@@ -1524,30 +1523,6 @@
         serverLog(LL_WARNING,"Can't save in background: fork: %s",
             strerror(errno));
         return C_ERR;
-=======
-        /* Child */
-        redisSetProcTitle("keydb-rdb-bgsave");
-        redisSetCpuAffinity(g_pserver->bgsave_cpulist);
-        retval = rdbSave(rsi);
-        if (retval == C_OK) {
-            sendChildCOWInfo(CHILD_INFO_TYPE_RDB, "RDB");
-        }
-        exitFromChild((retval == C_OK) ? 0 : 1);
-    } else {
-        /* Parent */
-        if (childpid == -1) {
-            closeChildInfoPipe();
-            g_pserver->lastbgsave_status = C_ERR;
-            serverLog(LL_WARNING,"Can't save in background: fork: %s",
-                strerror(errno));
-            return C_ERR;
-        }
-        serverLog(LL_NOTICE,"Background saving started by pid %d",childpid);
-        g_pserver->rdb_save_time_start = time(NULL);
-        g_pserver->rdb_child_pid = childpid;
-        g_pserver->rdb_child_type = RDB_CHILD_TYPE_DISK;
-        return C_OK;
->>>>>>> d176ae50
     }
     latencyAddSampleIfNeeded("fork",g_pserver->stat_fork_time/1000);
     serverLog(LL_NOTICE,"Background saving started");
@@ -2510,13 +2485,9 @@
             if (fStaleMvccKey && !fExpiredKey && rsi != nullptr && rsi->mi != nullptr && rsi->mi->staleKeyMap != nullptr && lookupKeyRead(db, &keyobj) == nullptr) {
                 // We have a key that we've already deleted and is not back in our database.
                 //  We'll need to inform the sending master of the delete if it is also a replica of us
-<<<<<<< HEAD
-                rsi->mi->staleKeyMap->operator[](dbid).push_back(key);
-=======
                 robj *objKeyDup = createStringObject(key, sdslen(key));
-                rsi->mi->staleKeyMap->operator[](db - g_pserver->db).push_back(objKeyDup);
+                rsi->mi->staleKeyMap->operator[](dbid).push_back(objKeyDup);
                 decrRefCount(objKeyDup);
->>>>>>> d176ae50
             }
             sdsfree(key);
             key = nullptr;
@@ -2842,18 +2813,6 @@
 
     /* Create the child process. */
     openChildInfoPipe();
-<<<<<<< HEAD
-=======
-    if ((childpid = redisFork()) == 0) {
-        /* Child */
-        int retval;
-        rio rdb;
-
-        rioInitWithFd(&rdb,g_pserver->rdb_pipe_write);
-
-        redisSetProcTitle("keydb-rdb-to-slaves");
-        redisSetCpuAffinity(g_pserver->bgsave_cpulist);
->>>>>>> d176ae50
 
     for (int idb = 0; idb < cserver.dbnum; ++idb)
         args->rgpdb[idb] = g_pserver->db[idb]->createSnapshot(getMvccTstamp(), false /*fOptional*/);
@@ -2864,7 +2823,6 @@
         serverLog(LL_WARNING,"Can't save in background: fork: %s",
             strerror(errno));
 
-<<<<<<< HEAD
         /* Undo the state change. The caller will perform cleanup on
             * all the slaves in BGSAVE_START state, but an early call to
             * replicationSetupSlaveForFullResync() turned it into BGSAVE_END */
@@ -2874,46 +2832,6 @@
             if (replica->replstate == SLAVE_STATE_WAIT_BGSAVE_END) {
                 replica->replstate = SLAVE_STATE_WAIT_BGSAVE_START;
             }
-=======
-        rioFreeFd(&rdb);
-        close(g_pserver->rdb_pipe_write); /* wake up the reader, tell it we're done. */
-        exitFromChild((retval == C_OK) ? 0 : 1);
-    } else {
-        /* Parent */
-        if (childpid == -1) {
-            serverLog(LL_WARNING,"Can't save in background: fork: %s",
-                strerror(errno));
-
-            /* Undo the state change. The caller will perform cleanup on
-             * all the slaves in BGSAVE_START state, but an early call to
-             * replicationSetupSlaveForFullResync() turned it into BGSAVE_END */
-            listRewind(g_pserver->slaves,&li);
-            while((ln = listNext(&li))) {
-                client *replica = (client*)ln->value;
-                if (replica->replstate == SLAVE_STATE_WAIT_BGSAVE_END) {
-                    replica->replstate = SLAVE_STATE_WAIT_BGSAVE_START;
-                }
-            }
-            close(g_pserver->rdb_pipe_write);
-            close(g_pserver->rdb_pipe_read);
-            zfree(g_pserver->rdb_pipe_conns);
-            g_pserver->rdb_pipe_conns = NULL;
-            g_pserver->rdb_pipe_numconns = 0;
-            g_pserver->rdb_pipe_numconns_writing = 0;
-            closeChildInfoPipe();
-        } else {
-            serverLog(LL_NOTICE,"Background RDB transfer started by pid %d",
-                childpid);
-            g_pserver->rdb_save_time_start = time(NULL);
-            g_pserver->rdb_child_pid = childpid;
-            g_pserver->rdb_child_type = RDB_CHILD_TYPE_SOCKET;
-            close(g_pserver->rdb_pipe_write); /* close write in parent so that it can detect the close on the child. */
-            aePostFunction(g_pserver->rgthreadvar[IDX_EVENT_LOOP_MAIN].el, []{
-                if (aeCreateFileEvent(serverTL->el, g_pserver->rdb_pipe_read, AE_READABLE, rdbPipeReadHandler,NULL) == AE_ERR) {
-                    serverPanic("Unrecoverable error creating server.rdb_pipe_read file event.");
-                }
-            });
->>>>>>> d176ae50
         }
         close(g_pserver->rdb_pipe_write);
         close(g_pserver->rdb_pipe_read);
