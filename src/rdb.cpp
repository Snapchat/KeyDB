/*
 * Copyright (c) 2009-2012, Salvatore Sanfilippo <antirez at gmail dot com>
 * All rights reserved.
 *
 * Redistribution and use in source and binary forms, with or without
 * modification, are permitted provided that the following conditions are met:
 *
 *   * Redistributions of source code must retain the above copyright notice,
 *     this list of conditions and the following disclaimer.
 *   * Redistributions in binary form must reproduce the above copyright
 *     notice, this list of conditions and the following disclaimer in the
 *     documentation and/or other materials provided with the distribution.
 *   * Neither the name of Redis nor the names of its contributors may be used
 *     to endorse or promote products derived from this software without
 *     specific prior written permission.
 *
 * THIS SOFTWARE IS PROVIDED BY THE COPYRIGHT HOLDERS AND CONTRIBUTORS "AS IS"
 * AND ANY EXPRESS OR IMPLIED WARRANTIES, INCLUDING, BUT NOT LIMITED TO, THE
 * IMPLIED WARRANTIES OF MERCHANTABILITY AND FITNESS FOR A PARTICULAR PURPOSE
 * ARE DISCLAIMED. IN NO EVENT SHALL THE COPYRIGHT OWNER OR CONTRIBUTORS BE
 * LIABLE FOR ANY DIRECT, INDIRECT, INCIDENTAL, SPECIAL, EXEMPLARY, OR
 * CONSEQUENTIAL DAMAGES (INCLUDING, BUT NOT LIMITED TO, PROCUREMENT OF
 * SUBSTITUTE GOODS OR SERVICES; LOSS OF USE, DATA, OR PROFITS; OR BUSINESS
 * INTERRUPTION) HOWEVER CAUSED AND ON ANY THEORY OF LIABILITY, WHETHER IN
 * CONTRACT, STRICT LIABILITY, OR TORT (INCLUDING NEGLIGENCE OR OTHERWISE)
 * ARISING IN ANY WAY OUT OF THE USE OF THIS SOFTWARE, EVEN IF ADVISED OF THE
 * POSSIBILITY OF SUCH DAMAGE.
 */

#include "server.h"
#include "lzf.h"    /* LZF compression library */
#include "zipmap.h"
#include "endianconv.h"
#include "stream.h"
#include "storage.h"
#include "cron.h"

#include <math.h>
#include <sys/types.h>
#include <sys/time.h>
#include <sys/resource.h>
#include <sys/wait.h>
#include <arpa/inet.h>
#include <sys/stat.h>
#include <sys/param.h>

/* This macro is called when the internal RDB stracture is corrupt */
#define rdbExitReportCorruptRDB(...) rdbReportError(1, __LINE__,__VA_ARGS__)
/* This macro is called when RDB read failed (possibly a short read) */
#define rdbReportReadError(...) rdbReportError(0, __LINE__,__VA_ARGS__)

const char* rdbFileBeingLoaded = NULL; /* used for rdb checking on read error */
extern int rdbCheckMode;
void rdbCheckError(const char *fmt, ...);
void rdbCheckSetError(const char *fmt, ...);

void rdbReportError(int corruption_error, int linenum, const char *reason, ...) {
    va_list ap;
    char msg[1024];
    int len;

    len = snprintf(msg,sizeof(msg),
        "Internal error in RDB reading offset %llu, function at rdb.c:%d -> ",
        (unsigned long long)g_pserver->loading_loaded_bytes, linenum);
    va_start(ap,reason);
    vsnprintf(msg+len,sizeof(msg)-len,reason,ap);
    va_end(ap);

    if (!rdbCheckMode) {
        if (rdbFileBeingLoaded || corruption_error) {
            serverLog(LL_WARNING, "%s", msg);
            const char *argv[2] = {"",rdbFileBeingLoaded};
            redis_check_rdb_main(2,argv,NULL);
        } else {
            serverLog(LL_WARNING, "%s. Failure loading rdb format from socket, assuming connection error, resuming operation.", msg);
            return;
        }
    } else {
        rdbCheckError("%s",msg);
    }
    serverLog(LL_WARNING, "Terminating server after rdb file reading failure.");
    exit(1);
}

static int rdbWriteRaw(rio *rdb, void *p, size_t len) {
    if (rdb && rioWrite(rdb,p,len) == 0)
        return -1;
    return len;
}

int rdbSaveType(rio *rdb, unsigned char type) {
    return rdbWriteRaw(rdb,&type,1);
}

/* Load a "type" in RDB format, that is a one byte unsigned integer.
 * This function is not only used to load object types, but also special
 * "types" like the end-of-file type, the EXPIRE type, and so forth. */
int rdbLoadType(rio *rdb) {
    unsigned char type;
    if (rioRead(rdb,&type,1) == 0) return -1;
    return type;
}

/* This is only used to load old databases stored with the RDB_OPCODE_EXPIRETIME
 * opcode. New versions of Redis store using the RDB_OPCODE_EXPIRETIME_MS
 * opcode. On error -1 is returned, however this could be a valid time, so
 * to check for loading errors the caller should call rioGetReadError() after
 * calling this function. */
time_t rdbLoadTime(rio *rdb) {
    int32_t t32;
    if (rioRead(rdb,&t32,4) == 0) return -1;
    return (time_t)t32;
}

int rdbSaveMillisecondTime(rio *rdb, long long t) {
    int64_t t64 = (int64_t) t;
    memrev64ifbe(&t64); /* Store in little endian. */
    return rdbWriteRaw(rdb,&t64,8);
}

/* This function loads a time from the RDB file. It gets the version of the
 * RDB because, unfortunately, before Redis 5 (RDB version 9), the function
 * failed to convert data to/from little endian, so RDB files with keys having
 * expires could not be shared between big endian and little endian systems
 * (because the expire time will be totally wrong). The fix for this is just
 * to call memrev64ifbe(), however if we fix this for all the RDB versions,
 * this call will introduce an incompatibility for big endian systems:
 * after upgrading to Redis version 5 they will no longer be able to load their
 * own old RDB files. Because of that, we instead fix the function only for new
 * RDB versions, and load older RDB versions as we used to do in the past,
 * allowing big endian systems to load their own old RDB files.
 *
 * On I/O error the function returns LLONG_MAX, however if this is also a
 * valid stored value, the caller should use rioGetReadError() to check for
 * errors after calling this function. */
long long rdbLoadMillisecondTime(rio *rdb, int rdbver) {
    int64_t t64;
    if (rioRead(rdb,&t64,8) == 0) return LLONG_MAX;
    if (rdbver >= 9) /* Check the top comment of this function. */
        memrev64ifbe(&t64); /* Convert in big endian if the system is BE. */
    return (long long)t64;
}

/* Saves an encoded length. The first two bits in the first byte are used to
 * hold the encoding type. See the RDB_* definitions for more information
 * on the types of encoding. */
int rdbSaveLen(rio *rdb, uint64_t len) {
    unsigned char buf[2];
    size_t nwritten;

    if (len < (1<<6)) {
        /* Save a 6 bit len */
        buf[0] = (len&0xFF)|(RDB_6BITLEN<<6);
        if (rdbWriteRaw(rdb,buf,1) == -1) return -1;
        nwritten = 1;
    } else if (len < (1<<14)) {
        /* Save a 14 bit len */
        buf[0] = ((len>>8)&0xFF)|(RDB_14BITLEN<<6);
        buf[1] = len&0xFF;
        if (rdbWriteRaw(rdb,buf,2) == -1) return -1;
        nwritten = 2;
    } else if (len <= UINT32_MAX) {
        /* Save a 32 bit len */
        buf[0] = RDB_32BITLEN;
        if (rdbWriteRaw(rdb,buf,1) == -1) return -1;
        uint32_t len32 = htonl(len);
        if (rdbWriteRaw(rdb,&len32,4) == -1) return -1;
        nwritten = 1+4;
    } else {
        /* Save a 64 bit len */
        buf[0] = RDB_64BITLEN;
        if (rdbWriteRaw(rdb,buf,1) == -1) return -1;
        len = htonu64(len);
        if (rdbWriteRaw(rdb,&len,8) == -1) return -1;
        nwritten = 1+8;
    }
    return nwritten;
}


/* Load an encoded length. If the loaded length is a normal length as stored
 * with rdbSaveLen(), the read length is set to '*lenptr'. If instead the
 * loaded length describes a special encoding that follows, then '*isencoded'
 * is set to 1 and the encoding format is stored at '*lenptr'.
 *
 * See the RDB_ENC_* definitions in rdb.h for more information on special
 * encodings.
 *
 * The function returns -1 on error, 0 on success. */
int rdbLoadLenByRef(rio *rdb, int *isencoded, uint64_t *lenptr) {
    unsigned char buf[2];
    int type;

    if (isencoded) *isencoded = 0;
    if (rioRead(rdb,buf,1) == 0) return -1;
    type = (buf[0]&0xC0)>>6;
    if (type == RDB_ENCVAL) {
        /* Read a 6 bit encoding type. */
        if (isencoded) *isencoded = 1;
        *lenptr = buf[0]&0x3F;
    } else if (type == RDB_6BITLEN) {
        /* Read a 6 bit len. */
        *lenptr = buf[0]&0x3F;
    } else if (type == RDB_14BITLEN) {
        /* Read a 14 bit len. */
        if (rioRead(rdb,buf+1,1) == 0) return -1;
        *lenptr = ((buf[0]&0x3F)<<8)|buf[1];
    } else if (buf[0] == RDB_32BITLEN) {
        /* Read a 32 bit len. */
        uint32_t len;
        if (rioRead(rdb,&len,4) == 0) return -1;
        *lenptr = ntohl(len);
    } else if (buf[0] == RDB_64BITLEN) {
        /* Read a 64 bit len. */
        uint64_t len;
        if (rioRead(rdb,&len,8) == 0) return -1;
        *lenptr = ntohu64(len);
    } else {
        rdbExitReportCorruptRDB(
            "Unknown length encoding %d in rdbLoadLen()",type);
        return -1; /* Never reached. */
    }
    return 0;
}

/* This is like rdbLoadLenByRef() but directly returns the value read
 * from the RDB stream, signaling an error by returning RDB_LENERR
 * (since it is a too large count to be applicable in any Redis data
 * structure). */
uint64_t rdbLoadLen(rio *rdb, int *isencoded) {
    uint64_t len;

    if (rdbLoadLenByRef(rdb,isencoded,&len) == -1) return RDB_LENERR;
    return len;
}

/* Encodes the "value" argument as integer when it fits in the supported ranges
 * for encoded types. If the function successfully encodes the integer, the
 * representation is stored in the buffer pointer to by "enc" and the string
 * length is returned. Otherwise 0 is returned. */
int rdbEncodeInteger(long long value, unsigned char *enc) {
    if (value >= -(1<<7) && value <= (1<<7)-1) {
        enc[0] = (RDB_ENCVAL<<6)|RDB_ENC_INT8;
        enc[1] = value&0xFF;
        return 2;
    } else if (value >= -(1<<15) && value <= (1<<15)-1) {
        enc[0] = (RDB_ENCVAL<<6)|RDB_ENC_INT16;
        enc[1] = value&0xFF;
        enc[2] = (value>>8)&0xFF;
        return 3;
    } else if (value >= -((long long)1<<31) && value <= ((long long)1<<31)-1) {
        enc[0] = (RDB_ENCVAL<<6)|RDB_ENC_INT32;
        enc[1] = value&0xFF;
        enc[2] = (value>>8)&0xFF;
        enc[3] = (value>>16)&0xFF;
        enc[4] = (value>>24)&0xFF;
        return 5;
    } else {
        return 0;
    }
}

/* Loads an integer-encoded object with the specified encoding type "enctype".
 * The returned value changes according to the flags, see
 * rdbGenericLoadStringObject() for more info. */
void *rdbLoadIntegerObject(rio *rdb, int enctype, int flags, size_t *lenptr) {
    int plain = flags & RDB_LOAD_PLAIN;
    int sds = flags & RDB_LOAD_SDS;
    int encode = flags & RDB_LOAD_ENC;
    unsigned char enc[4];
    long long val;

    if (enctype == RDB_ENC_INT8) {
        if (rioRead(rdb,enc,1) == 0) return NULL;
        val = (signed char)enc[0];
    } else if (enctype == RDB_ENC_INT16) {
        uint16_t v;
        if (rioRead(rdb,enc,2) == 0) return NULL;
        v = enc[0]|(enc[1]<<8);
        val = (int16_t)v;
    } else if (enctype == RDB_ENC_INT32) {
        uint32_t v;
        if (rioRead(rdb,enc,4) == 0) return NULL;
        v = enc[0]|(enc[1]<<8)|(enc[2]<<16)|(enc[3]<<24);
        val = (int32_t)v;
    } else {
        rdbExitReportCorruptRDB("Unknown RDB integer encoding type %d",enctype);
        return nullptr; /* Never reached. */
    }
    if (plain || sds) {
        char buf[LONG_STR_SIZE], *p;
        int len = ll2string(buf,sizeof(buf),val);
        if (lenptr) *lenptr = len;
        p = (char*)(plain ? zmalloc(len, MALLOC_SHARED) : sdsnewlen(SDS_NOINIT,len));
        memcpy(p,buf,len);
        return p;
    } else if (encode) {
        return createStringObjectFromLongLongForValue(val);
    } else {
        return createObject(OBJ_STRING,sdsfromlonglong(val));
    }
}

/* String objects in the form "2391" "-100" without any space and with a
 * range of values that can fit in an 8, 16 or 32 bit signed value can be
 * encoded as integers to save space */
int rdbTryIntegerEncoding(char *s, size_t len, unsigned char *enc) {
    long long value;
    char *endptr, buf[32];

    /* Check if it's possible to encode this value as a number */
    value = strtoll(s, &endptr, 10);
    if (endptr[0] != '\0') return 0;
    ll2string(buf,32,value);

    /* If the number converted back into a string is not identical
     * then it's not possible to encode the string as integer */
    if (strlen(buf) != len || memcmp(buf,s,len)) return 0;

    return rdbEncodeInteger(value,enc);
}

ssize_t rdbSaveLzfBlob(rio *rdb, void *data, size_t compress_len,
                       size_t original_len) {
    unsigned char byte;
    ssize_t n, nwritten = 0;

    /* Data compressed! Let's save it on disk */
    byte = (RDB_ENCVAL<<6)|RDB_ENC_LZF;
    if ((n = rdbWriteRaw(rdb,&byte,1)) == -1) goto writeerr;
    nwritten += n;

    if ((n = rdbSaveLen(rdb,compress_len)) == -1) goto writeerr;
    nwritten += n;

    if ((n = rdbSaveLen(rdb,original_len)) == -1) goto writeerr;
    nwritten += n;

    if ((n = rdbWriteRaw(rdb,data,compress_len)) == -1) goto writeerr;
    nwritten += n;

    return nwritten;

writeerr:
    return -1;
}

ssize_t rdbSaveLzfStringObject(rio *rdb, const unsigned char *s, size_t len) {
    size_t comprlen, outlen;
    void *out;

    /* We require at least four bytes compression for this to be worth it */
    if (len <= 4) return 0;
    outlen = len-4;
    if ((out = zmalloc(outlen+1, MALLOC_LOCAL)) == NULL) return 0;
    comprlen = lzf_compress(s, len, out, outlen);
    if (comprlen == 0) {
        zfree(out);
        return 0;
    }
    ssize_t nwritten = rdbSaveLzfBlob(rdb, out, comprlen, len);
    zfree(out);
    return nwritten;
}

/* Load an LZF compressed string in RDB format. The returned value
 * changes according to 'flags'. For more info check the
 * rdbGenericLoadStringObject() function. */
void *rdbLoadLzfStringObject(rio *rdb, int flags, size_t *lenptr) {
    int plain = flags & RDB_LOAD_PLAIN;
    int sds = flags & RDB_LOAD_SDS;
    uint64_t len, clen;
    unsigned char *c = NULL;
    char *val = NULL;

    if ((clen = rdbLoadLen(rdb,NULL)) == RDB_LENERR) return NULL;
    if ((len = rdbLoadLen(rdb,NULL)) == RDB_LENERR) return NULL;
    if ((c = (unsigned char*)zmalloc(clen, MALLOC_SHARED)) == NULL) goto err;

    /* Allocate our target according to the uncompressed size. */
    if (plain) {
        val = (char*)zmalloc(len, MALLOC_SHARED);
    } else {
        val = sdsnewlen(SDS_NOINIT,len);
    }
    if (lenptr) *lenptr = len;

    /* Load the compressed representation and uncompress it to target. */
    if (rioRead(rdb,c,clen) == 0) goto err;
    if (lzf_decompress(c,clen,val,len) == 0) {
        rdbExitReportCorruptRDB("Invalid LZF compressed string");
    }
    zfree(c);

    if (plain || sds) {
        return val;
    } else {
        return createObject(OBJ_STRING,val);
    }
err:
    zfree(c);
    if (plain)
        zfree(val);
    else
        sdsfree(val);
    return NULL;
}

/* Save a string object as [len][data] on disk. If the object is a string
 * representation of an integer value we try to save it in a special form */
ssize_t rdbSaveRawString(rio *rdb, const unsigned char *s, size_t len) {
    int enclen;
    ssize_t n, nwritten = 0;

    /* Try integer encoding */
    if (len <= 11) {
        unsigned char buf[5];
        if ((enclen = rdbTryIntegerEncoding((char*)s,len,buf)) > 0) {
            if (rdbWriteRaw(rdb,buf,enclen) == -1) return -1;
            return enclen;
        }
    }

    /* Try LZF compression - under 20 bytes it's unable to compress even
     * aaaaaaaaaaaaaaaaaa so skip it */
    if (g_pserver->rdb_compression && len > 20) {
        n = rdbSaveLzfStringObject(rdb,(const unsigned char*)s,len);
        if (n == -1) return -1;
        if (n > 0) return n;
        /* Return value of 0 means data can't be compressed, save the old way */
    }

    /* Store verbatim */
    if ((n = rdbSaveLen(rdb,len)) == -1) return -1;
    nwritten += n;
    if (len > 0) {
        if (rdbWriteRaw(rdb,(unsigned char*)s,len) == -1) return -1;
        nwritten += len;
    }
    return nwritten;
}

/* Save a long long value as either an encoded string or a string. */
ssize_t rdbSaveLongLongAsStringObject(rio *rdb, long long value) {
    unsigned char buf[32];
    ssize_t n, nwritten = 0;
    int enclen = rdbEncodeInteger(value,buf);
    if (enclen > 0) {
        return rdbWriteRaw(rdb,buf,enclen);
    } else {
        /* Encode as string */
        enclen = ll2string((char*)buf,32,value);
        serverAssert(enclen < 32);
        if ((n = rdbSaveLen(rdb,enclen)) == -1) return -1;
        nwritten += n;
        if ((n = rdbWriteRaw(rdb,buf,enclen)) == -1) return -1;
        nwritten += n;
    }
    return nwritten;
}

/* Like rdbSaveRawString() gets a Redis object instead. */
ssize_t rdbSaveStringObject(rio *rdb, robj_roptr obj) {
    /* Avoid to decode the object, then encode it again, if the
     * object is already integer encoded. */
    if (obj->encoding == OBJ_ENCODING_INT) {
        return rdbSaveLongLongAsStringObject(rdb,(long)ptrFromObj(obj));
    } else {
        serverAssertWithInfo(NULL,obj,sdsEncodedObject(obj));
        return rdbSaveRawString(rdb,(unsigned char*)szFromObj(obj),sdslen(szFromObj(obj)));
    }
}

/* Load a string object from an RDB file according to flags:
 *
 * RDB_LOAD_NONE (no flags): load an RDB object, unencoded.
 * RDB_LOAD_ENC: If the returned type is a Redis object, try to
 *               encode it in a special way to be more memory
 *               efficient. When this flag is passed the function
 *               no longer guarantees that ptrFromObj(obj) is an SDS string.
 * RDB_LOAD_PLAIN: Return a plain string allocated with zmalloc()
 *                 instead of a Redis object with an sds in it.
 * RDB_LOAD_SDS: Return an SDS string instead of a Redis object.
 *
 * On I/O error NULL is returned.
 */
void *rdbGenericLoadStringObject(rio *rdb, int flags, size_t *lenptr) {
    int encode = flags & RDB_LOAD_ENC;
    int plain = flags & RDB_LOAD_PLAIN;
    int sds = flags & RDB_LOAD_SDS;
    int isencoded;
    uint64_t len;

    len = rdbLoadLen(rdb,&isencoded);
    if (isencoded) {
        switch(len) {
        case RDB_ENC_INT8:
        case RDB_ENC_INT16:
        case RDB_ENC_INT32:
            return rdbLoadIntegerObject(rdb,len,flags,lenptr);
        case RDB_ENC_LZF:
            return rdbLoadLzfStringObject(rdb,flags,lenptr);
        default:
            rdbExitReportCorruptRDB("Unknown RDB string encoding type %d",len);
            return nullptr; /* Never reached. */
        }
    }

    if (len == RDB_LENERR) return NULL;
    if (plain || sds) {
        void *buf = plain ? zmalloc(len, MALLOC_SHARED) : sdsnewlen(SDS_NOINIT,len);
        if (lenptr) *lenptr = len;
        if (len && rioRead(rdb,buf,len) == 0) {
            if (plain)
                zfree(buf);
            else
                sdsfree((char*)buf);
            return NULL;
        }
        return buf;
    } else {
        robj *o = encode ? createStringObject(SDS_NOINIT,len) :
                           createRawStringObject(SDS_NOINIT,len);
        if (len && rioRead(rdb,ptrFromObj(o),len) == 0) {
            decrRefCount(o);
            return NULL;
        }
        return o;
    }
}

sdsstring rdbLoadString(rio *rdb){
    sds str = (sds)rdbGenericLoadStringObject(rdb,RDB_LOAD_SDS,NULL);
    return sdsstring(str);
}

robj *rdbLoadStringObject(rio *rdb) {
    return (robj*)rdbGenericLoadStringObject(rdb,RDB_LOAD_NONE,NULL);
}

robj *rdbLoadEncodedStringObject(rio *rdb) {
    return (robj*)rdbGenericLoadStringObject(rdb,RDB_LOAD_ENC,NULL);
}

/* Save a double value. Doubles are saved as strings prefixed by an unsigned
 * 8 bit integer specifying the length of the representation.
 * This 8 bit integer has special values in order to specify the following
 * conditions:
 * 253: not a number
 * 254: + inf
 * 255: - inf
 */
int rdbSaveDoubleValue(rio *rdb, double val) {
    unsigned char buf[128];
    int len;

    if (std::isnan(val)) {
        buf[0] = 253;
        len = 1;
    } else if (!std::isfinite(val)) {
        len = 1;
        buf[0] = (val < 0) ? 255 : 254;
    } else {
#if (DBL_MANT_DIG >= 52) && (LLONG_MAX == 0x7fffffffffffffffLL)
        /* Check if the float is in a safe range to be casted into a
         * long long. We are assuming that long long is 64 bit here.
         * Also we are assuming that there are no implementations around where
         * double has precision < 52 bit.
         *
         * Under this assumptions we test if a double is inside an interval
         * where casting to long long is safe. Then using two castings we
         * make sure the decimal part is zero. If all this is true we use
         * integer printing function that is much faster. */
        double min = -4503599627370495; /* (2^52)-1 */
        double max = 4503599627370496; /* -(2^52) */
        if (val > min && val < max && val == ((double)((long long)val)))
            ll2string((char*)buf+1,sizeof(buf)-1,(long long)val);
        else
#endif
            snprintf((char*)buf+1,sizeof(buf)-1,"%.17g",val);
        buf[0] = strlen((char*)buf+1);
        len = buf[0]+1;
    }
    return rdbWriteRaw(rdb,buf,len);
}

/* For information about double serialization check rdbSaveDoubleValue() */
int rdbLoadDoubleValue(rio *rdb, double *val) {
    char buf[256];
    unsigned char len;

    if (rioRead(rdb,&len,1) == 0) return -1;
    switch(len) {
    case 255: *val = R_NegInf; return 0;
    case 254: *val = R_PosInf; return 0;
    case 253: *val = R_Nan; return 0;
    default:
        if (rioRead(rdb,buf,len) == 0) return -1;
        buf[len] = '\0';
        sscanf(buf, "%lg", val);
        return 0;
    }
}

/* Saves a double for RDB 8 or greater, where IE754 binary64 format is assumed.
 * We just make sure the integer is always stored in little endian, otherwise
 * the value is copied verbatim from memory to disk.
 *
 * Return -1 on error, the size of the serialized value on success. */
int rdbSaveBinaryDoubleValue(rio *rdb, double val) {
    memrev64ifbe(&val);
    return rdbWriteRaw(rdb,&val,sizeof(val));
}

/* Loads a double from RDB 8 or greater. See rdbSaveBinaryDoubleValue() for
 * more info. On error -1 is returned, otherwise 0. */
int rdbLoadBinaryDoubleValue(rio *rdb, double *val) {
    if (rioRead(rdb,val,sizeof(*val)) == 0) return -1;
    memrev64ifbe(val);
    return 0;
}

/* Like rdbSaveBinaryDoubleValue() but single precision. */
int rdbSaveBinaryFloatValue(rio *rdb, float val) {
    memrev32ifbe(&val);
    return rdbWriteRaw(rdb,&val,sizeof(val));
}

/* Like rdbLoadBinaryDoubleValue() but single precision. */
int rdbLoadBinaryFloatValue(rio *rdb, float *val) {
    if (rioRead(rdb,val,sizeof(*val)) == 0) return -1;
    memrev32ifbe(val);
    return 0;
}

/* Save the object type of object "o". */
int rdbSaveObjectType(rio *rdb, robj_roptr o) {
    switch (o->type) {
    case OBJ_STRING:
        return rdbSaveType(rdb,RDB_TYPE_STRING);
    case OBJ_LIST:
        if (o->encoding == OBJ_ENCODING_QUICKLIST)
            return rdbSaveType(rdb,RDB_TYPE_LIST_QUICKLIST);
        else
            serverPanic("Unknown list encoding");
    case OBJ_SET:
        if (o->encoding == OBJ_ENCODING_INTSET)
            return rdbSaveType(rdb,RDB_TYPE_SET_INTSET);
        else if (o->encoding == OBJ_ENCODING_HT)
            return rdbSaveType(rdb,RDB_TYPE_SET);
        else
            serverPanic("Unknown set encoding");
    case OBJ_ZSET:
        if (o->encoding == OBJ_ENCODING_ZIPLIST)
            return rdbSaveType(rdb,RDB_TYPE_ZSET_ZIPLIST);
        else if (o->encoding == OBJ_ENCODING_SKIPLIST)
            return rdbSaveType(rdb,RDB_TYPE_ZSET_2);
        else
            serverPanic("Unknown sorted set encoding");
    case OBJ_HASH:
        if (o->encoding == OBJ_ENCODING_ZIPLIST)
            return rdbSaveType(rdb,RDB_TYPE_HASH_ZIPLIST);
        else if (o->encoding == OBJ_ENCODING_HT)
            return rdbSaveType(rdb,RDB_TYPE_HASH);
        else
            serverPanic("Unknown hash encoding");
    case OBJ_STREAM:
        return rdbSaveType(rdb,RDB_TYPE_STREAM_LISTPACKS);
    case OBJ_MODULE:
        return rdbSaveType(rdb,RDB_TYPE_MODULE_2);
    case OBJ_CRON:
        return rdbSaveType(rdb,RDB_TYPE_CRON);
    default:
        serverPanic("Unknown object type");
    }
    return -1; /* avoid warning */
}

/* Use rdbLoadType() to load a TYPE in RDB format, but returns -1 if the
 * type is not specifically a valid Object Type. */
int rdbLoadObjectType(rio *rdb) {
    int type;
    if ((type = rdbLoadType(rdb)) == -1) return -1;
    if (!rdbIsObjectType(type)) return -1;
    return type;
}

/* This helper function serializes a consumer group Pending Entries List (PEL)
 * into the RDB file. The 'nacks' argument tells the function if also persist
 * the informations about the not acknowledged message, or if to persist
 * just the IDs: this is useful because for the global consumer group PEL
 * we serialized the NACKs as well, but when serializing the local consumer
 * PELs we just add the ID, that will be resolved inside the global PEL to
 * put a reference to the same structure. */
ssize_t rdbSaveStreamPEL(rio *rdb, rax *pel, int nacks) {
    ssize_t n, nwritten = 0;

    /* Number of entries in the PEL. */
    if ((n = rdbSaveLen(rdb,raxSize(pel))) == -1) return -1;
    nwritten += n;

    /* Save each entry. */
    raxIterator ri;
    raxStart(&ri,pel);
    raxSeek(&ri,"^",NULL,0);
    while(raxNext(&ri)) {
        /* We store IDs in raw form as 128 big big endian numbers, like
         * they are inside the radix tree key. */
        if ((n = rdbWriteRaw(rdb,ri.key,sizeof(streamID))) == -1) return -1;
        nwritten += n;

        if (nacks) {
            streamNACK *nack = (streamNACK*)ri.data;
            if ((n = rdbSaveMillisecondTime(rdb,nack->delivery_time)) == -1)
                return -1;
            nwritten += n;
            if ((n = rdbSaveLen(rdb,nack->delivery_count)) == -1) return -1;
            nwritten += n;
            /* We don't save the consumer name: we'll save the pending IDs
             * for each consumer in the consumer PEL, and resolve the consumer
             * at loading time. */
        }
    }
    raxStop(&ri);
    return nwritten;
}

/* Serialize the consumers of a stream consumer group into the RDB. Helper
 * function for the stream data type serialization. What we do here is to
 * persist the consumer metadata, and it's PEL, for each consumer. */
size_t rdbSaveStreamConsumers(rio *rdb, streamCG *cg) {
    ssize_t n, nwritten = 0;

    /* Number of consumers in this consumer group. */
    if ((n = rdbSaveLen(rdb,raxSize(cg->consumers))) == -1) return -1;
    nwritten += n;

    /* Save each consumer. */
    raxIterator ri;
    raxStart(&ri,cg->consumers);
    raxSeek(&ri,"^",NULL,0);
    while(raxNext(&ri)) {
        streamConsumer *consumer = (streamConsumer*)ri.data;

        /* Consumer name. */
        if ((n = rdbSaveRawString(rdb,ri.key,ri.key_len)) == -1) return -1;
        nwritten += n;

        /* Last seen time. */
        if ((n = rdbSaveMillisecondTime(rdb,consumer->seen_time)) == -1)
            return -1;
        nwritten += n;

        /* Consumer PEL, without the ACKs (see last parameter of the function
         * passed with value of 0), at loading time we'll lookup the ID
         * in the consumer group global PEL and will put a reference in the
         * consumer local PEL. */
        if ((n = rdbSaveStreamPEL(rdb,consumer->pel,0)) == -1)
            return -1;
        nwritten += n;
    }
    raxStop(&ri);
    return nwritten;
}

/* Save a Redis object.
 * Returns -1 on error, number of bytes written on success. */
ssize_t rdbSaveObject(rio *rdb, robj_roptr o, robj *key) {
    ssize_t n = 0, nwritten = 0;

    if (o->type == OBJ_STRING) {
        /* Save a string value */
        if ((n = rdbSaveStringObject(rdb,o)) == -1) return -1;
        nwritten += n;
    } else if (o->type == OBJ_LIST) {
        /* Save a list value */
        if (o->encoding == OBJ_ENCODING_QUICKLIST) {
            quicklist *ql = (quicklist*)ptrFromObj(o);
            quicklistNode *node = ql->head;

            if ((n = rdbSaveLen(rdb,ql->len)) == -1) return -1;
            nwritten += n;

            while(node) {
                if (quicklistNodeIsCompressed(node)) {
                    void *data;
                    size_t compress_len = quicklistGetLzf(node, &data);
                    if ((n = rdbSaveLzfBlob(rdb,data,compress_len,node->sz)) == -1) return -1;
                    nwritten += n;
                } else {
                    if ((n = rdbSaveRawString(rdb,node->zl,node->sz)) == -1) return -1;
                    nwritten += n;
                }
                node = node->next;
            }
        } else {
            serverPanic("Unknown list encoding");
        }
    } else if (o->type == OBJ_SET) {
        /* Save a set value */
        if (o->encoding == OBJ_ENCODING_HT) {
            dict *set = (dict*)ptrFromObj(o);
            dictIterator *di = dictGetIterator(set);
            dictEntry *de;

            if ((n = rdbSaveLen(rdb,dictSize(set))) == -1) {
                dictReleaseIterator(di);
                return -1;
            }
            nwritten += n;

            while((de = dictNext(di)) != NULL) {
                sds ele = (sds)dictGetKey(de);
                if ((n = rdbSaveRawString(rdb,(unsigned char*)ele,sdslen(ele)))
                    == -1)
                {
                    dictReleaseIterator(di);
                    return -1;
                }
                nwritten += n;
            }
            dictReleaseIterator(di);
        } else if (o->encoding == OBJ_ENCODING_INTSET) {
            size_t l = intsetBlobLen((intset*)ptrFromObj(o));

            if ((n = rdbSaveRawString(rdb,(unsigned char*)szFromObj(o),l)) == -1) return -1;
            nwritten += n;
        } else {
            serverPanic("Unknown set encoding");
        }
    } else if (o->type == OBJ_ZSET) {
        /* Save a sorted set value */
        if (o->encoding == OBJ_ENCODING_ZIPLIST) {
            size_t l = ziplistBlobLen((unsigned char*)ptrFromObj(o));

            if ((n = rdbSaveRawString(rdb,(unsigned char*)ptrFromObj(o),l)) == -1) return -1;
            nwritten += n;
        } else if (o->encoding == OBJ_ENCODING_SKIPLIST) {
            zset *zs = (zset*)ptrFromObj(o);
            zskiplist *zsl = zs->zsl;

            if ((n = rdbSaveLen(rdb,zsl->length)) == -1) return -1;
            nwritten += n;

            /* We save the skiplist elements from the greatest to the smallest
             * (that's trivial since the elements are already ordered in the
             * skiplist): this improves the load process, since the next loaded
             * element will always be the smaller, so adding to the skiplist
             * will always immediately stop at the head, making the insertion
             * O(1) instead of O(log(N)). */
            zskiplistNode *zn = zsl->tail;
            while (zn != NULL) {
                if ((n = rdbSaveRawString(rdb,
                    (unsigned char*)zn->ele,sdslen(zn->ele))) == -1)
                {
                    return -1;
                }
                nwritten += n;
                if ((n = rdbSaveBinaryDoubleValue(rdb,zn->score)) == -1)
                    return -1;
                nwritten += n;
                zn = zn->backward;
            }
        } else {
            serverPanic("Unknown sorted set encoding");
        }
    } else if (o->type == OBJ_HASH) {
        /* Save a hash value */
        if (o->encoding == OBJ_ENCODING_ZIPLIST) {
            size_t l = ziplistBlobLen((unsigned char*)ptrFromObj(o));

            if ((n = rdbSaveRawString(rdb,(unsigned char*)ptrFromObj(o),l)) == -1) return -1;
            nwritten += n;

        } else if (o->encoding == OBJ_ENCODING_HT) {
            dictIterator *di = dictGetIterator((dict*)ptrFromObj(o));
            dictEntry *de;

            if ((n = rdbSaveLen(rdb,dictSize((dict*)ptrFromObj(o)))) == -1) {
                dictReleaseIterator(di);
                return -1;
            }
            nwritten += n;

            while((de = dictNext(di)) != NULL) {
                sds field = (sds)dictGetKey(de);
                sds value = (sds)dictGetVal(de);

                if ((n = rdbSaveRawString(rdb,(unsigned char*)field,
                        sdslen(field))) == -1)
                {
                    dictReleaseIterator(di);
                    return -1;
                }
                nwritten += n;
                if ((n = rdbSaveRawString(rdb,(unsigned char*)value,
                        sdslen(value))) == -1)
                {
                    dictReleaseIterator(di);
                    return -1;
                }
                nwritten += n;
            }
            dictReleaseIterator(di);
        } else {
            serverPanic("Unknown hash encoding");
        }
    } else if (o->type == OBJ_STREAM) {
        /* Store how many listpacks we have inside the radix tree. */
        stream *s = (stream*)ptrFromObj(o);
        rax *rax = s->prax;
        if ((n = rdbSaveLen(rdb,raxSize(rax))) == -1) return -1;
        nwritten += n;

        /* Serialize all the listpacks inside the radix tree as they are,
         * when loading back, we'll use the first entry of each listpack
         * to insert it back into the radix tree. */
        raxIterator ri;
        raxStart(&ri,rax);
        raxSeek(&ri,"^",NULL,0);
        while (raxNext(&ri)) {
            unsigned char *lp = (unsigned char*)ri.data;
            size_t lp_bytes = lpBytes(lp);
            if ((n = rdbSaveRawString(rdb,ri.key,ri.key_len)) == -1) return -1;
            nwritten += n;
            if ((n = rdbSaveRawString(rdb,lp,lp_bytes)) == -1) return -1;
            nwritten += n;
        }
        raxStop(&ri);

        /* Save the number of elements inside the stream. We cannot obtain
         * this easily later, since our macro nodes should be checked for
         * number of items: not a great CPU / space tradeoff. */
        if ((n = rdbSaveLen(rdb,s->length)) == -1) return -1;
        nwritten += n;
        /* Save the last entry ID. */
        if ((n = rdbSaveLen(rdb,s->last_id.ms)) == -1) return -1;
        nwritten += n;
        if ((n = rdbSaveLen(rdb,s->last_id.seq)) == -1) return -1;
        nwritten += n;

        /* The consumer groups and their clients are part of the stream
         * type, so serialize every consumer group. */

        /* Save the number of groups. */
        size_t num_cgroups = s->cgroups ? raxSize(s->cgroups) : 0;
        if ((n = rdbSaveLen(rdb,num_cgroups)) == -1) return -1;
        nwritten += n;

        if (num_cgroups) {
            /* Serialize each consumer group. */
            raxStart(&ri,s->cgroups);
            raxSeek(&ri,"^",NULL,0);
            while(raxNext(&ri)) {
                streamCG *cg = (streamCG*)ri.data;

                /* Save the group name. */
                if ((n = rdbSaveRawString(rdb,ri.key,ri.key_len)) == -1)
                    return -1;
                nwritten += n;

                /* Last ID. */
                if ((n = rdbSaveLen(rdb,cg->last_id.ms)) == -1) return -1;
                nwritten += n;
                if ((n = rdbSaveLen(rdb,cg->last_id.seq)) == -1) return -1;
                nwritten += n;

                /* Save the global PEL. */
                if ((n = rdbSaveStreamPEL(rdb,cg->pel,1)) == -1) return -1;
                nwritten += n;

                /* Save the consumers of this group. */
                if ((n = rdbSaveStreamConsumers(rdb,cg)) == -1) return -1;
                nwritten += n;
            }
            raxStop(&ri);
        }
    } else if (o->type == OBJ_MODULE) {
        /* Save a module-specific value. */
        RedisModuleIO io;
        moduleValue *mv = (moduleValue*)ptrFromObj(o);
        moduleType *mt = mv->type;

        /* Write the "module" identifier as prefix, so that we'll be able
         * to call the right module during loading. */
        int retval = rdbSaveLen(rdb,mt->id);
        if (retval == -1) return -1;
        io.bytes += retval;

        /* Then write the module-specific representation + EOF marker. */
        moduleInitIOContext(io,mt,rdb,key);
        mt->rdb_save(&io,mv->value);
        retval = rdbSaveLen(rdb,RDB_MODULE_OPCODE_EOF);
        if (retval == -1)
            io.error = 1;
        else
            io.bytes += retval;

        if (io.ctx) {
            moduleFreeContext(io.ctx);
            zfree(io.ctx);
        }
        return io.error ? -1 : (ssize_t)io.bytes;
    } else if (o->type == OBJ_CRON) {
        cronjob *job = (cronjob*)ptrFromObj(o);
        rdbSaveRawString(rdb, (const unsigned char*)job->script.get(), job->script.size());
        rdbSaveMillisecondTime(rdb, job->startTime);
        rdbSaveMillisecondTime(rdb, job->interval);
        rdbSaveLen(rdb, job->veckeys.size());
        for (auto &key : job->veckeys)
            rdbSaveRawString(rdb, (const unsigned char*)key.get(), key.size());
        rdbSaveLen(rdb, job->vecargs.size());
        for (auto &arg : job->vecargs)
            rdbSaveRawString(rdb, (const unsigned char*)arg.get(), arg.size());
    } else {
        serverPanic("Unknown object type");
    }
    return nwritten;
}

/* Save an AUX field. */
ssize_t rdbSaveAuxField(rio *rdb, const void *key, size_t keylen, const void *val, size_t vallen) {
    ssize_t ret, len = 0;
    if ((ret = rdbSaveType(rdb,RDB_OPCODE_AUX)) == -1) return -1;
    len += ret;
    if ((ret = rdbSaveRawString(rdb,(const unsigned char*)key,keylen)) == -1) return -1;
    len += ret;
    if ((ret = rdbSaveRawString(rdb,(const unsigned char*)val,vallen)) == -1) return -1;
    len += ret;
    return len;
}

/* Wrapper for rdbSaveAuxField() used when key/val length can be obtained
 * with strlen(). */
ssize_t rdbSaveAuxFieldStrStr(rio *rdb, const char *key, const char *val) {
    return rdbSaveAuxField(rdb,key,strlen(key),val,strlen(val));
}

/* Wrapper for strlen(key) + integer type (up to long long range). */
ssize_t rdbSaveAuxFieldStrInt(rio *rdb, const char *key, long long val) {
    char buf[LONG_STR_SIZE];
    int vlen = ll2string(buf,sizeof(buf),val);
    return rdbSaveAuxField(rdb,key,strlen(key),buf,vlen);
}

/* Return the length the object will have on disk if saved with
 * the rdbSaveObject() function. Currently we use a trick to get
 * this length with very little changes to the code. In the future
 * we could switch to a faster solution. */
size_t rdbSavedObjectLen(robj *o) {
    ssize_t len = rdbSaveObject(NULL,o,NULL);
    serverAssertWithInfo(NULL,o,len != -1);
    return len;
}

/* Save a key-value pair, with expire time, type, key, value.
 * On error -1 is returned.
 * On success if the key was actually saved 1 is returned, otherwise 0
 * is returned (the key was already expired). */
int rdbSaveKeyValuePair(rio *rdb, robj *key, robj *val, expireEntry *pexpire) {
    int savelru = g_pserver->maxmemory_policy & MAXMEMORY_FLAG_LRU;
    int savelfu = g_pserver->maxmemory_policy & MAXMEMORY_FLAG_LFU;

    /* Save the expire time */
    long long expiretime = -1;
    if (pexpire != nullptr && pexpire->FGetPrimaryExpire(&expiretime)) {
        if (rdbSaveType(rdb,RDB_OPCODE_EXPIRETIME_MS) == -1) return -1;
        if (rdbSaveMillisecondTime(rdb,expiretime) == -1) return -1;
    }

    /* Save the LRU info. */
    if (savelru) {
        uint64_t idletime = estimateObjectIdleTime(val);
        idletime /= 1000; /* Using seconds is enough and requires less space.*/
        if (rdbSaveType(rdb,RDB_OPCODE_IDLE) == -1) return -1;
        if (rdbSaveLen(rdb,idletime) == -1) return -1;
    }

    /* Save the LFU info. */
    if (savelfu) {
        uint8_t buf[1];
        buf[0] = LFUDecrAndReturn(val);
        /* We can encode this in exactly two bytes: the opcode and an 8
         * bit counter, since the frequency is logarithmic with a 0-255 range.
         * Note that we do not store the halving time because to reset it
         * a single time when loading does not affect the frequency much. */
        if (rdbSaveType(rdb,RDB_OPCODE_FREQ) == -1) return -1;
        if (rdbWriteRaw(rdb,buf,1) == -1) return -1;
    }

    char szT[32];
    snprintf(szT, 32, "%" PRIu64, val->mvcc_tstamp);
    if (rdbSaveAuxFieldStrStr(rdb,"mvcc-tstamp", szT) == -1) return -1;

    /* Save type, key, value */
    if (rdbSaveObjectType(rdb,val) == -1) return -1;
    if (rdbSaveStringObject(rdb,key) == -1) return -1;
    if (rdbSaveObject(rdb,val,key) == -1) return -1;

    /* Delay return if required (for testing) */
    if (g_pserver->rdb_key_save_delay)
        usleep(g_pserver->rdb_key_save_delay);

    /* Save expire entry after as it will apply to the previously loaded key */
    /*  This is because we update the expire datastructure directly without buffering */
    if (pexpire != nullptr)
    {
        for (auto itr : *pexpire)
        {
            if (itr.subkey() == nullptr)
                continue;   // already saved
            snprintf(szT, 32, "%lld", itr.when());
            rdbSaveAuxFieldStrStr(rdb,"keydb-subexpire-key",itr.subkey());
            rdbSaveAuxFieldStrStr(rdb,"keydb-subexpire-when",szT);
        }
    }

    return 1;
}

/* Save a few default AUX fields with information about the RDB generated. */
int rdbSaveInfoAuxFields(rio *rdb, int rdbflags, rdbSaveInfo *rsi) {
    int redis_bits = (sizeof(void*) == 8) ? 64 : 32;
    int aof_preamble = (rdbflags & RDBFLAGS_AOF_PREAMBLE) != 0;

    /* Add a few fields about the state when the RDB was created. */
    if (rdbSaveAuxFieldStrStr(rdb,"redis-ver",KEYDB_REAL_VERSION) == -1) return -1;
    if (rdbSaveAuxFieldStrInt(rdb,"redis-bits",redis_bits) == -1) return -1;
    if (rdbSaveAuxFieldStrInt(rdb,"ctime",time(NULL)) == -1) return -1;
    if (rdbSaveAuxFieldStrInt(rdb,"used-mem",zmalloc_used_memory()) == -1) return -1;

    /* Handle saving options that generate aux fields. */
    if (rsi) {
        if (rdbSaveAuxFieldStrInt(rdb,"repl-stream-db",rsi->repl_stream_db)
            == -1) return -1;
        if (rdbSaveAuxFieldStrStr(rdb,"repl-id",g_pserver->replid)
            == -1) return -1;
        if (rdbSaveAuxFieldStrInt(rdb,"repl-offset",g_pserver->master_repl_offset)
            == -1) return -1;
    }
    if (rdbSaveAuxFieldStrInt(rdb,"aof-preamble",aof_preamble) == -1) return -1;
    return 1;
}

int saveKey(rio *rdb, redisDb *db, int flags, size_t *processed, const char *keystr, robj *o)
{    
    robj key;

    initStaticStringObject(key,(char*)keystr);
    expireEntry *pexpire = getExpire(db, &key);

    if (rdbSaveKeyValuePair(rdb,&key,o,pexpire) == -1)
        return 0;

    /* When this RDB is produced as part of an AOF rewrite, move
        * accumulated diff from parent to child while rewriting in
        * order to have a smaller final write. */
    if (flags & RDBFLAGS_AOF_PREAMBLE &&
        rdb->processed_bytes > *processed+AOF_READ_DIFF_INTERVAL_BYTES)
    {
        *processed = rdb->processed_bytes;
        aofReadDiffFromParent();
    }
    return 1;
}

ssize_t rdbSaveSingleModuleAux(rio *rdb, int when, moduleType *mt) {
    /* Save a module-specific aux value. */
    RedisModuleIO io;
    int retval = rdbSaveType(rdb, RDB_OPCODE_MODULE_AUX);

    /* Write the "module" identifier as prefix, so that we'll be able
     * to call the right module during loading. */
    retval = rdbSaveLen(rdb,mt->id);
    if (retval == -1) return -1;
    io.bytes += retval;

    /* write the 'when' so that we can provide it on loading. add a UINT opcode
     * for backwards compatibility, everything after the MT needs to be prefixed
     * by an opcode. */
    retval = rdbSaveLen(rdb,RDB_MODULE_OPCODE_UINT);
    if (retval == -1) return -1;
    io.bytes += retval;
    retval = rdbSaveLen(rdb,when);
    if (retval == -1) return -1;
    io.bytes += retval;

    /* Then write the module-specific representation + EOF marker. */
    moduleInitIOContext(io,mt,rdb,NULL);
    mt->aux_save(&io,when);
    retval = rdbSaveLen(rdb,RDB_MODULE_OPCODE_EOF);
    if (retval == -1)
        io.error = 1;
    else
        io.bytes += retval;

    if (io.ctx) {
        moduleFreeContext(io.ctx);
        zfree(io.ctx);
    }
    if (io.error)
        return -1;
    return io.bytes;
}

/* Produces a dump of the database in RDB format sending it to the specified
 * Redis I/O channel. On success C_OK is returned, otherwise C_ERR
 * is returned and part of the output, or all the output, can be
 * missing because of I/O errors.
 *
 * When the function returns C_ERR and if 'error' is not NULL, the
 * integer pointed by 'error' is set to the value of errno just after the I/O
 * error. */
int rdbSaveRio(rio *rdb, int *error, int rdbflags, rdbSaveInfo *rsi) {
    dictIterator *di = NULL;
    dictEntry *de;
    char magic[10];
    int j;
    uint64_t cksum;
    size_t processed = 0;

    if (g_pserver->rdb_checksum)
        rdb->update_cksum = rioGenericUpdateChecksum;
    snprintf(magic,sizeof(magic),"REDIS%04d",RDB_VERSION);
    if (rdbWriteRaw(rdb,magic,9) == -1) goto werr;
    if (rdbSaveInfoAuxFields(rdb,rdbflags,rsi) == -1) goto werr;
    if (rdbSaveModulesAux(rdb, REDISMODULE_AUX_BEFORE_RDB) == -1) goto werr;

    for (j = 0; j < cserver.dbnum; j++) {
        redisDb *db = g_pserver->db+j;
        dict *d = db->pdict;
        if (dictSize(d) == 0) continue;
        di = dictGetSafeIterator(d);

        /* Write the SELECT DB opcode */
        if (rdbSaveType(rdb,RDB_OPCODE_SELECTDB) == -1) goto werr;
        if (rdbSaveLen(rdb,j) == -1) goto werr;

        /* Write the RESIZE DB opcode. We trim the size to UINT32_MAX, which
         * is currently the largest type we are able to represent in RDB sizes.
         * However this does not limit the actual size of the DB to load since
         * these sizes are just hints to resize the hash tables. */
        uint64_t db_size, expires_size;
        db_size = dictSize(db->pdict);
        expires_size = db->setexpire->size();
        if (rdbSaveType(rdb,RDB_OPCODE_RESIZEDB) == -1) goto werr;
        if (rdbSaveLen(rdb,db_size) == -1) goto werr;
        if (rdbSaveLen(rdb,expires_size) == -1) goto werr;
        
        /* Iterate this DB writing every entry */
        size_t ckeysExpired = 0;
        while((de = dictNext(di)) != NULL) {
            sds keystr = (sds)dictGetKey(de);
            robj *o = (robj*)dictGetVal(de);

            if (o->FExpires())
                ++ckeysExpired;
            
            if (!saveKey(rdb, db, rdbflags, &processed, keystr, o))
                goto werr;
        }
        serverAssert(ckeysExpired == db->setexpire->size());
        dictReleaseIterator(di);
        di = NULL; /* So that we don't release it again on error. */
    }

    /* If we are storing the replication information on disk, persist
     * the script cache as well: on successful PSYNC after a restart, we need
     * to be able to process any EVALSHA inside the replication backlog the
     * master will send us. */
    if (rsi && dictSize(g_pserver->lua_scripts)) {
        di = dictGetIterator(g_pserver->lua_scripts);
        while((de = dictNext(di)) != NULL) {
            robj *body = (robj*)dictGetVal(de);
            if (rdbSaveAuxField(rdb,"lua",3,szFromObj(body),sdslen(szFromObj(body))) == -1)
                goto werr;
        }
        dictReleaseIterator(di);
        di = NULL; /* So that we don't release it again on error. */
    }

    if (rdbSaveModulesAux(rdb, REDISMODULE_AUX_AFTER_RDB) == -1) goto werr;

    /* EOF opcode */
    if (rdbSaveType(rdb,RDB_OPCODE_EOF) == -1) goto werr;

    /* CRC64 checksum. It will be zero if checksum computation is disabled, the
     * loading code skips the check in this case. */
    cksum = rdb->cksum;
    memrev64ifbe(&cksum);
    if (rioWrite(rdb,&cksum,8) == 0) goto werr;
    return C_OK;

werr:
    if (error) *error = errno;
    if (di) dictReleaseIterator(di);
    return C_ERR;
}

/* This is just a wrapper to rdbSaveRio() that additionally adds a prefix
 * and a suffix to the generated RDB dump. The prefix is:
 *
 * $EOF:<40 bytes unguessable hex string>\r\n
 *
 * While the suffix is the 40 bytes hex string we announced in the prefix.
 * This way processes receiving the payload can understand when it ends
 * without doing any processing of the content. */
int rdbSaveRioWithEOFMark(rio *rdb, int *error, rdbSaveInfo *rsi) {
    char eofmark[RDB_EOF_MARK_SIZE];

    startSaving(RDBFLAGS_REPLICATION);
    getRandomHexChars(eofmark,RDB_EOF_MARK_SIZE);
    if (error) *error = 0;
    if (rioWrite(rdb,"$EOF:",5) == 0) goto werr;
    if (rioWrite(rdb,eofmark,RDB_EOF_MARK_SIZE) == 0) goto werr;
    if (rioWrite(rdb,"\r\n",2) == 0) goto werr;
    if (rdbSaveRio(rdb,error,RDBFLAGS_NONE,rsi) == C_ERR) goto werr;
    if (rioWrite(rdb,eofmark,RDB_EOF_MARK_SIZE) == 0) goto werr;
    stopSaving(1);
    return C_OK;

werr: /* Write error. */
    /* Set 'error' only if not already set by rdbSaveRio() call. */
    if (error && *error == 0) *error = errno;
    stopSaving(0);
    return C_ERR;
}

int rdbSaveFp(FILE *fp, rdbSaveInfo *rsi)
{
    int error = 0;
    rio rdb;

    rioInitWithFile(&rdb,fp);

    if (g_pserver->rdb_save_incremental_fsync)
        rioSetAutoSync(&rdb,REDIS_AUTOSYNC_BYTES);

    if (rdbSaveRio(&rdb,&error,RDBFLAGS_NONE,rsi) == C_ERR) {
        errno = error;
        return C_ERR;
    }
    return C_OK;
}

int rdbSave(rdbSaveInfo *rsi)
{
    int err = C_OK;
    if (g_pserver->rdb_filename != NULL)
        err = rdbSaveFile(g_pserver->rdb_filename, rsi);

    if (err == C_OK && g_pserver->rdb_s3bucketpath != NULL)
        err = rdbSaveS3(g_pserver->rdb_s3bucketpath, rsi);
    return err;
}

/* Save the DB on disk. Return C_ERR on error, C_OK on success. */
int rdbSaveFile(char *filename, rdbSaveInfo *rsi) {
    char tmpfile[256];
    char cwd[MAXPATHLEN]; /* Current working dir path for error messages. */
    FILE *fp;
    rio rdb;
    int error = 0;

    snprintf(tmpfile,256,"temp-%d.rdb", (int) getpid());
    fp = fopen(tmpfile,"w");
    if (!fp) {
        char *cwdp = getcwd(cwd,MAXPATHLEN);
        serverLog(LL_WARNING,
            "Failed opening the RDB file %s (in server root dir %s) "
            "for saving: %s",
            filename,
            cwdp ? cwdp : "unknown",
            strerror(errno));
        return C_ERR;
    }

    rioInitWithFile(&rdb,fp);
    startSaving(RDBFLAGS_NONE);

    if (g_pserver->rdb_save_incremental_fsync)
        rioSetAutoSync(&rdb,REDIS_AUTOSYNC_BYTES);

    if (rdbSaveRio(&rdb,&error,RDBFLAGS_NONE,rsi) == C_ERR) {
        errno = error;
        goto werr;
    }

    /* Make sure data will not remain on the OS's output buffers */
    if (fflush(fp) == EOF) goto werr;
    if (fsync(fileno(fp)) == -1) goto werr;
    if (fclose(fp) == EOF) goto werr;

    /* Use RENAME to make sure the DB file is changed atomically only
     * if the generate DB file is ok. */
    if (rename(tmpfile,filename) == -1) {
        char *cwdp = getcwd(cwd,MAXPATHLEN);
        serverLog(LL_WARNING,
            "Error moving temp DB file %s on the final "
            "destination %s (in server root dir %s): %s",
            tmpfile,
            filename,
            cwdp ? cwdp : "unknown",
            strerror(errno));
        unlink(tmpfile);
        stopSaving(0);
        return C_ERR;
    }

    serverLog(LL_NOTICE,"DB saved on disk");
    g_pserver->dirty = 0;
    g_pserver->lastsave = time(NULL);
    g_pserver->lastbgsave_status = C_OK;
    stopSaving(1);
    return C_OK;

werr:
    serverLog(LL_WARNING,"Write error saving DB on disk: %s", strerror(errno));
    fclose(fp);
    unlink(tmpfile);
    stopSaving(0);
    return C_ERR;
}

int rdbSaveBackground(rdbSaveInfo *rsi) {
    pid_t childpid;

    if (hasActiveChildProcess()) return C_ERR;

    g_pserver->dirty_before_bgsave = g_pserver->dirty;
    g_pserver->lastbgsave_try = time(NULL);
    openChildInfoPipe();

    if ((childpid = redisFork()) == 0) {
        int retval;

        /* Child */
        redisSetProcTitle("keydb-rdb-bgsave");
        retval = rdbSave(rsi);
        if (retval == C_OK) {
            sendChildCOWInfo(CHILD_INFO_TYPE_RDB, "RDB");
        }
        exitFromChild((retval == C_OK) ? 0 : 1);
    } else {
        /* Parent */
        if (childpid == -1) {
            closeChildInfoPipe();
            g_pserver->lastbgsave_status = C_ERR;
            serverLog(LL_WARNING,"Can't save in background: fork: %s",
                strerror(errno));
            return C_ERR;
        }
        serverLog(LL_NOTICE,"Background saving started by pid %d",childpid);
        g_pserver->rdb_save_time_start = time(NULL);
        g_pserver->rdb_child_pid = childpid;
        g_pserver->rdb_child_type = RDB_CHILD_TYPE_DISK;
        return C_OK;
    }
    return C_OK; /* unreached */
}

void rdbRemoveTempFile(pid_t childpid) {
    char tmpfile[256];

    snprintf(tmpfile,sizeof(tmpfile),"temp-%d.rdb", (int) childpid);
    unlink(tmpfile);
}

/* This function is called by rdbLoadObject() when the code is in RDB-check
 * mode and we find a module value of type 2 that can be parsed without
 * the need of the actual module. The value is parsed for errors, finally
 * a dummy redis object is returned just to conform to the API. */
robj *rdbLoadCheckModuleValue(rio *rdb, char *modulename) {
    uint64_t opcode;
    while((opcode = rdbLoadLen(rdb,NULL)) != RDB_MODULE_OPCODE_EOF) {
        if (opcode == RDB_MODULE_OPCODE_SINT ||
            opcode == RDB_MODULE_OPCODE_UINT)
        {
            uint64_t len;
            if (rdbLoadLenByRef(rdb,NULL,&len) == -1) {
                rdbExitReportCorruptRDB(
                    "Error reading integer from module %s value", modulename);
            }
        } else if (opcode == RDB_MODULE_OPCODE_STRING) {
            robj *o = (robj*)rdbGenericLoadStringObject(rdb,RDB_LOAD_NONE,NULL);
            if (o == NULL) {
                rdbExitReportCorruptRDB(
                    "Error reading string from module %s value", modulename);
            }
            decrRefCount(o);
        } else if (opcode == RDB_MODULE_OPCODE_FLOAT) {
            float val;
            if (rdbLoadBinaryFloatValue(rdb,&val) == -1) {
                rdbExitReportCorruptRDB(
                    "Error reading float from module %s value", modulename);
            }
        } else if (opcode == RDB_MODULE_OPCODE_DOUBLE) {
            double val;
            if (rdbLoadBinaryDoubleValue(rdb,&val) == -1) {
                rdbExitReportCorruptRDB(
                    "Error reading double from module %s value", modulename);
            }
        }
    }
    return createStringObject("module-dummy-value",18);
}

/* Load a Redis object of the specified type from the specified file.
 * On success a newly allocated object is returned, otherwise NULL. */
robj *rdbLoadObject(int rdbtype, rio *rdb, robj *key, uint64_t mvcc_tstamp) {
    robj *o = NULL, *ele, *dec;
    uint64_t len;
    unsigned int i;

    if (rdbtype == RDB_TYPE_STRING) {
        /* Read string value */
        if ((o = rdbLoadEncodedStringObject(rdb)) == NULL) return NULL;
        o = tryObjectEncoding(o);
    } else if (rdbtype == RDB_TYPE_LIST) {
        /* Read list value */
        if ((len = rdbLoadLen(rdb,NULL)) == RDB_LENERR) return NULL;

        o = createQuicklistObject();
        quicklistSetOptions((quicklist*)ptrFromObj(o), g_pserver->list_max_ziplist_size,
                            g_pserver->list_compress_depth);

        /* Load every single element of the list */
        while(len--) {
            if ((ele = rdbLoadEncodedStringObject(rdb)) == NULL) return NULL;
            dec = getDecodedObject(ele);
            size_t len = sdslen(szFromObj(dec));
            quicklistPushTail((quicklist*)ptrFromObj(o), ptrFromObj(dec), len);
            decrRefCount(dec);
            decrRefCount(ele);
        }
    } else if (rdbtype == RDB_TYPE_SET) {
        /* Read Set value */
        if ((len = rdbLoadLen(rdb,NULL)) == RDB_LENERR) return NULL;

        /* Use a regular set when there are too many entries. */
        if (len > g_pserver->set_max_intset_entries) {
            o = createSetObject();
            /* It's faster to expand the dict to the right size asap in order
             * to avoid rehashing */
            if (len > DICT_HT_INITIAL_SIZE)
                dictExpand((dict*)ptrFromObj(o),len);
        } else {
            o = createIntsetObject();
        }

        /* Load every single element of the set */
        for (i = 0; i < len; i++) {
            long long llval;
            sds sdsele;

            if ((sdsele = (sds)rdbGenericLoadStringObject(rdb,RDB_LOAD_SDS,NULL))
                == NULL) return NULL;

            if (o->encoding == OBJ_ENCODING_INTSET) {
                /* Fetch integer value from element. */
                if (isSdsRepresentableAsLongLong(sdsele,&llval) == C_OK) {
                    o->m_ptr = intsetAdd((intset*)ptrFromObj(o),llval,NULL);
                } else {
                    setTypeConvert(o,OBJ_ENCODING_HT);
                    dictExpand((dict*)ptrFromObj(o),len);
                }
            }

            /* This will also be called when the set was just converted
             * to a regular hash table encoded set. */
            if (o->encoding == OBJ_ENCODING_HT) {
                dictAdd((dict*)ptrFromObj(o),sdsele,NULL);
            } else {
                sdsfree(sdsele);
            }
        }
    } else if (rdbtype == RDB_TYPE_ZSET_2 || rdbtype == RDB_TYPE_ZSET) {
        /* Read list/set value. */
        uint64_t zsetlen;
        size_t maxelelen = 0;
        zset *zs;

        if ((zsetlen = rdbLoadLen(rdb,NULL)) == RDB_LENERR) return NULL;
        o = createZsetObject();
        zs = (zset*)ptrFromObj(o);

        if (zsetlen > DICT_HT_INITIAL_SIZE)
            dictExpand(zs->pdict,zsetlen);

        /* Load every single element of the sorted set. */
        while(zsetlen--) {
            sds sdsele;
            double score;
            zskiplistNode *znode;

            if ((sdsele = (sds)rdbGenericLoadStringObject(rdb,RDB_LOAD_SDS,NULL))
                == NULL) return NULL;

            if (rdbtype == RDB_TYPE_ZSET_2) {
                if (rdbLoadBinaryDoubleValue(rdb,&score) == -1) {
                    sdsfree(sdsele);
                    return NULL;
                }
            } else {
                if (rdbLoadDoubleValue(rdb,&score) == -1) {
                    sdsfree(sdsele);
                    return NULL;
                }
            }

            /* Don't care about integer-encoded strings. */
            if (sdslen(sdsele) > maxelelen) maxelelen = sdslen(sdsele);

            znode = zslInsert(zs->zsl,score,sdsele);
            dictAdd(zs->pdict,sdsele,&znode->score);
        }

        /* Convert *after* loading, since sorted sets are not stored ordered. */
        if (zsetLength(o) <= g_pserver->zset_max_ziplist_entries &&
            maxelelen <= g_pserver->zset_max_ziplist_value)
                zsetConvert(o,OBJ_ENCODING_ZIPLIST);
    } else if (rdbtype == RDB_TYPE_HASH) {
        uint64_t len;
        int ret;
        sds field, value;

        len = rdbLoadLen(rdb, NULL);
        if (len == RDB_LENERR) return NULL;

        o = createHashObject();

        /* Too many entries? Use a hash table. */
        if (len > g_pserver->hash_max_ziplist_entries)
            hashTypeConvert(o, OBJ_ENCODING_HT);

        /* Load every field and value into the ziplist */
        while (o->encoding == OBJ_ENCODING_ZIPLIST && len > 0) {
            len--;
            /* Load raw strings */
            if ((field = (sds)rdbGenericLoadStringObject(rdb,RDB_LOAD_SDS,NULL))
                == NULL) 
            {
                decrRefCount(o);
                return NULL;
            }
            if ((value = (sds)rdbGenericLoadStringObject(rdb,RDB_LOAD_SDS,NULL))
                == NULL)
            {
                decrRefCount(o);
                return NULL;
            }

            /* Add pair to ziplist */
            o->m_ptr = ziplistPush((unsigned char*)ptrFromObj(o), (unsigned char*)field,
                    sdslen(field), ZIPLIST_TAIL);
            o->m_ptr = ziplistPush((unsigned char*)ptrFromObj(o), (unsigned char*)value,
                    sdslen(value), ZIPLIST_TAIL);

            /* Convert to hash table if size threshold is exceeded */
            if (sdslen(field) > g_pserver->hash_max_ziplist_value ||
                sdslen(value) > g_pserver->hash_max_ziplist_value)
            {
                sdsfree(field);
                sdsfree(value);
                hashTypeConvert(o, OBJ_ENCODING_HT);
                break;
            }
            sdsfree(field);
            sdsfree(value);
        }

        if (o->encoding == OBJ_ENCODING_HT && len > DICT_HT_INITIAL_SIZE)
            dictExpand((dict*)ptrFromObj(o),len);

        /* Load remaining fields and values into the hash table */
        while (o->encoding == OBJ_ENCODING_HT && len > 0) {
            len--;
            /* Load encoded strings */
            if ((field = (sds)rdbGenericLoadStringObject(rdb,RDB_LOAD_SDS,NULL))
                == NULL)
            {
                decrRefCount(o);
                return NULL;
            }
            if ((value = (sds)rdbGenericLoadStringObject(rdb,RDB_LOAD_SDS,NULL))
                == NULL)
            {
                decrRefCount(o);
                return NULL;
            }

            /* Add pair to hash table */
            ret = dictAdd((dict*)ptrFromObj(o), field, value);
            if (ret == DICT_ERR) {
                rdbExitReportCorruptRDB("Duplicate keys detected");
            }
        }

        /* All pairs should be read by now */
        serverAssert(len == 0);
    } else if (rdbtype == RDB_TYPE_LIST_QUICKLIST) {
        if ((len = rdbLoadLen(rdb,NULL)) == RDB_LENERR) return NULL;
        o = createQuicklistObject();
        quicklistSetOptions((quicklist*)ptrFromObj(o), g_pserver->list_max_ziplist_size,
                            g_pserver->list_compress_depth);

        while (len--) {
            unsigned char *zl = (unsigned char*)
                rdbGenericLoadStringObject(rdb,RDB_LOAD_PLAIN,NULL);
            if (zl == NULL) return NULL;
            quicklistAppendZiplist((quicklist*)ptrFromObj(o), zl);
        }
    } else if (rdbtype == RDB_TYPE_HASH_ZIPMAP  ||
               rdbtype == RDB_TYPE_LIST_ZIPLIST ||
               rdbtype == RDB_TYPE_SET_INTSET   ||
               rdbtype == RDB_TYPE_ZSET_ZIPLIST ||
               rdbtype == RDB_TYPE_HASH_ZIPLIST)
    {
        unsigned char *encoded = (unsigned char*)
            rdbGenericLoadStringObject(rdb,RDB_LOAD_PLAIN,NULL);
        if (encoded == NULL) return NULL;
        o = createObject(OBJ_STRING,encoded); /* Obj type fixed below. */

        /* Fix the object encoding, and make sure to convert the encoded
         * data type into the base type if accordingly to the current
         * configuration there are too many elements in the encoded data
         * type. Note that we only check the length and not max element
         * size as this is an O(N) scan. Eventually everything will get
         * converted. */
        switch(rdbtype) {
            case RDB_TYPE_HASH_ZIPMAP:
                /* Convert to ziplist encoded hash. This must be deprecated
                 * when loading dumps created by Redis 2.4 gets deprecated. */
                {
                    unsigned char *zl = ziplistNew();
                    unsigned char *zi = zipmapRewind((unsigned char*)ptrFromObj(o));
                    unsigned char *fstr, *vstr;
                    unsigned int flen, vlen;
                    unsigned int maxlen = 0;

                    while ((zi = zipmapNext(zi, &fstr, &flen, &vstr, &vlen)) != NULL) {
                        if (flen > maxlen) maxlen = flen;
                        if (vlen > maxlen) maxlen = vlen;
                        zl = ziplistPush(zl, fstr, flen, ZIPLIST_TAIL);
                        zl = ziplistPush(zl, vstr, vlen, ZIPLIST_TAIL);
                    }

                    zfree(ptrFromObj(o));
                    o->m_ptr = zl;
                    o->type = OBJ_HASH;
                    o->encoding = OBJ_ENCODING_ZIPLIST;

                    if (hashTypeLength(o) > g_pserver->hash_max_ziplist_entries ||
                        maxlen > g_pserver->hash_max_ziplist_value)
                    {
                        hashTypeConvert(o, OBJ_ENCODING_HT);
                    }
                }
                break;
            case RDB_TYPE_LIST_ZIPLIST:
                o->type = OBJ_LIST;
                o->encoding = OBJ_ENCODING_ZIPLIST;
                listTypeConvert(o,OBJ_ENCODING_QUICKLIST);
                break;
            case RDB_TYPE_SET_INTSET:
                o->type = OBJ_SET;
                o->encoding = OBJ_ENCODING_INTSET;
                if (intsetLen((intset*)ptrFromObj(o)) > g_pserver->set_max_intset_entries)
                    setTypeConvert(o,OBJ_ENCODING_HT);
                break;
            case RDB_TYPE_ZSET_ZIPLIST:
                o->type = OBJ_ZSET;
                o->encoding = OBJ_ENCODING_ZIPLIST;
                if (zsetLength(o) > g_pserver->zset_max_ziplist_entries)
                    zsetConvert(o,OBJ_ENCODING_SKIPLIST);
                break;
            case RDB_TYPE_HASH_ZIPLIST:
                o->type = OBJ_HASH;
                o->encoding = OBJ_ENCODING_ZIPLIST;
                if (hashTypeLength(o) > g_pserver->hash_max_ziplist_entries)
                    hashTypeConvert(o, OBJ_ENCODING_HT);
                break;
            default:
                /* totally unreachable */
                rdbExitReportCorruptRDB("Unknown RDB encoding type %d",rdbtype);
                break;
        }
    } else if (rdbtype == RDB_TYPE_STREAM_LISTPACKS) {
        o = createStreamObject();
        stream *s = (stream*)ptrFromObj(o);
        uint64_t listpacks = rdbLoadLen(rdb,NULL);
        if (listpacks == RDB_LENERR) {
            rdbReportReadError("Stream listpacks len loading failed.");
            decrRefCount(o);
            return NULL;
        }

        while(listpacks--) {
            /* Get the master ID, the one we'll use as key of the radix tree
             * node: the entries inside the listpack itself are delta-encoded
             * relatively to this ID. */
            sds nodekey = (sds)rdbGenericLoadStringObject(rdb,RDB_LOAD_SDS,NULL);
            if (nodekey == NULL) {
                rdbReportReadError("Stream master ID loading failed: invalid encoding or I/O error.");
                decrRefCount(o);
                return NULL;
            }
            if (sdslen(nodekey) != sizeof(streamID)) {
                rdbExitReportCorruptRDB("Stream node key entry is not the "
                                        "size of a stream ID");
            }

            /* Load the listpack. */
            unsigned char *lp = (unsigned char*)
                rdbGenericLoadStringObject(rdb,RDB_LOAD_PLAIN,NULL);
            if (lp == NULL) {
                rdbReportReadError("Stream listpacks loading failed.");
                sdsfree(nodekey);
                decrRefCount(o);
                return NULL;
            }
            unsigned char *first = lpFirst(lp);
            if (first == NULL) {
                /* Serialized listpacks should never be empty, since on
                 * deletion we should remove the radix tree key if the
                 * resulting listpack is empty. */
                rdbExitReportCorruptRDB("Empty listpack inside stream");
            }

            /* Insert the key in the radix tree. */
            int retval = raxInsert(s->prax,
                (unsigned char*)nodekey,sizeof(streamID),lp,NULL);
            sdsfree(nodekey);
            if (!retval)
                rdbExitReportCorruptRDB("Listpack re-added with existing key");
        }
        /* Load total number of items inside the stream. */
        s->length = rdbLoadLen(rdb,NULL);

        /* Load the last entry ID. */
        s->last_id.ms = rdbLoadLen(rdb,NULL);
        s->last_id.seq = rdbLoadLen(rdb,NULL);

        if (rioGetReadError(rdb)) {
            rdbReportReadError("Stream object metadata loading failed.");
            decrRefCount(o);
            return NULL;
        }

        /* Consumer groups loading */
        uint64_t cgroups_count = rdbLoadLen(rdb,NULL);
        if (cgroups_count == RDB_LENERR) {
            rdbReportReadError("Stream cgroup count loading failed.");
            decrRefCount(o);
            return NULL;
        }
        while(cgroups_count--) {
            /* Get the consumer group name and ID. We can then create the
             * consumer group ASAP and populate its structure as
             * we read more data. */
            streamID cg_id;
            sds cgname = (sds)rdbGenericLoadStringObject(rdb,RDB_LOAD_SDS,NULL);
            if (cgname == NULL) {
                rdbReportReadError(
                    "Error reading the consumer group name from Stream");
                decrRefCount(o);
                return NULL;
            }

            cg_id.ms = rdbLoadLen(rdb,NULL);
            cg_id.seq = rdbLoadLen(rdb,NULL);
            if (rioGetReadError(rdb)) {
                rdbReportReadError("Stream cgroup ID loading failed.");
                sdsfree(cgname);
                decrRefCount(o);
                return NULL;
            }

            streamCG *cgroup = streamCreateCG(s,cgname,sdslen(cgname),&cg_id);
            if (cgroup == NULL)
                rdbExitReportCorruptRDB("Duplicated consumer group name %s",
                                         cgname);
            sdsfree(cgname);

            /* Load the global PEL for this consumer group, however we'll
             * not yet populate the NACK structures with the message
             * owner, since consumers for this group and their messages will
             * be read as a next step. So for now leave them not resolved
             * and later populate it. */
            uint64_t pel_size = rdbLoadLen(rdb,NULL);
            if (pel_size == RDB_LENERR) {
                rdbReportReadError("Stream PEL size loading failed.");
                decrRefCount(o);
                return NULL;
            }
            while(pel_size--) {
                unsigned char rawid[sizeof(streamID)];
                if (rioRead(rdb,rawid,sizeof(rawid)) == 0) {
                    rdbReportReadError("Stream PEL ID loading failed.");
                    decrRefCount(o);
                    return NULL;
                }
                streamNACK *nack = streamCreateNACK(NULL);
                nack->delivery_time = rdbLoadMillisecondTime(rdb,RDB_VERSION);
                nack->delivery_count = rdbLoadLen(rdb,NULL);
                if (rioGetReadError(rdb)) {
                    rdbReportReadError("Stream PEL NACK loading failed.");
                    decrRefCount(o);
                    streamFreeNACK(nack);
                    return NULL;
                }
                if (!raxInsert(cgroup->pel,rawid,sizeof(rawid),nack,NULL))
                    rdbExitReportCorruptRDB("Duplicated gobal PEL entry "
                                            "loading stream consumer group");
            }

            /* Now that we loaded our global PEL, we need to load the
             * consumers and their local PELs. */
            uint64_t consumers_num = rdbLoadLen(rdb,NULL);
            if (consumers_num == RDB_LENERR) {
                rdbReportReadError("Stream consumers num loading failed.");
                decrRefCount(o);
                return NULL;
            }
            while(consumers_num--) {
                sds cname = (sds)rdbGenericLoadStringObject(rdb,RDB_LOAD_SDS,NULL);
                if (cname == NULL) {
                    rdbReportReadError(
                        "Error reading the consumer name from Stream group.");
                    decrRefCount(o);
                    return NULL;
                }
                streamConsumer *consumer = streamLookupConsumer(cgroup,cname,
                                           1);
                sdsfree(cname);
                consumer->seen_time = rdbLoadMillisecondTime(rdb,RDB_VERSION);
                if (rioGetReadError(rdb)) {
                    rdbReportReadError("Stream short read reading seen time.");
                    decrRefCount(o);
                    return NULL;
                }

                /* Load the PEL about entries owned by this specific
                 * consumer. */
                pel_size = rdbLoadLen(rdb,NULL);
                if (pel_size == RDB_LENERR) {
                    rdbReportReadError(
                        "Stream consumer PEL num loading failed.");
                    decrRefCount(o);
                    return NULL;
                }
                while(pel_size--) {
                    unsigned char rawid[sizeof(streamID)];
                    if (rioRead(rdb,rawid,sizeof(rawid)) == 0) {
                        rdbReportReadError(
                            "Stream short read reading PEL streamID.");
                        decrRefCount(o);
                        return NULL;
                    }
                    streamNACK *nack = (streamNACK*)raxFind(cgroup->pel,rawid,sizeof(rawid));
                    if (nack == raxNotFound)
                        rdbExitReportCorruptRDB("Consumer entry not found in "
                                                "group global PEL");

                    /* Set the NACK consumer, that was left to NULL when
                     * loading the global PEL. Then set the same shared
                     * NACK structure also in the consumer-specific PEL. */
                    nack->consumer = consumer;
                    if (!raxInsert(consumer->pel,rawid,sizeof(rawid),nack,NULL))
                        rdbExitReportCorruptRDB("Duplicated consumer PEL entry "
                                                " loading a stream consumer "
                                                "group");
                }
            }
        }
    } else if (rdbtype == RDB_TYPE_MODULE || rdbtype == RDB_TYPE_MODULE_2) {
        uint64_t moduleid = rdbLoadLen(rdb,NULL);
        if (rioGetReadError(rdb)) return NULL;
        moduleType *mt = moduleTypeLookupModuleByID(moduleid);
        char name[10];

        if (rdbCheckMode && rdbtype == RDB_TYPE_MODULE_2) {
            moduleTypeNameByID(name,moduleid);
            return rdbLoadCheckModuleValue(rdb,name);
        }

        if (mt == NULL) {
            moduleTypeNameByID(name,moduleid);
            serverLog(LL_WARNING,"The RDB file contains module data I can't load: no matching module '%s'", name);
            exit(1);
        }
        RedisModuleIO io;
        moduleInitIOContext(io,mt,rdb,key);
        io.ver = (rdbtype == RDB_TYPE_MODULE) ? 1 : 2;
        /* Call the rdb_load method of the module providing the 10 bit
         * encoding version in the lower 10 bits of the module ID. */
        void *ptr = mt->rdb_load(&io,moduleid&1023);
        if (io.ctx) {
            moduleFreeContext(io.ctx);
            zfree(io.ctx);
        }

        /* Module v2 serialization has an EOF mark at the end. */
        if (io.ver == 2) {
            uint64_t eof = rdbLoadLen(rdb,NULL);
            if (eof == RDB_LENERR) {
                o = createModuleObject(mt,ptr); /* creating just in order to easily destroy */
                decrRefCount(o);
                return NULL;
            }
            if (eof != RDB_MODULE_OPCODE_EOF) {
                serverLog(LL_WARNING,"The RDB file contains module data for the module '%s' that is not terminated by the proper module value EOF marker", name);
                exit(1);
            }
        }

        if (ptr == NULL) {
            moduleTypeNameByID(name,moduleid);
            serverLog(LL_WARNING,"The RDB file contains module data for the module type '%s', that the responsible module is not able to load. Check for modules log above for additional clues.", name);
            exit(1);
        }
        o = createModuleObject(mt,ptr);
    } else if (rdbtype == RDB_TYPE_CRON) {
        std::unique_ptr<cronjob> spjob = std::make_unique<cronjob>();
        spjob->script = rdbLoadString(rdb);
        spjob->startTime = rdbLoadMillisecondTime(rdb,RDB_VERSION);
        spjob->interval = rdbLoadMillisecondTime(rdb,RDB_VERSION);
        auto ckeys = rdbLoadLen(rdb,NULL);
        for (uint64_t i = 0; i < ckeys; ++i)
            spjob->veckeys.push_back(rdbLoadString(rdb));
        auto cargs = rdbLoadLen(rdb,NULL);
        for (uint64_t i = 0; i < cargs; ++i)
            spjob->vecargs.push_back(rdbLoadString(rdb));
        o = createObject(OBJ_CRON, spjob.release());
    } else {
        rdbReportReadError("Unknown RDB encoding type %d",rdbtype);
        return NULL;
    }

    o->mvcc_tstamp = mvcc_tstamp;
    serverAssert(!o->FExpires());
    return o;
}

/* Mark that we are loading in the global state and setup the fields
 * needed to provide loading stats. */
void startLoading(size_t size, int rdbflags) {
    /* Load the DB */
    g_pserver->loading = 1;
    g_pserver->loading_start_time = time(NULL);
    g_pserver->loading_loaded_bytes = 0;
    g_pserver->loading_total_bytes = size;

    /* Fire the loading modules start event. */
    int subevent;
    if (rdbflags & RDBFLAGS_AOF_PREAMBLE)
        subevent = REDISMODULE_SUBEVENT_LOADING_AOF_START;
    else if(rdbflags & RDBFLAGS_REPLICATION)
        subevent = REDISMODULE_SUBEVENT_LOADING_REPL_START;
    else
        subevent = REDISMODULE_SUBEVENT_LOADING_RDB_START;
    moduleFireServerEvent(REDISMODULE_EVENT_LOADING,subevent,NULL);
}

/* Mark that we are loading in the global state and setup the fields
 * needed to provide loading stats.
 * 'filename' is optional and used for rdb-check on error */
void startLoadingFile(FILE *fp, const char* filename, int rdbflags) {
    struct stat sb;
    if (fstat(fileno(fp), &sb) == -1)
        sb.st_size = 0;
    rdbFileBeingLoaded = filename;
    startLoading(sb.st_size, rdbflags);
}

/* Refresh the loading progress info */
void loadingProgress(off_t pos) {
    g_pserver->loading_loaded_bytes = pos;
    if (g_pserver->stat_peak_memory < zmalloc_used_memory())
        g_pserver->stat_peak_memory = zmalloc_used_memory();
}

/* Loading finished */
void stopLoading(int success) {
    g_pserver->loading = 0;
    rdbFileBeingLoaded = NULL;

    /* Fire the loading modules end event. */
    moduleFireServerEvent(REDISMODULE_EVENT_LOADING,
                          success?
                            REDISMODULE_SUBEVENT_LOADING_ENDED:
                            REDISMODULE_SUBEVENT_LOADING_FAILED,
                          NULL);
}

void startSaving(int rdbflags) {
    /* Fire the persistence modules end event. */
    int subevent;
    if (rdbflags & RDBFLAGS_AOF_PREAMBLE)
        subevent = REDISMODULE_SUBEVENT_PERSISTENCE_AOF_START;
    else if (getpid()!=cserver.pid)
        subevent = REDISMODULE_SUBEVENT_PERSISTENCE_RDB_START;
    else
        subevent = REDISMODULE_SUBEVENT_PERSISTENCE_SYNC_RDB_START;
    moduleFireServerEvent(REDISMODULE_EVENT_PERSISTENCE,subevent,NULL);
}

void stopSaving(int success) {
    /* Fire the persistence modules end event. */
    moduleFireServerEvent(REDISMODULE_EVENT_PERSISTENCE,
                          success?
                            REDISMODULE_SUBEVENT_PERSISTENCE_ENDED:
                            REDISMODULE_SUBEVENT_PERSISTENCE_FAILED,
                          NULL);
}

/* Track loading progress in order to serve client's from time to time
   and if needed calculate rdb checksum  */
void rdbLoadProgressCallback(rio *r, const void *buf, size_t len) {
    if (g_pserver->rdb_checksum)
        rioGenericUpdateChecksum(r, buf, len);
    if (g_pserver->loading_process_events_interval_bytes &&
        (r->processed_bytes + len)/g_pserver->loading_process_events_interval_bytes > r->processed_bytes/g_pserver->loading_process_events_interval_bytes)
    {
        /* The DB can take some non trivial amount of time to load. Update
         * our cached time since it is used to create and update the last
         * interaction time with clients and for other important things. */
        updateCachedTime(0);
        listIter li;
        listNode *ln;
        listRewind(g_pserver->masters, &li);
        while ((ln = listNext(&li)))
        {
            struct redisMaster *mi = (struct redisMaster*)listNodeValue(ln);
            if (mi->repl_state == REPL_STATE_TRANSFER)
                replicationSendNewlineToMaster(mi);
        }
        loadingProgress(r->processed_bytes);
        processEventsWhileBlocked(serverTL - g_pserver->rgthreadvar);
        processModuleLoadingProgressEvent(0);
    }
}

/* Load an RDB file from the rio stream 'rdb'. On success C_OK is returned,
 * otherwise C_ERR is returned and 'errno' is set accordingly. */
int rdbLoadRio(rio *rdb, int rdbflags, rdbSaveInfo *rsi) {
    uint64_t dbid;
    int type, rdbver;
    redisDb *db = g_pserver->db+0;
    char buf[1024];
    /* Key-specific attributes, set by opcodes before the key type. */
    long long lru_idle = -1, lfu_freq = -1, expiretime = -1, now;
    long long lru_clock = 0;
    uint64_t mvcc_tstamp = OBJ_MVCC_INVALID;
    robj *subexpireKey = nullptr;
    robj *key = nullptr;

    rdb->update_cksum = rdbLoadProgressCallback;
    rdb->max_processing_chunk = g_pserver->loading_process_events_interval_bytes;
    if (rioRead(rdb,buf,9) == 0) goto eoferr;
    buf[9] = '\0';
    if (memcmp(buf,"REDIS",5) != 0) {
        serverLog(LL_WARNING,"Wrong signature trying to load DB from file");
        errno = EINVAL;
        return C_ERR;
    }
    rdbver = atoi(buf+5);
    if (rdbver < 1 || rdbver > RDB_VERSION) {
        serverLog(LL_WARNING,"Can't handle RDB format version %d",rdbver);
        errno = EINVAL;
        return C_ERR;
    }

    now = mstime();
    lru_clock = LRU_CLOCK();
    
    while(1) {
        robj *val;

        /* Read type. */
        if ((type = rdbLoadType(rdb)) == -1) goto eoferr;

        /* Handle special types. */
        if (type == RDB_OPCODE_EXPIRETIME) {
            /* EXPIRETIME: load an expire associated with the next key
             * to load. Note that after loading an expire we need to
             * load the actual type, and continue. */
            expiretime = rdbLoadTime(rdb);
            expiretime *= 1000;
            if (rioGetReadError(rdb)) goto eoferr;
            continue; /* Read next opcode. */
        } else if (type == RDB_OPCODE_EXPIRETIME_MS) {
            /* EXPIRETIME_MS: milliseconds precision expire times introduced
             * with RDB v3. Like EXPIRETIME but no with more precision. */
            expiretime = rdbLoadMillisecondTime(rdb,rdbver);
            if (rioGetReadError(rdb)) goto eoferr;
            continue; /* Read next opcode. */
        } else if (type == RDB_OPCODE_FREQ) {
            /* FREQ: LFU frequency. */
            uint8_t byte;
            if (rioRead(rdb,&byte,1) == 0) goto eoferr;
            lfu_freq = byte;
            continue; /* Read next opcode. */
        } else if (type == RDB_OPCODE_IDLE) {
            /* IDLE: LRU idle time. */
            uint64_t qword;
            if ((qword = rdbLoadLen(rdb,NULL)) == RDB_LENERR) goto eoferr;
            lru_idle = qword;
            continue; /* Read next opcode. */
        } else if (type == RDB_OPCODE_EOF) {
            /* EOF: End of file, exit the main loop. */
            break;
        } else if (type == RDB_OPCODE_SELECTDB) {
            /* SELECTDB: Select the specified database. */
            if ((dbid = rdbLoadLen(rdb,NULL)) == RDB_LENERR) goto eoferr;
            if (dbid >= (unsigned)cserver.dbnum) {
                serverLog(LL_WARNING,
                    "FATAL: Data file was created with a Redis "
                    "server configured to handle more than %d "
                    "databases. Exiting\n", cserver.dbnum);
                exit(1);
            }
            db = g_pserver->db+dbid;
            continue; /* Read next opcode. */
        } else if (type == RDB_OPCODE_RESIZEDB) {
            /* RESIZEDB: Hint about the size of the keys in the currently
             * selected data base, in order to avoid useless rehashing. */
            uint64_t db_size, expires_size;
            if ((db_size = rdbLoadLen(rdb,NULL)) == RDB_LENERR)
                goto eoferr;
            if ((expires_size = rdbLoadLen(rdb,NULL)) == RDB_LENERR)
                goto eoferr;
            dictExpand(db->pdict,db_size);
            continue; /* Read next opcode. */
        } else if (type == RDB_OPCODE_AUX) {
            /* AUX: generic string-string fields. Use to add state to RDB
             * which is backward compatible. Implementations of RDB loading
             * are requierd to skip AUX fields they don't understand.
             *
             * An AUX field is composed of two strings: key and value. */
            robj *auxkey, *auxval;
            if ((auxkey = rdbLoadStringObject(rdb)) == NULL) goto eoferr;
            if ((auxval = rdbLoadStringObject(rdb)) == NULL) goto eoferr;

            if (((char*)ptrFromObj(auxkey))[0] == '%') {
                /* All the fields with a name staring with '%' are considered
                 * information fields and are logged at startup with a log
                 * level of NOTICE. */
                serverLog(LL_NOTICE,"RDB '%s': %s",
                    (char*)ptrFromObj(auxkey),
                    (char*)ptrFromObj(auxval));
            } else if (!strcasecmp(szFromObj(auxkey),"repl-stream-db")) {
                if (rsi) rsi->repl_stream_db = atoi(szFromObj(auxval));
            } else if (!strcasecmp(szFromObj(auxkey),"repl-id")) {
                if (rsi && sdslen(szFromObj(auxval)) == CONFIG_RUN_ID_SIZE) {
                    memcpy(rsi->repl_id,ptrFromObj(auxval),CONFIG_RUN_ID_SIZE+1);
                    rsi->repl_id_is_set = 1;
                }
            } else if (!strcasecmp(szFromObj(auxkey),"repl-offset")) {
                if (rsi) rsi->repl_offset = strtoll(szFromObj(auxval),NULL,10);
            } else if (!strcasecmp(szFromObj(auxkey),"lua")) {
                /* Load the script back in memory. */
                if (luaCreateFunction(NULL,g_pserver->lua,auxval) == NULL) {
                    rdbExitReportCorruptRDB(
                        "Can't load Lua script from RDB file! "
                        "BODY: %s", ptrFromObj(auxval));
                }
            } else if (!strcasecmp(szFromObj(auxkey),"redis-ver")) {
                serverLog(LL_NOTICE,"Loading RDB produced by version %s",
                    (const char*)ptrFromObj(auxval));
            } else if (!strcasecmp(szFromObj(auxkey),"ctime")) {
                time_t age = time(NULL)-strtol(szFromObj(auxval),NULL,10);
                if (age < 0) age = 0;
                serverLog(LL_NOTICE,"RDB age %ld seconds",
                    (unsigned long) age);
            } else if (!strcasecmp(szFromObj(auxkey),"used-mem")) {
                long long usedmem = strtoll(szFromObj(auxval),NULL,10);
                serverLog(LL_NOTICE,"RDB memory usage when created %.2f Mb",
                    (double) usedmem / (1024*1024));
            } else if (!strcasecmp(szFromObj(auxkey),"aof-preamble")) {
                long long haspreamble = strtoll(szFromObj(auxval),NULL,10);
                if (haspreamble) serverLog(LL_NOTICE,"RDB has an AOF tail");
            } else if (!strcasecmp(szFromObj(auxkey),"redis-bits")) {
                /* Just ignored. */
            } else if (!strcasecmp(szFromObj(auxkey),"mvcc-tstamp")) {
                static_assert(sizeof(unsigned long long) == sizeof(uint64_t), "Ensure long long is 64-bits");
                mvcc_tstamp = strtoull(szFromObj(auxval), nullptr, 10);
            } else if (!strcasecmp(szFromObj(auxkey), "keydb-subexpire-key")) {
                subexpireKey = auxval;
                incrRefCount(subexpireKey);
            } else if (!strcasecmp(szFromObj(auxkey), "keydb-subexpire-when")) {
                if (key == nullptr || subexpireKey == nullptr) {
                    serverLog(LL_WARNING, "Corrupt subexpire entry in RDB skipping. key: %s subkey: %s", key != nullptr ? szFromObj(key) : "(null)", subexpireKey != nullptr ? szFromObj(subexpireKey) : "(null)");
                }
                else {
                    setExpire(NULL, db, key, subexpireKey, strtoll(szFromObj(auxval), nullptr, 10));
                    decrRefCount(subexpireKey);
                    subexpireKey = nullptr;
                }
            } else {
                /* We ignore fields we don't understand, as by AUX field
                 * contract. */
                serverLog(LL_DEBUG,"Unrecognized RDB AUX field: '%s'",
                    (char*)ptrFromObj(auxkey));
            }

            decrRefCount(auxkey);
            decrRefCount(auxval);
            continue; /* Read type again. */
        } else if (type == RDB_OPCODE_MODULE_AUX) {
            /* Load module data that is not related to the Redis key space.
             * Such data can be potentially be stored both before and after the
             * RDB keys-values section. */
            uint64_t moduleid = rdbLoadLen(rdb,NULL);
            int when_opcode = rdbLoadLen(rdb,NULL);
            int when = rdbLoadLen(rdb,NULL);
            if (rioGetReadError(rdb)) goto eoferr;
            if (when_opcode != RDB_MODULE_OPCODE_UINT)
                rdbReportReadError("bad when_opcode");
            moduleType *mt = moduleTypeLookupModuleByID(moduleid);
            char name[10];
            moduleTypeNameByID(name,moduleid);

            if (!rdbCheckMode && mt == NULL) {
                /* Unknown module. */
                serverLog(LL_WARNING,"The RDB file contains AUX module data I can't load: no matching module '%s'", name);
                exit(1);
            } else if (!rdbCheckMode && mt != NULL) {
                if (!mt->aux_load) {
                    /* Module doesn't support AUX. */
                    serverLog(LL_WARNING,"The RDB file contains module AUX data, but the module '%s' doesn't seem to support it.", name);
                    exit(1);
                }

                RedisModuleIO io;
                moduleInitIOContext(io,mt,rdb,NULL);
                io.ver = 2;
                /* Call the rdb_load method of the module providing the 10 bit
                 * encoding version in the lower 10 bits of the module ID. */
                if (mt->aux_load(&io,moduleid&1023, when) || io.error) {
                    moduleTypeNameByID(name,moduleid);
                    serverLog(LL_WARNING,"The RDB file contains module AUX data for the module type '%s', that the responsible module is not able to load. Check for modules log above for additional clues.", name);
                    exit(1);
                }
                if (io.ctx) {
                    moduleFreeContext(io.ctx);
                    zfree(io.ctx);
                }
                uint64_t eof = rdbLoadLen(rdb,NULL);
                if (eof != RDB_MODULE_OPCODE_EOF) {
                    serverLog(LL_WARNING,"The RDB file contains module AUX data for the module '%s' that is not terminated by the proper module value EOF marker", name);
                    exit(1);
                }
                continue;
            } else {
                /* RDB check mode. */
                robj *aux = rdbLoadCheckModuleValue(rdb,name);
                decrRefCount(aux);
                continue; /* Read next opcode. */
            }
        }

        /* Read key */
        if (key != nullptr)
        {
            decrRefCount(key);
            key = nullptr;
        }

        if ((key = rdbLoadStringObject(rdb)) == NULL) goto eoferr;
        /* Read value */
        if ((val = rdbLoadObject(type,rdb,key, mvcc_tstamp)) == NULL) {
            decrRefCount(key);
            goto eoferr;
        }
        bool fStaleMvccKey = (rsi) ? val->mvcc_tstamp < rsi->mvccMinThreshold : false;

        /* Check if the key already expired. This function is used when loading
         * an RDB file from disk, either at startup, or when an RDB was
         * received from the master. In the latter case, the master is
         * responsible for key expiry. If we would expire keys here, the
         * snapshot taken by the master may not be reflected on the replica. */
        bool fExpiredKey = (listLength(g_pserver->masters) == 0 || g_pserver->fActiveReplica) && !(rdbflags&RDBFLAGS_AOF_PREAMBLE) && expiretime != -1 && expiretime < now;
        if (fStaleMvccKey || fExpiredKey) {
            if (fStaleMvccKey && !fExpiredKey && rsi != nullptr && rsi->mi != nullptr && rsi->mi->staleKeyMap != nullptr && lookupKeyRead(db, key) == nullptr) {
                // We have a key that we've already deleted and is not back in our database.
                //  We'll need to inform the sending master of the delete if it is also a replica of us
                rsi->mi->staleKeyMap->operator[](db - g_pserver->db).push_back(key);
            }
            decrRefCount(key);
            key = nullptr;
            decrRefCount(val);
            val = nullptr;
        } else {
            /* Add the new object in the hash table */
            int fInserted = dbMerge(db, key, val, rsi && rsi->fForceSetKey);   // Note: dbMerge will incrRef

            if (fInserted)
            {
                /* Set the expire time if needed */
                if (expiretime != -1)
                    setExpire(NULL,db,key,nullptr,expiretime);

                /* Set usage information (for eviction). */
                objectSetLRUOrLFU(val,lfu_freq,lru_idle,lru_clock,1000);
            }
            else
            {
                decrRefCount(val);
                val = nullptr;
            }
        }
        if (g_pserver->key_load_delay)
            usleep(g_pserver->key_load_delay);

        /* Reset the state that is key-specified and is populated by
         * opcodes before the key, so that we start from scratch again. */
        expiretime = -1;
        lfu_freq = -1;
        lru_idle = -1;
    }

    if (key != nullptr)
    {
        decrRefCount(key);
        key = nullptr;
    }

    if (subexpireKey != nullptr)
    {
        serverLog(LL_WARNING, "Corrupt subexpire entry in RDB.");
        decrRefCount(subexpireKey);
        subexpireKey = nullptr;
    }
    
    /* Verify the checksum if RDB version is >= 5 */
    if (rdbver >= 5) {
        uint64_t cksum, expected = rdb->cksum;

        if (rioRead(rdb,&cksum,8) == 0) goto eoferr;
        if (g_pserver->rdb_checksum) {
            memrev64ifbe(&cksum);
            if (cksum == 0) {
                serverLog(LL_WARNING,"RDB file was saved with checksum disabled: no check performed.");
            } else if (cksum != expected) {
                serverLog(LL_WARNING,"Wrong RDB checksum. Aborting now.");
                rdbExitReportCorruptRDB("RDB CRC error");
            }
        }
    }
    return C_OK;

<<<<<<< HEAD
    /* Unexpected end of file is handled here calling rdbReportReadError():
     * this will in turn either abort Redis in most cases, or if we are loading
     * the RDB file from a socket during initial SYNC (diskless replica mode),
     * we'll report the error to the caller, so that we can retry. */
eoferr:
    serverLog(LL_WARNING,
        "Short read or OOM loading DB. Unrecoverable error, aborting now.");
    rdbReportReadError("Unexpected EOF reading RDB file");
    return C_ERR;
=======
eoferr: /* unexpected end of file is handled here with a fatal exit */
    if (key != nullptr)
    {
        decrRefCount(key);
        key = nullptr;
    }
    if (subexpireKey != nullptr)
    {
        decrRefCount(subexpireKey);
        subexpireKey = nullptr;
    }

    serverLog(LL_WARNING,"Short read or OOM loading DB. Unrecoverable error, aborting now.");
    rdbExitReportCorruptRDB("Unexpected EOF reading RDB file");
    return C_ERR; /* Just to avoid warning */
>>>>>>> d5c4d499
}

int rdbLoad(rdbSaveInfo *rsi, int rdbflags)
{
    int err = C_ERR;
    if (g_pserver->rdb_filename != NULL)
        err = rdbLoadFile(g_pserver->rdb_filename, rsi,rdbflags);

    if ((err == C_ERR) && g_pserver->rdb_s3bucketpath != NULL)
        err = rdbLoadS3(g_pserver->rdb_s3bucketpath, rsi, rdbflags);

    return err;
}

/* Like rdbLoadRio() but takes a filename instead of a rio stream. The
 * filename is open for reading and a rio stream object created in order
 * to do the actual loading. Moreover the ETA displayed in the INFO
 * output is initialized and finalized.
 *
 * If you pass an 'rsi' structure initialied with RDB_SAVE_OPTION_INIT, the
 * loading code will fiil the information fields in the structure. */
int rdbLoadFile(const char *filename, rdbSaveInfo *rsi, int rdbflags) {
    FILE *fp;
    rio rdb;
    int retval;

    if ((fp = fopen(filename,"r")) == NULL) return C_ERR;
    startLoadingFile(fp, filename,rdbflags);
    rioInitWithFile(&rdb,fp);
    retval = rdbLoadRio(&rdb,rdbflags,rsi);
    fclose(fp);
    stopLoading(retval==C_OK);
    return retval;
}

/* A background saving child (BGSAVE) terminated its work. Handle this.
 * This function covers the case of actual BGSAVEs. */
void backgroundSaveDoneHandlerDisk(int exitcode, int bysignal) {
    if (!bysignal && exitcode == 0) {
        serverLog(LL_NOTICE,
            "Background saving terminated with success");
        g_pserver->dirty = g_pserver->dirty - g_pserver->dirty_before_bgsave;
        g_pserver->lastsave = time(NULL);
        g_pserver->lastbgsave_status = C_OK;
    } else if (!bysignal && exitcode != 0) {
        serverLog(LL_WARNING, "Background saving error");
        g_pserver->lastbgsave_status = C_ERR;
    } else {
        mstime_t latency;

        serverLog(LL_WARNING,
            "Background saving terminated by signal %d", bysignal);
        latencyStartMonitor(latency);
        rdbRemoveTempFile(g_pserver->rdb_child_pid);
        latencyEndMonitor(latency);
        latencyAddSampleIfNeeded("rdb-unlink-temp-file",latency);
        /* SIGUSR1 is whitelisted, so we have a way to kill a child without
         * tirggering an error condition. */
        if (bysignal != SIGUSR1)
            g_pserver->lastbgsave_status = C_ERR;
    }
    g_pserver->rdb_child_pid = -1;
    g_pserver->rdb_child_type = RDB_CHILD_TYPE_NONE;
    g_pserver->rdb_save_time_last = time(NULL)-g_pserver->rdb_save_time_start;
    g_pserver->rdb_save_time_start = -1;
    /* Possibly there are slaves waiting for a BGSAVE in order to be served
     * (the first stage of SYNC is a bulk transfer of dump.rdb) */
    updateSlavesWaitingBgsave((!bysignal && exitcode == 0) ? C_OK : C_ERR, RDB_CHILD_TYPE_DISK);
}

/* A background saving child (BGSAVE) terminated its work. Handle this.
 * This function covers the case of RDB -> Slaves socket transfers for
 * diskless replication. */
void backgroundSaveDoneHandlerSocket(int exitcode, int bysignal) {
    serverAssert(GlobalLocksAcquired());

    if (!bysignal && exitcode == 0) {
        serverLog(LL_NOTICE,
            "Background RDB transfer terminated with success");
    } else if (!bysignal && exitcode != 0) {
        serverLog(LL_WARNING, "Background transfer error");
    } else {
        serverLog(LL_WARNING,
            "Background transfer terminated by signal %d", bysignal);
    }
    g_pserver->rdb_child_pid = -1;
    g_pserver->rdb_child_type = RDB_CHILD_TYPE_NONE;
    g_pserver->rdb_save_time_start = -1;

    updateSlavesWaitingBgsave((!bysignal && exitcode == 0) ? C_OK : C_ERR, RDB_CHILD_TYPE_SOCKET);
}

/* When a background RDB saving/transfer terminates, call the right handler. */
void backgroundSaveDoneHandler(int exitcode, int bysignal) {
    switch(g_pserver->rdb_child_type) {
    case RDB_CHILD_TYPE_DISK:
        backgroundSaveDoneHandlerDisk(exitcode,bysignal);
        break;
    case RDB_CHILD_TYPE_SOCKET:
        backgroundSaveDoneHandlerSocket(exitcode,bysignal);
        break;
    default:
        serverPanic("Unknown RDB child type.");
        break;
    }
}

/* Kill the RDB saving child using SIGUSR1 (so that the parent will know
 * the child did not exit for an error, but because we wanted), and performs
 * the cleanup needed. */
void killRDBChild(void) {
    kill(g_pserver->rdb_child_pid,SIGUSR1);
    rdbRemoveTempFile(g_pserver->rdb_child_pid);
    closeChildInfoPipe();
    updateDictResizePolicy();
}

/* Spawn an RDB child that writes the RDB to the sockets of the slaves
 * that are currently in SLAVE_STATE_WAIT_BGSAVE_START state. */
int rdbSaveToSlavesSockets(rdbSaveInfo *rsi) {
    serverAssert(GlobalLocksAcquired());
    listNode *ln;
    listIter li;
    pid_t childpid;
    int pipefds[2];

    if (hasActiveChildProcess()) return C_ERR;

    /* Even if the previous fork child exited, don't start a new one until we
     * drained the pipe. */
    if (g_pserver->rdb_pipe_conns) return C_ERR;

    /* Before to fork, create a pipe that is used to transfer the rdb bytes to
     * the parent, we can't let it write directly to the sockets, since in case
     * of TLS we must let the parent handle a continuous TLS state when the
     * child terminates and parent takes over. */
    if (pipe(pipefds) == -1) return C_ERR;
    g_pserver->rdb_pipe_read = pipefds[0];
    g_pserver->rdb_pipe_write = pipefds[1];
    anetNonBlock(NULL, g_pserver->rdb_pipe_read);

    /* Collect the connections of the replicas we want to transfer
     * the RDB to, which are i WAIT_BGSAVE_START state. */
    g_pserver->rdb_pipe_conns = (connection**)zmalloc(sizeof(connection *)*listLength(g_pserver->slaves));
    g_pserver->rdb_pipe_numconns = 0;
    g_pserver->rdb_pipe_numconns_writing = 0;
    listRewind(g_pserver->slaves,&li);
    while((ln = listNext(&li))) {
        client *slave = (client*)ln->value;
        if (slave->replstate == SLAVE_STATE_WAIT_BGSAVE_START) {
            g_pserver->rdb_pipe_conns[g_pserver->rdb_pipe_numconns++] = slave->conn;
            replicationSetupSlaveForFullResync(slave,getPsyncInitialOffset());
        }
    }

    /* Create the child process. */
    openChildInfoPipe();
    if ((childpid = redisFork()) == 0) {
        /* Child */
        int retval;
        rio rdb;

        rioInitWithFd(&rdb,g_pserver->rdb_pipe_write);

        redisSetProcTitle("keydb-rdb-to-slaves");

        retval = rdbSaveRioWithEOFMark(&rdb,NULL,rsi);
        if (retval == C_OK && rioFlush(&rdb) == 0)
            retval = C_ERR;

        if (retval == C_OK) {
            sendChildCOWInfo(CHILD_INFO_TYPE_RDB, "RDB");
        }

        rioFreeFd(&rdb);
        close(g_pserver->rdb_pipe_write); /* wake up the reader, tell it we're done. */
        exitFromChild((retval == C_OK) ? 0 : 1);
    } else {
        /* Parent */
        if (childpid == -1) {
            serverLog(LL_WARNING,"Can't save in background: fork: %s",
                strerror(errno));

            /* Undo the state change. The caller will perform cleanup on
             * all the slaves in BGSAVE_START state, but an early call to
             * replicationSetupSlaveForFullResync() turned it into BGSAVE_END */
            listRewind(g_pserver->slaves,&li);
            while((ln = listNext(&li))) {
                client *replica = (client*)ln->value;
                if (replica->replstate == SLAVE_STATE_WAIT_BGSAVE_END) {
                    replica->replstate = SLAVE_STATE_WAIT_BGSAVE_START;
                }
            }
            close(g_pserver->rdb_pipe_write);
            close(g_pserver->rdb_pipe_read);
            zfree(g_pserver->rdb_pipe_conns);
            g_pserver->rdb_pipe_conns = NULL;
            g_pserver->rdb_pipe_numconns = 0;
            g_pserver->rdb_pipe_numconns_writing = 0;
            closeChildInfoPipe();
        } else {
            serverLog(LL_NOTICE,"Background RDB transfer started by pid %d",
                childpid);
            g_pserver->rdb_save_time_start = time(NULL);
            g_pserver->rdb_child_pid = childpid;
            g_pserver->rdb_child_type = RDB_CHILD_TYPE_SOCKET;
            close(g_pserver->rdb_pipe_write); /* close write in parent so that it can detect the close on the child. */
            if (aeCreateFileEvent(serverTL->el, g_pserver->rdb_pipe_read, AE_READABLE, rdbPipeReadHandler,NULL) == AE_ERR) {
                serverPanic("Unrecoverable error creating server.rdb_pipe_read file event.");
            }
        }
        return (childpid == -1) ? C_ERR : C_OK;
    }
    return C_OK; /* Unreached. */
}

void saveCommand(client *c) {
    if (g_pserver->rdb_child_pid != -1) {
        addReplyError(c,"Background save already in progress");
        return;
    }
    rdbSaveInfo rsi, *rsiptr;
    rsiptr = rdbPopulateSaveInfo(&rsi);
    if (rdbSave(rsiptr) == C_OK) {
        addReply(c,shared.ok);
    } else {
        addReply(c,shared.err);
    }
}

/* BGSAVE [SCHEDULE] */
void bgsaveCommand(client *c) {
    int schedule = 0;

    /* The SCHEDULE option changes the behavior of BGSAVE when an AOF rewrite
     * is in progress. Instead of returning an error a BGSAVE gets scheduled. */
    if (c->argc > 1) {
        if (c->argc == 2 && !strcasecmp(szFromObj(c->argv[1]),"schedule")) {
            schedule = 1;
        } else {
            addReply(c,shared.syntaxerr);
            return;
        }
    }

    rdbSaveInfo rsi, *rsiptr;
    rsiptr = rdbPopulateSaveInfo(&rsi);

    if (g_pserver->rdb_child_pid != -1) {
        addReplyError(c,"Background save already in progress");
    } else if (hasActiveChildProcess()) {
        if (schedule) {
            g_pserver->rdb_bgsave_scheduled = 1;
            addReplyStatus(c,"Background saving scheduled");
        } else {
            addReplyError(c,
            "Another child process is active (AOF?): can't BGSAVE right now. "
            "Use BGSAVE SCHEDULE in order to schedule a BGSAVE whenever "
            "possible.");
        }
    } else if (rdbSaveBackground(rsiptr) == C_OK) {
        addReplyStatus(c,"Background saving started");
    } else {
        addReply(c,shared.err);
    }
}

/* Populate the rdbSaveInfo structure used to persist the replication
 * information inside the RDB file. Currently the structure explicitly
 * contains just the currently selected DB from the master stream, however
 * if the rdbSave*() family functions receive a NULL rsi structure also
 * the Replication ID/offset is not saved. The function popultes 'rsi'
 * that is normally stack-allocated in the caller, returns the populated
 * pointer if the instance has a valid master client, otherwise NULL
 * is returned, and the RDB saving will not persist any replication related
 * information. */
rdbSaveInfo *rdbPopulateSaveInfo(rdbSaveInfo *rsi) {
    rdbSaveInfo rsi_init = RDB_SAVE_INFO_INIT;
    *rsi = rsi_init;

    /* If the instance is a master, we can populate the replication info
     * only when repl_backlog is not NULL. If the repl_backlog is NULL,
     * it means that the instance isn't in any replication chains. In this
     * scenario the replication info is useless, because when a replica
     * connects to us, the NULL repl_backlog will trigger a full
     * synchronization, at the same time we will use a new replid and clear
     * replid2. */
    if (g_pserver->fActiveReplica || (!listLength(g_pserver->masters) && g_pserver->repl_backlog)) {
        /* Note that when g_pserver->replicaseldb is -1, it means that this master
         * didn't apply any write commands after a full synchronization.
         * So we can let repl_stream_db be 0, this allows a restarted replica
         * to reload replication ID/offset, it's safe because the next write
         * command must generate a SELECT statement. */
        rsi->repl_stream_db = g_pserver->replicaseldb == -1 ? 0 : g_pserver->replicaseldb;
        return rsi;
    }

    if (listLength(g_pserver->masters) > 1)
    {
        // BUGBUG, warn user about this incomplete implementation
        serverLog(LL_WARNING, "Warning: Only backing up first master's information in RDB");
    }
    struct redisMaster *miFirst = (redisMaster*)(listLength(g_pserver->masters) ? listNodeValue(listFirst(g_pserver->masters)) : NULL);

    /* If the instance is a replica we need a connected master
     * in order to fetch the currently selected DB. */
    if (miFirst && miFirst->master) {
        rsi->repl_stream_db = miFirst->master->db->id;
        return rsi;
    }

    /* If we have a cached master we can use it in order to populate the
     * replication selected DB info inside the RDB file: the replica can
     * increment the master_repl_offset only from data arriving from the
     * master, so if we are disconnected the offset in the cached master
     * is valid. */
    if (miFirst && miFirst->cached_master) {
        rsi->repl_stream_db = miFirst->cached_master->db->id;
        return rsi;
    }
    return NULL;
}<|MERGE_RESOLUTION|>--- conflicted
+++ resolved
@@ -2371,6 +2371,7 @@
         /* Read value */
         if ((val = rdbLoadObject(type,rdb,key, mvcc_tstamp)) == NULL) {
             decrRefCount(key);
+            key = nullptr;
             goto eoferr;
         }
         bool fStaleMvccKey = (rsi) ? val->mvcc_tstamp < rsi->mvccMinThreshold : false;
@@ -2450,33 +2451,26 @@
     }
     return C_OK;
 
-<<<<<<< HEAD
     /* Unexpected end of file is handled here calling rdbReportReadError():
      * this will in turn either abort Redis in most cases, or if we are loading
      * the RDB file from a socket during initial SYNC (diskless replica mode),
      * we'll report the error to the caller, so that we can retry. */
 eoferr:
+    if (key != nullptr)
+    {
+        decrRefCount(key);
+        key = nullptr;
+    }
+    if (subexpireKey != nullptr)
+    {
+        decrRefCount(subexpireKey);
+        subexpireKey = nullptr;
+    }
+
     serverLog(LL_WARNING,
         "Short read or OOM loading DB. Unrecoverable error, aborting now.");
     rdbReportReadError("Unexpected EOF reading RDB file");
     return C_ERR;
-=======
-eoferr: /* unexpected end of file is handled here with a fatal exit */
-    if (key != nullptr)
-    {
-        decrRefCount(key);
-        key = nullptr;
-    }
-    if (subexpireKey != nullptr)
-    {
-        decrRefCount(subexpireKey);
-        subexpireKey = nullptr;
-    }
-
-    serverLog(LL_WARNING,"Short read or OOM loading DB. Unrecoverable error, aborting now.");
-    rdbExitReportCorruptRDB("Unexpected EOF reading RDB file");
-    return C_ERR; /* Just to avoid warning */
->>>>>>> d5c4d499
 }
 
 int rdbLoad(rdbSaveInfo *rsi, int rdbflags)
