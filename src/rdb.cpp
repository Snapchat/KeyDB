--- conflicted
+++ resolved
@@ -1284,15 +1284,8 @@
     if (rdbSaveModulesAux(rdb, REDISMODULE_AUX_BEFORE_RDB) == -1) goto werr;
 
     for (j = 0; j < cserver.dbnum; j++) {
-<<<<<<< HEAD
         const redisDbPersistentDataSnapshot *db = rgpdb[j];
         if (db->size() == 0) continue;
-=======
-        redisDb *db = g_pserver->db+j;
-        dict *d = db->dict;
-        if (dictSize(d) == 0) continue;
-        di = dictGetSafeIterator(d);
->>>>>>> 22c4ab41
 
         /* Write the SELECT DB opcode */
         if (rdbSaveType(rdb,RDB_OPCODE_SELECTDB) == -1) goto werr;
@@ -1300,13 +1293,8 @@
 
         /* Write the RESIZE DB opcode. */
         uint64_t db_size, expires_size;
-<<<<<<< HEAD
         db_size = db->size();
         expires_size = db->expireSize();
-=======
-        db_size = dictSize(db->dict);
-        expires_size = db->setexpire->size();
->>>>>>> 22c4ab41
         if (rdbSaveType(rdb,RDB_OPCODE_RESIZEDB) == -1) goto werr;
         if (rdbSaveLen(rdb,db_size) == -1) goto werr;
         if (rdbSaveLen(rdb,expires_size) == -1) goto werr;
@@ -1498,16 +1486,11 @@
     return C_OK;
 
 werr:
-<<<<<<< HEAD
     if (g_pserver->rdbThreadVars.fRdbThreadCancel)
         serverLog(LL_WARNING, "Background save cancelled");
     else
         serverLog(LL_WARNING,"Write error saving DB on disk: %s", strerror(errno));
-    fclose(fp);
-=======
-    serverLog(LL_WARNING,"Write error saving DB on disk: %s", strerror(errno));
     if (fp) fclose(fp);
->>>>>>> 22c4ab41
     unlink(tmpfile);
     stopSaving(0);
     return C_ERR;
@@ -1529,7 +1512,7 @@
 
     int retval = rdbSave(args->rgpdb, &args->rsi);    
     if (retval == C_OK)
-        sendChildCOWInfo(CHILD_INFO_TYPE_RDB, "RDB");
+        sendChildCOWInfo(CHILD_TYPE_RDB, "RDB");
 
     // If we were told to cancel the requesting thread holds the lock for us
     ssize_t cbStart = zmalloc_used_memory();
@@ -1590,7 +1573,6 @@
     return C_OK; /* unreached */
 }
 
-<<<<<<< HEAD
 int launchRdbSaveThread(pthread_t &child, rdbSaveInfo *rsi)
 {
     if (cserver.fForkBgSave) {
@@ -1655,25 +1637,23 @@
     return C_OK;
 }
 
-void rdbRemoveTempFile(int tmpfileNum) {
-    char tmpfile[256];
-
-    snprintf(tmpfile,sizeof(tmpfile),"temp-%d-%d.rdb", getpid(), tmpfileNum);
-    unlink(tmpfile);
-=======
 /* Note that we may call this function in signal handle 'sigShutdownHandler',
  * so we need guarantee all functions we call are async-signal-safe.
  * If  we call this function from signal handle, we won't call bg_unlik that
  * is not async-signal-safe. */
-void rdbRemoveTempFile(pid_t childpid, int from_signal) {
+void rdbRemoveTempFile(int tmpfileNum, int from_signal) {
     char tmpfile[256];
     char pid[32];
+    char tmpfileNumString[214];
 
     /* Generate temp rdb file name using aync-signal safe functions. */
-    int pid_len = ll2string(pid, sizeof(pid), childpid);
+    int pid_len = ll2string(pid, sizeof(pid), getpid());
+    int tmpfileNum_len = ll2string(tmpfileNumString, sizeof(tmpfileNumString), tmpfileNum);
     strcpy(tmpfile, "temp-");
     strncpy(tmpfile+5, pid, pid_len);
-    strcpy(tmpfile+5+pid_len, ".rdb");
+    strcpy(tmpfile+5+pid_len, "-");
+    strncpy(tmpfile+5+pid_len+1, tmpfileNumString, tmpfileNum_len);
+    strcpy(tmpfile+5+pid_len+1+tmpfileNum_len, ".rdb");
 
     if (from_signal) {
         /* bg_unlink is not async-signal-safe, but in this case we don't really
@@ -1684,7 +1664,6 @@
     } else {
         bg_unlink(tmpfile);
     }
->>>>>>> 22c4ab41
 }
 
 /* This function is called by rdbLoadObject() when the code is in RDB-check
@@ -2480,11 +2459,7 @@
                 goto eoferr;
             if ((expires_size = rdbLoadLen(rdb,NULL)) == RDB_LENERR)
                 goto eoferr;
-<<<<<<< HEAD
             db->expand(db_size);
-=======
-            dictExpand(db->dict,db_size);
->>>>>>> 22c4ab41
             continue; /* Read next opcode. */
         } else if (type == RDB_OPCODE_AUX) {
             /* AUX: generic string-string fields. Use to add state to RDB
@@ -2820,13 +2795,8 @@
 
 /* A background saving child (BGSAVE) terminated its work. Handle this.
  * This function covers the case of actual BGSAVEs. */
-<<<<<<< HEAD
-void backgroundSaveDoneHandlerDisk(int exitcode, bool fCancelled) {
+static void backgroundSaveDoneHandlerDisk(int exitcode, bool fCancelled) {
     if (!fCancelled && exitcode == 0) {
-=======
-static void backgroundSaveDoneHandlerDisk(int exitcode, int bysignal) {
-    if (!bysignal && exitcode == 0) {
->>>>>>> 22c4ab41
         serverLog(LL_NOTICE,
             "Background saving terminated with success");
         g_pserver->dirty = g_pserver->dirty - g_pserver->dirty_before_bgsave;
@@ -2841,38 +2811,16 @@
         serverLog(LL_WARNING,
             "Background saving cancelled");
         latencyStartMonitor(latency);
-<<<<<<< HEAD
-        rdbRemoveTempFile(g_pserver->rdbThreadVars.tmpfileNum);
+        rdbRemoveTempFile(g_pserver->rdbThreadVars.tmpfileNum, 0);
         latencyEndMonitor(latency);
         latencyAddSampleIfNeeded("rdb-unlink-temp-file",latency);
     }
-    g_pserver->rdbThreadVars.fRdbThreadActive = false;
-    g_pserver->rdb_child_type = RDB_CHILD_TYPE_NONE;
-    g_pserver->rdb_save_time_last = time(NULL)-g_pserver->rdb_save_time_start;
-    g_pserver->rdb_save_time_start = -1;
-    /* Possibly there are slaves waiting for a BGSAVE in order to be served
-     * (the first stage of SYNC is a bulk transfer of dump.rdb) */
-    updateSlavesWaitingBgsave((!fCancelled && exitcode == 0) ? C_OK : C_ERR, RDB_CHILD_TYPE_DISK);
-=======
-        rdbRemoveTempFile(g_pserver->rdb_child_pid, 0);
-        latencyEndMonitor(latency);
-        latencyAddSampleIfNeeded("rdb-unlink-temp-file",latency);
-        /* SIGUSR1 is whitelisted, so we have a way to kill a child without
-         * triggering an error condition. */
-        if (bysignal != SIGUSR1)
-            g_pserver->lastbgsave_status = C_ERR;
-    }
->>>>>>> 22c4ab41
 }
 
 /* A background saving child (BGSAVE) terminated its work. Handle this.
  * This function covers the case of RDB -> Slaves socket transfers for
  * diskless replication. */
-<<<<<<< HEAD
-void backgroundSaveDoneHandlerSocket(int exitcode, bool fCancelled) {
-=======
-static void backgroundSaveDoneHandlerSocket(int exitcode, int bysignal) {
->>>>>>> 22c4ab41
+static void backgroundSaveDoneHandlerSocket(int exitcode, bool fCancelled) {
     serverAssert(GlobalLocksAcquired());
 
     if (!fCancelled && exitcode == 0) {
@@ -2884,23 +2832,11 @@
         serverLog(LL_WARNING,
             "Background transfer terminated cancelled");
     }
-<<<<<<< HEAD
-    g_pserver->rdbThreadVars.fRdbThreadActive = false;
-    g_pserver->rdb_child_type = RDB_CHILD_TYPE_NONE;
-    g_pserver->rdb_save_time_start = -1;
-
-    updateSlavesWaitingBgsave((!fCancelled && exitcode == 0) ? C_OK : C_ERR, RDB_CHILD_TYPE_SOCKET);
 }
 
 /* When a background RDB saving/transfer terminates, call the right handler. */
 void backgroundSaveDoneHandler(int exitcode, bool fCancelled) {
-=======
-}
-
-/* When a background RDB saving/transfer terminates, call the right handler. */
-void backgroundSaveDoneHandler(int exitcode, int bysignal) {
     int type = g_pserver->rdb_child_type;
->>>>>>> 22c4ab41
     switch(g_pserver->rdb_child_type) {
     case RDB_CHILD_TYPE_DISK:
         backgroundSaveDoneHandlerDisk(exitcode,fCancelled);
@@ -2913,30 +2849,29 @@
         break;
     }
 
-    g_pserver->rdb_child_pid = -1;
+    g_pserver->rdbThreadVars.fRdbThreadActive = false;
     g_pserver->rdb_child_type = RDB_CHILD_TYPE_NONE;
     g_pserver->rdb_save_time_last = time(NULL)-g_pserver->rdb_save_time_start;
     g_pserver->rdb_save_time_start = -1;
     /* Possibly there are slaves waiting for a BGSAVE in order to be served
      * (the first stage of SYNC is a bulk transfer of dump.rdb) */
-    updateSlavesWaitingBgsave((!bysignal && exitcode == 0) ? C_OK : C_ERR, type);
+    updateSlavesWaitingBgsave((!fCancelled && exitcode == 0) ? C_OK : C_ERR, type);
 }
 
 /* Kill the RDB saving child using SIGUSR1 (so that the parent will know
  * the child did not exit for sn error, but because we wanted), and performs
  * the cleanup needed. */
-<<<<<<< HEAD
 void killRDBChild(bool fSynchronous) {
     serverAssert(GlobalLocksAcquired());
 
     if (cserver.fForkBgSave) {
         kill(g_pserver->rdb_child_pid,SIGUSR1);
-        rdbRemoveTempFile(g_pserver->rdb_child_pid);
+        rdbRemoveTempFile(g_pserver->rdb_child_pid, 0);
         closeChildInfoPipe();
         updateDictResizePolicy();
     } else { 
         g_pserver->rdbThreadVars.fRdbThreadCancel = true;
-        rdbRemoveTempFile(g_pserver->rdbThreadVars.tmpfileNum);
+        rdbRemoveTempFile(g_pserver->rdbThreadVars.tmpfileNum, 0);
         closeChildInfoPipe();
         updateDictResizePolicy();
         if (fSynchronous)
@@ -2945,6 +2880,9 @@
             serverAssert(!GlobalLocksAcquired());
             void *result;
             int err = pthread_join(g_pserver->rdbThreadVars.rdb_child_thread, &result);
+            if (err) {
+                serverLog(LL_WARNING, "RDB child thread could not be joined: %s", strerror(err));
+            }
             g_pserver->rdbThreadVars.fRdbThreadCancel = false;
             aeAcquireLock();
         }
@@ -2976,7 +2914,7 @@
         retval = C_ERR;
 
     if (retval == C_OK) {
-        sendChildCOWInfo(CHILD_INFO_TYPE_RDB, "RDB");
+        sendChildCOWInfo(CHILD_TYPE_RDB, "RDB");
     }
 
     rioFreeFd(&rdb);
@@ -2990,13 +2928,6 @@
     g_pserver->garbageCollector.endEpoch(vars.gcEpoch);
 
     return (retval == C_OK) ? (void*)0 : (void*)1;
-=======
-void killRDBChild(void) {
-    kill(g_pserver->rdb_child_pid,SIGUSR1);
-    rdbRemoveTempFile(g_pserver->rdb_child_pid, 0);
-    closeChildInfoPipe();
-    updateDictResizePolicy();
->>>>>>> 22c4ab41
 }
 
 /* Spawn an RDB child that writes the RDB to the sockets of the slaves
@@ -3046,29 +2977,9 @@
 
     /* Create the child process. */
     openChildInfoPipe();
-<<<<<<< HEAD
 
     for (int idb = 0; idb < cserver.dbnum; ++idb)
         args->rgpdb[idb] = g_pserver->db[idb]->createSnapshot(getMvccTstamp(), false /*fOptional*/);
-=======
-    if ((childpid = redisFork(CHILD_TYPE_RDB)) == 0) {
-        /* Child */
-        int retval;
-        rio rdb;
-
-        rioInitWithFd(&rdb,g_pserver->rdb_pipe_write);
-
-        redisSetProcTitle("keydb-rdb-to-slaves");
-        redisSetCpuAffinity(g_pserver->bgsave_cpulist);
-
-        retval = rdbSaveRioWithEOFMark(&rdb,NULL,rsi);
-        if (retval == C_OK && rioFlush(&rdb) == 0)
-            retval = C_ERR;
-
-        if (retval == C_OK) {
-            sendChildCOWInfo(CHILD_TYPE_RDB, "RDB");
-        }
->>>>>>> 22c4ab41
 
     g_pserver->rdbThreadVars.tmpfileNum++;
     g_pserver->rdbThreadVars.fRdbThreadCancel = false;
@@ -3085,29 +2996,6 @@
             if (replica->replstate == SLAVE_STATE_WAIT_BGSAVE_END) {
                 replica->replstate = SLAVE_STATE_WAIT_BGSAVE_START;
             }
-<<<<<<< HEAD
-=======
-            close(g_pserver->rdb_pipe_write);
-            close(g_pserver->rdb_pipe_read);
-            zfree(g_pserver->rdb_pipe_conns);
-            g_pserver->rdb_pipe_conns = NULL;
-            g_pserver->rdb_pipe_numconns = 0;
-            g_pserver->rdb_pipe_numconns_writing = 0;
-            closeChildInfoPipe();
-        } else {
-            serverLog(LL_NOTICE,"Background RDB transfer started by pid %d",
-                childpid);
-            g_pserver->rdb_save_time_start = time(NULL);
-            g_pserver->rdb_child_pid = childpid;
-            g_pserver->rdb_child_type = RDB_CHILD_TYPE_SOCKET;
-            updateDictResizePolicy();
-            close(g_pserver->rdb_pipe_write); /* close write in parent so that it can detect the close on the child. */
-            aePostFunction(g_pserver->rgthreadvar[IDX_EVENT_LOOP_MAIN].el, []{
-                if (aeCreateFileEvent(serverTL->el, g_pserver->rdb_pipe_read, AE_READABLE, rdbPipeReadHandler,NULL) == AE_ERR) {
-                    serverPanic("Unrecoverable error creating server.rdb_pipe_read file event.");
-                }
-            });
->>>>>>> 22c4ab41
         }
         close(g_pserver->rdb_pipe_write);
         close(g_pserver->rdb_pipe_read);
