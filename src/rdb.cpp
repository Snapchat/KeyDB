/*
 * Copyright (c) 2009-2012, Salvatore Sanfilippo <antirez at gmail dot com>
 * All rights reserved.
 *
 * Redistribution and use in source and binary forms, with or without
 * modification, are permitted provided that the following conditions are met:
 *
 *   * Redistributions of source code must retain the above copyright notice,
 *     this list of conditions and the following disclaimer.
 *   * Redistributions in binary form must reproduce the above copyright
 *     notice, this list of conditions and the following disclaimer in the
 *     documentation and/or other materials provided with the distribution.
 *   * Neither the name of Redis nor the names of its contributors may be used
 *     to endorse or promote products derived from this software without
 *     specific prior written permission.
 *
 * THIS SOFTWARE IS PROVIDED BY THE COPYRIGHT HOLDERS AND CONTRIBUTORS "AS IS"
 * AND ANY EXPRESS OR IMPLIED WARRANTIES, INCLUDING, BUT NOT LIMITED TO, THE
 * IMPLIED WARRANTIES OF MERCHANTABILITY AND FITNESS FOR A PARTICULAR PURPOSE
 * ARE DISCLAIMED. IN NO EVENT SHALL THE COPYRIGHT OWNER OR CONTRIBUTORS BE
 * LIABLE FOR ANY DIRECT, INDIRECT, INCIDENTAL, SPECIAL, EXEMPLARY, OR
 * CONSEQUENTIAL DAMAGES (INCLUDING, BUT NOT LIMITED TO, PROCUREMENT OF
 * SUBSTITUTE GOODS OR SERVICES; LOSS OF USE, DATA, OR PROFITS; OR BUSINESS
 * INTERRUPTION) HOWEVER CAUSED AND ON ANY THEORY OF LIABILITY, WHETHER IN
 * CONTRACT, STRICT LIABILITY, OR TORT (INCLUDING NEGLIGENCE OR OTHERWISE)
 * ARISING IN ANY WAY OUT OF THE USE OF THIS SOFTWARE, EVEN IF ADVISED OF THE
 * POSSIBILITY OF SUCH DAMAGE.
 */

#include "server.h"
#include "lzf.h"    /* LZF compression library */
#include "zipmap.h"
#include "endianconv.h"
#include "stream.h"
#include "storage.h"
#include "cron.h"

#include <math.h>
#include <fcntl.h>
#include <sys/types.h>
#include <sys/time.h>
#include <sys/resource.h>
#include <sys/wait.h>
#include <arpa/inet.h>
#include <sys/stat.h>
#include <sys/param.h>
#include <thread>
#include <future>
#include "aelocker.h"

/* This macro is called when the internal RDB structure is corrupt */
#define rdbReportCorruptRDB(...) rdbReportError(1, __LINE__,__VA_ARGS__)
/* This macro is called when RDB read failed (possibly a short read) */
#define rdbReportReadError(...) rdbReportError(0, __LINE__,__VA_ARGS__)

const char* rdbFileBeingLoaded = NULL; /* used for rdb checking on read error */
extern int rdbCheckMode;
void rdbCheckError(const char *fmt, ...);
void rdbCheckSetError(const char *fmt, ...);

#ifdef __GNUC__
void rdbReportError(int corruption_error, int linenum, const char *reason, ...) __attribute__ ((format (printf, 3, 4)));
#endif
void rdbReportError(int corruption_error, int linenum, const char *reason, ...) {
    va_list ap;
    char msg[1024];
    int len;

    len = snprintf(msg,sizeof(msg),
        "Internal error in RDB reading offset %llu, function at rdb.c:%d -> ",
        (unsigned long long)g_pserver->loading_loaded_bytes, linenum);
    va_start(ap,reason);
    vsnprintf(msg+len,sizeof(msg)-len,reason,ap);
    va_end(ap);

    if (!g_pserver->loading) {
        /* If we're in the context of a RESTORE command, just propagate the error. */
        /* log in VERBOSE, and return (don't exit). */
        serverLog(LL_VERBOSE, "%s", msg);
        return;
    } else if (rdbCheckMode) {
        /* If we're inside the rdb checker, let it handle the error. */
        rdbCheckError("%s",msg);
    } else if (rdbFileBeingLoaded) {
        /* If we're loading an rdb file form disk, run rdb check (and exit) */
        serverLog(LL_WARNING, "%s", msg);
        const char *argv[2] = {"",rdbFileBeingLoaded};
        redis_check_rdb_main(2,argv,NULL);
    } else if (corruption_error) {
        /* In diskless loading, in case of corrupt file, log and exit. */
        serverLog(LL_WARNING, "%s. Failure loading rdb format", msg);
    } else {
        /* In diskless loading, in case of a short read (not a corrupt
         * file), log and proceed (don't exit). */
        serverLog(LL_WARNING, "%s. Failure loading rdb format from socket, assuming connection error, resuming operation.", msg);
        return;
    }
    serverLog(LL_WARNING, "Terminating server after rdb file reading failure.");
    exit(1);
}

static ssize_t rdbWriteRaw(rio *rdb, void *p, size_t len) {
    if (rdb && rioWrite(rdb,p,len) == 0)
        return -1;
    return len;
}

int rdbSaveType(rio *rdb, unsigned char type) {
    return rdbWriteRaw(rdb,&type,1);
}

/* Load a "type" in RDB format, that is a one byte unsigned integer.
 * This function is not only used to load object types, but also special
 * "types" like the end-of-file type, the EXPIRE type, and so forth. */
int rdbLoadType(rio *rdb) {
    unsigned char type;
    if (rioRead(rdb,&type,1) == 0) return -1;
    return type;
}

/* This is only used to load old databases stored with the RDB_OPCODE_EXPIRETIME
 * opcode. New versions of Redis store using the RDB_OPCODE_EXPIRETIME_MS
 * opcode. On error -1 is returned, however this could be a valid time, so
 * to check for loading errors the caller should call rioGetReadError() after
 * calling this function. */
time_t rdbLoadTime(rio *rdb) {
    int32_t t32;
    if (rioRead(rdb,&t32,4) == 0) return -1;
    return (time_t)t32;
}

int rdbSaveMillisecondTime(rio *rdb, long long t) {
    int64_t t64 = (int64_t) t;
    memrev64ifbe(&t64); /* Store in little endian. */
    return rdbWriteRaw(rdb,&t64,8);
}

/* This function loads a time from the RDB file. It gets the version of the
 * RDB because, unfortunately, before Redis 5 (RDB version 9), the function
 * failed to convert data to/from little endian, so RDB files with keys having
 * expires could not be shared between big endian and little endian systems
 * (because the expire time will be totally wrong). The fix for this is just
 * to call memrev64ifbe(), however if we fix this for all the RDB versions,
 * this call will introduce an incompatibility for big endian systems:
 * after upgrading to Redis version 5 they will no longer be able to load their
 * own old RDB files. Because of that, we instead fix the function only for new
 * RDB versions, and load older RDB versions as we used to do in the past,
 * allowing big endian systems to load their own old RDB files.
 *
 * On I/O error the function returns LLONG_MAX, however if this is also a
 * valid stored value, the caller should use rioGetReadError() to check for
 * errors after calling this function. */
long long rdbLoadMillisecondTime(rio *rdb, int rdbver) {
    int64_t t64;
    if (rioRead(rdb,&t64,8) == 0) return LLONG_MAX;
    if (rdbver >= 9) /* Check the top comment of this function. */
        memrev64ifbe(&t64); /* Convert in big endian if the system is BE. */
    return (long long)t64;
}

/* Saves an encoded length. The first two bits in the first byte are used to
 * hold the encoding type. See the RDB_* definitions for more information
 * on the types of encoding. */
int rdbSaveLen(rio *rdb, uint64_t len) {
    unsigned char buf[2];
    size_t nwritten;

    if (len < (1<<6)) {
        /* Save a 6 bit len */
        buf[0] = (len&0xFF)|(RDB_6BITLEN<<6);
        if (rdbWriteRaw(rdb,buf,1) == -1) return -1;
        nwritten = 1;
    } else if (len < (1<<14)) {
        /* Save a 14 bit len */
        buf[0] = ((len>>8)&0xFF)|(RDB_14BITLEN<<6);
        buf[1] = len&0xFF;
        if (rdbWriteRaw(rdb,buf,2) == -1) return -1;
        nwritten = 2;
    } else if (len <= UINT32_MAX) {
        /* Save a 32 bit len */
        buf[0] = RDB_32BITLEN;
        if (rdbWriteRaw(rdb,buf,1) == -1) return -1;
        uint32_t len32 = htonl(len);
        if (rdbWriteRaw(rdb,&len32,4) == -1) return -1;
        nwritten = 1+4;
    } else {
        /* Save a 64 bit len */
        buf[0] = RDB_64BITLEN;
        if (rdbWriteRaw(rdb,buf,1) == -1) return -1;
        len = htonu64(len);
        if (rdbWriteRaw(rdb,&len,8) == -1) return -1;
        nwritten = 1+8;
    }
    return nwritten;
}


/* Load an encoded length. If the loaded length is a normal length as stored
 * with rdbSaveLen(), the read length is set to '*lenptr'. If instead the
 * loaded length describes a special encoding that follows, then '*isencoded'
 * is set to 1 and the encoding format is stored at '*lenptr'.
 *
 * See the RDB_ENC_* definitions in rdb.h for more information on special
 * encodings.
 *
 * The function returns -1 on error, 0 on success. */
int rdbLoadLenByRef(rio *rdb, int *isencoded, uint64_t *lenptr) {
    unsigned char buf[2];
    int type;

    if (isencoded) *isencoded = 0;
    if (rioRead(rdb,buf,1) == 0) return -1;
    type = (buf[0]&0xC0)>>6;
    if (type == RDB_ENCVAL) {
        /* Read a 6 bit encoding type. */
        if (isencoded) *isencoded = 1;
        *lenptr = buf[0]&0x3F;
    } else if (type == RDB_6BITLEN) {
        /* Read a 6 bit len. */
        *lenptr = buf[0]&0x3F;
    } else if (type == RDB_14BITLEN) {
        /* Read a 14 bit len. */
        if (rioRead(rdb,buf+1,1) == 0) return -1;
        *lenptr = ((buf[0]&0x3F)<<8)|buf[1];
    } else if (buf[0] == RDB_32BITLEN) {
        /* Read a 32 bit len. */
        uint32_t len;
        if (rioRead(rdb,&len,4) == 0) return -1;
        *lenptr = ntohl(len);
    } else if (buf[0] == RDB_64BITLEN) {
        /* Read a 64 bit len. */
        uint64_t len;
        if (rioRead(rdb,&len,8) == 0) return -1;
        *lenptr = ntohu64(len);
    } else {
        rdbReportCorruptRDB(
            "Unknown length encoding %d in rdbLoadLen()",type);
        return -1; /* Never reached. */
    }
    return 0;
}

/* This is like rdbLoadLenByRef() but directly returns the value read
 * from the RDB stream, signaling an error by returning RDB_LENERR
 * (since it is a too large count to be applicable in any Redis data
 * structure). */
uint64_t rdbLoadLen(rio *rdb, int *isencoded) {
    uint64_t len;

    if (rdbLoadLenByRef(rdb,isencoded,&len) == -1) return RDB_LENERR;
    return len;
}

/* Encodes the "value" argument as integer when it fits in the supported ranges
 * for encoded types. If the function successfully encodes the integer, the
 * representation is stored in the buffer pointer to by "enc" and the string
 * length is returned. Otherwise 0 is returned. */
int rdbEncodeInteger(long long value, unsigned char *enc) {
    if (value >= -(1<<7) && value <= (1<<7)-1) {
        enc[0] = (RDB_ENCVAL<<6)|RDB_ENC_INT8;
        enc[1] = value&0xFF;
        return 2;
    } else if (value >= -(1<<15) && value <= (1<<15)-1) {
        enc[0] = (RDB_ENCVAL<<6)|RDB_ENC_INT16;
        enc[1] = value&0xFF;
        enc[2] = (value>>8)&0xFF;
        return 3;
    } else if (value >= -((long long)1<<31) && value <= ((long long)1<<31)-1) {
        enc[0] = (RDB_ENCVAL<<6)|RDB_ENC_INT32;
        enc[1] = value&0xFF;
        enc[2] = (value>>8)&0xFF;
        enc[3] = (value>>16)&0xFF;
        enc[4] = (value>>24)&0xFF;
        return 5;
    } else {
        return 0;
    }
}

/* Loads an integer-encoded object with the specified encoding type "enctype".
 * The returned value changes according to the flags, see
 * rdbGenericLoadStringObject() for more info. */
void *rdbLoadIntegerObject(rio *rdb, int enctype, int flags, size_t *lenptr) {
    int plain = flags & RDB_LOAD_PLAIN;
    int sds = flags & RDB_LOAD_SDS;
    int encode = flags & RDB_LOAD_ENC;
    unsigned char enc[4];
    long long val;

    if (enctype == RDB_ENC_INT8) {
        if (rioRead(rdb,enc,1) == 0) return NULL;
        val = (signed char)enc[0];
    } else if (enctype == RDB_ENC_INT16) {
        uint16_t v;
        if (rioRead(rdb,enc,2) == 0) return NULL;
        v = enc[0]|(enc[1]<<8);
        val = (int16_t)v;
    } else if (enctype == RDB_ENC_INT32) {
        uint32_t v;
        if (rioRead(rdb,enc,4) == 0) return NULL;
        v = enc[0]|(enc[1]<<8)|(enc[2]<<16)|(enc[3]<<24);
        val = (int32_t)v;
    } else {
        rdbReportCorruptRDB("Unknown RDB integer encoding type %d",enctype);
        return NULL; /* Never reached. */
    }
    if (plain || sds) {
        char buf[LONG_STR_SIZE], *p;
        int len = ll2string(buf,sizeof(buf),val);
        if (lenptr) *lenptr = len;
        p = (char*)(plain ? zmalloc(len, MALLOC_SHARED) : sdsnewlen(SDS_NOINIT,len));
        memcpy(p,buf,len);
        return p;
    } else if (encode) {
        return createStringObjectFromLongLongForValue(val);
    } else {
        return createObject(OBJ_STRING,sdsfromlonglong(val));
    }
}

/* String objects in the form "2391" "-100" without any space and with a
 * range of values that can fit in an 8, 16 or 32 bit signed value can be
 * encoded as integers to save space */
int rdbTryIntegerEncoding(char *s, size_t len, unsigned char *enc) {
    long long value;
    char *endptr, buf[32];

    /* Check if it's possible to encode this value as a number */
    value = strtoll(s, &endptr, 10);
    if (endptr[0] != '\0') return 0;
    ll2string(buf,32,value);

    /* If the number converted back into a string is not identical
     * then it's not possible to encode the string as integer */
    if (strlen(buf) != len || memcmp(buf,s,len)) return 0;

    return rdbEncodeInteger(value,enc);
}

ssize_t rdbSaveLzfBlob(rio *rdb, void *data, size_t compress_len,
                       size_t original_len) {
    unsigned char byte;
    ssize_t n, nwritten = 0;

    /* Data compressed! Let's save it on disk */
    byte = (RDB_ENCVAL<<6)|RDB_ENC_LZF;
    if ((n = rdbWriteRaw(rdb,&byte,1)) == -1) goto writeerr;
    nwritten += n;

    if ((n = rdbSaveLen(rdb,compress_len)) == -1) goto writeerr;
    nwritten += n;

    if ((n = rdbSaveLen(rdb,original_len)) == -1) goto writeerr;
    nwritten += n;

    if ((n = rdbWriteRaw(rdb,data,compress_len)) == -1) goto writeerr;
    nwritten += n;

    return nwritten;

writeerr:
    return -1;
}

ssize_t rdbSaveLzfStringObject(rio *rdb, const unsigned char *s, size_t len) {
    char rgbuf[2048];
    size_t comprlen, outlen;
    void *out = rgbuf;

    /* We require at least four bytes compression for this to be worth it */
    if (len <= 4) return 0;
    outlen = len-4;
    if (outlen >= sizeof(rgbuf))
        if ((out = zmalloc(outlen+1, MALLOC_LOCAL)) == NULL) return 0;
    comprlen = lzf_compress(s, len, out, outlen);
    if (comprlen == 0) {
        if (out != rgbuf)
            zfree(out);
        return 0;
    }
    ssize_t nwritten = rdbSaveLzfBlob(rdb, out, comprlen, len);
    if (out != rgbuf)
        zfree(out);
    return nwritten;
}

/* Load an LZF compressed string in RDB format. The returned value
 * changes according to 'flags'. For more info check the
 * rdbGenericLoadStringObject() function. */
void *rdbLoadLzfStringObject(rio *rdb, int flags, size_t *lenptr) {
    int plain = flags & RDB_LOAD_PLAIN;
    int sds = flags & RDB_LOAD_SDS;
    uint64_t len, clen;
    unsigned char *c = NULL;
    char *val = NULL;

    if ((clen = rdbLoadLen(rdb,NULL)) == RDB_LENERR) return NULL;
    if ((len = rdbLoadLen(rdb,NULL)) == RDB_LENERR) return NULL;
    if ((c = (unsigned char*)ztrymalloc(clen)) == NULL) {
        serverLog(g_pserver->loading? LL_WARNING: LL_VERBOSE, "rdbLoadLzfStringObject failed allocating %llu bytes", (unsigned long long)clen);
        goto err;
    }

    /* Allocate our target according to the uncompressed size. */
    if (plain) {
        val = (char*)ztrymalloc(len);
    } else {
        val = sdstrynewlen(SDS_NOINIT,len);
    }
    if (!val) {
        serverLog(g_pserver->loading? LL_WARNING: LL_VERBOSE, "rdbLoadLzfStringObject failed allocating %llu bytes", (unsigned long long)len);
        goto err;
    }

    if (lenptr) *lenptr = len;

    /* Load the compressed representation and uncompress it to target. */
    if (rioRead(rdb,c,clen) == 0) goto err;
    if (lzf_decompress(c,clen,val,len) != len) {
        rdbReportCorruptRDB("Invalid LZF compressed string");
        goto err;
    }
    zfree(c);

    if (plain || sds) {
        return val;
    } else {
        return createObject(OBJ_STRING,val);
    }
err:
    zfree(c);
    if (plain)
        zfree(val);
    else
        sdsfree(val);
    return NULL;
}

/* Save a string object as [len][data] on disk. If the object is a string
 * representation of an integer value we try to save it in a special form */
ssize_t rdbSaveRawString(rio *rdb, const unsigned char *s, size_t len) {
    int enclen;
    ssize_t n, nwritten = 0;

    /* Try integer encoding */
    if (len <= 11) {
        unsigned char buf[5];
        if ((enclen = rdbTryIntegerEncoding((char*)s,len,buf)) > 0) {
            if (rdbWriteRaw(rdb,buf,enclen) == -1) return -1;
            return enclen;
        }
    }

    /* Try LZF compression - under 20 bytes it's unable to compress even
     * aaaaaaaaaaaaaaaaaa so skip it */
    if (g_pserver->rdb_compression && len > 20) {
        n = rdbSaveLzfStringObject(rdb,(const unsigned char*)s,len);
        if (n == -1) return -1;
        if (n > 0) return n;
        /* Return value of 0 means data can't be compressed, save the old way */
    }

    /* Store verbatim */
    if ((n = rdbSaveLen(rdb,len)) == -1) return -1;
    nwritten += n;
    if (len > 0) {
        if (rdbWriteRaw(rdb,(unsigned char*)s,len) == -1) return -1;
        nwritten += len;
    }
    return nwritten;
}

/* Save a long long value as either an encoded string or a string. */
ssize_t rdbSaveLongLongAsStringObject(rio *rdb, long long value) {
    unsigned char buf[32];
    ssize_t n, nwritten = 0;
    int enclen = rdbEncodeInteger(value,buf);
    if (enclen > 0) {
        return rdbWriteRaw(rdb,buf,enclen);
    } else {
        /* Encode as string */
        enclen = ll2string((char*)buf,32,value);
        serverAssert(enclen < 32);
        if ((n = rdbSaveLen(rdb,enclen)) == -1) return -1;
        nwritten += n;
        if ((n = rdbWriteRaw(rdb,buf,enclen)) == -1) return -1;
        nwritten += n;
    }
    return nwritten;
}

/* Like rdbSaveRawString() gets a Redis object instead. */
ssize_t rdbSaveStringObject(rio *rdb, robj_roptr obj) {
    /* Avoid to decode the object, then encode it again, if the
     * object is already integer encoded. */
    if (obj->encoding == OBJ_ENCODING_INT) {
        return rdbSaveLongLongAsStringObject(rdb,(long)ptrFromObj(obj));
    } else {
        serverAssertWithInfo(NULL,obj,sdsEncodedObject(obj));
        return rdbSaveRawString(rdb,(unsigned char*)szFromObj(obj),sdslen(szFromObj(obj)));
    }
}

/* Load a string object from an RDB file according to flags:
 *
 * RDB_LOAD_NONE (no flags): load an RDB object, unencoded.
 * RDB_LOAD_ENC: If the returned type is a Redis object, try to
 *               encode it in a special way to be more memory
 *               efficient. When this flag is passed the function
 *               no longer guarantees that ptrFromObj(obj) is an SDS string.
 * RDB_LOAD_PLAIN: Return a plain string allocated with zmalloc()
 *                 instead of a Redis object with an sds in it.
 * RDB_LOAD_SDS: Return an SDS string instead of a Redis object.
 *
 * On I/O error NULL is returned.
 */
void *rdbGenericLoadStringObject(rio *rdb, int flags, size_t *lenptr) {
    int encode = flags & RDB_LOAD_ENC;
    int plain = flags & RDB_LOAD_PLAIN;
    int sds = flags & RDB_LOAD_SDS;
    int isencoded;
    unsigned long long len;

    len = rdbLoadLen(rdb,&isencoded);
    if (len == RDB_LENERR) return NULL;

    if (isencoded) {
        switch(len) {
        case RDB_ENC_INT8:
        case RDB_ENC_INT16:
        case RDB_ENC_INT32:
            return rdbLoadIntegerObject(rdb,len,flags,lenptr);
        case RDB_ENC_LZF:
            return rdbLoadLzfStringObject(rdb,flags,lenptr);
        default:
            rdbReportCorruptRDB("Unknown RDB string encoding type %llu",len);
            return NULL;
        }
    }

    if (plain || sds) {
        void *buf = plain ? ztrymalloc(len) : sdstrynewlen(SDS_NOINIT,len);
        if (!buf) {
            serverLog(g_pserver->loading? LL_WARNING: LL_VERBOSE, "rdbGenericLoadStringObject failed allocating %llu bytes", len);
            return NULL;
        }
        if (lenptr) *lenptr = len;
        if (len && rioRead(rdb,buf,len) == 0) {
            if (plain)
                zfree(buf);
            else
                sdsfree((char*)buf);
            return NULL;
        }
        return buf;
    } else {
        robj *o = encode ? createStringObject(SDS_NOINIT,len) :
                           createRawStringObject(SDS_NOINIT,len);
        if (len && rioRead(rdb,ptrFromObj(o),len) == 0) {
            decrRefCount(o);
            return NULL;
        }
        return o;
    }
}

sdsstring rdbLoadString(rio *rdb){
    sds str = (sds)rdbGenericLoadStringObject(rdb,RDB_LOAD_SDS,NULL);
    return sdsstring(str);
}

robj *rdbLoadStringObject(rio *rdb) {
    return (robj*)rdbGenericLoadStringObject(rdb,RDB_LOAD_NONE,NULL);
}

robj *rdbLoadEncodedStringObject(rio *rdb) {
    return (robj*)rdbGenericLoadStringObject(rdb,RDB_LOAD_ENC,NULL);
}

/* Save a double value. Doubles are saved as strings prefixed by an unsigned
 * 8 bit integer specifying the length of the representation.
 * This 8 bit integer has special values in order to specify the following
 * conditions:
 * 253: not a number
 * 254: + inf
 * 255: - inf
 */
int rdbSaveDoubleValue(rio *rdb, double val) {
    unsigned char buf[128];
    int len;

    if (std::isnan(val)) {
        buf[0] = 253;
        len = 1;
    } else if (!std::isfinite(val)) {
        len = 1;
        buf[0] = (val < 0) ? 255 : 254;
    } else {
#if (DBL_MANT_DIG >= 52) && (LLONG_MAX == 0x7fffffffffffffffLL)
        /* Check if the float is in a safe range to be casted into a
         * long long. We are assuming that long long is 64 bit here.
         * Also we are assuming that there are no implementations around where
         * double has precision < 52 bit.
         *
         * Under this assumptions we test if a double is inside an interval
         * where casting to long long is safe. Then using two castings we
         * make sure the decimal part is zero. If all this is true we use
         * integer printing function that is much faster. */
        double min = -4503599627370495; /* (2^52)-1 */
        double max = 4503599627370496; /* -(2^52) */
        if (val > min && val < max && val == ((double)((long long)val)))
            ll2string((char*)buf+1,sizeof(buf)-1,(long long)val);
        else
#endif
            snprintf((char*)buf+1,sizeof(buf)-1,"%.17g",val);
        buf[0] = strlen((char*)buf+1);
        len = buf[0]+1;
    }
    return rdbWriteRaw(rdb,buf,len);
}

/* For information about double serialization check rdbSaveDoubleValue() */
int rdbLoadDoubleValue(rio *rdb, double *val) {
    char buf[256];
    unsigned char len;

    if (rioRead(rdb,&len,1) == 0) return -1;
    switch(len) {
    case 255: *val = R_NegInf; return 0;
    case 254: *val = R_PosInf; return 0;
    case 253: *val = R_Nan; return 0;
    default:
        if (rioRead(rdb,buf,len) == 0) return -1;
        buf[len] = '\0';
        if (sscanf(buf, "%lg", val)!=1) return -1;
        return 0;
    }
}

/* Saves a double for RDB 8 or greater, where IE754 binary64 format is assumed.
 * We just make sure the integer is always stored in little endian, otherwise
 * the value is copied verbatim from memory to disk.
 *
 * Return -1 on error, the size of the serialized value on success. */
int rdbSaveBinaryDoubleValue(rio *rdb, double val) {
    memrev64ifbe(&val);
    return rdbWriteRaw(rdb,&val,sizeof(val));
}

/* Loads a double from RDB 8 or greater. See rdbSaveBinaryDoubleValue() for
 * more info. On error -1 is returned, otherwise 0. */
int rdbLoadBinaryDoubleValue(rio *rdb, double *val) {
    if (rioRead(rdb,val,sizeof(*val)) == 0) return -1;
    memrev64ifbe(val);
    return 0;
}

/* Like rdbSaveBinaryDoubleValue() but single precision. */
int rdbSaveBinaryFloatValue(rio *rdb, float val) {
    memrev32ifbe(&val);
    return rdbWriteRaw(rdb,&val,sizeof(val));
}

/* Like rdbLoadBinaryDoubleValue() but single precision. */
int rdbLoadBinaryFloatValue(rio *rdb, float *val) {
    if (rioRead(rdb,val,sizeof(*val)) == 0) return -1;
    memrev32ifbe(val);
    return 0;
}

/* Save the object type of object "o". */
int rdbSaveObjectType(rio *rdb, robj_roptr o) {
    switch (o->type) {
    case OBJ_STRING:
        return rdbSaveType(rdb,RDB_TYPE_STRING);
    case OBJ_LIST:
        if (o->encoding == OBJ_ENCODING_QUICKLIST)
            return rdbSaveType(rdb,RDB_TYPE_LIST_QUICKLIST);
        else
            serverPanic("Unknown list encoding: %d", o->encoding);
    case OBJ_SET:
        if (o->encoding == OBJ_ENCODING_INTSET)
            return rdbSaveType(rdb,RDB_TYPE_SET_INTSET);
        else if (o->encoding == OBJ_ENCODING_HT)
            return rdbSaveType(rdb,RDB_TYPE_SET);
        else
            serverPanic("Unknown set encoding: %d", o->encoding);
    case OBJ_ZSET:
        if (o->encoding == OBJ_ENCODING_ZIPLIST)
            return rdbSaveType(rdb,RDB_TYPE_ZSET_ZIPLIST);
        else if (o->encoding == OBJ_ENCODING_SKIPLIST)
            return rdbSaveType(rdb,RDB_TYPE_ZSET_2);
        else
            serverPanic("Unknown sorted set encoding: %d", o->encoding);
    case OBJ_HASH:
        if (o->encoding == OBJ_ENCODING_ZIPLIST)
            return rdbSaveType(rdb,RDB_TYPE_HASH_ZIPLIST);
        else if (o->encoding == OBJ_ENCODING_HT)
            return rdbSaveType(rdb,RDB_TYPE_HASH);
        else
            serverPanic("Unknown hash encoding: %d", o->encoding);
    case OBJ_STREAM:
        return rdbSaveType(rdb,RDB_TYPE_STREAM_LISTPACKS);
    case OBJ_MODULE:
        return rdbSaveType(rdb,RDB_TYPE_MODULE_2);
    case OBJ_CRON:
        return rdbSaveType(rdb,RDB_TYPE_CRON);
    default:
        serverPanic("Unknown object type: %d", o->type);
    }
    return -1; /* avoid warning */
}

/* Use rdbLoadType() to load a TYPE in RDB format, but returns -1 if the
 * type is not specifically a valid Object Type. */
int rdbLoadObjectType(rio *rdb) {
    int type;
    if ((type = rdbLoadType(rdb)) == -1) return -1;
    if (!rdbIsObjectType(type)) return -1;
    return type;
}

/* This helper function serializes a consumer group Pending Entries List (PEL)
 * into the RDB file. The 'nacks' argument tells the function if also persist
 * the informations about the not acknowledged message, or if to persist
 * just the IDs: this is useful because for the global consumer group PEL
 * we serialized the NACKs as well, but when serializing the local consumer
 * PELs we just add the ID, that will be resolved inside the global PEL to
 * put a reference to the same structure. */
ssize_t rdbSaveStreamPEL(rio *rdb, rax *pel, int nacks) {
    ssize_t n, nwritten = 0;

    /* Number of entries in the PEL. */
    if ((n = rdbSaveLen(rdb,raxSize(pel))) == -1) return -1;
    nwritten += n;

    /* Save each entry. */
    raxIterator ri;
    raxStart(&ri,pel);
    raxSeek(&ri,"^",NULL,0);
    while(raxNext(&ri)) {
        /* We store IDs in raw form as 128 big big endian numbers, like
         * they are inside the radix tree key. */
        if ((n = rdbWriteRaw(rdb,ri.key,sizeof(streamID))) == -1) {
            raxStop(&ri);
            return -1;
        }
        nwritten += n;

        if (nacks) {
            streamNACK *nack = (streamNACK*)ri.data;
            if ((n = rdbSaveMillisecondTime(rdb,nack->delivery_time)) == -1) {
                raxStop(&ri);
                return -1;
            }
            nwritten += n;
            if ((n = rdbSaveLen(rdb,nack->delivery_count)) == -1) {
                raxStop(&ri);
                return -1;
            }
            nwritten += n;
            /* We don't save the consumer name: we'll save the pending IDs
             * for each consumer in the consumer PEL, and resolve the consumer
             * at loading time. */
        }
    }
    raxStop(&ri);
    return nwritten;
}

/* Serialize the consumers of a stream consumer group into the RDB. Helper
 * function for the stream data type serialization. What we do here is to
 * persist the consumer metadata, and it's PEL, for each consumer. */
size_t rdbSaveStreamConsumers(rio *rdb, streamCG *cg) {
    ssize_t n, nwritten = 0;

    /* Number of consumers in this consumer group. */
    if ((n = rdbSaveLen(rdb,raxSize(cg->consumers))) == -1) return -1;
    nwritten += n;

    /* Save each consumer. */
    raxIterator ri;
    raxStart(&ri,cg->consumers);
    raxSeek(&ri,"^",NULL,0);
    while(raxNext(&ri)) {
        streamConsumer *consumer = (streamConsumer*)ri.data;

        /* Consumer name. */
        if ((n = rdbSaveRawString(rdb,ri.key,ri.key_len)) == -1) {
            raxStop(&ri);
            return -1;
        }
        nwritten += n;

        /* Last seen time. */
        if ((n = rdbSaveMillisecondTime(rdb,consumer->seen_time)) == -1) {
            raxStop(&ri);
            return -1;
        }
        nwritten += n;

        /* Consumer PEL, without the ACKs (see last parameter of the function
         * passed with value of 0), at loading time we'll lookup the ID
         * in the consumer group global PEL and will put a reference in the
         * consumer local PEL. */
        if ((n = rdbSaveStreamPEL(rdb,consumer->pel,0)) == -1) {
            raxStop(&ri);
            return -1;
        }
        nwritten += n;
    }
    raxStop(&ri);
    return nwritten;
}

/* Save a Redis object.
 * Returns -1 on error, number of bytes written on success. */
ssize_t rdbSaveObject(rio *rdb, robj_roptr o, robj_roptr key) {
    ssize_t n = 0, nwritten = 0;

    if (o->type == OBJ_STRING) {
        /* Save a string value */
        if ((n = rdbSaveStringObject(rdb,o)) == -1) return -1;
        nwritten += n;
    } else if (o->type == OBJ_LIST) {
        /* Save a list value */
        if (o->encoding == OBJ_ENCODING_QUICKLIST) {
            quicklist *ql = (quicklist*)ptrFromObj(o);
            quicklistNode *node = ql->head;

            if ((n = rdbSaveLen(rdb,ql->len)) == -1) return -1;
            nwritten += n;

            while(node) {
                if (quicklistNodeIsCompressed(node)) {
                    void *data;
                    size_t compress_len = quicklistGetLzf(node, &data);
                    if ((n = rdbSaveLzfBlob(rdb,data,compress_len,node->sz)) == -1) return -1;
                    nwritten += n;
                } else {
                    if ((n = rdbSaveRawString(rdb,node->zl,node->sz)) == -1) return -1;
                    nwritten += n;
                }
                node = node->next;
            }
        } else {
            serverPanic("Unknown list encoding");
        }
    } else if (o->type == OBJ_SET) {
        /* Save a set value */
        if (o->encoding == OBJ_ENCODING_HT) {
            dict *set = (dict*)ptrFromObj(o);
            dictIterator *di = dictGetIterator(set);
            dictEntry *de;

            if ((n = rdbSaveLen(rdb,dictSize(set))) == -1) {
                dictReleaseIterator(di);
                return -1;
            }
            nwritten += n;

            while((de = dictNext(di)) != NULL) {
                sds ele = (sds)dictGetKey(de);
                if ((n = rdbSaveRawString(rdb,(unsigned char*)ele,sdslen(ele)))
                    == -1)
                {
                    dictReleaseIterator(di);
                    return -1;
                }
                nwritten += n;
            }
            dictReleaseIterator(di);
        } else if (o->encoding == OBJ_ENCODING_INTSET) {
            size_t l = intsetBlobLen((intset*)ptrFromObj(o));

            if ((n = rdbSaveRawString(rdb,(unsigned char*)szFromObj(o),l)) == -1) return -1;
            nwritten += n;
        } else {
            serverPanic("Unknown set encoding");
        }
    } else if (o->type == OBJ_ZSET) {
        /* Save a sorted set value */
        if (o->encoding == OBJ_ENCODING_ZIPLIST) {
            size_t l = ziplistBlobLen((unsigned char*)ptrFromObj(o));

            if ((n = rdbSaveRawString(rdb,(unsigned char*)ptrFromObj(o),l)) == -1) return -1;
            nwritten += n;
        } else if (o->encoding == OBJ_ENCODING_SKIPLIST) {
            zset *zs = (zset*)ptrFromObj(o);
            zskiplist *zsl = zs->zsl;

            if ((n = rdbSaveLen(rdb,zsl->length)) == -1) return -1;
            nwritten += n;

            /* We save the skiplist elements from the greatest to the smallest
             * (that's trivial since the elements are already ordered in the
             * skiplist): this improves the load process, since the next loaded
             * element will always be the smaller, so adding to the skiplist
             * will always immediately stop at the head, making the insertion
             * O(1) instead of O(log(N)). */
            zskiplistNode *zn = zsl->tail;
            while (zn != NULL) {
                if ((n = rdbSaveRawString(rdb,
                    (unsigned char*)zn->ele,sdslen(zn->ele))) == -1)
                {
                    return -1;
                }
                nwritten += n;
                if ((n = rdbSaveBinaryDoubleValue(rdb,zn->score)) == -1)
                    return -1;
                nwritten += n;
                zn = zn->backward;
            }
        } else {
            serverPanic("Unknown sorted set encoding");
        }
    } else if (o->type == OBJ_HASH) {
        /* Save a hash value */
        if (o->encoding == OBJ_ENCODING_ZIPLIST) {
            size_t l = ziplistBlobLen((unsigned char*)ptrFromObj(o));

            if ((n = rdbSaveRawString(rdb,(unsigned char*)ptrFromObj(o),l)) == -1) return -1;
            nwritten += n;

        } else if (o->encoding == OBJ_ENCODING_HT) {
            dictIterator *di = dictGetIterator((dict*)ptrFromObj(o));
            dictEntry *de;

            if ((n = rdbSaveLen(rdb,dictSize((dict*)ptrFromObj(o)))) == -1) {
                dictReleaseIterator(di);
                return -1;
            }
            nwritten += n;

            while((de = dictNext(di)) != NULL) {
                sds field = (sds)dictGetKey(de);
                sds value = (sds)dictGetVal(de);

                if ((n = rdbSaveRawString(rdb,(unsigned char*)field,
                        sdslen(field))) == -1)
                {
                    dictReleaseIterator(di);
                    return -1;
                }
                nwritten += n;
                if ((n = rdbSaveRawString(rdb,(unsigned char*)value,
                        sdslen(value))) == -1)
                {
                    dictReleaseIterator(di);
                    return -1;
                }
                nwritten += n;
            }
            dictReleaseIterator(di);
        } else {
            serverPanic("Unknown hash encoding");
        }
    } else if (o->type == OBJ_STREAM) {
        /* Store how many listpacks we have inside the radix tree. */
        stream *s = (stream*)ptrFromObj(o);
        rax *rax = s->rax;
        if ((n = rdbSaveLen(rdb,raxSize(rax))) == -1) return -1;
        nwritten += n;

        /* Serialize all the listpacks inside the radix tree as they are,
         * when loading back, we'll use the first entry of each listpack
         * to insert it back into the radix tree. */
        raxIterator ri;
        raxStart(&ri,rax);
        raxSeek(&ri,"^",NULL,0);
        while (raxNext(&ri)) {
            unsigned char *lp = (unsigned char*)ri.data;
            size_t lp_bytes = lpBytes(lp);
            if ((n = rdbSaveRawString(rdb,ri.key,ri.key_len)) == -1) {
                raxStop(&ri);
                return -1;
            }
            nwritten += n;
            if ((n = rdbSaveRawString(rdb,lp,lp_bytes)) == -1) {
                raxStop(&ri);
                return -1;
            }
            nwritten += n;
        }
        raxStop(&ri);

        /* Save the number of elements inside the stream. We cannot obtain
         * this easily later, since our macro nodes should be checked for
         * number of items: not a great CPU / space tradeoff. */
        if ((n = rdbSaveLen(rdb,s->length)) == -1) return -1;
        nwritten += n;
        /* Save the last entry ID. */
        if ((n = rdbSaveLen(rdb,s->last_id.ms)) == -1) return -1;
        nwritten += n;
        if ((n = rdbSaveLen(rdb,s->last_id.seq)) == -1) return -1;
        nwritten += n;

        /* The consumer groups and their clients are part of the stream
         * type, so serialize every consumer group. */

        /* Save the number of groups. */
        size_t num_cgroups = s->cgroups ? raxSize(s->cgroups) : 0;
        if ((n = rdbSaveLen(rdb,num_cgroups)) == -1) return -1;
        nwritten += n;

        if (num_cgroups) {
            /* Serialize each consumer group. */
            raxStart(&ri,s->cgroups);
            raxSeek(&ri,"^",NULL,0);
            while(raxNext(&ri)) {
                streamCG *cg = (streamCG*)ri.data;

                /* Save the group name. */
                if ((n = rdbSaveRawString(rdb,ri.key,ri.key_len)) == -1) {
                    raxStop(&ri);
                    return -1;
                }
                nwritten += n;

                /* Last ID. */
                if ((n = rdbSaveLen(rdb,cg->last_id.ms)) == -1) {
                    raxStop(&ri);
                    return -1;
                }
                nwritten += n;
                if ((n = rdbSaveLen(rdb,cg->last_id.seq)) == -1) {
                    raxStop(&ri);
                    return -1;
                }
                nwritten += n;

                /* Save the global PEL. */
                if ((n = rdbSaveStreamPEL(rdb,cg->pel,1)) == -1) {
                    raxStop(&ri);
                    return -1;
                }
                nwritten += n;

                /* Save the consumers of this group. */
                if ((n = rdbSaveStreamConsumers(rdb,cg)) == -1) {
                    raxStop(&ri);
                    return -1;
                }
                nwritten += n;
            }
            raxStop(&ri);
        }
    } else if (o->type == OBJ_MODULE) {
        /* Save a module-specific value. */
        RedisModuleIO io;
        moduleValue *mv = (moduleValue*)ptrFromObj(o);
        moduleType *mt = mv->type;

        /* Write the "module" identifier as prefix, so that we'll be able
         * to call the right module during loading. */
        int retval = rdbSaveLen(rdb,mt->id);
        if (retval == -1) return -1;
        moduleInitIOContext(io,mt,rdb,key.unsafe_robjcast());
        io.bytes += retval;

        /* Then write the module-specific representation + EOF marker. */
        mt->rdb_save(&io,mv->value);
        retval = rdbSaveLen(rdb,RDB_MODULE_OPCODE_EOF);
        if (retval == -1)
            io.error = 1;
        else
            io.bytes += retval;

        if (io.ctx) {
            moduleFreeContext(io.ctx);
            zfree(io.ctx);
        }
        return io.error ? -1 : (ssize_t)io.bytes;
    } else if (o->type == OBJ_CRON) {
        cronjob *job = (cronjob*)ptrFromObj(o);
        nwritten = rdbSaveRawString(rdb, (const unsigned char*)job->script.get(), job->script.size());
        nwritten += rdbSaveMillisecondTime(rdb, job->startTime);
        nwritten += rdbSaveMillisecondTime(rdb, job->interval);
        nwritten += rdbSaveLen(rdb, job->veckeys.size());
        for (auto &key : job->veckeys)
            nwritten += rdbSaveRawString(rdb, (const unsigned char*)key.get(), key.size());
        nwritten += rdbSaveLen(rdb, job->vecargs.size());
        for (auto &arg : job->vecargs)
            nwritten += rdbSaveRawString(rdb, (const unsigned char*)arg.get(), arg.size());
    } else {
        serverPanic("Unknown object type");
    }
    return nwritten;
}

/* Save an AUX field. */
ssize_t rdbSaveAuxField(rio *rdb, const void *key, size_t keylen, const void *val, size_t vallen) {
    ssize_t ret, len = 0;
    if ((ret = rdbSaveType(rdb,RDB_OPCODE_AUX)) == -1) return -1;
    len += ret;
    if ((ret = rdbSaveRawString(rdb,(const unsigned char*)key,keylen)) == -1) return -1;
    len += ret;
    if ((ret = rdbSaveRawString(rdb,(const unsigned char*)val,vallen)) == -1) return -1;
    len += ret;
    return len;
}

/* Wrapper for rdbSaveAuxField() used when key/val length can be obtained
 * with strlen(). */
ssize_t rdbSaveAuxFieldStrStr(rio *rdb, const char *key, const char *val) {
    return rdbSaveAuxField(rdb,key,strlen(key),val,strlen(val));
}

/* Wrapper for strlen(key) + integer type (up to long long range). */
ssize_t rdbSaveAuxFieldStrInt(rio *rdb, const char *key, long long val) {
    char buf[LONG_STR_SIZE];
    int vlen = ll2string(buf,sizeof(buf),val);
    return rdbSaveAuxField(rdb,key,strlen(key),buf,vlen);
}

/* Return the length the object will have on disk if saved with
 * the rdbSaveObject() function. Currently we use a trick to get
 * this length with very little changes to the code. In the future
 * we could switch to a faster solution. */
size_t rdbSavedObjectLen(robj *o, robj *key) {
    ssize_t len = rdbSaveObject(NULL,o,key);
    serverAssertWithInfo(NULL,o,len != -1);
    return len;
}

/* Save a key-value pair, with expire time, type, key, value.
 * On error -1 is returned.
 * On success if the key was actually saved 1 is returned. */
int rdbSaveKeyValuePair(rio *rdb, robj_roptr key, robj_roptr val, const expireEntry *pexpire) {
    int savelru = g_pserver->maxmemory_policy & MAXMEMORY_FLAG_LRU;
    int savelfu = g_pserver->maxmemory_policy & MAXMEMORY_FLAG_LFU;

    /* Save the expire time */
    long long expiretime = -1;
    if (pexpire != nullptr && pexpire->FGetPrimaryExpire(&expiretime)) {
        if (rdbSaveType(rdb,RDB_OPCODE_EXPIRETIME_MS) == -1) return -1;
        if (rdbSaveMillisecondTime(rdb,expiretime) == -1) return -1;
    }

    /* Save the LRU info. */
    if (savelru) {
        uint64_t idletime = estimateObjectIdleTime(val);
        idletime /= 1000; /* Using seconds is enough and requires less space.*/
        if (rdbSaveType(rdb,RDB_OPCODE_IDLE) == -1) return -1;
        if (rdbSaveLen(rdb,idletime) == -1) return -1;
    }

    /* Save the LFU info. */
    if (savelfu) {
        uint8_t buf[1];
        buf[0] = LFUDecrAndReturn(val);
        /* We can encode this in exactly two bytes: the opcode and an 8
         * bit counter, since the frequency is logarithmic with a 0-255 range.
         * Note that we do not store the halving time because to reset it
         * a single time when loading does not affect the frequency much. */
        if (rdbSaveType(rdb,RDB_OPCODE_FREQ) == -1) return -1;
        if (rdbWriteRaw(rdb,buf,1) == -1) return -1;
    }

    char szT[32];
    if (g_pserver->fActiveReplica) {
        snprintf(szT, 32, "%" PRIu64, mvccFromObj(val));
        if (rdbSaveAuxFieldStrStr(rdb,"mvcc-tstamp", szT) == -1) return -1;
    }

    /* Save type, key, value */
    if (rdbSaveObjectType(rdb,val) == -1) return -1;
    if (rdbSaveStringObject(rdb,key) == -1) return -1;
    if (rdbSaveObject(rdb,val,key) == -1) return -1;

    /* Delay return if required (for testing) */
    if (serverTL->getRdbKeySaveDelay()) {
        int sleepTime = serverTL->getRdbKeySaveDelay();
        while (!g_pserver->rdbThreadVars.fRdbThreadCancel && sleepTime > 0) {
            int sleepThisTime = std::min(100, sleepTime);
            debugDelay(sleepThisTime);
            sleepTime -= sleepThisTime;
        }
    }

    /* Save expire entry after as it will apply to the previously loaded key */
    /*  This is because we update the expire datastructure directly without buffering */
    if (pexpire != nullptr)
    {
        for (auto itr : *pexpire)
        {
            if (itr.subkey() == nullptr)
                continue;   // already saved
            snprintf(szT, 32, "%lld", itr.when());
            rdbSaveAuxFieldStrStr(rdb,"keydb-subexpire-key",itr.subkey());
            rdbSaveAuxFieldStrStr(rdb,"keydb-subexpire-when",szT);
        }
    }

    return 1;
}

/* Save a few default AUX fields with information about the RDB generated. */
int rdbSaveInfoAuxFields(rio *rdb, int rdbflags, rdbSaveInfo *rsi) {
    int redis_bits = (sizeof(void*) == 8) ? 64 : 32;
    int aof_preamble = (rdbflags & RDBFLAGS_AOF_PREAMBLE) != 0;

    /* Add a few fields about the state when the RDB was created. */
    if (rdbSaveAuxFieldStrStr(rdb,"redis-ver",KEYDB_REAL_VERSION) == -1) return -1;
    if (rdbSaveAuxFieldStrInt(rdb,"redis-bits",redis_bits) == -1) return -1;
    if (rdbSaveAuxFieldStrInt(rdb,"ctime",time(NULL)) == -1) return -1;
    if (rdbSaveAuxFieldStrInt(rdb,"used-mem",zmalloc_used_memory()) == -1) return -1;

    /* Handle saving options that generate aux fields. */
    if (rsi) {
        if (rdbSaveAuxFieldStrInt(rdb,"repl-stream-db",rsi->repl_stream_db)
            == -1) return -1;
        if (rdbSaveAuxFieldStrStr(rdb,"repl-id",rsi->repl_id)
            == -1) return -1;
        if (rdbSaveAuxFieldStrInt(rdb,"repl-offset",rsi->master_repl_offset)
            == -1) return -1;
    }
    if (rdbSaveAuxFieldStrInt(rdb,"aof-preamble",aof_preamble) == -1) return -1;
    return 1;
}

int saveKey(rio *rdb, const redisDbPersistentDataSnapshot *db, int flags, size_t *processed, const char *keystr, robj_roptr o)
{    
    redisObjectStack key;

    initStaticStringObject(key,(char*)keystr);
    std::unique_lock<fastlock> ul(g_expireLock, std::defer_lock);
    const expireEntry *pexpire = nullptr;
    if (o->FExpires())
    {
        ul.lock();
        pexpire = db->getExpire(&key);
        serverAssert((o->FExpires() && pexpire != nullptr) || (!o->FExpires() && pexpire == nullptr));
    }

    if (rdbSaveKeyValuePair(rdb,&key,o,pexpire) == -1)
        return 0;

    /* When this RDB is produced as part of an AOF rewrite, move
        * accumulated diff from parent to child while rewriting in
        * order to have a smaller final write. */
    if (flags & RDBFLAGS_AOF_PREAMBLE &&
        rdb->processed_bytes > *processed+AOF_READ_DIFF_INTERVAL_BYTES)
    {
        *processed = rdb->processed_bytes;
        aofReadDiffFromParent();
    }
    return 1;
}

ssize_t rdbSaveSingleModuleAux(rio *rdb, int when, moduleType *mt) {
    /* Save a module-specific aux value. */
    RedisModuleIO io;
    int retval = rdbSaveType(rdb, RDB_OPCODE_MODULE_AUX);
    if (retval == -1) return -1;
    moduleInitIOContext(io,mt,rdb,NULL);
    io.bytes += retval;

    /* Write the "module" identifier as prefix, so that we'll be able
     * to call the right module during loading. */
    retval = rdbSaveLen(rdb,mt->id);
    if (retval == -1) return -1;
    io.bytes += retval;

    /* write the 'when' so that we can provide it on loading. add a UINT opcode
     * for backwards compatibility, everything after the MT needs to be prefixed
     * by an opcode. */
    retval = rdbSaveLen(rdb,RDB_MODULE_OPCODE_UINT);
    if (retval == -1) return -1;
    io.bytes += retval;
    retval = rdbSaveLen(rdb,when);
    if (retval == -1) return -1;
    io.bytes += retval;

    /* Then write the module-specific representation + EOF marker. */
    mt->aux_save(&io,when);
    retval = rdbSaveLen(rdb,RDB_MODULE_OPCODE_EOF);
    if (retval == -1)
        io.error = 1;
    else
        io.bytes += retval;

    if (io.ctx) {
        moduleFreeContext(io.ctx);
        zfree(io.ctx);
    }
    if (io.error)
        return -1;
    return io.bytes;
}

/* Produces a dump of the database in RDB format sending it to the specified
 * Redis I/O channel. On success C_OK is returned, otherwise C_ERR
 * is returned and part of the output, or all the output, can be
 * missing because of I/O errors.
 *
 * When the function returns C_ERR and if 'error' is not NULL, the
 * integer pointed by 'error' is set to the value of errno just after the I/O
 * error. */
int rdbSaveRio(rio *rdb, const redisDbPersistentDataSnapshot **rgpdb, int *error, int rdbflags, rdbSaveInfo *rsi) {
    dictEntry *de;
    dictIterator *di = NULL;
    char magic[10];
    uint64_t cksum;
    size_t processed = 0;
    int j;
    long key_count = 0;
    long long info_updated_time = 0;
    const char *pname = (rdbflags & RDBFLAGS_AOF_PREAMBLE) ? "AOF rewrite" :  "RDB";

    if (g_pserver->rdb_checksum)
        rdb->update_cksum = rioGenericUpdateChecksum;
    snprintf(magic,sizeof(magic),"REDIS%04d",RDB_VERSION);
    if (rdbWriteRaw(rdb,magic,9) == -1) goto werr;
    if (rdbSaveInfoAuxFields(rdb,rdbflags,rsi) == -1) goto werr;
    if (rdbSaveModulesAux(rdb, REDISMODULE_AUX_BEFORE_RDB) == -1) goto werr;

    for (j = 0; j < cserver.dbnum; j++) {
        const redisDbPersistentDataSnapshot *db = rgpdb[j];
        if (db->size() == 0) continue;

        /* Write the SELECT DB opcode */
        if (rdbSaveType(rdb,RDB_OPCODE_SELECTDB) == -1) goto werr;
        if (rdbSaveLen(rdb,j) == -1) goto werr;

        /* Write the RESIZE DB opcode. */
        uint64_t db_size, expires_size;
        db_size = db->size();
        expires_size = db->expireSize();
        if (rdbSaveType(rdb,RDB_OPCODE_RESIZEDB) == -1) goto werr;
        if (rdbSaveLen(rdb,db_size) == -1) goto werr;
        if (rdbSaveLen(rdb,expires_size) == -1) goto werr;
        
        /* Iterate this DB writing every entry */
        size_t ckeysExpired = 0;
        bool fSavedAll = db->iterate_threadsafe([&](const char *keystr, robj_roptr o)->bool {
            if (o->FExpires())
                ++ckeysExpired;
            
            if (!saveKey(rdb, db, rdbflags, &processed, keystr, o))
                return false;

            /* Update child info every 1 second (approximately).
             * in order to avoid calling mstime() on each iteration, we will
             * check the diff every 1024 keys */
            if ((key_count++ & 1023) == 0) {
                long long now = mstime();
                if (now - info_updated_time >= 1000) {
                    sendChildInfo(CHILD_INFO_TYPE_CURRENT_INFO, key_count, pname);
                    info_updated_time = now;
                }
            }

            return !g_pserver->rdbThreadVars.fRdbThreadCancel;
        });
        if (!fSavedAll)
            goto werr;
        serverAssert(ckeysExpired == db->expireSize());
    }

    /* If we are storing the replication information on disk, persist
     * the script cache as well: on successful PSYNC after a restart, we need
     * to be able to process any EVALSHA inside the replication backlog the
     * master will send us. */
    {
    AeLocker lock;
    lock.arm(nullptr);
    if (rsi && dictSize(g_pserver->lua_scripts)) {
        di = dictGetIterator(g_pserver->lua_scripts);
        while((de = dictNext(di)) != NULL) {
            robj *body = (robj*)dictGetVal(de);
            if (rdbSaveAuxField(rdb,"lua",3,szFromObj(body),sdslen(szFromObj(body))) == -1)
                goto werr;
            if (g_pserver->rdbThreadVars.fRdbThreadCancel)
                goto werr;
        }
        dictReleaseIterator(di);
        di = NULL; /* So that we don't release it again on error. */
    }
    }   // AeLocker end scope

    if (rdbSaveModulesAux(rdb, REDISMODULE_AUX_AFTER_RDB) == -1) goto werr;

    /* EOF opcode */
    if (rdbSaveType(rdb,RDB_OPCODE_EOF) == -1) goto werr;

    /* CRC64 checksum. It will be zero if checksum computation is disabled, the
     * loading code skips the check in this case. */
    cksum = rdb->cksum;
    memrev64ifbe(&cksum);
    if (rioWrite(rdb,&cksum,8) == 0) goto werr;
    return C_OK;

werr:
    if (error) *error = errno;
    if (di) dictReleaseIterator(di);
    return C_ERR;
}

/* This is just a wrapper to rdbSaveRio() that additionally adds a prefix
 * and a suffix to the generated RDB dump. The prefix is:
 *
 * $EOF:<40 bytes unguessable hex string>\r\n
 *
 * While the suffix is the 40 bytes hex string we announced in the prefix.
 * This way processes receiving the payload can understand when it ends
 * without doing any processing of the content. */
int rdbSaveRioWithEOFMark(rio *rdb, const redisDbPersistentDataSnapshot **rgpdb, int *error, rdbSaveInfo *rsi) {
    char eofmark[RDB_EOF_MARK_SIZE];

    startSaving(RDBFLAGS_REPLICATION);
    getRandomHexChars(eofmark,RDB_EOF_MARK_SIZE);
    if (error) *error = 0;
    if (rioWrite(rdb,"$EOF:",5) == 0) goto werr;
    if (rioWrite(rdb,eofmark,RDB_EOF_MARK_SIZE) == 0) goto werr;
    if (rioWrite(rdb,"\r\n",2) == 0) goto werr;
    if (rdbSaveRio(rdb,rgpdb,error,RDBFLAGS_NONE,rsi) == C_ERR) goto werr;
    if (rioWrite(rdb,eofmark,RDB_EOF_MARK_SIZE) == 0) goto werr;
    stopSaving(1);
    return C_OK;

werr: /* Write error. */
    /* Set 'error' only if not already set by rdbSaveRio() call. */
    if (error && *error == 0) *error = errno;
    stopSaving(0);
    return C_ERR;
}

int rdbSaveFp(FILE *fp, const redisDbPersistentDataSnapshot **rgpdb, rdbSaveInfo *rsi)
{
    int error = 0;
    rio rdb;

    rioInitWithFile(&rdb,fp);

    if (g_pserver->rdb_save_incremental_fsync)
        rioSetAutoSync(&rdb,REDIS_AUTOSYNC_BYTES);

    if (rdbSaveRio(&rdb,rgpdb,&error,RDBFLAGS_NONE,rsi) == C_ERR) {
        errno = error;
        return C_ERR;
    }
    return C_OK;
}

int rdbSave(const redisDbPersistentDataSnapshot **rgpdb, rdbSaveInfo *rsi)
{
    std::vector<const redisDbPersistentDataSnapshot*> vecdb;
    if (rgpdb == nullptr)
    {
        for (int idb = 0; idb < cserver.dbnum; ++idb)
        {
            vecdb.push_back(g_pserver->db[idb]);
        }
        rgpdb = vecdb.data();
    }

    int err = C_OK;
    if (g_pserver->rdb_filename != NULL)
        err = rdbSaveFile(g_pserver->rdb_filename, rgpdb, rsi);

    if (err == C_OK && g_pserver->rdb_s3bucketpath != NULL)
        err = rdbSaveS3(g_pserver->rdb_s3bucketpath, rgpdb, rsi);
    return err;
}

/* Save the DB on disk. Return C_ERR on error, C_OK on success. */
int rdbSaveFile(char *filename, const redisDbPersistentDataSnapshot **rgpdb, rdbSaveInfo *rsi) {
    char tmpfile[256];
    char cwd[MAXPATHLEN]; /* Current working dir path for error messages. */
    FILE *fp = NULL;
    rio rdb;
    int error = 0;

    snprintf(tmpfile,256,"temp-%d-%d.rdb", getpid(), g_pserver->rdbThreadVars.tmpfileNum);
    fp = fopen(tmpfile,"w");
    if (!fp) {
        char *cwdp = getcwd(cwd,MAXPATHLEN);
        serverLog(LL_WARNING,
            "Failed opening the RDB file %s (in server root dir %s) "
            "for saving: %s",
            filename,
            cwdp ? cwdp : "unknown",
            strerror(errno));
        return C_ERR;
    }

    rioInitWithFile(&rdb,fp);
    startSaving(RDBFLAGS_NONE);

    if (g_pserver->rdb_save_incremental_fsync)
        rioSetAutoSync(&rdb,REDIS_AUTOSYNC_BYTES);

    if (rdbSaveRio(&rdb,rgpdb,&error,RDBFLAGS_NONE,rsi) == C_ERR) {
        errno = error;
        goto werr;
    }

    /* Make sure data will not remain on the OS's output buffers */
    if (fflush(fp)) goto werr;
    if (fsync(fileno(fp))) goto werr;
    if (fclose(fp)) { fp = NULL; goto werr; }
    fp = NULL;
    
    /* Use RENAME to make sure the DB file is changed atomically only
     * if the generate DB file is ok. */
    if (rename(tmpfile,filename) == -1) {
        char *cwdp = getcwd(cwd,MAXPATHLEN);
        serverLog(LL_WARNING,
            "Error moving temp DB file %s on the final "
            "destination %s (in server root dir %s): %s",
            tmpfile,
            filename,
            cwdp ? cwdp : "unknown",
            strerror(errno));
        unlink(tmpfile);
        stopSaving(0);
        return C_ERR;
    }

    serverLog(LL_NOTICE,"DB saved on disk");
    if (!g_pserver->rdbThreadVars.fRdbThreadActive)
    {
        // Do this only in a synchronous save, otherwise our thread controller will update these
        g_pserver->dirty = 0;
        g_pserver->lastsave = time(NULL);
        g_pserver->lastbgsave_status = C_OK;
    }
    stopSaving(1);
    return C_OK;

werr:
    if (g_pserver->rdbThreadVars.fRdbThreadCancel)
        serverLog(LL_WARNING, "Background save cancelled");
    else
        serverLog(LL_WARNING,"Write error saving DB on disk: %s", strerror(errno));
    if (fp) fclose(fp);
    unlink(tmpfile);
    stopSaving(0);
    return C_ERR;
}

struct rdbSaveThreadArgs
{
    rdbSaveInfo rsi;
    const redisDbPersistentDataSnapshot *rgpdb[1];    // NOTE: Variable Length
};

void *rdbSaveThread(void *vargs)
{
    rdbSaveThreadArgs *args = reinterpret_cast<rdbSaveThreadArgs*>(vargs);
    serverAssert(serverTL == nullptr);
    redisServerThreadVars vars;
    serverTL = &vars;
    vars.gcEpoch = g_pserver->garbageCollector.startEpoch();

    int retval = rdbSave(args->rgpdb, &args->rsi);    
    if (retval == C_OK)
        sendChildCowInfo(CHILD_INFO_TYPE_RDB_COW_SIZE, "RDB");

    // If we were told to cancel the requesting thread holds the lock for us
    ssize_t cbStart = zmalloc_used_memory();
    for (int idb = 0; idb < cserver.dbnum; ++idb)
        g_pserver->db[idb]->endSnapshotAsync(args->rgpdb[idb]);
    zfree(args);
    ssize_t cbDiff = (cbStart - (ssize_t)zmalloc_used_memory());
    g_pserver->garbageCollector.endEpoch(vars.gcEpoch);

    if (cbDiff > 0)
    {
        serverLog(LL_NOTICE,
                "%s: %zd MB of memory used by copy-on-write",
                "RDB",cbDiff/(1024*1024));
    }

    return (retval == C_OK) ? (void*)0 : (void*)1;
}

int rdbSaveBackgroundFork(rdbSaveInfo *rsi) {
    pid_t childpid;

    if (hasActiveChildProcess() || g_pserver->rdb_child_pid != -1) return C_ERR;
    serverAssert(g_pserver->rdb_child_pid != 10000);

    g_pserver->dirty_before_bgsave = g_pserver->dirty;
    g_pserver->lastbgsave_try = time(NULL);

    if ((childpid = redisFork(CHILD_TYPE_RDB)) == 0) {
        int retval;

        /* Child */
        g_pserver->rdb_child_pid = 10000;
        redisSetProcTitle("keydb-rdb-bgsave");
        redisSetCpuAffinity(g_pserver->bgsave_cpulist);
        retval = rdbSave(nullptr, rsi);
        if (retval == C_OK) {
            sendChildCowInfo(CHILD_INFO_TYPE_RDB_COW_SIZE, "RDB");
        }
        exitFromChild((retval == C_OK) ? 0 : 1);
    } else {
        /* Parent */
        if (childpid == -1) {
            g_pserver->lastbgsave_status = C_ERR;
            serverLog(LL_WARNING,"Can't save in background: fork: %s",
                strerror(errno));
            return C_ERR;
        }
        serverLog(LL_NOTICE,"Background saving started by pid %d",childpid);
        g_pserver->rdb_save_time_start = time(NULL);
        g_pserver->rdb_child_type = RDB_CHILD_TYPE_DISK;
        updateDictResizePolicy();
        return C_OK;
    }
    return C_OK; /* unreached */
}

int launchRdbSaveThread(pthread_t &child, rdbSaveInfo *rsi)
{
    if (cserver.fForkBgSave) {
        return rdbSaveBackgroundFork(rsi);
    } else
    {
        rdbSaveThreadArgs *args = (rdbSaveThreadArgs*)zmalloc(sizeof(rdbSaveThreadArgs) + ((cserver.dbnum-1)*sizeof(redisDbPersistentDataSnapshot*)), MALLOC_LOCAL);
        rdbSaveInfo rsiT = RDB_SAVE_INFO_INIT;
        if (rsi == nullptr)
            rsi = &rsiT;
        memcpy(&args->rsi, rsi, sizeof(rdbSaveInfo));
        memcpy(&args->rsi.repl_id, g_pserver->replid, sizeof(g_pserver->replid));
        args->rsi.master_repl_offset = g_pserver->master_repl_offset;
            
        for (int idb = 0; idb < cserver.dbnum; ++idb)
            args->rgpdb[idb] = g_pserver->db[idb]->createSnapshot(getMvccTstamp(), false /* fOptional */);

        g_pserver->rdbThreadVars.tmpfileNum++;
        g_pserver->rdbThreadVars.fRdbThreadCancel = false;
        if (pthread_create(&child, NULL, rdbSaveThread, args)) {
            for (int idb = 0; idb < cserver.dbnum; ++idb)
                g_pserver->db[idb]->endSnapshot(args->rgpdb[idb]);
            zfree(args);
            return C_ERR;
        }
        g_pserver->child_type = CHILD_TYPE_RDB;
    }
    return C_OK;
}


int rdbSaveBackground(rdbSaveInfo *rsi) {
    pthread_t child;
    long long start;

    if (hasActiveChildProcess()) return C_ERR;

    g_pserver->dirty_before_bgsave = g_pserver->dirty;
    g_pserver->lastbgsave_try = time(NULL);
    openChildInfoPipe();

    start = ustime();

    
    g_pserver->stat_fork_time = ustime()-start;
    g_pserver->stat_fork_rate = (double) zmalloc_used_memory() * 1000000 / g_pserver->stat_fork_time / (1024*1024*1024); /* GB per second. */
    if (launchRdbSaveThread(child, rsi) != C_OK) {
        closeChildInfoPipe();
        g_pserver->lastbgsave_status = C_ERR;
        serverLog(LL_WARNING,"Can't save in background: fork: %s",
            strerror(errno));
        return C_ERR;
    }
    latencyAddSampleIfNeeded("fork",g_pserver->stat_fork_time/1000);
    serverLog(LL_NOTICE,"Background saving started");
    g_pserver->rdb_save_time_start = time(NULL);
    serverAssert(!g_pserver->rdbThreadVars.fRdbThreadActive);
    g_pserver->rdbThreadVars.fRdbThreadActive = true;
    g_pserver->rdbThreadVars.rdb_child_thread = child;
    g_pserver->rdb_child_type = RDB_CHILD_TYPE_DISK;
    updateDictResizePolicy();

    return C_OK;
}

void getTempFileName(char tmpfile[], int tmpfileNum) {
    char pid[32];
    char tmpfileNumString[214];

    /* Generate temp rdb file name using aync-signal safe functions. */
    int pid_len = ll2string(pid, sizeof(pid), getpid());
    int tmpfileNum_len = ll2string(tmpfileNumString, sizeof(tmpfileNumString), tmpfileNum);
    strcpy(tmpfile, "temp-");
    strncpy(tmpfile+5, pid, pid_len);
    strcpy(tmpfile+5+pid_len, "-");
    strncpy(tmpfile+5+pid_len+1, tmpfileNumString, tmpfileNum_len);
    strcpy(tmpfile+5+pid_len+1+tmpfileNum_len, ".rdb");
}

/* Note that we may call this function in signal handle 'sigShutdownHandler',
 * so we need guarantee all functions we call are async-signal-safe.
 * If  we call this function from signal handle, we won't call bg_unlik that
 * is not async-signal-safe. */
void rdbRemoveTempFile(int tmpfileNum, int from_signal) {
    char tmpfile[256];
    
    getTempFileName(tmpfile, tmpfileNum);

    if (from_signal) {
        /* bg_unlink is not async-signal-safe, but in this case we don't really
         * need to close the fd, it'll be released when the process exists. */
        int fd = open(tmpfile, O_RDONLY|O_NONBLOCK);
        UNUSED(fd);
        unlink(tmpfile);
    } else {
        bg_unlink(tmpfile);
    }
}

/* This function is called by rdbLoadObject() when the code is in RDB-check
 * mode and we find a module value of type 2 that can be parsed without
 * the need of the actual module. The value is parsed for errors, finally
 * a dummy redis object is returned just to conform to the API. */
robj *rdbLoadCheckModuleValue(rio *rdb, char *modulename) {
    uint64_t opcode;
    while((opcode = rdbLoadLen(rdb,NULL)) != RDB_MODULE_OPCODE_EOF) {
        if (opcode == RDB_MODULE_OPCODE_SINT ||
            opcode == RDB_MODULE_OPCODE_UINT)
        {
            uint64_t len;
            if (rdbLoadLenByRef(rdb,NULL,&len) == -1) {
                rdbReportCorruptRDB(
                    "Error reading integer from module %s value", modulename);
            }
        } else if (opcode == RDB_MODULE_OPCODE_STRING) {
            robj *o = (robj*)rdbGenericLoadStringObject(rdb,RDB_LOAD_NONE,NULL);
            if (o == NULL) {
                rdbReportCorruptRDB(
                    "Error reading string from module %s value", modulename);
            }
            decrRefCount(o);
        } else if (opcode == RDB_MODULE_OPCODE_FLOAT) {
            float val;
            if (rdbLoadBinaryFloatValue(rdb,&val) == -1) {
                rdbReportCorruptRDB(
                    "Error reading float from module %s value", modulename);
            }
        } else if (opcode == RDB_MODULE_OPCODE_DOUBLE) {
            double val;
            if (rdbLoadBinaryDoubleValue(rdb,&val) == -1) {
                rdbReportCorruptRDB(
                    "Error reading double from module %s value", modulename);
            }
        }
    }
    return createStringObject("module-dummy-value",18);
}

/* Load a Redis object of the specified type from the specified file.
 * On success a newly allocated object is returned, otherwise NULL. */
robj *rdbLoadObject(int rdbtype, rio *rdb, sds key, uint64_t mvcc_tstamp) {
    robj *o = NULL, *ele, *dec;
    uint64_t len;
    unsigned int i;

    int deep_integrity_validation = cserver.sanitize_dump_payload == SANITIZE_DUMP_YES;
    if (cserver.sanitize_dump_payload == SANITIZE_DUMP_CLIENTS) {
        /* Skip sanitization when loading (an RDB), or getting a RESTORE command
         * from either the master or a client using an ACL user with the skip-sanitize-payload flag. */
        int skip = g_pserver->loading ||
            (serverTL->current_client && (serverTL->current_client->flags & CLIENT_MASTER));
        if (!skip && serverTL->current_client && serverTL->current_client->user)
            skip = !!(serverTL->current_client->user->flags & USER_FLAG_SANITIZE_PAYLOAD_SKIP);
        deep_integrity_validation = !skip;
    }

    if (rdbtype == RDB_TYPE_STRING) {
        /* Read string value */
        if ((o = rdbLoadEncodedStringObject(rdb)) == NULL) return NULL;
        o = tryObjectEncoding(o);
    } else if (rdbtype == RDB_TYPE_LIST) {
        /* Read list value */
        if ((len = rdbLoadLen(rdb,NULL)) == RDB_LENERR) return NULL;

        o = createQuicklistObject();
        quicklistSetOptions((quicklist*)ptrFromObj(o), g_pserver->list_max_ziplist_size,
                            g_pserver->list_compress_depth);

        /* Load every single element of the list */
        while(len--) {
            if ((ele = rdbLoadEncodedStringObject(rdb)) == NULL) {
                decrRefCount(o);
                return NULL;
            }
            dec = getDecodedObject(ele);
            size_t len = sdslen(szFromObj(dec));
            quicklistPushTail((quicklist*)ptrFromObj(o), ptrFromObj(dec), len);
            decrRefCount(dec);
            decrRefCount(ele);
        }
    } else if (rdbtype == RDB_TYPE_SET) {
        /* Read Set value */
        if ((len = rdbLoadLen(rdb,NULL)) == RDB_LENERR) return NULL;

        /* Use a regular set when there are too many entries. */
        if (len > g_pserver->set_max_intset_entries) {
            o = createSetObject();
            /* It's faster to expand the dict to the right size asap in order
             * to avoid rehashing */
            if (len > DICT_HT_INITIAL_SIZE && dictTryExpand((dict*)ptrFromObj(o),len,false) != DICT_OK) {
                rdbReportCorruptRDB("OOM in dictTryExpand %llu", (unsigned long long)len);
                decrRefCount(o);
                return NULL;
            }
        } else {
            o = createIntsetObject();
        }

        /* Load every single element of the set */
        for (i = 0; i < len; i++) {
            long long llval;
            sds sdsele;

            if ((sdsele = (sds)rdbGenericLoadStringObject(rdb,RDB_LOAD_SDS,NULL)) == NULL) {
                decrRefCount(o);
                return NULL;
            }

            if (o->encoding == OBJ_ENCODING_INTSET) {
                /* Fetch integer value from element. */
                if (isSdsRepresentableAsLongLong(sdsele,&llval) == C_OK) {
                    uint8_t success;
                    o->m_ptr = intsetAdd((intset*)ptrFromObj(o),llval,&success);
                    if (!success) {
                        rdbReportCorruptRDB("Duplicate set members detected");
                        decrRefCount(o);
                        sdsfree(sdsele);
                        return NULL;
                    }
                } else {
                    setTypeConvert(o,OBJ_ENCODING_HT);
                    if (dictTryExpand((dict*)ptrFromObj(o),len,false) != DICT_OK) {
                        rdbReportCorruptRDB("OOM in dictTryExpand %llu", (unsigned long long)len);
                        sdsfree(sdsele);
                        decrRefCount(o);
                        return NULL;
                    }
                }
            }

            /* This will also be called when the set was just converted
             * to a regular hash table encoded set. */
            if (o->encoding == OBJ_ENCODING_HT) {
                if (dictAdd((dict*)ptrFromObj(o),sdsele,NULL) != DICT_OK) {
                    rdbReportCorruptRDB("Duplicate set members detected");
                    decrRefCount(o);
                    sdsfree(sdsele);
                    return NULL;
                }
            } else {
                sdsfree(sdsele);
            }
        }
    } else if (rdbtype == RDB_TYPE_ZSET_2 || rdbtype == RDB_TYPE_ZSET) {
        /* Read list/set value. */
        uint64_t zsetlen;
        size_t maxelelen = 0;
        zset *zs;

        if ((zsetlen = rdbLoadLen(rdb,NULL)) == RDB_LENERR) return NULL;
        o = createZsetObject();
        zs = (zset*)ptrFromObj(o);

        if (zsetlen > DICT_HT_INITIAL_SIZE && dictTryExpand(zs->dict,zsetlen,false) != DICT_OK) {
            rdbReportCorruptRDB("OOM in dictTryExpand %llu", (unsigned long long)zsetlen);
            decrRefCount(o);
            return NULL;
        }

        /* Load every single element of the sorted set. */
        while(zsetlen--) {
            sds sdsele;
            double score;
            zskiplistNode *znode;

            if ((sdsele = (sds)rdbGenericLoadStringObject(rdb,RDB_LOAD_SDS,NULL)) == NULL) {
                decrRefCount(o);
                return NULL;
            }

            if (rdbtype == RDB_TYPE_ZSET_2) {
                if (rdbLoadBinaryDoubleValue(rdb,&score) == -1) {
                    decrRefCount(o);
                    sdsfree(sdsele);
                    return NULL;
                }
            } else {
                if (rdbLoadDoubleValue(rdb,&score) == -1) {
                    decrRefCount(o);
                    sdsfree(sdsele);
                    return NULL;
                }
            }

            /* Don't care about integer-encoded strings. */
            if (sdslen(sdsele) > maxelelen) maxelelen = sdslen(sdsele);

            znode = zslInsert(zs->zsl,score,sdsele);
            if (dictAdd(zs->dict,sdsele,&znode->score) != DICT_OK) {
                rdbReportCorruptRDB("Duplicate zset fields detected");
                decrRefCount(o);
                /* no need to free 'sdsele', will be released by zslFree together with 'o' */
                return NULL;
            }
        }

        /* Convert *after* loading, since sorted sets are not stored ordered. */
        if (zsetLength(o) <= g_pserver->zset_max_ziplist_entries &&
            maxelelen <= g_pserver->zset_max_ziplist_value)
                zsetConvert(o,OBJ_ENCODING_ZIPLIST);
    } else if (rdbtype == RDB_TYPE_HASH) {
        uint64_t len;
        int ret;
        sds field, value;
        dict *dupSearchDict = NULL;

        len = rdbLoadLen(rdb, NULL);
        if (len == RDB_LENERR) return NULL;

        o = createHashObject();

        /* Too many entries? Use a hash table. */
        if (len > g_pserver->hash_max_ziplist_entries)
            hashTypeConvert(o, OBJ_ENCODING_HT);
        else if (deep_integrity_validation) {
            /* In this mode, we need to guarantee that the server won't crash
             * later when the ziplist is converted to a dict.
             * Create a set (dict with no values) to for a dup search.
             * We can dismiss it as soon as we convert the ziplist to a hash. */
            dupSearchDict = dictCreate(&hashDictType, NULL);
        }


        /* Load every field and value into the ziplist */
        while (o->encoding == OBJ_ENCODING_ZIPLIST && len > 0) {
            len--;
            /* Load raw strings */
            if ((field = (sds)rdbGenericLoadStringObject(rdb,RDB_LOAD_SDS,NULL)) == NULL) {
                decrRefCount(o);
                if (dupSearchDict) dictRelease(dupSearchDict);
                return NULL;
            }
            if ((value = (sds)rdbGenericLoadStringObject(rdb,RDB_LOAD_SDS,NULL)) == NULL) {
                sdsfree(field);
                decrRefCount(o);
                if (dupSearchDict) dictRelease(dupSearchDict);
                return NULL;
            }

            if (dupSearchDict) {
                sds field_dup = sdsdup(field);
                if (dictAdd(dupSearchDict, field_dup, NULL) != DICT_OK) {
                    rdbReportCorruptRDB("Hash with dup elements");
                    dictRelease(dupSearchDict);
                    decrRefCount(o);
                    sdsfree(field_dup);
                    sdsfree(field);
                    sdsfree(value);
                    return NULL;
                }
            }

            /* Add pair to ziplist */
            o->m_ptr = ziplistPush((unsigned char*)ptrFromObj(o), (unsigned char*)field,
                    sdslen(field), ZIPLIST_TAIL);
            o->m_ptr = ziplistPush((unsigned char*)ptrFromObj(o), (unsigned char*)value,
                    sdslen(value), ZIPLIST_TAIL);

            /* Convert to hash table if size threshold is exceeded */
            if (sdslen(field) > g_pserver->hash_max_ziplist_value ||
                sdslen(value) > g_pserver->hash_max_ziplist_value)
            {
                sdsfree(field);
                sdsfree(value);
                hashTypeConvert(o, OBJ_ENCODING_HT);
                break;
            }
            sdsfree(field);
            sdsfree(value);
        }

        if (dupSearchDict) {
            /* We no longer need this, from now on the entries are added
             * to a dict so the check is performed implicitly. */
            dictRelease(dupSearchDict);
            dupSearchDict = NULL;
        }

        if (o->encoding == OBJ_ENCODING_HT && len > DICT_HT_INITIAL_SIZE) {
            if (dictTryExpand((dict*)ptrFromObj(o),len,false) != DICT_OK) {
                rdbReportCorruptRDB("OOM in dictTryExpand %llu", (unsigned long long)len);
                decrRefCount(o);
                return NULL;
            }
        }

        /* Load remaining fields and values into the hash table */
        while (o->encoding == OBJ_ENCODING_HT && len > 0) {
            len--;
            /* Load encoded strings */
            if ((field = (sds)rdbGenericLoadStringObject(rdb,RDB_LOAD_SDS,NULL)) == NULL) {
                decrRefCount(o);
                return NULL;
            }
            if ((value = (sds)rdbGenericLoadStringObject(rdb,RDB_LOAD_SDS,NULL)) == NULL) {
                sdsfree(field);
                decrRefCount(o);
                return NULL;
            }

            /* Add pair to hash table */
            ret = dictAdd((dict*)ptrFromObj(o), field, value);
            if (ret == DICT_ERR) {
                rdbReportCorruptRDB("Duplicate hash fields detected");
                sdsfree(value);
                sdsfree(field);
                decrRefCount(o);
                return NULL;
            }
        }

        /* All pairs should be read by now */
        serverAssert(len == 0);
    } else if (rdbtype == RDB_TYPE_LIST_QUICKLIST) {
        if ((len = rdbLoadLen(rdb,NULL)) == RDB_LENERR) return NULL;
        o = createQuicklistObject();
        quicklistSetOptions((quicklist*)ptrFromObj(o), g_pserver->list_max_ziplist_size,
                            g_pserver->list_compress_depth);

        while (len--) {
            size_t encoded_len;
            unsigned char *zl = (unsigned char*)
                rdbGenericLoadStringObject(rdb,RDB_LOAD_PLAIN,&encoded_len);
            if (zl == NULL) {
                decrRefCount(o);
                return NULL;
            }
            if (deep_integrity_validation) g_pserver->stat_dump_payload_sanitizations++;
            if (!ziplistValidateIntegrity(zl, encoded_len, deep_integrity_validation, NULL, NULL)) {
                rdbReportCorruptRDB("Ziplist integrity check failed.");
                decrRefCount(o);
                zfree(zl);
                return NULL;
            }
            quicklistAppendZiplist((quicklist*)ptrFromObj(o), zl);
        }
    } else if (rdbtype == RDB_TYPE_HASH_ZIPMAP  ||
               rdbtype == RDB_TYPE_LIST_ZIPLIST ||
               rdbtype == RDB_TYPE_SET_INTSET   ||
               rdbtype == RDB_TYPE_ZSET_ZIPLIST ||
               rdbtype == RDB_TYPE_HASH_ZIPLIST)
    {
        size_t encoded_len;
        unsigned char *encoded = (unsigned char*)
            rdbGenericLoadStringObject(rdb,RDB_LOAD_PLAIN,&encoded_len);
        if (encoded == NULL) return NULL;

        o = createObject(OBJ_STRING,encoded); /* Obj type fixed below. */

        /* Fix the object encoding, and make sure to convert the encoded
         * data type into the base type if accordingly to the current
         * configuration there are too many elements in the encoded data
         * type. Note that we only check the length and not max element
         * size as this is an O(N) scan. Eventually everything will get
         * converted. */
        switch(rdbtype) {
            case RDB_TYPE_HASH_ZIPMAP:
                /* Since we don't keep zipmaps anymore, the rdb loading for these
                 * is O(n) anyway, use `deep` validation. */
                if (!zipmapValidateIntegrity(encoded, encoded_len, 1)) {
                    rdbReportCorruptRDB("Zipmap integrity check failed.");
                    zfree(encoded);
                    o->m_ptr = NULL;
                    decrRefCount(o);
                    return NULL;
                }
                /* Convert to ziplist encoded hash. This must be deprecated
                 * when loading dumps created by Redis 2.4 gets deprecated. */
                {
                    unsigned char *zl = ziplistNew();
                    unsigned char *zi = zipmapRewind((unsigned char*)ptrFromObj(o));
                    unsigned char *fstr, *vstr;
                    unsigned int flen, vlen;
                    unsigned int maxlen = 0;
                    dict *dupSearchDict = dictCreate(&hashDictType, NULL);

                    while ((zi = zipmapNext(zi, &fstr, &flen, &vstr, &vlen)) != NULL) {
                        if (flen > maxlen) maxlen = flen;
                        if (vlen > maxlen) maxlen = vlen;
                        zl = ziplistPush(zl, fstr, flen, ZIPLIST_TAIL);
                        zl = ziplistPush(zl, vstr, vlen, ZIPLIST_TAIL);

                        /* search for duplicate records */
                        sds field = sdstrynewlen(fstr, flen);
                        if (!field || dictAdd(dupSearchDict, field, NULL) != DICT_OK) {
                            rdbReportCorruptRDB("Hash zipmap with dup elements, or big length (%u)", flen);
                            dictRelease(dupSearchDict);
                            sdsfree(field);
                            zfree(encoded);
                            o->m_ptr = NULL;
                            decrRefCount(o);
                            return NULL;
                        }
                    }

                    dictRelease(dupSearchDict);
                    zfree(ptrFromObj(o));
                    o->m_ptr = zl;
                    o->type = OBJ_HASH;
                    o->encoding = OBJ_ENCODING_ZIPLIST;

                    if (hashTypeLength(o) > g_pserver->hash_max_ziplist_entries ||
                        maxlen > g_pserver->hash_max_ziplist_value)
                    {
                        hashTypeConvert(o, OBJ_ENCODING_HT);
                    }
                }
                break;
            case RDB_TYPE_LIST_ZIPLIST:
                if (deep_integrity_validation) g_pserver->stat_dump_payload_sanitizations++;
                if (!ziplistValidateIntegrity(encoded, encoded_len, deep_integrity_validation, NULL, NULL)) {
                    rdbReportCorruptRDB("List ziplist integrity check failed.");
                    zfree(encoded);
                    o->m_ptr = NULL;
                    decrRefCount(o);
                    return NULL;
                }
                o->type = OBJ_LIST;
                o->encoding = OBJ_ENCODING_ZIPLIST;
                listTypeConvert(o,OBJ_ENCODING_QUICKLIST);
                break;
            case RDB_TYPE_SET_INTSET:
                if (deep_integrity_validation) g_pserver->stat_dump_payload_sanitizations++;
                if (!intsetValidateIntegrity(encoded, encoded_len, deep_integrity_validation)) {
                    rdbReportCorruptRDB("Intset integrity check failed.");
                    zfree(encoded);
                    o->m_ptr = NULL;
                    decrRefCount(o);
                    return NULL;
                }
                o->type = OBJ_SET;
                o->encoding = OBJ_ENCODING_INTSET;
                if (intsetLen((intset*)ptrFromObj(o)) > g_pserver->set_max_intset_entries)
                    setTypeConvert(o,OBJ_ENCODING_HT);
                break;
            case RDB_TYPE_ZSET_ZIPLIST:
                if (deep_integrity_validation) g_pserver->stat_dump_payload_sanitizations++;
                if (!zsetZiplistValidateIntegrity(encoded, encoded_len, deep_integrity_validation)) {
                    rdbReportCorruptRDB("Zset ziplist integrity check failed.");
                    zfree(encoded);
                    o->m_ptr = NULL;
                    decrRefCount(o);
                    return NULL;
                }
                o->type = OBJ_ZSET;
                o->encoding = OBJ_ENCODING_ZIPLIST;
                if (zsetLength(o) > g_pserver->zset_max_ziplist_entries)
                    zsetConvert(o,OBJ_ENCODING_SKIPLIST);
                break;
            case RDB_TYPE_HASH_ZIPLIST:
                if (deep_integrity_validation) g_pserver->stat_dump_payload_sanitizations++;
                if (!hashZiplistValidateIntegrity(encoded, encoded_len, deep_integrity_validation)) {
                    rdbReportCorruptRDB("Hash ziplist integrity check failed.");
                    zfree(encoded);
                    o->m_ptr = NULL;
                    decrRefCount(o);
                    return NULL;
                }
                o->type = OBJ_HASH;
                o->encoding = OBJ_ENCODING_ZIPLIST;
                if (hashTypeLength(o) > g_pserver->hash_max_ziplist_entries)
                    hashTypeConvert(o, OBJ_ENCODING_HT);
                break;
            default:
                /* totally unreachable */
                rdbReportCorruptRDB("Unknown RDB encoding type %d",rdbtype);
                break;
        }
    } else if (rdbtype == RDB_TYPE_STREAM_LISTPACKS) {
        o = createStreamObject();
        stream *s = (stream*)ptrFromObj(o);
        uint64_t listpacks = rdbLoadLen(rdb,NULL);
        if (listpacks == RDB_LENERR) {
            rdbReportReadError("Stream listpacks len loading failed.");
            decrRefCount(o);
            return NULL;
        }

        while(listpacks--) {
            /* Get the master ID, the one we'll use as key of the radix tree
             * node: the entries inside the listpack itself are delta-encoded
             * relatively to this ID. */
            sds nodekey = (sds)rdbGenericLoadStringObject(rdb,RDB_LOAD_SDS,NULL);
            if (nodekey == NULL) {
                rdbReportReadError("Stream master ID loading failed: invalid encoding or I/O error.");
                decrRefCount(o);
                return NULL;
            }
            if (sdslen(nodekey) != sizeof(streamID)) {
                rdbReportCorruptRDB("Stream node key entry is not the "
                                        "size of a stream ID");
                sdsfree(nodekey);
                decrRefCount(o);
                return NULL;
            }

            /* Load the listpack. */
            size_t lp_size;
            unsigned char *lp = (unsigned char*)
                rdbGenericLoadStringObject(rdb,RDB_LOAD_PLAIN,&lp_size);
            if (lp == NULL) {
                rdbReportReadError("Stream listpacks loading failed.");
                sdsfree(nodekey);
                decrRefCount(o);
                return NULL;
            }
            if (deep_integrity_validation) g_pserver->stat_dump_payload_sanitizations++;
            if (!streamValidateListpackIntegrity(lp, lp_size, deep_integrity_validation)) {
                rdbReportCorruptRDB("Stream listpack integrity check failed.");
                sdsfree(nodekey);
                decrRefCount(o);
                zfree(lp);
                return NULL;
            }

            unsigned char *first = lpFirst(lp);
            if (first == NULL) {
                /* Serialized listpacks should never be empty, since on
                 * deletion we should remove the radix tree key if the
                 * resulting listpack is empty. */
                rdbReportCorruptRDB("Empty listpack inside stream");
                sdsfree(nodekey);
                decrRefCount(o);
                zfree(lp);
                return NULL;
            }

            /* Insert the key in the radix tree. */
            int retval = raxInsert(s->rax,
                (unsigned char*)nodekey,sizeof(streamID),lp,NULL);
            sdsfree(nodekey);
            if (!retval) {
                rdbReportCorruptRDB("Listpack re-added with existing key");
                decrRefCount(o);
                zfree(lp);
                return NULL;
            }
        }
        /* Load total number of items inside the stream. */
        s->length = rdbLoadLen(rdb,NULL);

        /* Load the last entry ID. */
        s->last_id.ms = rdbLoadLen(rdb,NULL);
        s->last_id.seq = rdbLoadLen(rdb,NULL);

        if (rioGetReadError(rdb)) {
            rdbReportReadError("Stream object metadata loading failed.");
            decrRefCount(o);
            return NULL;
        }

        /* Consumer groups loading */
        uint64_t cgroups_count = rdbLoadLen(rdb,NULL);
        if (cgroups_count == RDB_LENERR) {
            rdbReportReadError("Stream cgroup count loading failed.");
            decrRefCount(o);
            return NULL;
        }
        while(cgroups_count--) {
            /* Get the consumer group name and ID. We can then create the
             * consumer group ASAP and populate its structure as
             * we read more data. */
            streamID cg_id;
            sds cgname = (sds)rdbGenericLoadStringObject(rdb,RDB_LOAD_SDS,NULL);
            if (cgname == NULL) {
                rdbReportReadError(
                    "Error reading the consumer group name from Stream");
                decrRefCount(o);
                return NULL;
            }

            cg_id.ms = rdbLoadLen(rdb,NULL);
            cg_id.seq = rdbLoadLen(rdb,NULL);
            if (rioGetReadError(rdb)) {
                rdbReportReadError("Stream cgroup ID loading failed.");
                sdsfree(cgname);
                decrRefCount(o);
                return NULL;
            }

            streamCG *cgroup = streamCreateCG(s,cgname,sdslen(cgname),&cg_id);
            if (cgroup == NULL) {
                rdbReportCorruptRDB("Duplicated consumer group name %s",
                                         cgname);
                decrRefCount(o);
                sdsfree(cgname);
                return NULL;
            }
            sdsfree(cgname);

            /* Load the global PEL for this consumer group, however we'll
             * not yet populate the NACK structures with the message
             * owner, since consumers for this group and their messages will
             * be read as a next step. So for now leave them not resolved
             * and later populate it. */
            uint64_t pel_size = rdbLoadLen(rdb,NULL);
            if (pel_size == RDB_LENERR) {
                rdbReportReadError("Stream PEL size loading failed.");
                decrRefCount(o);
                return NULL;
            }
            while(pel_size--) {
                unsigned char rawid[sizeof(streamID)];
                if (rioRead(rdb,rawid,sizeof(rawid)) == 0) {
                    rdbReportReadError("Stream PEL ID loading failed.");
                    decrRefCount(o);
                    return NULL;
                }
                streamNACK *nack = streamCreateNACK(NULL);
                nack->delivery_time = rdbLoadMillisecondTime(rdb,RDB_VERSION);
                nack->delivery_count = rdbLoadLen(rdb,NULL);
                if (rioGetReadError(rdb)) {
                    rdbReportReadError("Stream PEL NACK loading failed.");
                    decrRefCount(o);
                    streamFreeNACK(nack);
                    return NULL;
                }
                if (!raxInsert(cgroup->pel,rawid,sizeof(rawid),nack,NULL)) {
                    rdbReportCorruptRDB("Duplicated global PEL entry "
                                            "loading stream consumer group");
                    decrRefCount(o);
                    streamFreeNACK(nack);
                    return NULL;
                }
            }

            /* Now that we loaded our global PEL, we need to load the
             * consumers and their local PELs. */
            uint64_t consumers_num = rdbLoadLen(rdb,NULL);
            if (consumers_num == RDB_LENERR) {
                rdbReportReadError("Stream consumers num loading failed.");
                decrRefCount(o);
                return NULL;
            }
            while(consumers_num--) {
                sds cname = (sds)rdbGenericLoadStringObject(rdb,RDB_LOAD_SDS,NULL);
                if (cname == NULL) {
                    rdbReportReadError(
                        "Error reading the consumer name from Stream group.");
                    decrRefCount(o);
                    return NULL;
                }
                streamConsumer *consumer =
                    streamLookupConsumer(cgroup,cname,SLC_NONE,NULL);
                sdsfree(cname);
                consumer->seen_time = rdbLoadMillisecondTime(rdb,RDB_VERSION);
                if (rioGetReadError(rdb)) {
                    rdbReportReadError("Stream short read reading seen time.");
                    decrRefCount(o);
                    return NULL;
                }

                /* Load the PEL about entries owned by this specific
                 * consumer. */
                pel_size = rdbLoadLen(rdb,NULL);
                if (pel_size == RDB_LENERR) {
                    rdbReportReadError(
                        "Stream consumer PEL num loading failed.");
                    decrRefCount(o);
                    return NULL;
                }
                while(pel_size--) {
                    unsigned char rawid[sizeof(streamID)];
                    if (rioRead(rdb,rawid,sizeof(rawid)) == 0) {
                        rdbReportReadError(
                            "Stream short read reading PEL streamID.");
                        decrRefCount(o);
                        return NULL;
                    }
                    streamNACK *nack = (streamNACK*)raxFind(cgroup->pel,rawid,sizeof(rawid));
                    if (nack == raxNotFound) {
                        rdbReportCorruptRDB("Consumer entry not found in "
                                                "group global PEL");
                        decrRefCount(o);
                        return NULL;
                    }

                    /* Set the NACK consumer, that was left to NULL when
                     * loading the global PEL. Then set the same shared
                     * NACK structure also in the consumer-specific PEL. */
                    nack->consumer = consumer;
                    if (!raxInsert(consumer->pel,rawid,sizeof(rawid),nack,NULL)) {
                        rdbReportCorruptRDB("Duplicated consumer PEL entry "
                                                " loading a stream consumer "
                                                "group");
                        decrRefCount(o);
                        return NULL;
                    }
                }
            }
        }
    } else if (rdbtype == RDB_TYPE_MODULE || rdbtype == RDB_TYPE_MODULE_2) {
        uint64_t moduleid = rdbLoadLen(rdb,NULL);
        if (rioGetReadError(rdb)) {
            rdbReportReadError("Short read module id");
            return NULL;
        }
        moduleType *mt = moduleTypeLookupModuleByID(moduleid);

        if (rdbCheckMode && rdbtype == RDB_TYPE_MODULE_2) {
            char name[10];
            moduleTypeNameByID(name,moduleid);
            return rdbLoadCheckModuleValue(rdb,name);
        }

        if (mt == NULL) {
            char name[10];
            moduleTypeNameByID(name,moduleid);
            rdbReportCorruptRDB("The RDB file contains module data I can't load: no matching module type '%s'", name);
            return NULL;
        }
        RedisModuleIO io;
        redisObjectStack keyobj;
        initStaticStringObject(keyobj,key);
        moduleInitIOContext(io,mt,rdb,&keyobj);
        io.ver = (rdbtype == RDB_TYPE_MODULE) ? 1 : 2;
        /* Call the rdb_load method of the module providing the 10 bit
         * encoding version in the lower 10 bits of the module ID. */
        void *ptr = mt->rdb_load(&io,moduleid&1023);
        if (io.ctx) {
            moduleFreeContext(io.ctx);
            zfree(io.ctx);
        }

        /* Module v2 serialization has an EOF mark at the end. */
        if (io.ver == 2) {
            uint64_t eof = rdbLoadLen(rdb,NULL);
            if (eof == RDB_LENERR) {
                if (ptr) {
                    o = createModuleObject(mt,ptr); /* creating just in order to easily destroy */
                    decrRefCount(o);
                }
                return NULL;
            }
            if (eof != RDB_MODULE_OPCODE_EOF) {
                rdbReportCorruptRDB("The RDB file contains module data for the module '%s' that is not terminated by "
                                    "the proper module value EOF marker", moduleTypeModuleName(mt));
                if (ptr) {
                    o = createModuleObject(mt,ptr); /* creating just in order to easily destroy */
                    decrRefCount(o);
                }
                return NULL;
            }
        }

        if (ptr == NULL) {
            rdbReportCorruptRDB("The RDB file contains module data for the module type '%s', that the responsible "
                                "module is not able to load. Check for modules log above for additional clues.",
                                moduleTypeModuleName(mt));
            return NULL;
        }
        o = createModuleObject(mt,ptr);
    } else if (rdbtype == RDB_TYPE_CRON) {
        std::unique_ptr<cronjob> spjob = std::make_unique<cronjob>();
        spjob->script = rdbLoadString(rdb);
        spjob->startTime = rdbLoadMillisecondTime(rdb,RDB_VERSION);
        spjob->interval = rdbLoadMillisecondTime(rdb,RDB_VERSION);
        auto ckeys = rdbLoadLen(rdb,NULL);
        for (uint64_t i = 0; i < ckeys; ++i)
            spjob->veckeys.push_back(rdbLoadString(rdb));
        auto cargs = rdbLoadLen(rdb,NULL);
        for (uint64_t i = 0; i < cargs; ++i)
            spjob->vecargs.push_back(rdbLoadString(rdb));
        o = createObject(OBJ_CRON, spjob.release());
    } else {
        rdbReportReadError("Unknown RDB encoding type %d",rdbtype);
        return NULL;
    }

    setMvccTstamp(o, mvcc_tstamp);
    serverAssert(!o->FExpires());
    return o;
}

/* Mark that we are loading in the global state and setup the fields
 * needed to provide loading stats. */
void startLoading(size_t size, int rdbflags) {
    /* Load the DB */
    g_pserver->loading = (rdbflags & RDBFLAGS_REPLICATION) ? LOADING_REPLICATION : LOADING_BOOT;
    g_pserver->loading_start_time = time(NULL);
    g_pserver->loading_loaded_bytes = 0;
    g_pserver->loading_total_bytes = size;
    g_pserver->loading_rdb_used_mem = 0;
    blockingOperationStarts();

    /* Fire the loading modules start event. */
    int subevent;
    if (rdbflags & RDBFLAGS_AOF_PREAMBLE)
        subevent = REDISMODULE_SUBEVENT_LOADING_AOF_START;
    else if(rdbflags & RDBFLAGS_REPLICATION)
        subevent = REDISMODULE_SUBEVENT_LOADING_REPL_START;
    else
        subevent = REDISMODULE_SUBEVENT_LOADING_RDB_START;
    moduleFireServerEvent(REDISMODULE_EVENT_LOADING,subevent,NULL);
}

/* Mark that we are loading in the global state and setup the fields
 * needed to provide loading stats.
 * 'filename' is optional and used for rdb-check on error */
void startLoadingFile(FILE *fp, const char* filename, int rdbflags) {
    struct stat sb;
    if (fstat(fileno(fp), &sb) == -1)
        sb.st_size = 0;
    rdbFileBeingLoaded = filename;
    startLoading(sb.st_size, rdbflags);
}

/* Refresh the loading progress info */
void loadingProgress(off_t pos) {
    g_pserver->loading_loaded_bytes = pos;
    if (g_pserver->stat_peak_memory < zmalloc_used_memory())
        g_pserver->stat_peak_memory = zmalloc_used_memory();
}

/* Loading finished */
void stopLoading(int success) {
    g_pserver->loading = 0;
    blockingOperationEnds();
    rdbFileBeingLoaded = NULL;

    /* Fire the loading modules end event. */
    moduleFireServerEvent(REDISMODULE_EVENT_LOADING,
                          success?
                            REDISMODULE_SUBEVENT_LOADING_ENDED:
                            REDISMODULE_SUBEVENT_LOADING_FAILED,
                          NULL);
}

void startSaving(int rdbflags) {
    /* Fire the persistence modules end event. */
    int subevent;
    if (rdbflags & RDBFLAGS_AOF_PREAMBLE)
        subevent = REDISMODULE_SUBEVENT_PERSISTENCE_AOF_START;
    else if (getpid()!=cserver.pid)
        subevent = REDISMODULE_SUBEVENT_PERSISTENCE_RDB_START;
    else
        subevent = REDISMODULE_SUBEVENT_PERSISTENCE_SYNC_RDB_START;
    moduleFireServerEvent(REDISMODULE_EVENT_PERSISTENCE,subevent,NULL);
}

void stopSaving(int success) {
    /* Fire the persistence modules end event. */
    moduleFireServerEvent(REDISMODULE_EVENT_PERSISTENCE,
                          success?
                            REDISMODULE_SUBEVENT_PERSISTENCE_ENDED:
                            REDISMODULE_SUBEVENT_PERSISTENCE_FAILED,
                          NULL);
}

struct rdbInsertJob
{
    redisDb *db = nullptr;
    sds key = nullptr; 
    robj *val = nullptr; 
    long long lru_clock;
    long long expiretime;
    long long lru_idle;
    long long lfu_freq;
    std::vector<std::pair<robj_sharedptr, long long>> vecsubexpires;

    void addSubexpireKey(robj *subkey, long long when) {
        vecsubexpires.push_back(std::make_pair(robj_sharedptr(subkey), when));
        decrRefCount(subkey);
    }

    rdbInsertJob() = default;
    rdbInsertJob(rdbInsertJob &&src) {
        db = src.db;
        src.db = nullptr;
        key = src.key;
        src.key = nullptr;
        val = src.val;
        src.val = nullptr;
        lru_clock = src.lru_clock;
        expiretime = src.expiretime;
        lru_idle = src.lru_idle;
        lfu_freq = src.lfu_freq;
        vecsubexpires = std::move(src.vecsubexpires);
    }

    ~rdbInsertJob() {
        if (key)
            sdsfree(key);
        if (val)
            decrRefCount(val);
    }
};

class rdbAsyncWorkThread
{
    rdbSaveInfo *rsi;
    int rdbflags;
    list *listJobs;
    std::vector<std::function<void()>> queuefn;  // for custom jobs
    std::mutex mutex;
    std::condition_variable cv;
    std::condition_variable cvThrottle;
    fastlock m_lockPause { "rdbAsyncWork-Pause"};
    bool fLaunched = false;
    bool fExit = false;
    std::atomic<size_t> ckeysLoaded;
    std::atomic<int> cstorageWritesInFlight;
    std::atomic<bool> workerThreadDone;
    std::thread m_thread;
    long long now;

    static void listFreeMethod(const void *v) {
        delete reinterpret_cast<const rdbInsertJob*>(v);
    }

public:
    
    rdbAsyncWorkThread(rdbSaveInfo *rsi, int rdbflags, long long now)
        : rsi(rsi), rdbflags(rdbflags), now(now)
    {
        ckeysLoaded = 0;
        cstorageWritesInFlight = 0;
        listJobs = listCreate();
        listSetFreeMethod(listJobs, listFreeMethod);
    }

    ~rdbAsyncWorkThread() {
        if (m_thread.joinable())
            endWork();
        listRelease(listJobs);
    }

    void start() {
        serverAssert(!fLaunched);
        m_thread = std::thread(&rdbAsyncWorkThread::loadWorkerThreadMain, this);
        fLaunched = true;
    }

    void throttle(std::unique_lock<std::mutex> &l) {
        if (listLength(listJobs) > 0 && (listLength(listJobs) % 1024 == 0) && (getMaxmemoryState(NULL,NULL,NULL,NULL) != C_OK)) {
            cvThrottle.wait(l);
            while (cstorageWritesInFlight.load(std::memory_order_relaxed) && (getMaxmemoryState(NULL,NULL,NULL,NULL) != C_OK)) {
                l.unlock();
                usleep(1);
                pauseExecution();
                processEventsWhileBlocked(serverTL - g_pserver->rgthreadvar);
                resumeExecution();
                l.lock();
            }
        }
    }

    void enqueue(std::unique_ptr<rdbInsertJob> &spjob) {
        std::unique_lock<std::mutex> l(mutex);
        throttle(l);
        listAddNodeTail(listJobs, spjob.release());
        if (listLength(listJobs) == 1)
            cv.notify_one();
    }

    void pauseExecution() {
        m_lockPause.lock();
    }

    void resumeExecution() {
        m_lockPause.unlock();
    }

    void enqueue(std::function<void()> &&fn) {
        std::unique_lock<std::mutex> l(mutex);
        bool fNotify = queuefn.empty();
        queuefn.push_back(std::move(fn));
        if (fNotify)
            cv.notify_one();
    }

    size_t ckeys() { return ckeysLoaded; }

    size_t endWork() {
        std::unique_lock<std::mutex> l(mutex);
        serverAssert(fLaunched);
        fExit = true;
        cv.notify_one();
        l.unlock();
        if (g_pserver->m_pstorageFactory) {
            // If we have a storage provider it can take some time to complete and we want to process events in the meantime
            while (!workerThreadDone) {
                usleep(10);
                pauseExecution();
                processEventsWhileBlocked(serverTL - g_pserver->rgthreadvar);
                resumeExecution();
            }
        }
        m_thread.join();
        while (cstorageWritesInFlight.load(std::memory_order_seq_cst)) {
            usleep(10);
            processEventsWhileBlocked(serverTL - g_pserver->rgthreadvar);
        }
        fLaunched = false;
        fExit = false;
        serverAssert(listLength(listJobs) == 0);
        serverAssert(queuefn.empty());
        return ckeysLoaded;
    }

    void processJob(rdbInsertJob &job) {
        redisObjectStack keyobj;
        initStaticStringObject(keyobj,job.key);

        bool f1024thKey = false;
        bool fStaleMvccKey = (this->rsi) ? mvccFromObj(job.val) < this->rsi->mvccMinThreshold : false;

        /* Check if the key already expired. This function is used when loading
        * an RDB file from disk, either at startup, or when an RDB was
        * received from the master. In the latter case, the master is
        * responsible for key expiry. If we would expire keys here, the
        * snapshot taken by the master may not be reflected on the replica. */
        bool fExpiredKey = iAmMaster() && !(this->rdbflags&RDBFLAGS_AOF_PREAMBLE) && job.expiretime != -1 && job.expiretime < this->now;
        if (fStaleMvccKey || fExpiredKey) {
            if (fStaleMvccKey && !fExpiredKey && this->rsi != nullptr && this->rsi->mi != nullptr && this->rsi->mi->staleKeyMap != nullptr && lookupKeyRead(job.db, &keyobj) == nullptr) {
                // We have a key that we've already deleted and is not back in our database.
                //  We'll need to inform the sending master of the delete if it is also a replica of us
                robj_sharedptr objKeyDup(createStringObject(job.key, sdslen(job.key)));
                this->rsi->mi->staleKeyMap->operator[](job.db->id).push_back(objKeyDup);                
            }
            sdsfree(job.key);
            job.key = nullptr;
            decrRefCount(job.val);
            job.val = nullptr;
        } else {
            /* Add the new object in the hash table */
            int fInserted = dbMerge(job.db, job.key, job.val, (this->rsi && this->rsi->fForceSetKey) || (this->rdbflags & RDBFLAGS_ALLOW_DUP));   // Note: dbMerge will incrRef

            if (fInserted)
            {
                auto ckeys = this->ckeysLoaded.fetch_add(1, std::memory_order_relaxed);
                f1024thKey = (ckeys % 1024) == 0;

                /* Set the expire time if needed */
                if (job.expiretime != -1)
                {
                    setExpire(NULL,job.db,&keyobj,nullptr,job.expiretime);
                }

                /* Set usage information (for eviction). */
                objectSetLRUOrLFU(job.val,job.lfu_freq,job.lru_idle,job.lru_clock,1000);

                /* call key space notification on key loaded for modules only */
                moduleNotifyKeyspaceEvent(NOTIFY_LOADED, "loaded", &keyobj, job.db->id);

                replicationNotifyLoadedKey(job.db, &keyobj, job.val, job.expiretime);

                for (auto &pair : job.vecsubexpires) 
                {
                    setExpire(NULL, job.db, &keyobj, pair.first, pair.second);
                    replicateSubkeyExpire(job.db, &keyobj, pair.first.get(), pair.second);
                }

                job.val = nullptr;  // don't free this as we moved ownership to the DB
            }
        }

        /* If we have a storage provider check if we need to evict some keys to stay under our memory limit,
        do this every 16 keys to limit the perf impact */
        if (g_pserver->m_pstorageFactory && f1024thKey)
        {
            bool fHighMemory = (getMaxmemoryState(NULL,NULL,NULL,NULL) != C_OK);
            if (fHighMemory || f1024thKey)
            {
                for (int idb = 0; idb < cserver.dbnum; ++idb)
                {
                    if (g_pserver->m_pstorageFactory) {
                        g_pserver->db[idb]->processChangesAsync(this->cstorageWritesInFlight);
                        fHighMemory = false;
                    }
                }
                if (fHighMemory)
                    performEvictions(false /* fPreSnapshot*/);
            }
        }
    }

    static void loadWorkerThreadMain(rdbAsyncWorkThread *pqueue) {
        rdbAsyncWorkThread &queue = *pqueue;
        redisServerThreadVars vars = {};
        vars.clients_pending_asyncwrite = listCreate();
        serverTL = &vars;
        aeSetThreadOwnsLockOverride(true);

        // We will inheret the server thread's affinity mask, clear it as we want to run on a different core.
        cpu_set_t *cpuset = CPU_ALLOC(std::thread::hardware_concurrency());
        if (cpuset != nullptr) {
            size_t size = CPU_ALLOC_SIZE(std::thread::hardware_concurrency());
            CPU_ZERO_S(size, cpuset);
            for (unsigned i = 0; i < std::thread::hardware_concurrency(); ++i) {
                CPU_SET_S(i, size, cpuset);
            }
            pthread_setaffinity_np(pthread_self(), size, cpuset);
            CPU_FREE(cpuset);
        }

        for (;;) {
            std::unique_lock<std::mutex> lock(queue.mutex);
            if (listLength(queue.listJobs) == 0 && queue.queuefn.empty()) {
                if (queue.fExit)
                    break;
                queue.cv.wait(lock);
                if (listLength(queue.listJobs) == 0 && queue.queuefn.empty() && queue.fExit)
                    break;
            }
            pqueue->cvThrottle.notify_one();
            
            list *listJobs = queue.listJobs;
            queue.listJobs = listCreate();
            listSetFreeMethod(queue.listJobs, listFreeMethod);

            auto queuefn = std::move(queue.queuefn);
            lock.unlock();

            vars.gcEpoch = g_pserver->garbageCollector.startEpoch();
            while (listLength(listJobs)) {
                std::unique_lock<fastlock> ulPause(pqueue->m_lockPause);
                rdbInsertJob &job = *((rdbInsertJob*)listNodeValue(listFirst(listJobs)));

                pqueue->processJob(job);

                // Pop from the list
                listDelNode(listJobs, listFirst(listJobs));
            }
            listRelease(listJobs);

            for (auto &fn : queuefn) {
                std::unique_lock<fastlock> ulPause(pqueue->m_lockPause);
                fn();
            }

            g_pserver->garbageCollector.endEpoch(vars.gcEpoch);
        }

        if (g_pserver->m_pstorageFactory) {
            for (int idb = 0; idb < cserver.dbnum; ++idb)
                g_pserver->db[idb]->processChangesAsync(queue.cstorageWritesInFlight);
        }

        queue.workerThreadDone = true;
        std::unique_lock<std::mutex> lock(queue.mutex);
        serverAssert(queue.queuefn.empty());
        serverAssert(listLength(queue.listJobs) == 0);
        ProcessPendingAsyncWrites();
        listRelease(vars.clients_pending_asyncwrite);
        aeSetThreadOwnsLockOverride(false);
    }
};

/* Track loading progress in order to serve client's from time to time
   and if needed calculate rdb checksum  */
void rdbLoadProgressCallback(rio *r, const void *buf, size_t len) {
    if (g_pserver->rdb_checksum)
        rioGenericUpdateChecksum(r, buf, len);
    
    if ((g_pserver->loading_process_events_interval_bytes &&
        (r->processed_bytes + len)/g_pserver->loading_process_events_interval_bytes > r->processed_bytes/g_pserver->loading_process_events_interval_bytes) ||
        (g_pserver->loading_process_events_interval_keys &&
        (r->keys_since_last_callback >= g_pserver->loading_process_events_interval_keys)))
    {
        rdbAsyncWorkThread *pwthread = reinterpret_cast<rdbAsyncWorkThread*>(r->chksum_arg);

        listIter li;
        listNode *ln;
        listRewind(g_pserver->masters, &li);
        while ((ln = listNext(&li)))
        {
            struct redisMaster *mi = (struct redisMaster*)listNodeValue(ln);
            if (mi->masterhost && mi->repl_state == REPL_STATE_TRANSFER)
                replicationSendNewlineToMaster(mi);
        }
        loadingProgress(r->processed_bytes);

        if (pwthread)
            pwthread->pauseExecution();
        processEventsWhileBlocked(serverTL - g_pserver->rgthreadvar);
        if (pwthread)
            pwthread->resumeExecution();

        processModuleLoadingProgressEvent(0);

        robj *ping_argv[1];

        ping_argv[0] = createStringObject("PING",4);
        replicationFeedSlaves(g_pserver->slaves, g_pserver->replicaseldb, ping_argv, 1);
        decrRefCount(ping_argv[0]);

        r->keys_since_last_callback = 0;
    }
}


/* Load an RDB file from the rio stream 'rdb'. On success C_OK is returned,
 * otherwise C_ERR is returned and 'errno' is set accordingly. */
int rdbLoadRio(rio *rdb, int rdbflags, rdbSaveInfo *rsi) {
    uint64_t dbid = 0;
    int type, rdbver;
    redisDb *dbCur = g_pserver->db[dbid];
    char buf[1024];
    /* Key-specific attributes, set by opcodes before the key type. */
    long long lru_idle = -1, lfu_freq = -1, expiretime = -1, now;
    long long lru_clock = 0;
    uint64_t mvcc_tstamp = OBJ_MVCC_INVALID;
    now = mstime();
    rdbAsyncWorkThread wqueue(rsi, rdbflags, now);
    robj *subexpireKey = nullptr;
    sds key = nullptr;
    bool fLastKeyExpired = false;
    std::unique_ptr<rdbInsertJob> spjob;

    rdb->update_cksum = rdbLoadProgressCallback;
    rdb->chksum_arg = &wqueue;
    rdb->max_processing_chunk = g_pserver->loading_process_events_interval_bytes;
    if (rioRead(rdb,buf,9) == 0) goto eoferr;
    buf[9] = '\0';
    if (memcmp(buf,"REDIS",5) != 0) {
        serverLog(LL_WARNING,"Wrong signature trying to load DB from file");
        errno = EINVAL;
        return C_ERR;
    }
    rdbver = atoi(buf+5);
    if (rdbver < 1 || rdbver > RDB_VERSION) {
        serverLog(LL_WARNING,"Can't handle RDB format version %d",rdbver);
        errno = EINVAL;
        return C_ERR;
    }

    lru_clock = LRU_CLOCK();
    wqueue.start();

    while(1) {
        robj *val;

        /* Read type. */
        if ((type = rdbLoadType(rdb)) == -1) goto eoferr;

        /* Handle special types. */
        if (type == RDB_OPCODE_EXPIRETIME) {
            /* EXPIRETIME: load an expire associated with the next key
             * to load. Note that after loading an expire we need to
             * load the actual type, and continue. */
            expiretime = rdbLoadTime(rdb);
            expiretime *= 1000;
            if (rioGetReadError(rdb)) goto eoferr;
            continue; /* Read next opcode. */
        } else if (type == RDB_OPCODE_EXPIRETIME_MS) {
            /* EXPIRETIME_MS: milliseconds precision expire times introduced
             * with RDB v3. Like EXPIRETIME but no with more precision. */
            expiretime = rdbLoadMillisecondTime(rdb,rdbver);
            if (rioGetReadError(rdb)) goto eoferr;
            continue; /* Read next opcode. */
        } else if (type == RDB_OPCODE_FREQ) {
            /* FREQ: LFU frequency. */
            uint8_t byte;
            if (rioRead(rdb,&byte,1) == 0) goto eoferr;
            lfu_freq = byte;
            continue; /* Read next opcode. */
        } else if (type == RDB_OPCODE_IDLE) {
            /* IDLE: LRU idle time. */
            uint64_t qword;
            if ((qword = rdbLoadLen(rdb,NULL)) == RDB_LENERR) goto eoferr;
            lru_idle = qword;
            continue; /* Read next opcode. */
        } else if (type == RDB_OPCODE_EOF) {
            /* EOF: End of file, exit the main loop. */
            break;
        } else if (type == RDB_OPCODE_SELECTDB) {
            /* SELECTDB: Select the specified database. */
            if ((dbid = rdbLoadLen(rdb,NULL)) == RDB_LENERR) goto eoferr;
            if (dbid >= (unsigned)cserver.dbnum) {
                serverLog(LL_WARNING,
                    "FATAL: Data file was created with a KeyDB "
                    "server configured to handle more than %d "
                    "databases. Exiting\n", cserver.dbnum);
                exit(1);
            }
            dbCur = g_pserver->db[dbid];
            continue; /* Read next opcode. */
        } else if (type == RDB_OPCODE_RESIZEDB) {
            /* RESIZEDB: Hint about the size of the keys in the currently
             * selected data base, in order to avoid useless rehashing. */
            uint64_t db_size, expires_size;
            if ((db_size = rdbLoadLen(rdb,NULL)) == RDB_LENERR)
                goto eoferr;
            if ((expires_size = rdbLoadLen(rdb,NULL)) == RDB_LENERR)
                goto eoferr;
            if (g_pserver->allowRdbResizeOp) {
                wqueue.enqueue([dbCur, db_size]{
                    dbCur->expand(db_size);
                });
            }
            continue; /* Read next opcode. */
        } else if (type == RDB_OPCODE_AUX) {
            /* AUX: generic string-string fields. Use to add state to RDB
             * which is backward compatible. Implementations of RDB loading
             * are required to skip AUX fields they don't understand.
             *
             * An AUX field is composed of two strings: key and value. */
            robj *auxkey, *auxval;
            if ((auxkey = rdbLoadStringObject(rdb)) == NULL) goto eoferr;
            if ((auxval = rdbLoadStringObject(rdb)) == NULL) goto eoferr;

            if (((char*)ptrFromObj(auxkey))[0] == '%') {
                /* All the fields with a name staring with '%' are considered
                 * information fields and are logged at startup with a log
                 * level of NOTICE. */
                serverLog(LL_NOTICE,"RDB '%s': %s",
                    (char*)ptrFromObj(auxkey),
                    (char*)ptrFromObj(auxval));
            } else if (!strcasecmp(szFromObj(auxkey),"repl-stream-db")) {
                if (rsi) rsi->repl_stream_db = atoi(szFromObj(auxval));
            } else if (!strcasecmp(szFromObj(auxkey),"repl-id")) {
                if (rsi && sdslen(szFromObj(auxval)) == CONFIG_RUN_ID_SIZE) {
                    memcpy(rsi->repl_id,ptrFromObj(auxval),CONFIG_RUN_ID_SIZE+1);
                    rsi->repl_id_is_set = 1;
                }
            } else if (!strcasecmp(szFromObj(auxkey),"repl-offset")) {
                if (rsi) rsi->repl_offset = strtoll(szFromObj(auxval),NULL,10);
            } else if (!strcasecmp(szFromObj(auxkey),"lua")) {
                /* Load the script back in memory. */
                if (luaCreateFunction(NULL,g_pserver->lua,auxval) == NULL) {
                    rdbReportCorruptRDB(
                        "Can't load Lua script from RDB file! "
                        "BODY: %s", (char*)ptrFromObj(auxval));
                }
            } else if (!strcasecmp(szFromObj(auxkey),"redis-ver")) {
                serverLog(LL_NOTICE,"Loading RDB produced by version %s",
                    (const char*)ptrFromObj(auxval));
            } else if (!strcasecmp(szFromObj(auxkey),"ctime")) {
                time_t age = time(NULL)-strtol(szFromObj(auxval),NULL,10);
                if (age < 0) age = 0;
                serverLog(LL_NOTICE,"RDB age %ld seconds",
                    (unsigned long) age);
            } else if (!strcasecmp(szFromObj(auxkey),"used-mem")) {
                long long usedmem = strtoll(szFromObj(auxval),NULL,10);
                serverLog(LL_NOTICE,"RDB memory usage when created %.2f Mb",
                    (double) usedmem / (1024*1024));
                g_pserver->loading_rdb_used_mem = usedmem;
            } else if (!strcasecmp(szFromObj(auxkey),"aof-preamble")) {
                long long haspreamble = strtoll(szFromObj(auxval),NULL,10);
                if (haspreamble) serverLog(LL_NOTICE,"RDB has an AOF tail");
            } else if (!strcasecmp(szFromObj(auxkey),"redis-bits")) {
                /* Just ignored. */
            } else if (!strcasecmp(szFromObj(auxkey),"mvcc-tstamp")) {
                static_assert(sizeof(unsigned long long) == sizeof(uint64_t), "Ensure long long is 64-bits");
                mvcc_tstamp = strtoull(szFromObj(auxval), nullptr, 10);
            } else if (!strcasecmp(szFromObj(auxkey), "keydb-subexpire-key")) {
                if (subexpireKey != nullptr) {
                    serverLog(LL_WARNING, "Corrupt subexpire entry in RDB skipping. key: %s subkey: %s", key != nullptr ? key : "(null)", subexpireKey != nullptr ? szFromObj(subexpireKey) : "(null)");
                    decrRefCount(subexpireKey);
                    subexpireKey = nullptr;
                }
                subexpireKey = auxval;
                incrRefCount(subexpireKey);
            } else if (!strcasecmp(szFromObj(auxkey), "keydb-subexpire-when")) {
                if (key == nullptr || subexpireKey == nullptr) {
                    if (!fLastKeyExpired) { // This is not an error if we just expired the key associated with this subexpire
                        serverLog(LL_WARNING, "Corrupt subexpire entry in RDB skipping. key: %s subkey: %s", key != nullptr ? key : "(null)", subexpireKey != nullptr ? szFromObj(subexpireKey) : "(null)");
                    }
                    if (subexpireKey) {
                        decrRefCount(subexpireKey);
                        subexpireKey = nullptr;
                    }
                }
                else {
                    long long expireT = strtoll(szFromObj(auxval), nullptr, 10);
                    serverAssert(spjob != nullptr);
                    serverAssert(sdscmp(key, spjob->key) == 0);
                    spjob->addSubexpireKey(subexpireKey, expireT);
                    subexpireKey = nullptr;
                }
            } else {
                /* We ignore fields we don't understand, as by AUX field
                 * contract. */
                serverLog(LL_DEBUG,"Unrecognized RDB AUX field: '%s'",
                    (char*)ptrFromObj(auxkey));
            }

            decrRefCount(auxkey);
            decrRefCount(auxval);
            continue; /* Read type again. */
        } else if (type == RDB_OPCODE_MODULE_AUX) {
            /* Load module data that is not related to the Redis key space.
             * Such data can be potentially be stored both before and after the
             * RDB keys-values section. */
            uint64_t moduleid = rdbLoadLen(rdb,NULL);
            int when_opcode = rdbLoadLen(rdb,NULL);
            int when = rdbLoadLen(rdb,NULL);
            if (rioGetReadError(rdb)) goto eoferr;
            if (when_opcode != RDB_MODULE_OPCODE_UINT)
                rdbReportReadError("bad when_opcode");
            moduleType *mt = moduleTypeLookupModuleByID(moduleid);
            char name[10];
            moduleTypeNameByID(name,moduleid);

            if (!rdbCheckMode && mt == NULL) {
                /* Unknown module. */
                serverLog(LL_WARNING,"The RDB file contains AUX module data I can't load: no matching module '%s'", name);
                exit(1);
            } else if (!rdbCheckMode && mt != NULL) {
                if (!mt->aux_load) {
                    /* Module doesn't support AUX. */
                    serverLog(LL_WARNING,"The RDB file contains module AUX data, but the module '%s' doesn't seem to support it.", name);
                    exit(1);
                }

                RedisModuleIO io;
                moduleInitIOContext(io,mt,rdb,NULL);
                io.ver = 2;
                /* Call the rdb_load method of the module providing the 10 bit
                 * encoding version in the lower 10 bits of the module ID. */
                if (mt->aux_load(&io,moduleid&1023, when) != REDISMODULE_OK || io.error) {
                    moduleTypeNameByID(name,moduleid);
                    serverLog(LL_WARNING,"The RDB file contains module AUX data for the module type '%s', that the responsible module is not able to load. Check for modules log above for additional clues.", name);
                    exit(1);
                }
                if (io.ctx) {
                    moduleFreeContext(io.ctx);
                    zfree(io.ctx);
                }
                uint64_t eof = rdbLoadLen(rdb,NULL);
                if (eof != RDB_MODULE_OPCODE_EOF) {
                    serverLog(LL_WARNING,"The RDB file contains module AUX data for the module '%s' that is not terminated by the proper module value EOF marker", name);
                    exit(1);
                }
                continue;
            } else {
                /* RDB check mode. */
                robj *aux = rdbLoadCheckModuleValue(rdb,name);
                decrRefCount(aux);
                continue; /* Read next opcode. */
            }
        }

        /* Read key */
        if (key != nullptr)
        {
            sdsfree(key);
            key = nullptr;
        }

        if ((key = (sds)rdbGenericLoadStringObject(rdb,RDB_LOAD_SDS_SHARED,NULL)) == NULL)
            goto eoferr;
        /* Read value */
        if ((val = rdbLoadObject(type,rdb,key,mvcc_tstamp)) == NULL) {
            sdsfree(key);
            key = nullptr;
            goto eoferr;
        }


        bool fStaleMvccKey = (rsi) ? mvccFromObj(val) < rsi->mvccMinThreshold : false;
        if (spjob != nullptr)
            wqueue.enqueue(spjob);
        spjob = std::make_unique<rdbInsertJob>();
        spjob->db = dbCur;
        spjob->key = sdsdupshared(key);
        spjob->val = val;
        spjob->lru_clock = lru_clock;
        spjob->expiretime = expiretime;
        spjob->lru_idle = lru_idle;
        spjob->lfu_freq = lfu_freq;
        val = nullptr;

        /* Check if the key already expired. This function is used when loading
         * an RDB file from disk, either at startup, or when an RDB was
         * received from the master. In the latter case, the master is
         * responsible for key expiry. If we would expire keys here, the
         * snapshot taken by the master may not be reflected on the replica.
         * Similarly if the RDB is the preamble of an AOF file, we want to
         * load all the keys as they are, since the log of operations later
         * assume to work in an exact keyspace state. */
        bool fExpiredKey = iAmMaster() && !(rdbflags&RDBFLAGS_AOF_PREAMBLE) && expiretime != -1 && expiretime < now;
<<<<<<< HEAD
        fLastKeyExpired = fStaleMvccKey || fExpiredKey;
=======
        if (fStaleMvccKey || fExpiredKey) {
            if (fStaleMvccKey && !fExpiredKey && rsi != nullptr && rsi->mi != nullptr && rsi->mi->staleKeyMap != nullptr && lookupKeyRead(db, &keyobj) == nullptr) {
                // We have a key that we've already deleted and is not back in our database.
                //  We'll need to inform the sending master of the delete if it is also a replica of us
                robj_sharedptr objKeyDup(createStringObject(key, sdslen(key)));
                rsi->mi->staleKeyMap->operator[](db->id).push_back(objKeyDup);                
            }
            fLastKeyExpired = true;
            sdsfree(key);
            key = nullptr;
            decrRefCount(val);
            val = nullptr;
        } else {
            /* If we have a storage provider check if we need to evict some keys to stay under our memory limit,
                do this every 16 keys to limit the perf impact */
            if (g_pserver->m_pstorageFactory && (ckeysLoaded % 128) == 0)
            {
                g_pserver->garbageCollector.endEpoch(serverTL->gcEpoch);
                serverTL->gcEpoch = g_pserver->garbageCollector.startEpoch();
                bool fHighMemory = (getMaxmemoryState(NULL,NULL,NULL,NULL) != C_OK);
                if (fHighMemory || (ckeysLoaded % (1024)) == 0)
                {
                    for (int idb = 0; idb < cserver.dbnum; ++idb)
                    {
                        if (g_pserver->db[idb]->processChanges(false))
                            g_pserver->db[idb]->commitChanges();
                        if (fHighMemory && !(rsi && rsi->fForceSetKey)) {
                            g_pserver->db[idb]->removeAllCachedValues();    // During load we don't go through the normal eviction unless we're merging (i.e. an active replica)
                            fHighMemory = false;    // we took care of it
                        }
                        g_pserver->db[idb]->trackChanges(false, 1024);
                    }
                    if (fHighMemory)
                        performEvictions(false /* fPreSnapshot*/);
                }
            }
            
            redisObjectStack keyobj;
            initStaticStringObject(keyobj,key);

            /* Add the new object in the hash table */
            int fInserted = dbMerge(db, key, val, (rsi && rsi->fForceSetKey) || (rdbflags & RDBFLAGS_ALLOW_DUP));   // Note: dbMerge will incrRef
            fLastKeyExpired = false;

            if (fInserted)
            {
                ++ckeysLoaded;

                /* Set the expire time if needed */
                if (expiretime != -1)
                {
                    setExpire(NULL,db,&keyobj,nullptr,expiretime);
                }

                /* Set usage information (for eviction). */
                objectSetLRUOrLFU(val,lfu_freq,lru_idle,lru_clock,1000);

                /* call key space notification on key loaded for modules only */
                moduleNotifyKeyspaceEvent(NOTIFY_LOADED, "loaded", &keyobj, db->id);

                replicationNotifyLoadedKey(db, &keyobj, val, expiretime);
            }
            else
            {
                decrRefCount(val);
                val = nullptr;
            }
        }
>>>>>>> 6a5f39c4

        if (g_pserver->key_load_delay)
            debugDelay(g_pserver->key_load_delay);

        rdb->keys_since_last_callback++;

        /* Reset the state that is key-specified and is populated by
         * opcodes before the key, so that we start from scratch again. */
        expiretime = -1;
        lfu_freq = -1;
        lru_idle = -1;
    }

    if (spjob != nullptr)
        wqueue.enqueue(spjob);

    if (key != nullptr)
    {
        sdsfree(key);
        key = nullptr;
    }

    if (subexpireKey != nullptr)
    {
        serverLog(LL_WARNING, "Corrupt subexpire entry in RDB.");
        decrRefCount(subexpireKey);
        subexpireKey = nullptr;
    }
    
    /* Verify the checksum if RDB version is >= 5 */
    if (rdbver >= 5) {
        uint64_t cksum, expected = rdb->cksum;

        if (rioRead(rdb,&cksum,8) == 0) goto eoferr;
        if (g_pserver->rdb_checksum && !cserver.skip_checksum_validation) {
            memrev64ifbe(&cksum);
            if (cksum == 0) {
                serverLog(LL_WARNING,"RDB file was saved with checksum disabled: no check performed.");
            } else if (cksum != expected) {
                serverLog(LL_WARNING,"Wrong RDB checksum expected: (%llx) but "
                    "got (%llx). Aborting now.",
                        (unsigned long long)expected,
                        (unsigned long long)cksum);
                rdbReportCorruptRDB("RDB CRC error");
            }
        }
    }

    wqueue.endWork();

    return C_OK;

    /* Unexpected end of file is handled here calling rdbReportReadError():
     * this will in turn either abort Redis in most cases, or if we are loading
     * the RDB file from a socket during initial SYNC (diskless replica mode),
     * we'll report the error to the caller, so that we can retry. */
eoferr:
    wqueue.endWork();
    if (key != nullptr)
    {
        sdsfree(key);
        key = nullptr;
    }
    if (subexpireKey != nullptr)
    {
        decrRefCount(subexpireKey);
        subexpireKey = nullptr;
    }

    serverLog(LL_WARNING,
        "Short read or OOM loading DB. Unrecoverable error, aborting now.");
    rdbReportReadError("Unexpected EOF reading RDB file");
    return C_ERR;
}

int rdbLoad(rdbSaveInfo *rsi, int rdbflags)
{
    int err = C_ERR;
    if (g_pserver->rdb_filename != NULL)
        err = rdbLoadFile(g_pserver->rdb_filename, rsi,rdbflags);

    if ((err == C_ERR) && g_pserver->rdb_s3bucketpath != NULL)
        err = rdbLoadS3(g_pserver->rdb_s3bucketpath, rsi, rdbflags);

    return err;
}

/* Like rdbLoadRio() but takes a filename instead of a rio stream. The
 * filename is open for reading and a rio stream object created in order
 * to do the actual loading. Moreover the ETA displayed in the INFO
 * output is initialized and finalized.
 *
 * If you pass an 'rsi' structure initialied with RDB_SAVE_OPTION_INIT, the
 * loading code will fiil the information fields in the structure. */
int rdbLoadFile(const char *filename, rdbSaveInfo *rsi, int rdbflags) {
    FILE *fp;
    rio rdb;
    int retval;

    if ((fp = fopen(filename,"r")) == NULL) return C_ERR;
    startLoadingFile(fp, filename,rdbflags);
    rioInitWithFile(&rdb,fp);
    retval = rdbLoadRio(&rdb,rdbflags,rsi);
    fclose(fp);
    stopLoading(retval==C_OK);
    return retval;
}

/* A background saving child (BGSAVE) terminated its work. Handle this.
 * This function covers the case of actual BGSAVEs. */
static void backgroundSaveDoneHandlerDisk(int exitcode, bool fCancelled) {
    if (!fCancelled && exitcode == 0) {
        serverLog(LL_NOTICE,
            "Background saving terminated with success");
        g_pserver->dirty = g_pserver->dirty - g_pserver->dirty_before_bgsave;
        g_pserver->lastsave = time(NULL);
        g_pserver->lastbgsave_status = C_OK;
    } else if (!fCancelled && exitcode != 0) {
        serverLog(LL_WARNING, "Background saving error");
        g_pserver->lastbgsave_status = C_ERR;
    } else {
        mstime_t latency;

        serverLog(LL_WARNING,
            "Background saving cancelled");
        latencyStartMonitor(latency);
        rdbRemoveTempFile(g_pserver->rdbThreadVars.tmpfileNum, 0);
        latencyEndMonitor(latency);
        latencyAddSampleIfNeeded("rdb-unlink-temp-file",latency);
    }
}

/* A background saving child (BGSAVE) terminated its work. Handle this.
 * This function covers the case of RDB -> Slaves socket transfers for
 * diskless replication. */
static void backgroundSaveDoneHandlerSocket(int exitcode, bool fCancelled) {
    serverAssert(GlobalLocksAcquired());

    if (!fCancelled && exitcode == 0) {
        serverLog(LL_NOTICE,
            "Background RDB transfer terminated with success");
    } else if (!fCancelled && exitcode != 0) {
        serverLog(LL_WARNING, "Background transfer error");
    } else {
        serverLog(LL_WARNING,
            "Background transfer terminated cancelled");
    }
    if (g_pserver->rdb_child_exit_pipe!=-1)
        close(g_pserver->rdb_child_exit_pipe);
    auto pipeT = g_pserver->rdb_pipe_read;
    aePostFunction(g_pserver->rgthreadvar[IDX_EVENT_LOOP_MAIN].el, [pipeT]{
        aeDeleteFileEvent(serverTL->el, pipeT, AE_READABLE);
        close(pipeT);
    });
    g_pserver->rdb_child_exit_pipe = -1;
    g_pserver->rdb_pipe_read = -1;
    zfree(g_pserver->rdb_pipe_conns);
    g_pserver->rdb_pipe_conns = NULL;
    g_pserver->rdb_pipe_numconns = 0;
    g_pserver->rdb_pipe_numconns_writing = 0;
    zfree(g_pserver->rdb_pipe_buff);
    g_pserver->rdb_pipe_buff = NULL;
    g_pserver->rdb_pipe_bufflen = 0;
}

/* When a background RDB saving/transfer terminates, call the right handler. */
void backgroundSaveDoneHandler(int exitcode, bool fCancelled) {
    int type = g_pserver->rdb_child_type;
    switch(g_pserver->rdb_child_type) {
    case RDB_CHILD_TYPE_DISK:
        backgroundSaveDoneHandlerDisk(exitcode,fCancelled);
        break;
    case RDB_CHILD_TYPE_SOCKET:
        backgroundSaveDoneHandlerSocket(exitcode,fCancelled);
        break;
    default:
        serverPanic("Unknown RDB child type.");
        break;
    }

    g_pserver->rdbThreadVars.fRdbThreadActive = false;
    g_pserver->rdb_child_type = RDB_CHILD_TYPE_NONE;
    g_pserver->rdb_save_time_last = time(NULL)-g_pserver->rdb_save_time_start;
    g_pserver->rdb_save_time_start = -1;
    /* Possibly there are slaves waiting for a BGSAVE in order to be served
     * (the first stage of SYNC is a bulk transfer of dump.rdb) */
    updateSlavesWaitingBgsave((!fCancelled && exitcode == 0) ? C_OK : C_ERR, type);
}

void unblockChildThreadIfNecessary()
{
    if (g_pserver->rdbThreadVars.fRdbThreadActive && g_pserver->rdbThreadVars.fRdbThreadCancel) {
        char buffer[1024];
        if (g_pserver->rdb_pipe_read >= 0) {
            while (read(g_pserver->rdb_pipe_read, buffer, sizeof(buffer)) > 0);
        }
        receiveChildInfo();
    }
}

/* Kill the RDB saving child using SIGUSR1 (so that the parent will know
 * the child did not exit for sn error, but because we wanted), and performs
 * the cleanup needed. */
void killRDBChild(bool fSynchronous) {
    serverAssert(GlobalLocksAcquired());

    if (cserver.fForkBgSave) {
        kill(g_pserver->rdb_child_pid,SIGUSR1);
    } else { 
        g_pserver->rdbThreadVars.fRdbThreadCancel = true;
        if (g_pserver->rdb_child_type == RDB_CHILD_TYPE_SOCKET) {
            // Wake up the thread so it can exit
            auto t = write(g_pserver->rdb_child_exit_pipe, &cserver.fForkBgSave, 1);
            UNUSED(t);
            // Flush out the rdb pipe in case the writer thread is blocked
            unblockChildThreadIfNecessary();
        }
        if (fSynchronous)
        {
            aeReleaseLock();
            serverAssert(!GlobalLocksAcquired());
            void *result;
            int err = pthread_join(g_pserver->rdbThreadVars.rdb_child_thread, &result);
            if (err) {
                serverLog(LL_WARNING, "RDB child thread could not be joined: %s", strerror(err));
            }
            g_pserver->rdbThreadVars.fRdbThreadCancel = false;
            aeAcquireLock();
        }
    }
}

struct rdbSaveSocketThreadArgs
{
    rdbSaveInfo rsi;
    int rdb_pipe_write;
    int safe_to_exit_pipe;
    const redisDbPersistentDataSnapshot *rgpdb[1];
};
void *rdbSaveToSlavesSocketsThread(void *vargs)
{
    /* Child */
    serverAssert(serverTL == nullptr);
    rdbSaveSocketThreadArgs *args = (rdbSaveSocketThreadArgs*)vargs;
    int retval;
    rio rdb;

    serverAssert(serverTL == nullptr);
    redisServerThreadVars vars;
    serverTL = &vars;
    vars.gcEpoch = g_pserver->garbageCollector.startEpoch();

    rioInitWithFd(&rdb,args->rdb_pipe_write);

    retval = rdbSaveRioWithEOFMark(&rdb,args->rgpdb,NULL,&args->rsi);
    if (retval == C_OK && rioFlush(&rdb) == 0)
        retval = C_ERR;

    if (retval == C_OK) {
        sendChildCowInfo(CHILD_INFO_TYPE_RDB_COW_SIZE, "RDB");
    }

    rioFreeFd(&rdb);
    close(args->rdb_pipe_write); /* wake up the reader, tell it we're done. */
    /* hold exit until the parent tells us it's safe. we're not expecting
     * to read anything, just get the error when the pipe is closed. */
    if (!g_pserver->rdbThreadVars.fRdbThreadCancel) {
        char dummyBuffer;
        auto dummy = read(args->safe_to_exit_pipe, &dummyBuffer, 1);
        UNUSED(dummy);
    }

    // If we were told to cancel the requesting thread is holding the lock for us
    for (int idb = 0; idb < cserver.dbnum; ++idb)
        g_pserver->db[idb]->endSnapshotAsync(args->rgpdb[idb]);

    g_pserver->garbageCollector.endEpoch(vars.gcEpoch);


    close(args->safe_to_exit_pipe);
    zfree(args);
    return (retval == C_OK) ? (void*)0 : (void*)1;
}

/* Spawn an RDB child that writes the RDB to the sockets of the slaves
 * that are currently in SLAVE_STATE_WAIT_BGSAVE_START state. */
int rdbSaveToSlavesSockets(rdbSaveInfo *rsi) {
    serverAssert(GlobalLocksAcquired());
    listNode *ln;
    listIter li;
    pthread_t child;
    int pipefds[2];
    rdbSaveSocketThreadArgs *args = nullptr;

    if (hasActiveChildProcess()) return C_ERR;

    /* Even if the previous fork child exited, don't start a new one until we
     * drained the pipe. */
    if (g_pserver->rdb_pipe_conns) return C_ERR;

    /* Before to fork, create a pipe that is used to transfer the rdb bytes to
     * the parent, we can't let it write directly to the sockets, since in case
     * of TLS we must let the parent handle a continuous TLS state when the
     * child terminates and parent takes over. */
    if (pipe(pipefds) == -1) return C_ERR;

    args = (rdbSaveSocketThreadArgs*)zmalloc(sizeof(rdbSaveSocketThreadArgs) + sizeof(redisDbPersistentDataSnapshot*)*(cserver.dbnum-1), MALLOC_LOCAL);
    g_pserver->rdb_pipe_read = pipefds[0]; /* read end */
    args->rdb_pipe_write = pipefds[1]; /* write end */
    anetNonBlock(NULL, g_pserver->rdb_pipe_read);

    memcpy(&args->rsi, rsi, sizeof(rdbSaveInfo));
    memcpy(&args->rsi.repl_id, g_pserver->replid, sizeof(g_pserver->replid));
    args->rsi.master_repl_offset = g_pserver->master_repl_offset;

    /* create another pipe that is used by the parent to signal to the child
     * that it can exit. */
    if (pipe(pipefds) == -1) {
        close(args->rdb_pipe_write);
        close(g_pserver->rdb_pipe_read);
        zfree(args);
        return C_ERR;
    }
    args->safe_to_exit_pipe = pipefds[0]; /* read end */
    g_pserver->rdb_child_exit_pipe = pipefds[1]; /* write end */

    /* Collect the connections of the replicas we want to transfer
     * the RDB to, which are i WAIT_BGSAVE_START state. */
    g_pserver->rdb_pipe_conns = (connection**)zmalloc(sizeof(connection *)*listLength(g_pserver->slaves));
    g_pserver->rdb_pipe_numconns = 0;
    g_pserver->rdb_pipe_numconns_writing = 0;
    listRewind(g_pserver->slaves,&li);
    while((ln = listNext(&li))) {
        client *slave = (client*)ln->value;
        if (slave->replstate == SLAVE_STATE_WAIT_BGSAVE_START) {
            g_pserver->rdb_pipe_conns[g_pserver->rdb_pipe_numconns++] = slave->conn;
            replicationSetupSlaveForFullResync(slave,getPsyncInitialOffset());
        }
    }

    /* Create the child process. */
    openChildInfoPipe();

    for (int idb = 0; idb < cserver.dbnum; ++idb)
        args->rgpdb[idb] = g_pserver->db[idb]->createSnapshot(getMvccTstamp(), false /*fOptional*/);

    g_pserver->rdbThreadVars.tmpfileNum++;
    g_pserver->rdbThreadVars.fRdbThreadCancel = false;
    if (pthread_create(&child, nullptr, rdbSaveToSlavesSocketsThread, args)) {
        serverLog(LL_WARNING,"Can't save in background: fork: %s",
            strerror(errno));

        /* Undo the state change. The caller will perform cleanup on
            * all the slaves in BGSAVE_START state, but an early call to
            * replicationSetupSlaveForFullResync() turned it into BGSAVE_END */
        listRewind(g_pserver->slaves,&li);
        while((ln = listNext(&li))) {
            client *replica = (client*)ln->value;
            if (replica->replstate == SLAVE_STATE_WAIT_BGSAVE_END) {
                replica->replstate = SLAVE_STATE_WAIT_BGSAVE_START;
            }
        }
        close(args->rdb_pipe_write);
        close(g_pserver->rdb_pipe_read);
        zfree(g_pserver->rdb_pipe_conns);
        close(args->safe_to_exit_pipe);
        g_pserver->rdb_pipe_conns = NULL;
        g_pserver->rdb_pipe_numconns = 0;
        g_pserver->rdb_pipe_numconns_writing = 0;
        zfree(args);
        closeChildInfoPipe();
        return C_ERR;
    }
    g_pserver->child_type = CHILD_TYPE_RDB;

    serverLog(LL_NOTICE,"Background RDB transfer started");
    g_pserver->rdb_save_time_start = time(NULL);
    serverAssert(!g_pserver->rdbThreadVars.fRdbThreadActive);
    g_pserver->rdbThreadVars.rdb_child_thread = child;
    g_pserver->rdbThreadVars.fRdbThreadActive = true;
    g_pserver->rdb_child_type = RDB_CHILD_TYPE_SOCKET;
    aePostFunction(g_pserver->rgthreadvar[IDX_EVENT_LOOP_MAIN].el, []{
        if (aeCreateFileEvent(serverTL->el, g_pserver->rdb_pipe_read, AE_READABLE, rdbPipeReadHandler,NULL) == AE_ERR) {
            serverPanic("Unrecoverable error creating server.rdb_pipe_read file event.");
        }
    });

    return C_OK; /* Unreached. */
}

void saveCommand(client *c) {
    if (g_pserver->FRdbSaveInProgress()) {
        addReplyError(c,"Background save already in progress");
        return;
    }
    rdbSaveInfo rsi, *rsiptr;
    rsiptr = rdbPopulateSaveInfo(&rsi);
    if (rdbSave(nullptr, rsiptr) == C_OK) {
        addReply(c,shared.ok);
    } else {
        addReplyErrorObject(c,shared.err);
    }
}

/* BGSAVE [SCHEDULE] */
void bgsaveCommand(client *c) {
    int schedule = 0;

    /* The SCHEDULE option changes the behavior of BGSAVE when an AOF rewrite
     * is in progress. Instead of returning an error a BGSAVE gets scheduled. */
    if (c->argc > 1) {
        if (c->argc == 2 && !strcasecmp(szFromObj(c->argv[1]),"schedule")) {
            schedule = 1;
        } else {
            addReplyErrorObject(c,shared.syntaxerr);
            return;
        }
    }

    rdbSaveInfo rsi, *rsiptr;
    rsiptr = rdbPopulateSaveInfo(&rsi);

    if (g_pserver->FRdbSaveInProgress()) {
        addReplyError(c,"Background save already in progress");
    } else if (hasActiveChildProcess()) {
        if (schedule) {
            g_pserver->rdb_bgsave_scheduled = 1;
            addReplyStatus(c,"Background saving scheduled");
        } else {
            addReplyError(c,
            "Another child process is active (AOF?): can't BGSAVE right now. "
            "Use BGSAVE SCHEDULE in order to schedule a BGSAVE whenever "
            "possible.");
        }
    } else if (rdbSaveBackground(rsiptr) == C_OK) {
        addReplyStatus(c,"Background saving started");
    } else {
        addReplyErrorObject(c,shared.err);
    }
}

/* Populate the rdbSaveInfo structure used to persist the replication
 * information inside the RDB file. Currently the structure explicitly
 * contains just the currently selected DB from the master stream, however
 * if the rdbSave*() family functions receive a NULL rsi structure also
 * the Replication ID/offset is not saved. The function popultes 'rsi'
 * that is normally stack-allocated in the caller, returns the populated
 * pointer if the instance has a valid master client, otherwise NULL
 * is returned, and the RDB saving will not persist any replication related
 * information. */
rdbSaveInfo *rdbPopulateSaveInfo(rdbSaveInfo *rsi) {
    rdbSaveInfo rsi_init = RDB_SAVE_INFO_INIT;
    *rsi = rsi_init;

    memcpy(rsi->repl_id, g_pserver->replid, sizeof(g_pserver->replid));
    rsi->master_repl_offset = g_pserver->master_repl_offset;

    /* If the instance is a master, we can populate the replication info
     * only when repl_backlog is not NULL. If the repl_backlog is NULL,
     * it means that the instance isn't in any replication chains. In this
     * scenario the replication info is useless, because when a replica
     * connects to us, the NULL repl_backlog will trigger a full
     * synchronization, at the same time we will use a new replid and clear
     * replid2. */
    if (g_pserver->fActiveReplica || (!listLength(g_pserver->masters) && g_pserver->repl_backlog)) {
        /* Note that when g_pserver->replicaseldb is -1, it means that this master
         * didn't apply any write commands after a full synchronization.
         * So we can let repl_stream_db be 0, this allows a restarted replica
         * to reload replication ID/offset, it's safe because the next write
         * command must generate a SELECT statement. */
        rsi->repl_stream_db = g_pserver->replicaseldb == -1 ? 0 : g_pserver->replicaseldb;
        return rsi;
    }

    if (listLength(g_pserver->masters) > 1)
    {
        // BUGBUG, warn user about this incomplete implementation
        serverLog(LL_WARNING, "Warning: Only backing up first master's information in RDB");
    }
    struct redisMaster *miFirst = (redisMaster*)(listLength(g_pserver->masters) ? listNodeValue(listFirst(g_pserver->masters)) : NULL);

    /* If the instance is a replica we need a connected master
     * in order to fetch the currently selected DB. */
    if (miFirst && miFirst->master) {
        rsi->repl_stream_db = miFirst->master->db->id;
        return rsi;
    }

    /* If we have a cached master we can use it in order to populate the
     * replication selected DB info inside the RDB file: the replica can
     * increment the master_repl_offset only from data arriving from the
     * master, so if we are disconnected the offset in the cached master
     * is valid. */
    if (miFirst && miFirst->cached_master) {
        rsi->repl_stream_db = miFirst->cached_master->db->id;
        return rsi;
    }
    return NULL;
}<|MERGE_RESOLUTION|>--- conflicted
+++ resolved
@@ -2788,6 +2788,8 @@
                 if (fHighMemory)
                     performEvictions(false /* fPreSnapshot*/);
             }
+            g_pserver->garbageCollector.endEpoch(serverTL->gcEpoch);
+            serverTL->gcEpoch = g_pserver->garbageCollector.startEpoch();
         }
     }
 
@@ -2916,6 +2918,7 @@
     /* Key-specific attributes, set by opcodes before the key type. */
     long long lru_idle = -1, lfu_freq = -1, expiretime = -1, now;
     long long lru_clock = 0;
+    unsigned long long ckeysLoaded = 0;
     uint64_t mvcc_tstamp = OBJ_MVCC_INVALID;
     now = mstime();
     rdbAsyncWorkThread wqueue(rsi, rdbflags, now);
@@ -3187,78 +3190,14 @@
          * load all the keys as they are, since the log of operations later
          * assume to work in an exact keyspace state. */
         bool fExpiredKey = iAmMaster() && !(rdbflags&RDBFLAGS_AOF_PREAMBLE) && expiretime != -1 && expiretime < now;
-<<<<<<< HEAD
         fLastKeyExpired = fStaleMvccKey || fExpiredKey;
-=======
-        if (fStaleMvccKey || fExpiredKey) {
-            if (fStaleMvccKey && !fExpiredKey && rsi != nullptr && rsi->mi != nullptr && rsi->mi->staleKeyMap != nullptr && lookupKeyRead(db, &keyobj) == nullptr) {
-                // We have a key that we've already deleted and is not back in our database.
-                //  We'll need to inform the sending master of the delete if it is also a replica of us
-                robj_sharedptr objKeyDup(createStringObject(key, sdslen(key)));
-                rsi->mi->staleKeyMap->operator[](db->id).push_back(objKeyDup);                
-            }
-            fLastKeyExpired = true;
-            sdsfree(key);
-            key = nullptr;
-            decrRefCount(val);
-            val = nullptr;
-        } else {
-            /* If we have a storage provider check if we need to evict some keys to stay under our memory limit,
-                do this every 16 keys to limit the perf impact */
-            if (g_pserver->m_pstorageFactory && (ckeysLoaded % 128) == 0)
-            {
-                g_pserver->garbageCollector.endEpoch(serverTL->gcEpoch);
-                serverTL->gcEpoch = g_pserver->garbageCollector.startEpoch();
-                bool fHighMemory = (getMaxmemoryState(NULL,NULL,NULL,NULL) != C_OK);
-                if (fHighMemory || (ckeysLoaded % (1024)) == 0)
-                {
-                    for (int idb = 0; idb < cserver.dbnum; ++idb)
-                    {
-                        if (g_pserver->db[idb]->processChanges(false))
-                            g_pserver->db[idb]->commitChanges();
-                        if (fHighMemory && !(rsi && rsi->fForceSetKey)) {
-                            g_pserver->db[idb]->removeAllCachedValues();    // During load we don't go through the normal eviction unless we're merging (i.e. an active replica)
-                            fHighMemory = false;    // we took care of it
-                        }
-                        g_pserver->db[idb]->trackChanges(false, 1024);
-                    }
-                    if (fHighMemory)
-                        performEvictions(false /* fPreSnapshot*/);
-                }
-            }
-            
-            redisObjectStack keyobj;
-            initStaticStringObject(keyobj,key);
-
-            /* Add the new object in the hash table */
-            int fInserted = dbMerge(db, key, val, (rsi && rsi->fForceSetKey) || (rdbflags & RDBFLAGS_ALLOW_DUP));   // Note: dbMerge will incrRef
-            fLastKeyExpired = false;
-
-            if (fInserted)
-            {
-                ++ckeysLoaded;
-
-                /* Set the expire time if needed */
-                if (expiretime != -1)
-                {
-                    setExpire(NULL,db,&keyobj,nullptr,expiretime);
-                }
-
-                /* Set usage information (for eviction). */
-                objectSetLRUOrLFU(val,lfu_freq,lru_idle,lru_clock,1000);
-
-                /* call key space notification on key loaded for modules only */
-                moduleNotifyKeyspaceEvent(NOTIFY_LOADED, "loaded", &keyobj, db->id);
-
-                replicationNotifyLoadedKey(db, &keyobj, val, expiretime);
-            }
-            else
-            {
-                decrRefCount(val);
-                val = nullptr;
-            }
-        }
->>>>>>> 6a5f39c4
+
+        ckeysLoaded++;
+        if (g_pserver->m_pstorageFactory && (ckeysLoaded % 128) == 0)
+        {
+            g_pserver->garbageCollector.endEpoch(serverTL->gcEpoch);
+            serverTL->gcEpoch = g_pserver->garbageCollector.startEpoch();
+        }
 
         if (g_pserver->key_load_delay)
             debugDelay(g_pserver->key_load_delay);
