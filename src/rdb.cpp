/*
 * Copyright (c) 2009-2012, Salvatore Sanfilippo <antirez at gmail dot com>
 * All rights reserved.
 *
 * Redistribution and use in source and binary forms, with or without
 * modification, are permitted provided that the following conditions are met:
 *
 *   * Redistributions of source code must retain the above copyright notice,
 *     this list of conditions and the following disclaimer.
 *   * Redistributions in binary form must reproduce the above copyright
 *     notice, this list of conditions and the following disclaimer in the
 *     documentation and/or other materials provided with the distribution.
 *   * Neither the name of Redis nor the names of its contributors may be used
 *     to endorse or promote products derived from this software without
 *     specific prior written permission.
 *
 * THIS SOFTWARE IS PROVIDED BY THE COPYRIGHT HOLDERS AND CONTRIBUTORS "AS IS"
 * AND ANY EXPRESS OR IMPLIED WARRANTIES, INCLUDING, BUT NOT LIMITED TO, THE
 * IMPLIED WARRANTIES OF MERCHANTABILITY AND FITNESS FOR A PARTICULAR PURPOSE
 * ARE DISCLAIMED. IN NO EVENT SHALL THE COPYRIGHT OWNER OR CONTRIBUTORS BE
 * LIABLE FOR ANY DIRECT, INDIRECT, INCIDENTAL, SPECIAL, EXEMPLARY, OR
 * CONSEQUENTIAL DAMAGES (INCLUDING, BUT NOT LIMITED TO, PROCUREMENT OF
 * SUBSTITUTE GOODS OR SERVICES; LOSS OF USE, DATA, OR PROFITS; OR BUSINESS
 * INTERRUPTION) HOWEVER CAUSED AND ON ANY THEORY OF LIABILITY, WHETHER IN
 * CONTRACT, STRICT LIABILITY, OR TORT (INCLUDING NEGLIGENCE OR OTHERWISE)
 * ARISING IN ANY WAY OUT OF THE USE OF THIS SOFTWARE, EVEN IF ADVISED OF THE
 * POSSIBILITY OF SUCH DAMAGE.
 */

#include "server.h"
#include "lzf.h"    /* LZF compression library */
#include "zipmap.h"
#include "endianconv.h"
#include "stream.h"
#include "storage.h"
#include "cron.h"

#include <math.h>
#include <sys/types.h>
#include <sys/time.h>
#include <sys/resource.h>
#include <sys/wait.h>
#include <arpa/inet.h>
#include <sys/stat.h>
#include <sys/param.h>
#include <thread>
#include <future>
#include "aelocker.h"

/* This macro is called when the internal RDB stracture is corrupt */
#define rdbExitReportCorruptRDB(...) rdbReportError(1, __LINE__,__VA_ARGS__)
/* This macro is called when RDB read failed (possibly a short read) */
#define rdbReportReadError(...) rdbReportError(0, __LINE__,__VA_ARGS__)

const char* rdbFileBeingLoaded = NULL; /* used for rdb checking on read error */
extern int rdbCheckMode;
void rdbCheckError(const char *fmt, ...);
void rdbCheckSetError(const char *fmt, ...);

void rdbReportError(int corruption_error, int linenum, const char *reason, ...) {
    va_list ap;
    char msg[1024];
    int len;

    len = snprintf(msg,sizeof(msg),
        "Internal error in RDB reading offset %llu, function at rdb.c:%d -> ",
        (unsigned long long)g_pserver->loading_loaded_bytes, linenum);
    va_start(ap,reason);
    vsnprintf(msg+len,sizeof(msg)-len,reason,ap);
    va_end(ap);

    if (!rdbCheckMode) {
        if (rdbFileBeingLoaded || corruption_error) {
            serverLog(LL_WARNING, "%s", msg);
            const char *argv[2] = {"",rdbFileBeingLoaded};
            redis_check_rdb_main(2,argv,NULL);
        } else {
            serverLog(LL_WARNING, "%s. Failure loading rdb format from socket, assuming connection error, resuming operation.", msg);
            return;
        }
    } else {
        rdbCheckError("%s",msg);
    }
    serverLog(LL_WARNING, "Terminating server after rdb file reading failure.");
    exit(1);
}

static int rdbWriteRaw(rio *rdb, void *p, size_t len) {
    if (rdb && rioWrite(rdb,p,len) == 0)
        return -1;
    return len;
}

int rdbSaveType(rio *rdb, unsigned char type) {
    return rdbWriteRaw(rdb,&type,1);
}

/* Load a "type" in RDB format, that is a one byte unsigned integer.
 * This function is not only used to load object types, but also special
 * "types" like the end-of-file type, the EXPIRE type, and so forth. */
int rdbLoadType(rio *rdb) {
    unsigned char type;
    if (rioRead(rdb,&type,1) == 0) return -1;
    return type;
}

/* This is only used to load old databases stored with the RDB_OPCODE_EXPIRETIME
 * opcode. New versions of Redis store using the RDB_OPCODE_EXPIRETIME_MS
 * opcode. On error -1 is returned, however this could be a valid time, so
 * to check for loading errors the caller should call rioGetReadError() after
 * calling this function. */
time_t rdbLoadTime(rio *rdb) {
    int32_t t32;
    if (rioRead(rdb,&t32,4) == 0) return -1;
    return (time_t)t32;
}

int rdbSaveMillisecondTime(rio *rdb, long long t) {
    int64_t t64 = (int64_t) t;
    memrev64ifbe(&t64); /* Store in little endian. */
    return rdbWriteRaw(rdb,&t64,8);
}

/* This function loads a time from the RDB file. It gets the version of the
 * RDB because, unfortunately, before Redis 5 (RDB version 9), the function
 * failed to convert data to/from little endian, so RDB files with keys having
 * expires could not be shared between big endian and little endian systems
 * (because the expire time will be totally wrong). The fix for this is just
 * to call memrev64ifbe(), however if we fix this for all the RDB versions,
 * this call will introduce an incompatibility for big endian systems:
 * after upgrading to Redis version 5 they will no longer be able to load their
 * own old RDB files. Because of that, we instead fix the function only for new
 * RDB versions, and load older RDB versions as we used to do in the past,
 * allowing big endian systems to load their own old RDB files.
 *
 * On I/O error the function returns LLONG_MAX, however if this is also a
 * valid stored value, the caller should use rioGetReadError() to check for
 * errors after calling this function. */
long long rdbLoadMillisecondTime(rio *rdb, int rdbver) {
    int64_t t64;
    if (rioRead(rdb,&t64,8) == 0) return LLONG_MAX;
    if (rdbver >= 9) /* Check the top comment of this function. */
        memrev64ifbe(&t64); /* Convert in big endian if the system is BE. */
    return (long long)t64;
}

/* Saves an encoded length. The first two bits in the first byte are used to
 * hold the encoding type. See the RDB_* definitions for more information
 * on the types of encoding. */
int rdbSaveLen(rio *rdb, uint64_t len) {
    unsigned char buf[2];
    size_t nwritten;

    if (len < (1<<6)) {
        /* Save a 6 bit len */
        buf[0] = (len&0xFF)|(RDB_6BITLEN<<6);
        if (rdbWriteRaw(rdb,buf,1) == -1) return -1;
        nwritten = 1;
    } else if (len < (1<<14)) {
        /* Save a 14 bit len */
        buf[0] = ((len>>8)&0xFF)|(RDB_14BITLEN<<6);
        buf[1] = len&0xFF;
        if (rdbWriteRaw(rdb,buf,2) == -1) return -1;
        nwritten = 2;
    } else if (len <= UINT32_MAX) {
        /* Save a 32 bit len */
        buf[0] = RDB_32BITLEN;
        if (rdbWriteRaw(rdb,buf,1) == -1) return -1;
        uint32_t len32 = htonl(len);
        if (rdbWriteRaw(rdb,&len32,4) == -1) return -1;
        nwritten = 1+4;
    } else {
        /* Save a 64 bit len */
        buf[0] = RDB_64BITLEN;
        if (rdbWriteRaw(rdb,buf,1) == -1) return -1;
        len = htonu64(len);
        if (rdbWriteRaw(rdb,&len,8) == -1) return -1;
        nwritten = 1+8;
    }
    return nwritten;
}


/* Load an encoded length. If the loaded length is a normal length as stored
 * with rdbSaveLen(), the read length is set to '*lenptr'. If instead the
 * loaded length describes a special encoding that follows, then '*isencoded'
 * is set to 1 and the encoding format is stored at '*lenptr'.
 *
 * See the RDB_ENC_* definitions in rdb.h for more information on special
 * encodings.
 *
 * The function returns -1 on error, 0 on success. */
int rdbLoadLenByRef(rio *rdb, int *isencoded, uint64_t *lenptr) {
    unsigned char buf[2];
    int type;

    if (isencoded) *isencoded = 0;
    if (rioRead(rdb,buf,1) == 0) return -1;
    type = (buf[0]&0xC0)>>6;
    if (type == RDB_ENCVAL) {
        /* Read a 6 bit encoding type. */
        if (isencoded) *isencoded = 1;
        *lenptr = buf[0]&0x3F;
    } else if (type == RDB_6BITLEN) {
        /* Read a 6 bit len. */
        *lenptr = buf[0]&0x3F;
    } else if (type == RDB_14BITLEN) {
        /* Read a 14 bit len. */
        if (rioRead(rdb,buf+1,1) == 0) return -1;
        *lenptr = ((buf[0]&0x3F)<<8)|buf[1];
    } else if (buf[0] == RDB_32BITLEN) {
        /* Read a 32 bit len. */
        uint32_t len;
        if (rioRead(rdb,&len,4) == 0) return -1;
        *lenptr = ntohl(len);
    } else if (buf[0] == RDB_64BITLEN) {
        /* Read a 64 bit len. */
        uint64_t len;
        if (rioRead(rdb,&len,8) == 0) return -1;
        *lenptr = ntohu64(len);
    } else {
        rdbExitReportCorruptRDB(
            "Unknown length encoding %d in rdbLoadLen()",type);
        return -1; /* Never reached. */
    }
    return 0;
}

/* This is like rdbLoadLenByRef() but directly returns the value read
 * from the RDB stream, signaling an error by returning RDB_LENERR
 * (since it is a too large count to be applicable in any Redis data
 * structure). */
uint64_t rdbLoadLen(rio *rdb, int *isencoded) {
    uint64_t len;

    if (rdbLoadLenByRef(rdb,isencoded,&len) == -1) return RDB_LENERR;
    return len;
}

/* Encodes the "value" argument as integer when it fits in the supported ranges
 * for encoded types. If the function successfully encodes the integer, the
 * representation is stored in the buffer pointer to by "enc" and the string
 * length is returned. Otherwise 0 is returned. */
int rdbEncodeInteger(long long value, unsigned char *enc) {
    if (value >= -(1<<7) && value <= (1<<7)-1) {
        enc[0] = (RDB_ENCVAL<<6)|RDB_ENC_INT8;
        enc[1] = value&0xFF;
        return 2;
    } else if (value >= -(1<<15) && value <= (1<<15)-1) {
        enc[0] = (RDB_ENCVAL<<6)|RDB_ENC_INT16;
        enc[1] = value&0xFF;
        enc[2] = (value>>8)&0xFF;
        return 3;
    } else if (value >= -((long long)1<<31) && value <= ((long long)1<<31)-1) {
        enc[0] = (RDB_ENCVAL<<6)|RDB_ENC_INT32;
        enc[1] = value&0xFF;
        enc[2] = (value>>8)&0xFF;
        enc[3] = (value>>16)&0xFF;
        enc[4] = (value>>24)&0xFF;
        return 5;
    } else {
        return 0;
    }
}

/* Loads an integer-encoded object with the specified encoding type "enctype".
 * The returned value changes according to the flags, see
 * rdbGenericLoadStringObject() for more info. */
void *rdbLoadIntegerObject(rio *rdb, int enctype, int flags, size_t *lenptr) {
    int plain = flags & RDB_LOAD_PLAIN;
    int sds = flags & RDB_LOAD_SDS;
    int encode = flags & RDB_LOAD_ENC;
    unsigned char enc[4];
    long long val;

    if (enctype == RDB_ENC_INT8) {
        if (rioRead(rdb,enc,1) == 0) return NULL;
        val = (signed char)enc[0];
    } else if (enctype == RDB_ENC_INT16) {
        uint16_t v;
        if (rioRead(rdb,enc,2) == 0) return NULL;
        v = enc[0]|(enc[1]<<8);
        val = (int16_t)v;
    } else if (enctype == RDB_ENC_INT32) {
        uint32_t v;
        if (rioRead(rdb,enc,4) == 0) return NULL;
        v = enc[0]|(enc[1]<<8)|(enc[2]<<16)|(enc[3]<<24);
        val = (int32_t)v;
    } else {
        rdbExitReportCorruptRDB("Unknown RDB integer encoding type %d",enctype);
        return nullptr; /* Never reached. */
    }
    if (plain || sds) {
        char buf[LONG_STR_SIZE], *p;
        int len = ll2string(buf,sizeof(buf),val);
        if (lenptr) *lenptr = len;
        p = (char*)(plain ? zmalloc(len, MALLOC_SHARED) : sdsnewlen(SDS_NOINIT,len));
        memcpy(p,buf,len);
        return p;
    } else if (encode) {
        return createStringObjectFromLongLongForValue(val);
    } else {
        return createObject(OBJ_STRING,sdsfromlonglong(val));
    }
}

/* String objects in the form "2391" "-100" without any space and with a
 * range of values that can fit in an 8, 16 or 32 bit signed value can be
 * encoded as integers to save space */
int rdbTryIntegerEncoding(char *s, size_t len, unsigned char *enc) {
    long long value;
    char *endptr, buf[32];

    /* Check if it's possible to encode this value as a number */
    value = strtoll(s, &endptr, 10);
    if (endptr[0] != '\0') return 0;
    ll2string(buf,32,value);

    /* If the number converted back into a string is not identical
     * then it's not possible to encode the string as integer */
    if (strlen(buf) != len || memcmp(buf,s,len)) return 0;

    return rdbEncodeInteger(value,enc);
}

ssize_t rdbSaveLzfBlob(rio *rdb, void *data, size_t compress_len,
                       size_t original_len) {
    unsigned char byte;
    ssize_t n, nwritten = 0;

    /* Data compressed! Let's save it on disk */
    byte = (RDB_ENCVAL<<6)|RDB_ENC_LZF;
    if ((n = rdbWriteRaw(rdb,&byte,1)) == -1) goto writeerr;
    nwritten += n;

    if ((n = rdbSaveLen(rdb,compress_len)) == -1) goto writeerr;
    nwritten += n;

    if ((n = rdbSaveLen(rdb,original_len)) == -1) goto writeerr;
    nwritten += n;

    if ((n = rdbWriteRaw(rdb,data,compress_len)) == -1) goto writeerr;
    nwritten += n;

    return nwritten;

writeerr:
    return -1;
}

ssize_t rdbSaveLzfStringObject(rio *rdb, const unsigned char *s, size_t len) {
    char rgbuf[2048];
    size_t comprlen, outlen;
    void *out = rgbuf;

    /* We require at least four bytes compression for this to be worth it */
    if (len <= 4) return 0;
    outlen = len-4;
    if (outlen >= sizeof(rgbuf))
        if ((out = zmalloc(outlen+1, MALLOC_LOCAL)) == NULL) return 0;
    comprlen = lzf_compress(s, len, out, outlen);
    if (comprlen == 0) {
        if (out != rgbuf)
            zfree(out);
        return 0;
    }
    ssize_t nwritten = rdbSaveLzfBlob(rdb, out, comprlen, len);
    if (out != rgbuf)
        zfree(out);
    return nwritten;
}

/* Load an LZF compressed string in RDB format. The returned value
 * changes according to 'flags'. For more info check the
 * rdbGenericLoadStringObject() function. */
void *rdbLoadLzfStringObject(rio *rdb, int flags, size_t *lenptr) {
    int plain = flags & RDB_LOAD_PLAIN;
    int sds = flags & RDB_LOAD_SDS;
    uint64_t len, clen;
    unsigned char *c = NULL;
    char *val = NULL;

    if ((clen = rdbLoadLen(rdb,NULL)) == RDB_LENERR) return NULL;
    if ((len = rdbLoadLen(rdb,NULL)) == RDB_LENERR) return NULL;
    if ((c = (unsigned char*)zmalloc(clen, MALLOC_SHARED)) == NULL) goto err;

    /* Allocate our target according to the uncompressed size. */
    if (plain) {
        val = (char*)zmalloc(len, MALLOC_SHARED);
    } else {
        val = sdsnewlen(SDS_NOINIT,len);
    }
    if (lenptr) *lenptr = len;

    /* Load the compressed representation and uncompress it to target. */
    if (rioRead(rdb,c,clen) == 0) goto err;
    if (lzf_decompress(c,clen,val,len) == 0) {
        rdbExitReportCorruptRDB("Invalid LZF compressed string");
    }
    zfree(c);

    if (plain || sds) {
        return val;
    } else {
        return createObject(OBJ_STRING,val);
    }
err:
    zfree(c);
    if (plain)
        zfree(val);
    else
        sdsfree(val);
    return NULL;
}

/* Save a string object as [len][data] on disk. If the object is a string
 * representation of an integer value we try to save it in a special form */
ssize_t rdbSaveRawString(rio *rdb, const unsigned char *s, size_t len) {
    int enclen;
    ssize_t n, nwritten = 0;

    /* Try integer encoding */
    if (len <= 11) {
        unsigned char buf[5];
        if ((enclen = rdbTryIntegerEncoding((char*)s,len,buf)) > 0) {
            if (rdbWriteRaw(rdb,buf,enclen) == -1) return -1;
            return enclen;
        }
    }

    /* Try LZF compression - under 20 bytes it's unable to compress even
     * aaaaaaaaaaaaaaaaaa so skip it */
    if (g_pserver->rdb_compression && len > 20) {
        n = rdbSaveLzfStringObject(rdb,(const unsigned char*)s,len);
        if (n == -1) return -1;
        if (n > 0) return n;
        /* Return value of 0 means data can't be compressed, save the old way */
    }

    /* Store verbatim */
    if ((n = rdbSaveLen(rdb,len)) == -1) return -1;
    nwritten += n;
    if (len > 0) {
        if (rdbWriteRaw(rdb,(unsigned char*)s,len) == -1) return -1;
        nwritten += len;
    }
    return nwritten;
}

/* Save a long long value as either an encoded string or a string. */
ssize_t rdbSaveLongLongAsStringObject(rio *rdb, long long value) {
    unsigned char buf[32];
    ssize_t n, nwritten = 0;
    int enclen = rdbEncodeInteger(value,buf);
    if (enclen > 0) {
        return rdbWriteRaw(rdb,buf,enclen);
    } else {
        /* Encode as string */
        enclen = ll2string((char*)buf,32,value);
        serverAssert(enclen < 32);
        if ((n = rdbSaveLen(rdb,enclen)) == -1) return -1;
        nwritten += n;
        if ((n = rdbWriteRaw(rdb,buf,enclen)) == -1) return -1;
        nwritten += n;
    }
    return nwritten;
}

/* Like rdbSaveRawString() gets a Redis object instead. */
ssize_t rdbSaveStringObject(rio *rdb, robj_roptr obj) {
    /* Avoid to decode the object, then encode it again, if the
     * object is already integer encoded. */
    if (obj->encoding == OBJ_ENCODING_INT) {
        return rdbSaveLongLongAsStringObject(rdb,(long)ptrFromObj(obj));
    } else {
        serverAssertWithInfo(NULL,obj,sdsEncodedObject(obj));
        return rdbSaveRawString(rdb,(unsigned char*)szFromObj(obj),sdslen(szFromObj(obj)));
    }
}

/* Load a string object from an RDB file according to flags:
 *
 * RDB_LOAD_NONE (no flags): load an RDB object, unencoded.
 * RDB_LOAD_ENC: If the returned type is a Redis object, try to
 *               encode it in a special way to be more memory
 *               efficient. When this flag is passed the function
 *               no longer guarantees that ptrFromObj(obj) is an SDS string.
 * RDB_LOAD_PLAIN: Return a plain string allocated with zmalloc()
 *                 instead of a Redis object with an sds in it.
 * RDB_LOAD_SDS: Return an SDS string instead of a Redis object.
 *
 * On I/O error NULL is returned.
 */
void *rdbGenericLoadStringObject(rio *rdb, int flags, size_t *lenptr) {
    int encode = flags & RDB_LOAD_ENC;
    int plain = flags & RDB_LOAD_PLAIN;
    int sds = flags & RDB_LOAD_SDS;
    int isencoded;
    uint64_t len;

    len = rdbLoadLen(rdb,&isencoded);
    if (isencoded) {
        switch(len) {
        case RDB_ENC_INT8:
        case RDB_ENC_INT16:
        case RDB_ENC_INT32:
            return rdbLoadIntegerObject(rdb,len,flags,lenptr);
        case RDB_ENC_LZF:
            return rdbLoadLzfStringObject(rdb,flags,lenptr);
        default:
            rdbExitReportCorruptRDB("Unknown RDB string encoding type %d",len);
            return nullptr; /* Never reached. */
        }
    }

    if (len == RDB_LENERR) return NULL;
    if (plain || sds) {
        void *buf = plain ? zmalloc(len, MALLOC_SHARED) : sdsnewlen(SDS_NOINIT,len);
        if (lenptr) *lenptr = len;
        if (len && rioRead(rdb,buf,len) == 0) {
            if (plain)
                zfree(buf);
            else
                sdsfree((char*)buf);
            return NULL;
        }
        return buf;
    } else {
        robj *o = encode ? createStringObject(SDS_NOINIT,len) :
                           createRawStringObject(SDS_NOINIT,len);
        if (len && rioRead(rdb,ptrFromObj(o),len) == 0) {
            decrRefCount(o);
            return NULL;
        }
        return o;
    }
}

sdsstring rdbLoadString(rio *rdb){
    sds str = (sds)rdbGenericLoadStringObject(rdb,RDB_LOAD_SDS,NULL);
    return sdsstring(str);
}

robj *rdbLoadStringObject(rio *rdb) {
    return (robj*)rdbGenericLoadStringObject(rdb,RDB_LOAD_NONE,NULL);
}

robj *rdbLoadEncodedStringObject(rio *rdb) {
    return (robj*)rdbGenericLoadStringObject(rdb,RDB_LOAD_ENC,NULL);
}

/* Save a double value. Doubles are saved as strings prefixed by an unsigned
 * 8 bit integer specifying the length of the representation.
 * This 8 bit integer has special values in order to specify the following
 * conditions:
 * 253: not a number
 * 254: + inf
 * 255: - inf
 */
int rdbSaveDoubleValue(rio *rdb, double val) {
    unsigned char buf[128];
    int len;

    if (std::isnan(val)) {
        buf[0] = 253;
        len = 1;
    } else if (!std::isfinite(val)) {
        len = 1;
        buf[0] = (val < 0) ? 255 : 254;
    } else {
#if (DBL_MANT_DIG >= 52) && (LLONG_MAX == 0x7fffffffffffffffLL)
        /* Check if the float is in a safe range to be casted into a
         * long long. We are assuming that long long is 64 bit here.
         * Also we are assuming that there are no implementations around where
         * double has precision < 52 bit.
         *
         * Under this assumptions we test if a double is inside an interval
         * where casting to long long is safe. Then using two castings we
         * make sure the decimal part is zero. If all this is true we use
         * integer printing function that is much faster. */
        double min = -4503599627370495; /* (2^52)-1 */
        double max = 4503599627370496; /* -(2^52) */
        if (val > min && val < max && val == ((double)((long long)val)))
            ll2string((char*)buf+1,sizeof(buf)-1,(long long)val);
        else
#endif
            snprintf((char*)buf+1,sizeof(buf)-1,"%.17g",val);
        buf[0] = strlen((char*)buf+1);
        len = buf[0]+1;
    }
    return rdbWriteRaw(rdb,buf,len);
}

/* For information about double serialization check rdbSaveDoubleValue() */
int rdbLoadDoubleValue(rio *rdb, double *val) {
    char buf[256];
    unsigned char len;

    if (rioRead(rdb,&len,1) == 0) return -1;
    switch(len) {
    case 255: *val = R_NegInf; return 0;
    case 254: *val = R_PosInf; return 0;
    case 253: *val = R_Nan; return 0;
    default:
        if (rioRead(rdb,buf,len) == 0) return -1;
        buf[len] = '\0';
        sscanf(buf, "%lg", val);
        return 0;
    }
}

/* Saves a double for RDB 8 or greater, where IE754 binary64 format is assumed.
 * We just make sure the integer is always stored in little endian, otherwise
 * the value is copied verbatim from memory to disk.
 *
 * Return -1 on error, the size of the serialized value on success. */
int rdbSaveBinaryDoubleValue(rio *rdb, double val) {
    memrev64ifbe(&val);
    return rdbWriteRaw(rdb,&val,sizeof(val));
}

/* Loads a double from RDB 8 or greater. See rdbSaveBinaryDoubleValue() for
 * more info. On error -1 is returned, otherwise 0. */
int rdbLoadBinaryDoubleValue(rio *rdb, double *val) {
    if (rioRead(rdb,val,sizeof(*val)) == 0) return -1;
    memrev64ifbe(val);
    return 0;
}

/* Like rdbSaveBinaryDoubleValue() but single precision. */
int rdbSaveBinaryFloatValue(rio *rdb, float val) {
    memrev32ifbe(&val);
    return rdbWriteRaw(rdb,&val,sizeof(val));
}

/* Like rdbLoadBinaryDoubleValue() but single precision. */
int rdbLoadBinaryFloatValue(rio *rdb, float *val) {
    if (rioRead(rdb,val,sizeof(*val)) == 0) return -1;
    memrev32ifbe(val);
    return 0;
}

/* Save the object type of object "o". */
int rdbSaveObjectType(rio *rdb, robj_roptr o) {
    switch (o->type) {
    case OBJ_STRING:
        return rdbSaveType(rdb,RDB_TYPE_STRING);
    case OBJ_LIST:
        if (o->encoding == OBJ_ENCODING_QUICKLIST)
            return rdbSaveType(rdb,RDB_TYPE_LIST_QUICKLIST);
        else
            serverPanic("Unknown list encoding");
    case OBJ_SET:
        if (o->encoding == OBJ_ENCODING_INTSET)
            return rdbSaveType(rdb,RDB_TYPE_SET_INTSET);
        else if (o->encoding == OBJ_ENCODING_HT)
            return rdbSaveType(rdb,RDB_TYPE_SET);
        else
            serverPanic("Unknown set encoding");
    case OBJ_ZSET:
        if (o->encoding == OBJ_ENCODING_ZIPLIST)
            return rdbSaveType(rdb,RDB_TYPE_ZSET_ZIPLIST);
        else if (o->encoding == OBJ_ENCODING_SKIPLIST)
            return rdbSaveType(rdb,RDB_TYPE_ZSET_2);
        else
            serverPanic("Unknown sorted set encoding");
    case OBJ_HASH:
        if (o->encoding == OBJ_ENCODING_ZIPLIST)
            return rdbSaveType(rdb,RDB_TYPE_HASH_ZIPLIST);
        else if (o->encoding == OBJ_ENCODING_HT)
            return rdbSaveType(rdb,RDB_TYPE_HASH);
        else
            serverPanic("Unknown hash encoding");
    case OBJ_STREAM:
        return rdbSaveType(rdb,RDB_TYPE_STREAM_LISTPACKS);
    case OBJ_MODULE:
        return rdbSaveType(rdb,RDB_TYPE_MODULE_2);
    case OBJ_CRON:
        return rdbSaveType(rdb,RDB_TYPE_CRON);
    default:
        serverPanic("Unknown object type");
    }
    return -1; /* avoid warning */
}

/* Use rdbLoadType() to load a TYPE in RDB format, but returns -1 if the
 * type is not specifically a valid Object Type. */
int rdbLoadObjectType(rio *rdb) {
    int type;
    if ((type = rdbLoadType(rdb)) == -1) return -1;
    if (!rdbIsObjectType(type)) return -1;
    return type;
}

/* This helper function serializes a consumer group Pending Entries List (PEL)
 * into the RDB file. The 'nacks' argument tells the function if also persist
 * the informations about the not acknowledged message, or if to persist
 * just the IDs: this is useful because for the global consumer group PEL
 * we serialized the NACKs as well, but when serializing the local consumer
 * PELs we just add the ID, that will be resolved inside the global PEL to
 * put a reference to the same structure. */
ssize_t rdbSaveStreamPEL(rio *rdb, rax *pel, int nacks) {
    ssize_t n, nwritten = 0;

    /* Number of entries in the PEL. */
    if ((n = rdbSaveLen(rdb,raxSize(pel))) == -1) return -1;
    nwritten += n;

    /* Save each entry. */
    raxIterator ri;
    raxStart(&ri,pel);
    raxSeek(&ri,"^",NULL,0);
    while(raxNext(&ri)) {
        /* We store IDs in raw form as 128 big big endian numbers, like
         * they are inside the radix tree key. */
        if ((n = rdbWriteRaw(rdb,ri.key,sizeof(streamID))) == -1) return -1;
        nwritten += n;

        if (nacks) {
            streamNACK *nack = (streamNACK*)ri.data;
            if ((n = rdbSaveMillisecondTime(rdb,nack->delivery_time)) == -1)
                return -1;
            nwritten += n;
            if ((n = rdbSaveLen(rdb,nack->delivery_count)) == -1) return -1;
            nwritten += n;
            /* We don't save the consumer name: we'll save the pending IDs
             * for each consumer in the consumer PEL, and resolve the consumer
             * at loading time. */
        }
    }
    raxStop(&ri);
    return nwritten;
}

/* Serialize the consumers of a stream consumer group into the RDB. Helper
 * function for the stream data type serialization. What we do here is to
 * persist the consumer metadata, and it's PEL, for each consumer. */
size_t rdbSaveStreamConsumers(rio *rdb, streamCG *cg) {
    ssize_t n, nwritten = 0;

    /* Number of consumers in this consumer group. */
    if ((n = rdbSaveLen(rdb,raxSize(cg->consumers))) == -1) return -1;
    nwritten += n;

    /* Save each consumer. */
    raxIterator ri;
    raxStart(&ri,cg->consumers);
    raxSeek(&ri,"^",NULL,0);
    while(raxNext(&ri)) {
        streamConsumer *consumer = (streamConsumer*)ri.data;

        /* Consumer name. */
        if ((n = rdbSaveRawString(rdb,ri.key,ri.key_len)) == -1) return -1;
        nwritten += n;

        /* Last seen time. */
        if ((n = rdbSaveMillisecondTime(rdb,consumer->seen_time)) == -1)
            return -1;
        nwritten += n;

        /* Consumer PEL, without the ACKs (see last parameter of the function
         * passed with value of 0), at loading time we'll lookup the ID
         * in the consumer group global PEL and will put a reference in the
         * consumer local PEL. */
        if ((n = rdbSaveStreamPEL(rdb,consumer->pel,0)) == -1)
            return -1;
        nwritten += n;
    }
    raxStop(&ri);
    return nwritten;
}

/* Save a Redis object.
 * Returns -1 on error, number of bytes written on success. */
ssize_t rdbSaveObject(rio *rdb, robj_roptr o, robj_roptr key) {
    ssize_t n = 0, nwritten = 0;

    if (o->type == OBJ_STRING) {
        /* Save a string value */
        if ((n = rdbSaveStringObject(rdb,o)) == -1) return -1;
        nwritten += n;
    } else if (o->type == OBJ_LIST) {
        /* Save a list value */
        if (o->encoding == OBJ_ENCODING_QUICKLIST) {
            quicklist *ql = (quicklist*)ptrFromObj(o);
            quicklistNode *node = ql->head;

            if ((n = rdbSaveLen(rdb,ql->len)) == -1) return -1;
            nwritten += n;

            while(node) {
                if (quicklistNodeIsCompressed(node)) {
                    void *data;
                    size_t compress_len = quicklistGetLzf(node, &data);
                    if ((n = rdbSaveLzfBlob(rdb,data,compress_len,node->sz)) == -1) return -1;
                    nwritten += n;
                } else {
                    if ((n = rdbSaveRawString(rdb,node->zl,node->sz)) == -1) return -1;
                    nwritten += n;
                }
                node = node->next;
            }
        } else {
            serverPanic("Unknown list encoding");
        }
    } else if (o->type == OBJ_SET) {
        /* Save a set value */
        if (o->encoding == OBJ_ENCODING_HT) {
            dict *set = (dict*)ptrFromObj(o);
            dictIterator *di = dictGetIterator(set);
            dictEntry *de;

            if ((n = rdbSaveLen(rdb,dictSize(set))) == -1) {
                dictReleaseIterator(di);
                return -1;
            }
            nwritten += n;

            while((de = dictNext(di)) != NULL) {
                sds ele = (sds)dictGetKey(de);
                if ((n = rdbSaveRawString(rdb,(unsigned char*)ele,sdslen(ele)))
                    == -1)
                {
                    dictReleaseIterator(di);
                    return -1;
                }
                nwritten += n;
            }
            dictReleaseIterator(di);
        } else if (o->encoding == OBJ_ENCODING_INTSET) {
            size_t l = intsetBlobLen((intset*)ptrFromObj(o));

            if ((n = rdbSaveRawString(rdb,(unsigned char*)szFromObj(o),l)) == -1) return -1;
            nwritten += n;
        } else {
            serverPanic("Unknown set encoding");
        }
    } else if (o->type == OBJ_ZSET) {
        /* Save a sorted set value */
        if (o->encoding == OBJ_ENCODING_ZIPLIST) {
            size_t l = ziplistBlobLen((unsigned char*)ptrFromObj(o));

            if ((n = rdbSaveRawString(rdb,(unsigned char*)ptrFromObj(o),l)) == -1) return -1;
            nwritten += n;
        } else if (o->encoding == OBJ_ENCODING_SKIPLIST) {
            zset *zs = (zset*)ptrFromObj(o);
            zskiplist *zsl = zs->zsl;

            if ((n = rdbSaveLen(rdb,zsl->length)) == -1) return -1;
            nwritten += n;

            /* We save the skiplist elements from the greatest to the smallest
             * (that's trivial since the elements are already ordered in the
             * skiplist): this improves the load process, since the next loaded
             * element will always be the smaller, so adding to the skiplist
             * will always immediately stop at the head, making the insertion
             * O(1) instead of O(log(N)). */
            zskiplistNode *zn = zsl->tail;
            while (zn != NULL) {
                if ((n = rdbSaveRawString(rdb,
                    (unsigned char*)zn->ele,sdslen(zn->ele))) == -1)
                {
                    return -1;
                }
                nwritten += n;
                if ((n = rdbSaveBinaryDoubleValue(rdb,zn->score)) == -1)
                    return -1;
                nwritten += n;
                zn = zn->backward;
            }
        } else {
            serverPanic("Unknown sorted set encoding");
        }
    } else if (o->type == OBJ_HASH) {
        /* Save a hash value */
        if (o->encoding == OBJ_ENCODING_ZIPLIST) {
            size_t l = ziplistBlobLen((unsigned char*)ptrFromObj(o));

            if ((n = rdbSaveRawString(rdb,(unsigned char*)ptrFromObj(o),l)) == -1) return -1;
            nwritten += n;

        } else if (o->encoding == OBJ_ENCODING_HT) {
            dictIterator *di = dictGetIterator((dict*)ptrFromObj(o));
            dictEntry *de;

            if ((n = rdbSaveLen(rdb,dictSize((dict*)ptrFromObj(o)))) == -1) {
                dictReleaseIterator(di);
                return -1;
            }
            nwritten += n;

            while((de = dictNext(di)) != NULL) {
                sds field = (sds)dictGetKey(de);
                sds value = (sds)dictGetVal(de);

                if ((n = rdbSaveRawString(rdb,(unsigned char*)field,
                        sdslen(field))) == -1)
                {
                    dictReleaseIterator(di);
                    return -1;
                }
                nwritten += n;
                if ((n = rdbSaveRawString(rdb,(unsigned char*)value,
                        sdslen(value))) == -1)
                {
                    dictReleaseIterator(di);
                    return -1;
                }
                nwritten += n;
            }
            dictReleaseIterator(di);
        } else {
            serverPanic("Unknown hash encoding");
        }
    } else if (o->type == OBJ_STREAM) {
        /* Store how many listpacks we have inside the radix tree. */
        stream *s = (stream*)ptrFromObj(o);
        rax *rax = s->prax;
        if ((n = rdbSaveLen(rdb,raxSize(rax))) == -1) return -1;
        nwritten += n;

        /* Serialize all the listpacks inside the radix tree as they are,
         * when loading back, we'll use the first entry of each listpack
         * to insert it back into the radix tree. */
        raxIterator ri;
        raxStart(&ri,rax);
        raxSeek(&ri,"^",NULL,0);
        while (raxNext(&ri)) {
            unsigned char *lp = (unsigned char*)ri.data;
            size_t lp_bytes = lpBytes(lp);
            if ((n = rdbSaveRawString(rdb,ri.key,ri.key_len)) == -1) return -1;
            nwritten += n;
            if ((n = rdbSaveRawString(rdb,lp,lp_bytes)) == -1) return -1;
            nwritten += n;
        }
        raxStop(&ri);

        /* Save the number of elements inside the stream. We cannot obtain
         * this easily later, since our macro nodes should be checked for
         * number of items: not a great CPU / space tradeoff. */
        if ((n = rdbSaveLen(rdb,s->length)) == -1) return -1;
        nwritten += n;
        /* Save the last entry ID. */
        if ((n = rdbSaveLen(rdb,s->last_id.ms)) == -1) return -1;
        nwritten += n;
        if ((n = rdbSaveLen(rdb,s->last_id.seq)) == -1) return -1;
        nwritten += n;

        /* The consumer groups and their clients are part of the stream
         * type, so serialize every consumer group. */

        /* Save the number of groups. */
        size_t num_cgroups = s->cgroups ? raxSize(s->cgroups) : 0;
        if ((n = rdbSaveLen(rdb,num_cgroups)) == -1) return -1;
        nwritten += n;

        if (num_cgroups) {
            /* Serialize each consumer group. */
            raxStart(&ri,s->cgroups);
            raxSeek(&ri,"^",NULL,0);
            while(raxNext(&ri)) {
                streamCG *cg = (streamCG*)ri.data;

                /* Save the group name. */
                if ((n = rdbSaveRawString(rdb,ri.key,ri.key_len)) == -1)
                    return -1;
                nwritten += n;

                /* Last ID. */
                if ((n = rdbSaveLen(rdb,cg->last_id.ms)) == -1) return -1;
                nwritten += n;
                if ((n = rdbSaveLen(rdb,cg->last_id.seq)) == -1) return -1;
                nwritten += n;

                /* Save the global PEL. */
                if ((n = rdbSaveStreamPEL(rdb,cg->pel,1)) == -1) return -1;
                nwritten += n;

                /* Save the consumers of this group. */
                if ((n = rdbSaveStreamConsumers(rdb,cg)) == -1) return -1;
                nwritten += n;
            }
            raxStop(&ri);
        }
    } else if (o->type == OBJ_MODULE) {
        /* Save a module-specific value. */
        RedisModuleIO io;
        moduleValue *mv = (moduleValue*)ptrFromObj(o);
        moduleType *mt = mv->type;

        /* Write the "module" identifier as prefix, so that we'll be able
         * to call the right module during loading. */
        int retval = rdbSaveLen(rdb,mt->id);
        if (retval == -1) return -1;
        io.bytes += retval;

        /* Then write the module-specific representation + EOF marker. */
        moduleInitIOContext(io,mt,rdb,key.unsafe_robjcast());
        mt->rdb_save(&io,mv->value);
        retval = rdbSaveLen(rdb,RDB_MODULE_OPCODE_EOF);
        if (retval == -1)
            io.error = 1;
        else
            io.bytes += retval;

        if (io.ctx) {
            moduleFreeContext(io.ctx);
            zfree(io.ctx);
        }
        return io.error ? -1 : (ssize_t)io.bytes;
    } else if (o->type == OBJ_CRON) {
        cronjob *job = (cronjob*)ptrFromObj(o);
        nwritten = rdbSaveRawString(rdb, (const unsigned char*)job->script.get(), job->script.size());
        nwritten += rdbSaveMillisecondTime(rdb, job->startTime);
        nwritten += rdbSaveMillisecondTime(rdb, job->interval);
        nwritten += rdbSaveLen(rdb, job->veckeys.size());
        for (auto &key : job->veckeys)
            nwritten += rdbSaveRawString(rdb, (const unsigned char*)key.get(), key.size());
        nwritten += rdbSaveLen(rdb, job->vecargs.size());
        for (auto &arg : job->vecargs)
            nwritten += rdbSaveRawString(rdb, (const unsigned char*)arg.get(), arg.size());
    } else {
        serverPanic("Unknown object type");
    }
    return nwritten;
}

/* Save an AUX field. */
ssize_t rdbSaveAuxField(rio *rdb, const void *key, size_t keylen, const void *val, size_t vallen) {
    ssize_t ret, len = 0;
    if ((ret = rdbSaveType(rdb,RDB_OPCODE_AUX)) == -1) return -1;
    len += ret;
    if ((ret = rdbSaveRawString(rdb,(const unsigned char*)key,keylen)) == -1) return -1;
    len += ret;
    if ((ret = rdbSaveRawString(rdb,(const unsigned char*)val,vallen)) == -1) return -1;
    len += ret;
    return len;
}

/* Wrapper for rdbSaveAuxField() used when key/val length can be obtained
 * with strlen(). */
ssize_t rdbSaveAuxFieldStrStr(rio *rdb, const char *key, const char *val) {
    return rdbSaveAuxField(rdb,key,strlen(key),val,strlen(val));
}

/* Wrapper for strlen(key) + integer type (up to long long range). */
ssize_t rdbSaveAuxFieldStrInt(rio *rdb, const char *key, long long val) {
    char buf[LONG_STR_SIZE];
    int vlen = ll2string(buf,sizeof(buf),val);
    return rdbSaveAuxField(rdb,key,strlen(key),buf,vlen);
}

/* Return the length the object will have on disk if saved with
 * the rdbSaveObject() function. Currently we use a trick to get
 * this length with very little changes to the code. In the future
 * we could switch to a faster solution. */
size_t rdbSavedObjectLen(robj *o, robj *key) {
    ssize_t len = rdbSaveObject(NULL,o,key);
    serverAssertWithInfo(NULL,o,len != -1);
    return len;
}

/* Save a key-value pair, with expire time, type, key, value.
 * On error -1 is returned.
 * On success if the key was actually saved 1 is returned, otherwise 0
 * is returned (the key was already expired). */
int rdbSaveKeyValuePair(rio *rdb, robj_roptr key, robj_roptr val, const expireEntry *pexpire) {
    int savelru = g_pserver->maxmemory_policy & MAXMEMORY_FLAG_LRU;
    int savelfu = g_pserver->maxmemory_policy & MAXMEMORY_FLAG_LFU;

    /* Save the expire time */
    long long expiretime = -1;
    if (pexpire != nullptr && pexpire->FGetPrimaryExpire(&expiretime)) {
        if (rdbSaveType(rdb,RDB_OPCODE_EXPIRETIME_MS) == -1) return -1;
        if (rdbSaveMillisecondTime(rdb,expiretime) == -1) return -1;
    }

    /* Save the LRU info. */
    if (savelru) {
        uint64_t idletime = estimateObjectIdleTime(val);
        idletime /= 1000; /* Using seconds is enough and requires less space.*/
        if (rdbSaveType(rdb,RDB_OPCODE_IDLE) == -1) return -1;
        if (rdbSaveLen(rdb,idletime) == -1) return -1;
    }

    /* Save the LFU info. */
    if (savelfu) {
        uint8_t buf[1];
        buf[0] = LFUDecrAndReturn(val);
        /* We can encode this in exactly two bytes: the opcode and an 8
         * bit counter, since the frequency is logarithmic with a 0-255 range.
         * Note that we do not store the halving time because to reset it
         * a single time when loading does not affect the frequency much. */
        if (rdbSaveType(rdb,RDB_OPCODE_FREQ) == -1) return -1;
        if (rdbWriteRaw(rdb,buf,1) == -1) return -1;
    }

    char szT[32];
<<<<<<< HEAD
#ifdef ENABLE_MVCC
    if (g_pserver->fActiveReplica) {
        snprintf(szT, 32, "%" PRIu64, val->mvcc_tstamp);
        if (rdbSaveAuxFieldStrStr(rdb,"mvcc-tstamp", szT) == -1) return -1;
    }
#endif
=======
    if (g_pserver->fActiveReplica) {
        snprintf(szT, 32, "%" PRIu64, mvccFromObj(val));
        if (rdbSaveAuxFieldStrStr(rdb,"mvcc-tstamp", szT) == -1) return -1;
    }
>>>>>>> ed66d8e3

    /* Save type, key, value */
    if (rdbSaveObjectType(rdb,val) == -1) return -1;
    if (rdbSaveStringObject(rdb,key) == -1) return -1;
    if (rdbSaveObject(rdb,val,key) == -1) return -1;

    /* Delay return if required (for testing) */
    if (serverTL->getRdbKeySaveDelay())
        usleep(serverTL->getRdbKeySaveDelay());

    /* Save expire entry after as it will apply to the previously loaded key */
    /*  This is because we update the expire datastructure directly without buffering */
    if (pexpire != nullptr)
    {
        for (auto itr : *pexpire)
        {
            if (itr.subkey() == nullptr)
                continue;   // already saved
            snprintf(szT, 32, "%lld", itr.when());
            rdbSaveAuxFieldStrStr(rdb,"keydb-subexpire-key",itr.subkey());
            rdbSaveAuxFieldStrStr(rdb,"keydb-subexpire-when",szT);
        }
    }

    return 1;
}

/* Save a few default AUX fields with information about the RDB generated. */
int rdbSaveInfoAuxFields(rio *rdb, int rdbflags, rdbSaveInfo *rsi) {
    int redis_bits = (sizeof(void*) == 8) ? 64 : 32;
    int aof_preamble = (rdbflags & RDBFLAGS_AOF_PREAMBLE) != 0;

    /* Add a few fields about the state when the RDB was created. */
    if (rdbSaveAuxFieldStrStr(rdb,"redis-ver",KEYDB_REAL_VERSION) == -1) return -1;
    if (rdbSaveAuxFieldStrInt(rdb,"redis-bits",redis_bits) == -1) return -1;
    if (rdbSaveAuxFieldStrInt(rdb,"ctime",time(NULL)) == -1) return -1;
    if (rdbSaveAuxFieldStrInt(rdb,"used-mem",zmalloc_used_memory()) == -1) return -1;

    /* Handle saving options that generate aux fields. */
    if (rsi) {
        if (rdbSaveAuxFieldStrInt(rdb,"repl-stream-db",rsi->repl_stream_db)
            == -1) return -1;
        if (rdbSaveAuxFieldStrStr(rdb,"repl-id",rsi->repl_id)
            == -1) return -1;
        if (rdbSaveAuxFieldStrInt(rdb,"repl-offset",rsi->master_repl_offset)
            == -1) return -1;
    }
    if (rdbSaveAuxFieldStrInt(rdb,"aof-preamble",aof_preamble) == -1) return -1;
    return 1;
}

int saveKey(rio *rdb, const redisDbPersistentDataSnapshot *db, int flags, size_t *processed, const char *keystr, robj_roptr o)
{    
    redisObjectStack key;

    initStaticStringObject(key,(char*)keystr);
    std::unique_lock<fastlock> ul(g_expireLock, std::defer_lock);
    const expireEntry *pexpire = nullptr;
    if (o->FExpires())
    {
        ul.lock();
        pexpire = db->getExpire(&key);
        serverAssert((o->FExpires() && pexpire != nullptr) || (!o->FExpires() && pexpire == nullptr));
    }

    if (rdbSaveKeyValuePair(rdb,&key,o,pexpire) == -1)
        return 0;

    /* When this RDB is produced as part of an AOF rewrite, move
        * accumulated diff from parent to child while rewriting in
        * order to have a smaller final write. */
    if (flags & RDBFLAGS_AOF_PREAMBLE &&
        rdb->processed_bytes > *processed+AOF_READ_DIFF_INTERVAL_BYTES)
    {
        *processed = rdb->processed_bytes;
        aofReadDiffFromParent();
    }
    return 1;
}

ssize_t rdbSaveSingleModuleAux(rio *rdb, int when, moduleType *mt) {
    /* Save a module-specific aux value. */
    RedisModuleIO io;
    int retval = rdbSaveType(rdb, RDB_OPCODE_MODULE_AUX);

    /* Write the "module" identifier as prefix, so that we'll be able
     * to call the right module during loading. */
    retval = rdbSaveLen(rdb,mt->id);
    if (retval == -1) return -1;
    io.bytes += retval;

    /* write the 'when' so that we can provide it on loading. add a UINT opcode
     * for backwards compatibility, everything after the MT needs to be prefixed
     * by an opcode. */
    retval = rdbSaveLen(rdb,RDB_MODULE_OPCODE_UINT);
    if (retval == -1) return -1;
    io.bytes += retval;
    retval = rdbSaveLen(rdb,when);
    if (retval == -1) return -1;
    io.bytes += retval;

    /* Then write the module-specific representation + EOF marker. */
    moduleInitIOContext(io,mt,rdb,NULL);
    mt->aux_save(&io,when);
    retval = rdbSaveLen(rdb,RDB_MODULE_OPCODE_EOF);
    if (retval == -1)
        io.error = 1;
    else
        io.bytes += retval;

    if (io.ctx) {
        moduleFreeContext(io.ctx);
        zfree(io.ctx);
    }
    if (io.error)
        return -1;
    return io.bytes;
}

/* Produces a dump of the database in RDB format sending it to the specified
 * Redis I/O channel. On success C_OK is returned, otherwise C_ERR
 * is returned and part of the output, or all the output, can be
 * missing because of I/O errors.
 *
 * When the function returns C_ERR and if 'error' is not NULL, the
 * integer pointed by 'error' is set to the value of errno just after the I/O
 * error. */
int rdbSaveRio(rio *rdb, const redisDbPersistentDataSnapshot **rgpdb, int *error, int rdbflags, rdbSaveInfo *rsi) {
    dictEntry *de;
    dictIterator *di = NULL;
    char magic[10];
    int j;
    uint64_t cksum;
    size_t processed = 0;

    if (g_pserver->rdb_checksum)
        rdb->update_cksum = rioGenericUpdateChecksum;
    snprintf(magic,sizeof(magic),"REDIS%04d",RDB_VERSION);
    if (rdbWriteRaw(rdb,magic,9) == -1) goto werr;
    if (rdbSaveInfoAuxFields(rdb,rdbflags,rsi) == -1) goto werr;
    if (rdbSaveModulesAux(rdb, REDISMODULE_AUX_BEFORE_RDB) == -1) goto werr;

    for (j = 0; j < cserver.dbnum; j++) {
        const redisDbPersistentDataSnapshot *db = rgpdb[j];
        if (db->size() == 0) continue;

        /* Write the SELECT DB opcode */
        if (rdbSaveType(rdb,RDB_OPCODE_SELECTDB) == -1) goto werr;
        if (rdbSaveLen(rdb,j) == -1) goto werr;

        /* Write the RESIZE DB opcode. */
        uint64_t db_size, expires_size;
        db_size = db->size();
        expires_size = db->expireSize();
        if (rdbSaveType(rdb,RDB_OPCODE_RESIZEDB) == -1) goto werr;
        if (rdbSaveLen(rdb,db_size) == -1) goto werr;
        if (rdbSaveLen(rdb,expires_size) == -1) goto werr;
        
        /* Iterate this DB writing every entry */
        size_t ckeysExpired = 0;
        bool fSavedAll = db->iterate_threadsafe([&](const char *keystr, robj_roptr o)->bool {
            if (o->FExpires())
                ++ckeysExpired;
            
            if (!saveKey(rdb, db, rdbflags, &processed, keystr, o))
                return false;
            return !g_pserver->rdbThreadVars.fRdbThreadCancel;
        });
        if (!fSavedAll)
            goto werr;
        serverAssert(ckeysExpired == db->expireSize());
    }

    /* If we are storing the replication information on disk, persist
     * the script cache as well: on successful PSYNC after a restart, we need
     * to be able to process any EVALSHA inside the replication backlog the
     * master will send us. */
    {
    AeLocker lock;
    lock.arm(nullptr);
    if (rsi && dictSize(g_pserver->lua_scripts)) {
        di = dictGetIterator(g_pserver->lua_scripts);
        while((de = dictNext(di)) != NULL) {
            robj *body = (robj*)dictGetVal(de);
            if (rdbSaveAuxField(rdb,"lua",3,szFromObj(body),sdslen(szFromObj(body))) == -1)
                goto werr;
            if (g_pserver->rdbThreadVars.fRdbThreadCancel)
                goto werr;
        }
        dictReleaseIterator(di);
        di = NULL; /* So that we don't release it again on error. */
    }
    }   // AeLocker end scope

    if (rdbSaveModulesAux(rdb, REDISMODULE_AUX_AFTER_RDB) == -1) goto werr;

    /* EOF opcode */
    if (rdbSaveType(rdb,RDB_OPCODE_EOF) == -1) goto werr;

    /* CRC64 checksum. It will be zero if checksum computation is disabled, the
     * loading code skips the check in this case. */
    cksum = rdb->cksum;
    memrev64ifbe(&cksum);
    if (rioWrite(rdb,&cksum,8) == 0) goto werr;
    return C_OK;

werr:
    if (error) *error = errno;
    if (di) dictReleaseIterator(di);
    return C_ERR;
}

/* This is just a wrapper to rdbSaveRio() that additionally adds a prefix
 * and a suffix to the generated RDB dump. The prefix is:
 *
 * $EOF:<40 bytes unguessable hex string>\r\n
 *
 * While the suffix is the 40 bytes hex string we announced in the prefix.
 * This way processes receiving the payload can understand when it ends
 * without doing any processing of the content. */
int rdbSaveRioWithEOFMark(rio *rdb, const redisDbPersistentDataSnapshot **rgpdb, int *error, rdbSaveInfo *rsi) {
    char eofmark[RDB_EOF_MARK_SIZE];

    startSaving(RDBFLAGS_REPLICATION);
    getRandomHexChars(eofmark,RDB_EOF_MARK_SIZE);
    if (error) *error = 0;
    if (rioWrite(rdb,"$EOF:",5) == 0) goto werr;
    if (rioWrite(rdb,eofmark,RDB_EOF_MARK_SIZE) == 0) goto werr;
    if (rioWrite(rdb,"\r\n",2) == 0) goto werr;
    if (rdbSaveRio(rdb,rgpdb,error,RDBFLAGS_NONE,rsi) == C_ERR) goto werr;
    if (rioWrite(rdb,eofmark,RDB_EOF_MARK_SIZE) == 0) goto werr;
    stopSaving(1);
    return C_OK;

werr: /* Write error. */
    /* Set 'error' only if not already set by rdbSaveRio() call. */
    if (error && *error == 0) *error = errno;
    stopSaving(0);
    return C_ERR;
}

int rdbSaveFp(FILE *fp, const redisDbPersistentDataSnapshot **rgpdb, rdbSaveInfo *rsi)
{
    int error = 0;
    rio rdb;

    rioInitWithFile(&rdb,fp);

    if (g_pserver->rdb_save_incremental_fsync)
        rioSetAutoSync(&rdb,REDIS_AUTOSYNC_BYTES);

    if (rdbSaveRio(&rdb,rgpdb,&error,RDBFLAGS_NONE,rsi) == C_ERR) {
        errno = error;
        return C_ERR;
    }
    return C_OK;
}

int rdbSave(const redisDbPersistentDataSnapshot **rgpdb, rdbSaveInfo *rsi)
{
    std::vector<const redisDbPersistentDataSnapshot*> vecdb;
    if (rgpdb == nullptr)
    {
        for (int idb = 0; idb < cserver.dbnum; ++idb)
        {
            vecdb.push_back(g_pserver->db[idb]);
        }
        rgpdb = vecdb.data();
    }

    int err = C_OK;
    if (g_pserver->rdb_filename != NULL)
        err = rdbSaveFile(g_pserver->rdb_filename, rgpdb, rsi);

    if (err == C_OK && g_pserver->rdb_s3bucketpath != NULL)
        err = rdbSaveS3(g_pserver->rdb_s3bucketpath, rgpdb, rsi);
    return err;
}

/* Save the DB on disk. Return C_ERR on error, C_OK on success. */
int rdbSaveFile(char *filename, const redisDbPersistentDataSnapshot **rgpdb, rdbSaveInfo *rsi) {
    char tmpfile[256];
    char cwd[MAXPATHLEN]; /* Current working dir path for error messages. */
    FILE *fp;
    rio rdb;
    int error = 0;

    snprintf(tmpfile,256,"temp-%d-%d.rdb", getpid(), g_pserver->rdbThreadVars.tmpfileNum);
    fp = fopen(tmpfile,"w");
    if (!fp) {
        char *cwdp = getcwd(cwd,MAXPATHLEN);
        serverLog(LL_WARNING,
            "Failed opening the RDB file %s (in server root dir %s) "
            "for saving: %s",
            filename,
            cwdp ? cwdp : "unknown",
            strerror(errno));
        return C_ERR;
    }

    rioInitWithFile(&rdb,fp);
    startSaving(RDBFLAGS_NONE);

    if (g_pserver->rdb_save_incremental_fsync)
        rioSetAutoSync(&rdb,REDIS_AUTOSYNC_BYTES);

    if (rdbSaveRio(&rdb,rgpdb,&error,RDBFLAGS_NONE,rsi) == C_ERR) {
        errno = error;
        goto werr;
    }

    /* Make sure data will not remain on the OS's output buffers */
    if (fflush(fp) == EOF) goto werr;
    if (fsync(fileno(fp)) == -1) goto werr;
    if (fclose(fp) == EOF) goto werr;

    /* Use RENAME to make sure the DB file is changed atomically only
     * if the generate DB file is ok. */
    if (rename(tmpfile,filename) == -1) {
        char *cwdp = getcwd(cwd,MAXPATHLEN);
        serverLog(LL_WARNING,
            "Error moving temp DB file %s on the final "
            "destination %s (in server root dir %s): %s",
            tmpfile,
            filename,
            cwdp ? cwdp : "unknown",
            strerror(errno));
        unlink(tmpfile);
        stopSaving(0);
        return C_ERR;
    }

    serverLog(LL_NOTICE,"DB saved on disk");
    if (!g_pserver->rdbThreadVars.fRdbThreadActive)
    {
        // Do this only in a synchronous save, otherwise our thread controller will update these
        g_pserver->dirty = 0;
        g_pserver->lastsave = time(NULL);
        g_pserver->lastbgsave_status = C_OK;
    }
    stopSaving(1);
    return C_OK;

werr:
    if (g_pserver->rdbThreadVars.fRdbThreadCancel)
        serverLog(LL_WARNING, "Background save cancelled");
    else
        serverLog(LL_WARNING,"Write error saving DB on disk: %s", strerror(errno));
    fclose(fp);
    unlink(tmpfile);
    stopSaving(0);
    return C_ERR;
}

struct rdbSaveThreadArgs
{
    rdbSaveInfo rsi;
    const redisDbPersistentDataSnapshot *rgpdb[1];    // NOTE: Variable Length
};

void *rdbSaveThread(void *vargs)
{
    rdbSaveThreadArgs *args = reinterpret_cast<rdbSaveThreadArgs*>(vargs);
    serverAssert(serverTL == nullptr);
    redisServerThreadVars vars;
    serverTL = &vars;
    vars.gcEpoch = g_pserver->garbageCollector.startEpoch();

    int retval = rdbSave(args->rgpdb, &args->rsi);    
    if (retval == C_OK)
        sendChildCOWInfo(CHILD_INFO_TYPE_RDB, "RDB");

    // If we were told to cancel the requesting thread holds the lock for us
    ssize_t cbStart = zmalloc_used_memory();
    for (int idb = 0; idb < cserver.dbnum; ++idb)
        g_pserver->db[idb]->endSnapshotAsync(args->rgpdb[idb]);
    zfree(args);
    ssize_t cbDiff = (cbStart - (ssize_t)zmalloc_used_memory());
    g_pserver->garbageCollector.endEpoch(vars.gcEpoch);

    if (cbDiff > 0)
    {
        serverLog(LL_NOTICE,
                "%s: %zd MB of memory used by copy-on-write",
                "RDB",cbDiff/(1024*1024));
    }

    return (retval == C_OK) ? (void*)0 : (void*)1;
}

int rdbSaveBackgroundFork(rdbSaveInfo *rsi) {
    pid_t childpid;

    if (hasActiveChildProcess() || g_pserver->rdb_child_pid != -1) return C_ERR;
    serverAssert(g_pserver->rdb_child_pid != 10000);

    g_pserver->dirty_before_bgsave = g_pserver->dirty;
    g_pserver->lastbgsave_try = time(NULL);
    openChildInfoPipe();

    if ((childpid = redisFork()) == 0) {
        int retval;

        /* Child */
        g_pserver->rdb_child_pid = 10000;
        redisSetProcTitle("keydb-rdb-bgsave");
        redisSetCpuAffinity(g_pserver->bgsave_cpulist);
        retval = rdbSave(nullptr, rsi);
        if (retval == C_OK) {
            sendChildCOWInfo(CHILD_INFO_TYPE_RDB, "RDB");
        }
        exitFromChild((retval == C_OK) ? 0 : 1);
    } else {
        /* Parent */
        if (childpid == -1) {
            closeChildInfoPipe();
            g_pserver->lastbgsave_status = C_ERR;
            serverLog(LL_WARNING,"Can't save in background: fork: %s",
                strerror(errno));
            return C_ERR;
        }
        serverLog(LL_NOTICE,"Background saving started by pid %d",childpid);
        g_pserver->rdb_save_time_start = time(NULL);
        g_pserver->rdb_child_pid = childpid;
        g_pserver->rdb_child_type = RDB_CHILD_TYPE_DISK;
        return C_OK;
    }
    return C_OK; /* unreached */
}

int launchRdbSaveThread(pthread_t &child, rdbSaveInfo *rsi)
{
    if (cserver.fForkBgSave) {
        return rdbSaveBackgroundFork(rsi);
    } else
    {
        rdbSaveThreadArgs *args = (rdbSaveThreadArgs*)zmalloc(sizeof(rdbSaveThreadArgs) + ((cserver.dbnum-1)*sizeof(redisDbPersistentDataSnapshot*)), MALLOC_LOCAL);
        rdbSaveInfo rsiT = RDB_SAVE_INFO_INIT;
        if (rsi == nullptr)
            rsi = &rsiT;
        memcpy(&args->rsi, rsi, sizeof(rdbSaveInfo));
        memcpy(&args->rsi.repl_id, g_pserver->replid, sizeof(g_pserver->replid));
        args->rsi.master_repl_offset = g_pserver->master_repl_offset;
            
        for (int idb = 0; idb < cserver.dbnum; ++idb)
            args->rgpdb[idb] = g_pserver->db[idb]->createSnapshot(getMvccTstamp(), false /* fOptional */);

        g_pserver->rdbThreadVars.tmpfileNum++;
        g_pserver->rdbThreadVars.fRdbThreadCancel = false;
        if (pthread_create(&child, NULL, rdbSaveThread, args)) {
            for (int idb = 0; idb < cserver.dbnum; ++idb)
                g_pserver->db[idb]->endSnapshot(args->rgpdb[idb]);
            zfree(args);
            return C_ERR;
        }
    }
    return C_OK;
}


int rdbSaveBackground(rdbSaveInfo *rsi) {
    pthread_t child;
    long long start;

    if (hasActiveChildProcess()) return C_ERR;

    g_pserver->dirty_before_bgsave = g_pserver->dirty;
    g_pserver->lastbgsave_try = time(NULL);
    openChildInfoPipe();

    start = ustime();

    
    g_pserver->stat_fork_time = ustime()-start;
    g_pserver->stat_fork_rate = (double) zmalloc_used_memory() * 1000000 / g_pserver->stat_fork_time / (1024*1024*1024); /* GB per second. */
    if (launchRdbSaveThread(child, rsi) != C_OK) {
        closeChildInfoPipe();
        g_pserver->lastbgsave_status = C_ERR;
        serverLog(LL_WARNING,"Can't save in background: fork: %s",
            strerror(errno));
        return C_ERR;
    }
    latencyAddSampleIfNeeded("fork",g_pserver->stat_fork_time/1000);
    serverLog(LL_NOTICE,"Background saving started");
    g_pserver->rdb_save_time_start = time(NULL);
    serverAssert(!g_pserver->rdbThreadVars.fRdbThreadActive);
    g_pserver->rdbThreadVars.fRdbThreadActive = true;
    g_pserver->rdbThreadVars.rdb_child_thread = child;
    g_pserver->rdb_child_type = RDB_CHILD_TYPE_DISK;
    updateDictResizePolicy();

    return C_OK;
}

void rdbRemoveTempFile(int tmpfileNum) {
    char tmpfile[256];

    snprintf(tmpfile,sizeof(tmpfile),"temp-%d-%d.rdb", getpid(), tmpfileNum);
    unlink(tmpfile);
}

/* This function is called by rdbLoadObject() when the code is in RDB-check
 * mode and we find a module value of type 2 that can be parsed without
 * the need of the actual module. The value is parsed for errors, finally
 * a dummy redis object is returned just to conform to the API. */
robj *rdbLoadCheckModuleValue(rio *rdb, char *modulename) {
    uint64_t opcode;
    while((opcode = rdbLoadLen(rdb,NULL)) != RDB_MODULE_OPCODE_EOF) {
        if (opcode == RDB_MODULE_OPCODE_SINT ||
            opcode == RDB_MODULE_OPCODE_UINT)
        {
            uint64_t len;
            if (rdbLoadLenByRef(rdb,NULL,&len) == -1) {
                rdbExitReportCorruptRDB(
                    "Error reading integer from module %s value", modulename);
            }
        } else if (opcode == RDB_MODULE_OPCODE_STRING) {
            robj *o = (robj*)rdbGenericLoadStringObject(rdb,RDB_LOAD_NONE,NULL);
            if (o == NULL) {
                rdbExitReportCorruptRDB(
                    "Error reading string from module %s value", modulename);
            }
            decrRefCount(o);
        } else if (opcode == RDB_MODULE_OPCODE_FLOAT) {
            float val;
            if (rdbLoadBinaryFloatValue(rdb,&val) == -1) {
                rdbExitReportCorruptRDB(
                    "Error reading float from module %s value", modulename);
            }
        } else if (opcode == RDB_MODULE_OPCODE_DOUBLE) {
            double val;
            if (rdbLoadBinaryDoubleValue(rdb,&val) == -1) {
                rdbExitReportCorruptRDB(
                    "Error reading double from module %s value", modulename);
            }
        }
    }
    return createStringObject("module-dummy-value",18);
}

/* Load a Redis object of the specified type from the specified file.
 * On success a newly allocated object is returned, otherwise NULL. */
robj *rdbLoadObject(int rdbtype, rio *rdb, sds key, uint64_t mvcc_tstamp) {
    robj *o = NULL, *ele, *dec;
    uint64_t len;
    unsigned int i;

    if (rdbtype == RDB_TYPE_STRING) {
        /* Read string value */
        if ((o = rdbLoadEncodedStringObject(rdb)) == NULL) return NULL;
        o = tryObjectEncoding(o);
    } else if (rdbtype == RDB_TYPE_LIST) {
        /* Read list value */
        if ((len = rdbLoadLen(rdb,NULL)) == RDB_LENERR) return NULL;

        o = createQuicklistObject();
        quicklistSetOptions((quicklist*)ptrFromObj(o), g_pserver->list_max_ziplist_size,
                            g_pserver->list_compress_depth);

        /* Load every single element of the list */
        while(len--) {
            if ((ele = rdbLoadEncodedStringObject(rdb)) == NULL) {
                decrRefCount(o);
                return NULL;
            }
            dec = getDecodedObject(ele);
            size_t len = sdslen(szFromObj(dec));
            quicklistPushTail((quicklist*)ptrFromObj(o), ptrFromObj(dec), len);
            decrRefCount(dec);
            decrRefCount(ele);
        }
    } else if (rdbtype == RDB_TYPE_SET) {
        /* Read Set value */
        if ((len = rdbLoadLen(rdb,NULL)) == RDB_LENERR) return NULL;

        /* Use a regular set when there are too many entries. */
        if (len > g_pserver->set_max_intset_entries) {
            o = createSetObject();
            /* It's faster to expand the dict to the right size asap in order
             * to avoid rehashing */
            if (len > DICT_HT_INITIAL_SIZE)
                dictExpand((dict*)ptrFromObj(o),len);
        } else {
            o = createIntsetObject();
        }

        /* Load every single element of the set */
        for (i = 0; i < len; i++) {
            long long llval;
            sds sdsele;

            if ((sdsele = (sds)rdbGenericLoadStringObject(rdb,RDB_LOAD_SDS,NULL)) == NULL) {
                decrRefCount(o);
                return NULL;
            }

            if (o->encoding == OBJ_ENCODING_INTSET) {
                /* Fetch integer value from element. */
                if (isSdsRepresentableAsLongLong(sdsele,&llval) == C_OK) {
                    o->m_ptr = intsetAdd((intset*)ptrFromObj(o),llval,NULL);
                } else {
                    setTypeConvert(o,OBJ_ENCODING_HT);
                    dictExpand((dict*)ptrFromObj(o),len);
                }
            }

            /* This will also be called when the set was just converted
             * to a regular hash table encoded set. */
            if (o->encoding == OBJ_ENCODING_HT) {
                dictAdd((dict*)ptrFromObj(o),sdsele,NULL);
            } else {
                sdsfree(sdsele);
            }
        }
    } else if (rdbtype == RDB_TYPE_ZSET_2 || rdbtype == RDB_TYPE_ZSET) {
        /* Read list/set value. */
        uint64_t zsetlen;
        size_t maxelelen = 0;
        zset *zs;

        if ((zsetlen = rdbLoadLen(rdb,NULL)) == RDB_LENERR) return NULL;
        o = createZsetObject();
        zs = (zset*)ptrFromObj(o);

        if (zsetlen > DICT_HT_INITIAL_SIZE)
            dictExpand(zs->pdict,zsetlen);

        /* Load every single element of the sorted set. */
        while(zsetlen--) {
            sds sdsele;
            double score;
            zskiplistNode *znode;

            if ((sdsele = (sds)rdbGenericLoadStringObject(rdb,RDB_LOAD_SDS,NULL)) == NULL) {
                decrRefCount(o);
                return NULL;
            }

            if (rdbtype == RDB_TYPE_ZSET_2) {
                if (rdbLoadBinaryDoubleValue(rdb,&score) == -1) {
                    decrRefCount(o);
                    sdsfree(sdsele);
                    return NULL;
                }
            } else {
                if (rdbLoadDoubleValue(rdb,&score) == -1) {
                    decrRefCount(o);
                    sdsfree(sdsele);
                    return NULL;
                }
            }

            /* Don't care about integer-encoded strings. */
            if (sdslen(sdsele) > maxelelen) maxelelen = sdslen(sdsele);

            znode = zslInsert(zs->zsl,score,sdsele);
            dictAdd(zs->pdict,sdsele,&znode->score);
        }

        /* Convert *after* loading, since sorted sets are not stored ordered. */
        if (zsetLength(o) <= g_pserver->zset_max_ziplist_entries &&
            maxelelen <= g_pserver->zset_max_ziplist_value)
                zsetConvert(o,OBJ_ENCODING_ZIPLIST);
    } else if (rdbtype == RDB_TYPE_HASH) {
        uint64_t len;
        int ret;
        sds field, value;

        len = rdbLoadLen(rdb, NULL);
        if (len == RDB_LENERR) return NULL;

        o = createHashObject();

        /* Too many entries? Use a hash table. */
        if (len > g_pserver->hash_max_ziplist_entries)
            hashTypeConvert(o, OBJ_ENCODING_HT);

        /* Load every field and value into the ziplist */
        while (o->encoding == OBJ_ENCODING_ZIPLIST && len > 0) {
            len--;
            /* Load raw strings */
            if ((field = (sds)rdbGenericLoadStringObject(rdb,RDB_LOAD_SDS,NULL)) == NULL) {
                decrRefCount(o);
                return NULL;
            }
            if ((value = (sds)rdbGenericLoadStringObject(rdb,RDB_LOAD_SDS,NULL)) == NULL) {
                sdsfree(field);
                decrRefCount(o);
                return NULL;
            }

            /* Add pair to ziplist */
            o->m_ptr = ziplistPush((unsigned char*)ptrFromObj(o), (unsigned char*)field,
                    sdslen(field), ZIPLIST_TAIL);
            o->m_ptr = ziplistPush((unsigned char*)ptrFromObj(o), (unsigned char*)value,
                    sdslen(value), ZIPLIST_TAIL);

            /* Convert to hash table if size threshold is exceeded */
            if (sdslen(field) > g_pserver->hash_max_ziplist_value ||
                sdslen(value) > g_pserver->hash_max_ziplist_value)
            {
                sdsfree(field);
                sdsfree(value);
                hashTypeConvert(o, OBJ_ENCODING_HT);
                break;
            }
            sdsfree(field);
            sdsfree(value);
        }

        if (o->encoding == OBJ_ENCODING_HT && len > DICT_HT_INITIAL_SIZE)
            dictExpand((dict*)ptrFromObj(o),len);

        /* Load remaining fields and values into the hash table */
        while (o->encoding == OBJ_ENCODING_HT && len > 0) {
            len--;
            /* Load encoded strings */
            if ((field = (sds)rdbGenericLoadStringObject(rdb,RDB_LOAD_SDS,NULL)) == NULL) {
                decrRefCount(o);
                return NULL;
            }
            if ((value = (sds)rdbGenericLoadStringObject(rdb,RDB_LOAD_SDS,NULL)) == NULL) {
                sdsfree(field);
                decrRefCount(o);
                return NULL;
            }

            /* Add pair to hash table */
            ret = dictAdd((dict*)ptrFromObj(o), field, value);
            if (ret == DICT_ERR) {
                rdbExitReportCorruptRDB("Duplicate keys detected");
            }
        }

        /* All pairs should be read by now */
        serverAssert(len == 0);
    } else if (rdbtype == RDB_TYPE_LIST_QUICKLIST) {
        if ((len = rdbLoadLen(rdb,NULL)) == RDB_LENERR) return NULL;
        o = createQuicklistObject();
        quicklistSetOptions((quicklist*)ptrFromObj(o), g_pserver->list_max_ziplist_size,
                            g_pserver->list_compress_depth);

        while (len--) {
            unsigned char *zl = (unsigned char*)
                rdbGenericLoadStringObject(rdb,RDB_LOAD_PLAIN,NULL);
            if (zl == NULL) {
                decrRefCount(o);
                return NULL;
            }
            quicklistAppendZiplist((quicklist*)ptrFromObj(o), zl);
        }
    } else if (rdbtype == RDB_TYPE_HASH_ZIPMAP  ||
               rdbtype == RDB_TYPE_LIST_ZIPLIST ||
               rdbtype == RDB_TYPE_SET_INTSET   ||
               rdbtype == RDB_TYPE_ZSET_ZIPLIST ||
               rdbtype == RDB_TYPE_HASH_ZIPLIST)
    {
        unsigned char *encoded = (unsigned char*)
            rdbGenericLoadStringObject(rdb,RDB_LOAD_PLAIN,NULL);
        if (encoded == NULL) return NULL;
        o = createObject(OBJ_STRING,encoded); /* Obj type fixed below. */

        /* Fix the object encoding, and make sure to convert the encoded
         * data type into the base type if accordingly to the current
         * configuration there are too many elements in the encoded data
         * type. Note that we only check the length and not max element
         * size as this is an O(N) scan. Eventually everything will get
         * converted. */
        switch(rdbtype) {
            case RDB_TYPE_HASH_ZIPMAP:
                /* Convert to ziplist encoded hash. This must be deprecated
                 * when loading dumps created by Redis 2.4 gets deprecated. */
                {
                    unsigned char *zl = ziplistNew();
                    unsigned char *zi = zipmapRewind((unsigned char*)ptrFromObj(o));
                    unsigned char *fstr, *vstr;
                    unsigned int flen, vlen;
                    unsigned int maxlen = 0;

                    while ((zi = zipmapNext(zi, &fstr, &flen, &vstr, &vlen)) != NULL) {
                        if (flen > maxlen) maxlen = flen;
                        if (vlen > maxlen) maxlen = vlen;
                        zl = ziplistPush(zl, fstr, flen, ZIPLIST_TAIL);
                        zl = ziplistPush(zl, vstr, vlen, ZIPLIST_TAIL);
                    }

                    zfree(ptrFromObj(o));
                    o->m_ptr = zl;
                    o->type = OBJ_HASH;
                    o->encoding = OBJ_ENCODING_ZIPLIST;

                    if (hashTypeLength(o) > g_pserver->hash_max_ziplist_entries ||
                        maxlen > g_pserver->hash_max_ziplist_value)
                    {
                        hashTypeConvert(o, OBJ_ENCODING_HT);
                    }
                }
                break;
            case RDB_TYPE_LIST_ZIPLIST:
                o->type = OBJ_LIST;
                o->encoding = OBJ_ENCODING_ZIPLIST;
                listTypeConvert(o,OBJ_ENCODING_QUICKLIST);
                break;
            case RDB_TYPE_SET_INTSET:
                o->type = OBJ_SET;
                o->encoding = OBJ_ENCODING_INTSET;
                if (intsetLen((intset*)ptrFromObj(o)) > g_pserver->set_max_intset_entries)
                    setTypeConvert(o,OBJ_ENCODING_HT);
                break;
            case RDB_TYPE_ZSET_ZIPLIST:
                o->type = OBJ_ZSET;
                o->encoding = OBJ_ENCODING_ZIPLIST;
                if (zsetLength(o) > g_pserver->zset_max_ziplist_entries)
                    zsetConvert(o,OBJ_ENCODING_SKIPLIST);
                break;
            case RDB_TYPE_HASH_ZIPLIST:
                o->type = OBJ_HASH;
                o->encoding = OBJ_ENCODING_ZIPLIST;
                if (hashTypeLength(o) > g_pserver->hash_max_ziplist_entries)
                    hashTypeConvert(o, OBJ_ENCODING_HT);
                break;
            default:
                /* totally unreachable */
                rdbExitReportCorruptRDB("Unknown RDB encoding type %d",rdbtype);
                break;
        }
    } else if (rdbtype == RDB_TYPE_STREAM_LISTPACKS) {
        o = createStreamObject();
        stream *s = (stream*)ptrFromObj(o);
        uint64_t listpacks = rdbLoadLen(rdb,NULL);
        if (listpacks == RDB_LENERR) {
            rdbReportReadError("Stream listpacks len loading failed.");
            decrRefCount(o);
            return NULL;
        }

        while(listpacks--) {
            /* Get the master ID, the one we'll use as key of the radix tree
             * node: the entries inside the listpack itself are delta-encoded
             * relatively to this ID. */
            sds nodekey = (sds)rdbGenericLoadStringObject(rdb,RDB_LOAD_SDS,NULL);
            if (nodekey == NULL) {
                rdbReportReadError("Stream master ID loading failed: invalid encoding or I/O error.");
                decrRefCount(o);
                return NULL;
            }
            if (sdslen(nodekey) != sizeof(streamID)) {
                rdbExitReportCorruptRDB("Stream node key entry is not the "
                                        "size of a stream ID");
            }

            /* Load the listpack. */
            unsigned char *lp = (unsigned char*)
                rdbGenericLoadStringObject(rdb,RDB_LOAD_PLAIN,NULL);
            if (lp == NULL) {
                rdbReportReadError("Stream listpacks loading failed.");
                sdsfree(nodekey);
                decrRefCount(o);
                return NULL;
            }
            unsigned char *first = lpFirst(lp);
            if (first == NULL) {
                /* Serialized listpacks should never be empty, since on
                 * deletion we should remove the radix tree key if the
                 * resulting listpack is empty. */
                rdbExitReportCorruptRDB("Empty listpack inside stream");
            }

            /* Insert the key in the radix tree. */
            int retval = raxInsert(s->prax,
                (unsigned char*)nodekey,sizeof(streamID),lp,NULL);
            sdsfree(nodekey);
            if (!retval)
                rdbExitReportCorruptRDB("Listpack re-added with existing key");
        }
        /* Load total number of items inside the stream. */
        s->length = rdbLoadLen(rdb,NULL);

        /* Load the last entry ID. */
        s->last_id.ms = rdbLoadLen(rdb,NULL);
        s->last_id.seq = rdbLoadLen(rdb,NULL);

        if (rioGetReadError(rdb)) {
            rdbReportReadError("Stream object metadata loading failed.");
            decrRefCount(o);
            return NULL;
        }

        /* Consumer groups loading */
        uint64_t cgroups_count = rdbLoadLen(rdb,NULL);
        if (cgroups_count == RDB_LENERR) {
            rdbReportReadError("Stream cgroup count loading failed.");
            decrRefCount(o);
            return NULL;
        }
        while(cgroups_count--) {
            /* Get the consumer group name and ID. We can then create the
             * consumer group ASAP and populate its structure as
             * we read more data. */
            streamID cg_id;
            sds cgname = (sds)rdbGenericLoadStringObject(rdb,RDB_LOAD_SDS,NULL);
            if (cgname == NULL) {
                rdbReportReadError(
                    "Error reading the consumer group name from Stream");
                decrRefCount(o);
                return NULL;
            }

            cg_id.ms = rdbLoadLen(rdb,NULL);
            cg_id.seq = rdbLoadLen(rdb,NULL);
            if (rioGetReadError(rdb)) {
                rdbReportReadError("Stream cgroup ID loading failed.");
                sdsfree(cgname);
                decrRefCount(o);
                return NULL;
            }

            streamCG *cgroup = streamCreateCG(s,cgname,sdslen(cgname),&cg_id);
            if (cgroup == NULL)
                rdbExitReportCorruptRDB("Duplicated consumer group name %s",
                                         cgname);
            sdsfree(cgname);

            /* Load the global PEL for this consumer group, however we'll
             * not yet populate the NACK structures with the message
             * owner, since consumers for this group and their messages will
             * be read as a next step. So for now leave them not resolved
             * and later populate it. */
            uint64_t pel_size = rdbLoadLen(rdb,NULL);
            if (pel_size == RDB_LENERR) {
                rdbReportReadError("Stream PEL size loading failed.");
                decrRefCount(o);
                return NULL;
            }
            while(pel_size--) {
                unsigned char rawid[sizeof(streamID)];
                if (rioRead(rdb,rawid,sizeof(rawid)) == 0) {
                    rdbReportReadError("Stream PEL ID loading failed.");
                    decrRefCount(o);
                    return NULL;
                }
                streamNACK *nack = streamCreateNACK(NULL);
                nack->delivery_time = rdbLoadMillisecondTime(rdb,RDB_VERSION);
                nack->delivery_count = rdbLoadLen(rdb,NULL);
                if (rioGetReadError(rdb)) {
                    rdbReportReadError("Stream PEL NACK loading failed.");
                    decrRefCount(o);
                    streamFreeNACK(nack);
                    return NULL;
                }
                if (!raxInsert(cgroup->pel,rawid,sizeof(rawid),nack,NULL))
                    rdbExitReportCorruptRDB("Duplicated gobal PEL entry "
                                            "loading stream consumer group");
            }

            /* Now that we loaded our global PEL, we need to load the
             * consumers and their local PELs. */
            uint64_t consumers_num = rdbLoadLen(rdb,NULL);
            if (consumers_num == RDB_LENERR) {
                rdbReportReadError("Stream consumers num loading failed.");
                decrRefCount(o);
                return NULL;
            }
            while(consumers_num--) {
                sds cname = (sds)rdbGenericLoadStringObject(rdb,RDB_LOAD_SDS,NULL);
                if (cname == NULL) {
                    rdbReportReadError(
                        "Error reading the consumer name from Stream group.");
                    decrRefCount(o);
                    return NULL;
                }
                streamConsumer *consumer =
                    streamLookupConsumer(cgroup,cname,SLC_NONE);
                sdsfree(cname);
                consumer->seen_time = rdbLoadMillisecondTime(rdb,RDB_VERSION);
                if (rioGetReadError(rdb)) {
                    rdbReportReadError("Stream short read reading seen time.");
                    decrRefCount(o);
                    return NULL;
                }

                /* Load the PEL about entries owned by this specific
                 * consumer. */
                pel_size = rdbLoadLen(rdb,NULL);
                if (pel_size == RDB_LENERR) {
                    rdbReportReadError(
                        "Stream consumer PEL num loading failed.");
                    decrRefCount(o);
                    return NULL;
                }
                while(pel_size--) {
                    unsigned char rawid[sizeof(streamID)];
                    if (rioRead(rdb,rawid,sizeof(rawid)) == 0) {
                        rdbReportReadError(
                            "Stream short read reading PEL streamID.");
                        decrRefCount(o);
                        return NULL;
                    }
                    streamNACK *nack = (streamNACK*)raxFind(cgroup->pel,rawid,sizeof(rawid));
                    if (nack == raxNotFound)
                        rdbExitReportCorruptRDB("Consumer entry not found in "
                                                "group global PEL");

                    /* Set the NACK consumer, that was left to NULL when
                     * loading the global PEL. Then set the same shared
                     * NACK structure also in the consumer-specific PEL. */
                    nack->consumer = consumer;
                    if (!raxInsert(consumer->pel,rawid,sizeof(rawid),nack,NULL))
                        rdbExitReportCorruptRDB("Duplicated consumer PEL entry "
                                                " loading a stream consumer "
                                                "group");
                }
            }
        }
    } else if (rdbtype == RDB_TYPE_MODULE || rdbtype == RDB_TYPE_MODULE_2) {
        uint64_t moduleid = rdbLoadLen(rdb,NULL);
        if (rioGetReadError(rdb)) {
            rdbReportReadError("Short read module id");
            return NULL;
        }
        moduleType *mt = moduleTypeLookupModuleByID(moduleid);
        char name[10];

        if (rdbCheckMode && rdbtype == RDB_TYPE_MODULE_2) {
            moduleTypeNameByID(name,moduleid);
            return rdbLoadCheckModuleValue(rdb,name);
        }

        if (mt == NULL) {
            moduleTypeNameByID(name,moduleid);
            serverLog(LL_WARNING,"The RDB file contains module data I can't load: no matching module '%s'", name);
            exit(1);
        }
        RedisModuleIO io;
        redisObjectStack keyobj;
        initStaticStringObject(keyobj,key);
        moduleInitIOContext(io,mt,rdb,&keyobj);
        io.ver = (rdbtype == RDB_TYPE_MODULE) ? 1 : 2;
        /* Call the rdb_load method of the module providing the 10 bit
         * encoding version in the lower 10 bits of the module ID. */
        void *ptr = mt->rdb_load(&io,moduleid&1023);
        if (io.ctx) {
            moduleFreeContext(io.ctx);
            zfree(io.ctx);
        }

        /* Module v2 serialization has an EOF mark at the end. */
        if (io.ver == 2) {
            uint64_t eof = rdbLoadLen(rdb,NULL);
            if (eof == RDB_LENERR) {
                o = createModuleObject(mt,ptr); /* creating just in order to easily destroy */
                decrRefCount(o);
                return NULL;
            }
            if (eof != RDB_MODULE_OPCODE_EOF) {
                serverLog(LL_WARNING,"The RDB file contains module data for the module '%s' that is not terminated by the proper module value EOF marker", name);
                exit(1);
            }
        }

        if (ptr == NULL) {
            moduleTypeNameByID(name,moduleid);
            serverLog(LL_WARNING,"The RDB file contains module data for the module type '%s', that the responsible module is not able to load. Check for modules log above for additional clues.", name);
            exit(1);
        }
        o = createModuleObject(mt,ptr);
    } else if (rdbtype == RDB_TYPE_CRON) {
        std::unique_ptr<cronjob> spjob = std::make_unique<cronjob>();
        spjob->script = rdbLoadString(rdb);
        spjob->startTime = rdbLoadMillisecondTime(rdb,RDB_VERSION);
        spjob->interval = rdbLoadMillisecondTime(rdb,RDB_VERSION);
        auto ckeys = rdbLoadLen(rdb,NULL);
        for (uint64_t i = 0; i < ckeys; ++i)
            spjob->veckeys.push_back(rdbLoadString(rdb));
        auto cargs = rdbLoadLen(rdb,NULL);
        for (uint64_t i = 0; i < cargs; ++i)
            spjob->vecargs.push_back(rdbLoadString(rdb));
        o = createObject(OBJ_CRON, spjob.release());
    } else {
        rdbReportReadError("Unknown RDB encoding type %d",rdbtype);
        return NULL;
    }

    setMvccTstamp(o, mvcc_tstamp);
    serverAssert(!o->FExpires());
    return o;
}

/* Mark that we are loading in the global state and setup the fields
 * needed to provide loading stats. */
void startLoading(size_t size, int rdbflags) {
    /* Load the DB */
    g_pserver->loading = (rdbflags & RDBFLAGS_REPLICATION) ? LOADING_REPLICATION : LOADING_BOOT;
    g_pserver->loading_start_time = time(NULL);
    g_pserver->loading_loaded_bytes = 0;
    g_pserver->loading_total_bytes = size;

    /* Fire the loading modules start event. */
    int subevent;
    if (rdbflags & RDBFLAGS_AOF_PREAMBLE)
        subevent = REDISMODULE_SUBEVENT_LOADING_AOF_START;
    else if(rdbflags & RDBFLAGS_REPLICATION)
        subevent = REDISMODULE_SUBEVENT_LOADING_REPL_START;
    else
        subevent = REDISMODULE_SUBEVENT_LOADING_RDB_START;
    moduleFireServerEvent(REDISMODULE_EVENT_LOADING,subevent,NULL);
}

/* Mark that we are loading in the global state and setup the fields
 * needed to provide loading stats.
 * 'filename' is optional and used for rdb-check on error */
void startLoadingFile(FILE *fp, const char* filename, int rdbflags) {
    struct stat sb;
    if (fstat(fileno(fp), &sb) == -1)
        sb.st_size = 0;
    rdbFileBeingLoaded = filename;
    startLoading(sb.st_size, rdbflags);
}

/* Refresh the loading progress info */
void loadingProgress(off_t pos) {
    g_pserver->loading_loaded_bytes = pos;
    if (g_pserver->stat_peak_memory < zmalloc_used_memory())
        g_pserver->stat_peak_memory = zmalloc_used_memory();
}

/* Loading finished */
void stopLoading(int success) {
    g_pserver->loading = 0;
    rdbFileBeingLoaded = NULL;

    /* Fire the loading modules end event. */
    moduleFireServerEvent(REDISMODULE_EVENT_LOADING,
                          success?
                            REDISMODULE_SUBEVENT_LOADING_ENDED:
                            REDISMODULE_SUBEVENT_LOADING_FAILED,
                          NULL);
}

void startSaving(int rdbflags) {
    /* Fire the persistence modules end event. */
    int subevent;
    if (rdbflags & RDBFLAGS_AOF_PREAMBLE)
        subevent = REDISMODULE_SUBEVENT_PERSISTENCE_AOF_START;
    else if (getpid()!=cserver.pid)
        subevent = REDISMODULE_SUBEVENT_PERSISTENCE_RDB_START;
    else
        subevent = REDISMODULE_SUBEVENT_PERSISTENCE_SYNC_RDB_START;
    moduleFireServerEvent(REDISMODULE_EVENT_PERSISTENCE,subevent,NULL);
}

void stopSaving(int success) {
    /* Fire the persistence modules end event. */
    moduleFireServerEvent(REDISMODULE_EVENT_PERSISTENCE,
                          success?
                            REDISMODULE_SUBEVENT_PERSISTENCE_ENDED:
                            REDISMODULE_SUBEVENT_PERSISTENCE_FAILED,
                          NULL);
}

/* Track loading progress in order to serve client's from time to time
   and if needed calculate rdb checksum  */
void rdbLoadProgressCallback(rio *r, const void *buf, size_t len) {
    if (g_pserver->rdb_checksum)
        rioGenericUpdateChecksum(r, buf, len);
    if (g_pserver->loading_process_events_interval_bytes &&
        (r->processed_bytes + len)/g_pserver->loading_process_events_interval_bytes > r->processed_bytes/g_pserver->loading_process_events_interval_bytes)
    {
        /* The DB can take some non trivial amount of time to load. Update
         * our cached time since it is used to create and update the last
         * interaction time with clients and for other important things. */
        updateCachedTime(0);
        listIter li;
        listNode *ln;
        listRewind(g_pserver->masters, &li);
        while ((ln = listNext(&li)))
        {
            struct redisMaster *mi = (struct redisMaster*)listNodeValue(ln);
            if (mi->repl_state == REPL_STATE_TRANSFER)
                replicationSendNewlineToMaster(mi);
        }
        loadingProgress(r->processed_bytes);
        processEventsWhileBlocked(serverTL - g_pserver->rgthreadvar);
        processModuleLoadingProgressEvent(0);
    }
}

/* Load an RDB file from the rio stream 'rdb'. On success C_OK is returned,
 * otherwise C_ERR is returned and 'errno' is set accordingly. */
int rdbLoadRio(rio *rdb, int rdbflags, rdbSaveInfo *rsi) {
    uint64_t dbid = 0;
    int type, rdbver;
    redisDb *db = g_pserver->db[dbid];
    char buf[1024];
    /* Key-specific attributes, set by opcodes before the key type. */
    long long lru_idle = -1, lfu_freq = -1, expiretime = -1, now;
    long long lru_clock = 0;
    uint64_t mvcc_tstamp = OBJ_MVCC_INVALID;
    size_t ckeysLoaded = 0;
    robj *subexpireKey = nullptr;
    sds key = nullptr;
    bool fLastKeyExpired = false;

    for (int idb = 0; idb < cserver.dbnum; ++idb)
    {
        g_pserver->db[idb]->trackChanges(true);
    }

    rdb->update_cksum = rdbLoadProgressCallback;
    rdb->max_processing_chunk = g_pserver->loading_process_events_interval_bytes;
    if (rioRead(rdb,buf,9) == 0) goto eoferr;
    buf[9] = '\0';
    if (memcmp(buf,"REDIS",5) != 0) {
        serverLog(LL_WARNING,"Wrong signature trying to load DB from file");
        errno = EINVAL;
        return C_ERR;
    }
    rdbver = atoi(buf+5);
    if (rdbver < 1 || rdbver > RDB_VERSION) {
        serverLog(LL_WARNING,"Can't handle RDB format version %d",rdbver);
        errno = EINVAL;
        return C_ERR;
    }

    now = mstime();
    lru_clock = LRU_CLOCK();
    
    while(1) {
        robj *val;

        /* Read type. */
        if ((type = rdbLoadType(rdb)) == -1) goto eoferr;

        /* Handle special types. */
        if (type == RDB_OPCODE_EXPIRETIME) {
            /* EXPIRETIME: load an expire associated with the next key
             * to load. Note that after loading an expire we need to
             * load the actual type, and continue. */
            expiretime = rdbLoadTime(rdb);
            expiretime *= 1000;
            if (rioGetReadError(rdb)) goto eoferr;
            continue; /* Read next opcode. */
        } else if (type == RDB_OPCODE_EXPIRETIME_MS) {
            /* EXPIRETIME_MS: milliseconds precision expire times introduced
             * with RDB v3. Like EXPIRETIME but no with more precision. */
            expiretime = rdbLoadMillisecondTime(rdb,rdbver);
            if (rioGetReadError(rdb)) goto eoferr;
            continue; /* Read next opcode. */
        } else if (type == RDB_OPCODE_FREQ) {
            /* FREQ: LFU frequency. */
            uint8_t byte;
            if (rioRead(rdb,&byte,1) == 0) goto eoferr;
            lfu_freq = byte;
            continue; /* Read next opcode. */
        } else if (type == RDB_OPCODE_IDLE) {
            /* IDLE: LRU idle time. */
            uint64_t qword;
            if ((qword = rdbLoadLen(rdb,NULL)) == RDB_LENERR) goto eoferr;
            lru_idle = qword;
            continue; /* Read next opcode. */
        } else if (type == RDB_OPCODE_EOF) {
            /* EOF: End of file, exit the main loop. */
            break;
        } else if (type == RDB_OPCODE_SELECTDB) {
            /* SELECTDB: Select the specified database. */
            if ((dbid = rdbLoadLen(rdb,NULL)) == RDB_LENERR) goto eoferr;
            if (dbid >= (unsigned)cserver.dbnum) {
                serverLog(LL_WARNING,
                    "FATAL: Data file was created with a Redis "
                    "server configured to handle more than %d "
                    "databases. Exiting\n", cserver.dbnum);
                exit(1);
            }
            db = g_pserver->db[dbid];
            continue; /* Read next opcode. */
        } else if (type == RDB_OPCODE_RESIZEDB) {
            /* RESIZEDB: Hint about the size of the keys in the currently
             * selected data base, in order to avoid useless rehashing. */
            uint64_t db_size, expires_size;
            if ((db_size = rdbLoadLen(rdb,NULL)) == RDB_LENERR)
                goto eoferr;
            if ((expires_size = rdbLoadLen(rdb,NULL)) == RDB_LENERR)
                goto eoferr;
            db->expand(db_size);
            continue; /* Read next opcode. */
        } else if (type == RDB_OPCODE_AUX) {
            /* AUX: generic string-string fields. Use to add state to RDB
             * which is backward compatible. Implementations of RDB loading
             * are requierd to skip AUX fields they don't understand.
             *
             * An AUX field is composed of two strings: key and value. */
            robj *auxkey, *auxval;
            if ((auxkey = rdbLoadStringObject(rdb)) == NULL) goto eoferr;
            if ((auxval = rdbLoadStringObject(rdb)) == NULL) goto eoferr;

            if (((char*)ptrFromObj(auxkey))[0] == '%') {
                /* All the fields with a name staring with '%' are considered
                 * information fields and are logged at startup with a log
                 * level of NOTICE. */
                serverLog(LL_NOTICE,"RDB '%s': %s",
                    (char*)ptrFromObj(auxkey),
                    (char*)ptrFromObj(auxval));
            } else if (!strcasecmp(szFromObj(auxkey),"repl-stream-db")) {
                if (rsi) rsi->repl_stream_db = atoi(szFromObj(auxval));
            } else if (!strcasecmp(szFromObj(auxkey),"repl-id")) {
                if (rsi && sdslen(szFromObj(auxval)) == CONFIG_RUN_ID_SIZE) {
                    memcpy(rsi->repl_id,ptrFromObj(auxval),CONFIG_RUN_ID_SIZE+1);
                    rsi->repl_id_is_set = 1;
                }
            } else if (!strcasecmp(szFromObj(auxkey),"repl-offset")) {
                if (rsi) rsi->repl_offset = strtoll(szFromObj(auxval),NULL,10);
            } else if (!strcasecmp(szFromObj(auxkey),"lua")) {
                /* Load the script back in memory. */
                if (luaCreateFunction(NULL,g_pserver->lua,auxval) == NULL) {
                    rdbExitReportCorruptRDB(
                        "Can't load Lua script from RDB file! "
                        "BODY: %s", ptrFromObj(auxval));
                }
            } else if (!strcasecmp(szFromObj(auxkey),"redis-ver")) {
                serverLog(LL_NOTICE,"Loading RDB produced by version %s",
                    (const char*)ptrFromObj(auxval));
            } else if (!strcasecmp(szFromObj(auxkey),"ctime")) {
                time_t age = time(NULL)-strtol(szFromObj(auxval),NULL,10);
                if (age < 0) age = 0;
                serverLog(LL_NOTICE,"RDB age %ld seconds",
                    (unsigned long) age);
            } else if (!strcasecmp(szFromObj(auxkey),"used-mem")) {
                long long usedmem = strtoll(szFromObj(auxval),NULL,10);
                serverLog(LL_NOTICE,"RDB memory usage when created %.2f Mb",
                    (double) usedmem / (1024*1024));
            } else if (!strcasecmp(szFromObj(auxkey),"aof-preamble")) {
                long long haspreamble = strtoll(szFromObj(auxval),NULL,10);
                if (haspreamble) serverLog(LL_NOTICE,"RDB has an AOF tail");
            } else if (!strcasecmp(szFromObj(auxkey),"redis-bits")) {
                /* Just ignored. */
            } else if (!strcasecmp(szFromObj(auxkey),"mvcc-tstamp")) {
                static_assert(sizeof(unsigned long long) == sizeof(uint64_t), "Ensure long long is 64-bits");
                mvcc_tstamp = strtoull(szFromObj(auxval), nullptr, 10);
            } else if (!strcasecmp(szFromObj(auxkey), "keydb-subexpire-key")) {
                if (subexpireKey != nullptr) {
                    serverLog(LL_WARNING, "Corrupt subexpire entry in RDB skipping. key: %s subkey: %s", key != nullptr ? key : "(null)", subexpireKey != nullptr ? szFromObj(subexpireKey) : "(null)");
                    decrRefCount(subexpireKey);
                    subexpireKey = nullptr;
                }
                subexpireKey = auxval;
                incrRefCount(subexpireKey);
            } else if (!strcasecmp(szFromObj(auxkey), "keydb-subexpire-when")) {
                if (key == nullptr || subexpireKey == nullptr) {
                    if (!fLastKeyExpired) { // This is not an error if we just expired the key associated with this subexpire
                        serverLog(LL_WARNING, "Corrupt subexpire entry in RDB skipping. key: %s subkey: %s", key != nullptr ? key : "(null)", subexpireKey != nullptr ? szFromObj(subexpireKey) : "(null)");
                    }
                    if (subexpireKey) {
                        decrRefCount(subexpireKey);
                        subexpireKey = nullptr;
                    }
                }
                else {
                    redisObjectStack keyobj;
                    initStaticStringObject(keyobj,key);
                    setExpire(NULL, db, &keyobj, subexpireKey, strtoll(szFromObj(auxval), nullptr, 10));
                    decrRefCount(subexpireKey);
                    subexpireKey = nullptr;
                }
            } else {
                /* We ignore fields we don't understand, as by AUX field
                 * contract. */
                serverLog(LL_DEBUG,"Unrecognized RDB AUX field: '%s'",
                    (char*)ptrFromObj(auxkey));
            }

            decrRefCount(auxkey);
            decrRefCount(auxval);
            continue; /* Read type again. */
        } else if (type == RDB_OPCODE_MODULE_AUX) {
            /* Load module data that is not related to the Redis key space.
             * Such data can be potentially be stored both before and after the
             * RDB keys-values section. */
            uint64_t moduleid = rdbLoadLen(rdb,NULL);
            int when_opcode = rdbLoadLen(rdb,NULL);
            int when = rdbLoadLen(rdb,NULL);
            if (rioGetReadError(rdb)) goto eoferr;
            if (when_opcode != RDB_MODULE_OPCODE_UINT)
                rdbReportReadError("bad when_opcode");
            moduleType *mt = moduleTypeLookupModuleByID(moduleid);
            char name[10];
            moduleTypeNameByID(name,moduleid);

            if (!rdbCheckMode && mt == NULL) {
                /* Unknown module. */
                serverLog(LL_WARNING,"The RDB file contains AUX module data I can't load: no matching module '%s'", name);
                exit(1);
            } else if (!rdbCheckMode && mt != NULL) {
                if (!mt->aux_load) {
                    /* Module doesn't support AUX. */
                    serverLog(LL_WARNING,"The RDB file contains module AUX data, but the module '%s' doesn't seem to support it.", name);
                    exit(1);
                }

                RedisModuleIO io;
                moduleInitIOContext(io,mt,rdb,NULL);
                io.ver = 2;
                /* Call the rdb_load method of the module providing the 10 bit
                 * encoding version in the lower 10 bits of the module ID. */
                if (mt->aux_load(&io,moduleid&1023, when) != REDISMODULE_OK || io.error) {
                    moduleTypeNameByID(name,moduleid);
                    serverLog(LL_WARNING,"The RDB file contains module AUX data for the module type '%s', that the responsible module is not able to load. Check for modules log above for additional clues.", name);
                    exit(1);
                }
                if (io.ctx) {
                    moduleFreeContext(io.ctx);
                    zfree(io.ctx);
                }
                uint64_t eof = rdbLoadLen(rdb,NULL);
                if (eof != RDB_MODULE_OPCODE_EOF) {
                    serverLog(LL_WARNING,"The RDB file contains module AUX data for the module '%s' that is not terminated by the proper module value EOF marker", name);
                    exit(1);
                }
                continue;
            } else {
                /* RDB check mode. */
                robj *aux = rdbLoadCheckModuleValue(rdb,name);
                decrRefCount(aux);
                continue; /* Read next opcode. */
            }
        }

        /* Read key */
        if (key != nullptr)
        {
            sdsfree(key);
            key = nullptr;
        }

        if ((key = (sds)rdbGenericLoadStringObject(rdb,RDB_LOAD_SDS,NULL)) == NULL)
            goto eoferr;
        /* Read value */
        if ((val = rdbLoadObject(type,rdb,key,mvcc_tstamp)) == NULL) {
            sdsfree(key);
            key = nullptr;
            goto eoferr;
        }
        bool fStaleMvccKey = (rsi) ? mvccFromObj(val) < rsi->mvccMinThreshold : false;

        /* Check if the key already expired. This function is used when loading
         * an RDB file from disk, either at startup, or when an RDB was
         * received from the master. In the latter case, the master is
         * responsible for key expiry. If we would expire keys here, the
         * snapshot taken by the master may not be reflected on the replica. */
        redisObjectStack keyobj;
        initStaticStringObject(keyobj,key);
        bool fExpiredKey = iAmMaster() && !(rdbflags&RDBFLAGS_AOF_PREAMBLE) && expiretime != -1 && expiretime < now;
        if (fStaleMvccKey || fExpiredKey) {
            if (fStaleMvccKey && !fExpiredKey && rsi != nullptr && rsi->mi != nullptr && rsi->mi->staleKeyMap != nullptr && lookupKeyRead(db, &keyobj) == nullptr) {
                // We have a key that we've already deleted and is not back in our database.
                //  We'll need to inform the sending master of the delete if it is also a replica of us
                robj_sharedptr objKeyDup(createStringObject(key, sdslen(key)));
                rsi->mi->staleKeyMap->operator[](db->id).push_back(objKeyDup);                
            }
            fLastKeyExpired = true;
            sdsfree(key);
            key = nullptr;
            decrRefCount(val);
            val = nullptr;
        } else {
            /* If we have a storage provider check if we need to evict some keys to stay under our memory limit,
                do this every 16 keys to limit the perf impact */
            if (g_pserver->m_pstorageFactory && (ckeysLoaded % 16) == 0)
            {
                if (getMaxmemoryState(NULL,NULL,NULL,NULL) != C_OK || (ckeysLoaded % (1024)) == 0)
                {
                    for (int idb = 0; idb < cserver.dbnum; ++idb)
                    {
                        if (g_pserver->db[idb]->processChanges(false))
                            g_pserver->db[idb]->commitChanges();
                        g_pserver->db[idb]->trackChanges(false);
                    }
                    freeMemoryIfNeeded(false /*fQuickCycle*/, false /* fPreSnapshot*/);
                }
            }
            
            /* Add the new object in the hash table */
            int fInserted = dbMerge(db, &keyobj, val, (rsi && rsi->fForceSetKey) || (rdbflags & RDBFLAGS_ALLOW_DUP));   // Note: dbMerge will incrRef
            fLastKeyExpired = false;

            if (fInserted)
            {
                ++ckeysLoaded;

                /* Set the expire time if needed */
                if (expiretime != -1)
                {
                    setExpire(NULL,db,&keyobj,nullptr,expiretime);
                }

                /* Set usage information (for eviction). */
                objectSetLRUOrLFU(val,lfu_freq,lru_idle,lru_clock,1000);
            }
            else
            {
                decrRefCount(val);
                val = nullptr;
            }
        }

        if (g_pserver->key_load_delay)
            usleep(g_pserver->key_load_delay);

        /* Reset the state that is key-specified and is populated by
         * opcodes before the key, so that we start from scratch again. */
        expiretime = -1;
        lfu_freq = -1;
        lru_idle = -1;
    }

    if (key != nullptr)
    {
        sdsfree(key);
        key = nullptr;
    }

    if (subexpireKey != nullptr)
    {
        serverLog(LL_WARNING, "Corrupt subexpire entry in RDB.");
        decrRefCount(subexpireKey);
        subexpireKey = nullptr;
    }
    
    /* Verify the checksum if RDB version is >= 5 */
    if (rdbver >= 5) {
        uint64_t cksum, expected = rdb->cksum;

        if (rioRead(rdb,&cksum,8) == 0) goto eoferr;
        if (g_pserver->rdb_checksum) {
            memrev64ifbe(&cksum);
            if (cksum == 0) {
                serverLog(LL_WARNING,"RDB file was saved with checksum disabled: no check performed.");
            } else if (cksum != expected) {
                serverLog(LL_WARNING,"Wrong RDB checksum expected: (%llx) but "
                    "got (%llx). Aborting now.",
                        (unsigned long long)expected,
                        (unsigned long long)cksum);
                rdbExitReportCorruptRDB("RDB CRC error");
            }
        }
    }

    for (int idb = 0; idb < cserver.dbnum; ++idb)
    {
        if (g_pserver->db[idb]->processChanges(false))
            g_pserver->db[idb]->commitChanges();
    }
    return C_OK;

    /* Unexpected end of file is handled here calling rdbReportReadError():
     * this will in turn either abort Redis in most cases, or if we are loading
     * the RDB file from a socket during initial SYNC (diskless replica mode),
     * we'll report the error to the caller, so that we can retry. */
eoferr:
    if (key != nullptr)
    {
        sdsfree(key);
        key = nullptr;
    }
    if (subexpireKey != nullptr)
    {
        decrRefCount(subexpireKey);
        subexpireKey = nullptr;
    }

    serverLog(LL_WARNING,
        "Short read or OOM loading DB. Unrecoverable error, aborting now.");
    rdbReportReadError("Unexpected EOF reading RDB file");
    return C_ERR;
}

int rdbLoad(rdbSaveInfo *rsi, int rdbflags)
{
    int err = C_ERR;
    if (g_pserver->rdb_filename != NULL)
        err = rdbLoadFile(g_pserver->rdb_filename, rsi,rdbflags);

    if ((err == C_ERR) && g_pserver->rdb_s3bucketpath != NULL)
        err = rdbLoadS3(g_pserver->rdb_s3bucketpath, rsi, rdbflags);

    return err;
}

/* Like rdbLoadRio() but takes a filename instead of a rio stream. The
 * filename is open for reading and a rio stream object created in order
 * to do the actual loading. Moreover the ETA displayed in the INFO
 * output is initialized and finalized.
 *
 * If you pass an 'rsi' structure initialied with RDB_SAVE_OPTION_INIT, the
 * loading code will fiil the information fields in the structure. */
int rdbLoadFile(const char *filename, rdbSaveInfo *rsi, int rdbflags) {
    FILE *fp;
    rio rdb;
    int retval;

    if ((fp = fopen(filename,"r")) == NULL) return C_ERR;
    startLoadingFile(fp, filename,rdbflags);
    rioInitWithFile(&rdb,fp);
    retval = rdbLoadRio(&rdb,rdbflags,rsi);
    fclose(fp);
    stopLoading(retval==C_OK);
    return retval;
}

/* A background saving child (BGSAVE) terminated its work. Handle this.
 * This function covers the case of actual BGSAVEs. */
void backgroundSaveDoneHandlerDisk(int exitcode, bool fCancelled) {
    if (!fCancelled && exitcode == 0) {
        serverLog(LL_NOTICE,
            "Background saving terminated with success");
        g_pserver->dirty = g_pserver->dirty - g_pserver->dirty_before_bgsave;
        g_pserver->lastsave = time(NULL);
        g_pserver->lastbgsave_status = C_OK;
    } else if (!fCancelled && exitcode != 0) {
        serverLog(LL_WARNING, "Background saving error");
        g_pserver->lastbgsave_status = C_ERR;
    } else {
        mstime_t latency;

        serverLog(LL_WARNING,
            "Background saving cancelled");
        latencyStartMonitor(latency);
        rdbRemoveTempFile(g_pserver->rdbThreadVars.tmpfileNum);
        latencyEndMonitor(latency);
        latencyAddSampleIfNeeded("rdb-unlink-temp-file",latency);
    }
    g_pserver->rdbThreadVars.fRdbThreadActive = false;
    g_pserver->rdb_child_type = RDB_CHILD_TYPE_NONE;
    g_pserver->rdb_save_time_last = time(NULL)-g_pserver->rdb_save_time_start;
    g_pserver->rdb_save_time_start = -1;
    /* Possibly there are slaves waiting for a BGSAVE in order to be served
     * (the first stage of SYNC is a bulk transfer of dump.rdb) */
    updateSlavesWaitingBgsave((!fCancelled && exitcode == 0) ? C_OK : C_ERR, RDB_CHILD_TYPE_DISK);
}

/* A background saving child (BGSAVE) terminated its work. Handle this.
 * This function covers the case of RDB -> Slaves socket transfers for
 * diskless replication. */
void backgroundSaveDoneHandlerSocket(int exitcode, bool fCancelled) {
    serverAssert(GlobalLocksAcquired());

    if (!fCancelled && exitcode == 0) {
        serverLog(LL_NOTICE,
            "Background RDB transfer terminated with success");
    } else if (!fCancelled && exitcode != 0) {
        serverLog(LL_WARNING, "Background transfer error");
    } else {
        serverLog(LL_WARNING,
            "Background transfer terminated cancelled");
    }
    g_pserver->rdbThreadVars.fRdbThreadActive = false;
    g_pserver->rdb_child_type = RDB_CHILD_TYPE_NONE;
    g_pserver->rdb_save_time_start = -1;

    updateSlavesWaitingBgsave((!fCancelled && exitcode == 0) ? C_OK : C_ERR, RDB_CHILD_TYPE_SOCKET);
}

/* When a background RDB saving/transfer terminates, call the right handler. */
void backgroundSaveDoneHandler(int exitcode, bool fCancelled) {
    switch(g_pserver->rdb_child_type) {
    case RDB_CHILD_TYPE_DISK:
        backgroundSaveDoneHandlerDisk(exitcode,fCancelled);
        break;
    case RDB_CHILD_TYPE_SOCKET:
        backgroundSaveDoneHandlerSocket(exitcode,fCancelled);
        break;
    default:
        serverPanic("Unknown RDB child type.");
        break;
    }
}

/* Kill the RDB saving child using SIGUSR1 (so that the parent will know
 * the child did not exit for sn error, but because we wanted), and performs
 * the cleanup needed. */
void killRDBChild(bool fSynchronous) {
    serverAssert(GlobalLocksAcquired());

    if (cserver.fForkBgSave) {
        kill(g_pserver->rdb_child_pid,SIGUSR1);
        rdbRemoveTempFile(g_pserver->rdb_child_pid);
        closeChildInfoPipe();
        updateDictResizePolicy();
    } else { 
        g_pserver->rdbThreadVars.fRdbThreadCancel = true;
        rdbRemoveTempFile(g_pserver->rdbThreadVars.tmpfileNum);
        closeChildInfoPipe();
        updateDictResizePolicy();
        if (fSynchronous)
        {
            aeReleaseLock();
            serverAssert(!GlobalLocksAcquired());
            void *result;
            int err = pthread_join(g_pserver->rdbThreadVars.rdb_child_thread, &result);
            g_pserver->rdbThreadVars.fRdbThreadCancel = false;
            aeAcquireLock();
        }
    }
}

struct rdbSaveSocketThreadArgs
{
    rdbSaveInfo rsi;
    const redisDbPersistentDataSnapshot *rgpdb[1];
};
void *rdbSaveToSlavesSocketsThread(void *vargs)
{
    /* Child */
    serverAssert(serverTL == nullptr);
    rdbSaveSocketThreadArgs *args = (rdbSaveSocketThreadArgs*)vargs;
    int retval;
    rio rdb;

    serverAssert(serverTL == nullptr);
    redisServerThreadVars vars;
    serverTL = &vars;
    vars.gcEpoch = g_pserver->garbageCollector.startEpoch();

    rioInitWithFd(&rdb,g_pserver->rdb_pipe_write);

    retval = rdbSaveRioWithEOFMark(&rdb,args->rgpdb,NULL,&args->rsi);
    if (retval == C_OK && rioFlush(&rdb) == 0)
        retval = C_ERR;

    if (retval == C_OK) {
        sendChildCOWInfo(CHILD_INFO_TYPE_RDB, "RDB");
    }

    rioFreeFd(&rdb);
    close(g_pserver->rdb_pipe_write); /* wake up the reader, tell it we're done. */

    // If we were told to cancel the requesting thread is holding the lock for us
    for (int idb = 0; idb < cserver.dbnum; ++idb)
        g_pserver->db[idb]->endSnapshotAsync(args->rgpdb[idb]);
    zfree(args);

    g_pserver->garbageCollector.endEpoch(vars.gcEpoch);

    return (retval == C_OK) ? (void*)0 : (void*)1;
}

/* Spawn an RDB child that writes the RDB to the sockets of the slaves
 * that are currently in SLAVE_STATE_WAIT_BGSAVE_START state. */
int rdbSaveToSlavesSockets(rdbSaveInfo *rsi) {
    serverAssert(GlobalLocksAcquired());
    listNode *ln;
    listIter li;
    pthread_t child;
    int pipefds[2];
    rdbSaveSocketThreadArgs *args = nullptr;

    if (hasActiveChildProcess()) return C_ERR;

    /* Even if the previous fork child exited, don't start a new one until we
     * drained the pipe. */
    if (g_pserver->rdb_pipe_conns) return C_ERR;

    /* Before to fork, create a pipe that is used to transfer the rdb bytes to
     * the parent, we can't let it write directly to the sockets, since in case
     * of TLS we must let the parent handle a continuous TLS state when the
     * child terminates and parent takes over. */
    if (pipe(pipefds) == -1) return C_ERR;
    g_pserver->rdb_pipe_read = pipefds[0];
    g_pserver->rdb_pipe_write = pipefds[1];
    anetNonBlock(NULL, g_pserver->rdb_pipe_read);

    args = (rdbSaveSocketThreadArgs*)zmalloc(sizeof(rdbSaveSocketThreadArgs) + sizeof(redisDbPersistentDataSnapshot*)*(cserver.dbnum-1), MALLOC_LOCAL);

    memcpy(&args->rsi, rsi, sizeof(rdbSaveInfo));
    memcpy(&args->rsi.repl_id, g_pserver->replid, sizeof(g_pserver->replid));
    args->rsi.master_repl_offset = g_pserver->master_repl_offset;

    /* Collect the connections of the replicas we want to transfer
     * the RDB to, which are i WAIT_BGSAVE_START state. */
    g_pserver->rdb_pipe_conns = (connection**)zmalloc(sizeof(connection *)*listLength(g_pserver->slaves));
    g_pserver->rdb_pipe_numconns = 0;
    g_pserver->rdb_pipe_numconns_writing = 0;
    listRewind(g_pserver->slaves,&li);
    while((ln = listNext(&li))) {
        client *slave = (client*)ln->value;
        if (slave->replstate == SLAVE_STATE_WAIT_BGSAVE_START) {
            g_pserver->rdb_pipe_conns[g_pserver->rdb_pipe_numconns++] = slave->conn;
            replicationSetupSlaveForFullResync(slave,getPsyncInitialOffset());
        }
    }

    /* Create the child process. */
    openChildInfoPipe();

    for (int idb = 0; idb < cserver.dbnum; ++idb)
        args->rgpdb[idb] = g_pserver->db[idb]->createSnapshot(getMvccTstamp(), false /*fOptional*/);

    g_pserver->rdbThreadVars.tmpfileNum++;
    g_pserver->rdbThreadVars.fRdbThreadCancel = false;
    if (pthread_create(&child, nullptr, rdbSaveToSlavesSocketsThread, args)) {
        serverLog(LL_WARNING,"Can't save in background: fork: %s",
            strerror(errno));

        /* Undo the state change. The caller will perform cleanup on
            * all the slaves in BGSAVE_START state, but an early call to
            * replicationSetupSlaveForFullResync() turned it into BGSAVE_END */
        listRewind(g_pserver->slaves,&li);
        while((ln = listNext(&li))) {
            client *replica = (client*)ln->value;
            if (replica->replstate == SLAVE_STATE_WAIT_BGSAVE_END) {
                replica->replstate = SLAVE_STATE_WAIT_BGSAVE_START;
            }
        }
        close(g_pserver->rdb_pipe_write);
        close(g_pserver->rdb_pipe_read);
        zfree(g_pserver->rdb_pipe_conns);
        g_pserver->rdb_pipe_conns = NULL;
        g_pserver->rdb_pipe_numconns = 0;
        g_pserver->rdb_pipe_numconns_writing = 0;
        closeChildInfoPipe();
        return C_ERR;
    }

    serverLog(LL_NOTICE,"Background RDB transfer started");
    g_pserver->rdb_save_time_start = time(NULL);
    serverAssert(!g_pserver->rdbThreadVars.fRdbThreadActive);
    g_pserver->rdbThreadVars.rdb_child_thread = child;
    g_pserver->rdbThreadVars.fRdbThreadActive = true;
    g_pserver->rdb_child_type = RDB_CHILD_TYPE_SOCKET;
    aePostFunction(g_pserver->rgthreadvar[IDX_EVENT_LOOP_MAIN].el, []{
        if (aeCreateFileEvent(serverTL->el, g_pserver->rdb_pipe_read, AE_READABLE, rdbPipeReadHandler,NULL) == AE_ERR) {
            serverPanic("Unrecoverable error creating server.rdb_pipe_read file event.");
        }
    });

    return C_OK; /* Unreached. */
}

void saveCommand(client *c) {
    if (g_pserver->FRdbSaveInProgress()) {
        addReplyError(c,"Background save already in progress");
        return;
    }
    rdbSaveInfo rsi, *rsiptr;
    rsiptr = rdbPopulateSaveInfo(&rsi);
    if (rdbSave(nullptr, rsiptr) == C_OK) {
        addReply(c,shared.ok);
    } else {
        addReply(c,shared.err);
    }
}

/* BGSAVE [SCHEDULE] */
void bgsaveCommand(client *c) {
    int schedule = 0;

    /* The SCHEDULE option changes the behavior of BGSAVE when an AOF rewrite
     * is in progress. Instead of returning an error a BGSAVE gets scheduled. */
    if (c->argc > 1) {
        if (c->argc == 2 && !strcasecmp(szFromObj(c->argv[1]),"schedule")) {
            schedule = 1;
        } else {
            addReply(c,shared.syntaxerr);
            return;
        }
    }

    rdbSaveInfo rsi, *rsiptr;
    rsiptr = rdbPopulateSaveInfo(&rsi);

    if (g_pserver->FRdbSaveInProgress()) {
        addReplyError(c,"Background save already in progress");
    } else if (hasActiveChildProcess()) {
        if (schedule) {
            g_pserver->rdb_bgsave_scheduled = 1;
            addReplyStatus(c,"Background saving scheduled");
        } else {
            addReplyError(c,
            "Another child process is active (AOF?): can't BGSAVE right now. "
            "Use BGSAVE SCHEDULE in order to schedule a BGSAVE whenever "
            "possible.");
        }
    } else if (rdbSaveBackground(rsiptr) == C_OK) {
        addReplyStatus(c,"Background saving started");
    } else {
        addReply(c,shared.err);
    }
}

/* Populate the rdbSaveInfo structure used to persist the replication
 * information inside the RDB file. Currently the structure explicitly
 * contains just the currently selected DB from the master stream, however
 * if the rdbSave*() family functions receive a NULL rsi structure also
 * the Replication ID/offset is not saved. The function popultes 'rsi'
 * that is normally stack-allocated in the caller, returns the populated
 * pointer if the instance has a valid master client, otherwise NULL
 * is returned, and the RDB saving will not persist any replication related
 * information. */
rdbSaveInfo *rdbPopulateSaveInfo(rdbSaveInfo *rsi) {
    rdbSaveInfo rsi_init = RDB_SAVE_INFO_INIT;
    *rsi = rsi_init;

    memcpy(rsi->repl_id, g_pserver->replid, sizeof(g_pserver->replid));
    rsi->master_repl_offset = g_pserver->master_repl_offset;

    /* If the instance is a master, we can populate the replication info
     * only when repl_backlog is not NULL. If the repl_backlog is NULL,
     * it means that the instance isn't in any replication chains. In this
     * scenario the replication info is useless, because when a replica
     * connects to us, the NULL repl_backlog will trigger a full
     * synchronization, at the same time we will use a new replid and clear
     * replid2. */
    if (g_pserver->fActiveReplica || (!listLength(g_pserver->masters) && g_pserver->repl_backlog)) {
        /* Note that when g_pserver->replicaseldb is -1, it means that this master
         * didn't apply any write commands after a full synchronization.
         * So we can let repl_stream_db be 0, this allows a restarted replica
         * to reload replication ID/offset, it's safe because the next write
         * command must generate a SELECT statement. */
        rsi->repl_stream_db = g_pserver->replicaseldb == -1 ? 0 : g_pserver->replicaseldb;
        return rsi;
    }

    if (listLength(g_pserver->masters) > 1)
    {
        // BUGBUG, warn user about this incomplete implementation
        serverLog(LL_WARNING, "Warning: Only backing up first master's information in RDB");
    }
    struct redisMaster *miFirst = (redisMaster*)(listLength(g_pserver->masters) ? listNodeValue(listFirst(g_pserver->masters)) : NULL);

    /* If the instance is a replica we need a connected master
     * in order to fetch the currently selected DB. */
    if (miFirst && miFirst->master) {
        rsi->repl_stream_db = miFirst->master->db->id;
        return rsi;
    }

    /* If we have a cached master we can use it in order to populate the
     * replication selected DB info inside the RDB file: the replica can
     * increment the master_repl_offset only from data arriving from the
     * master, so if we are disconnected the offset in the cached master
     * is valid. */
    if (miFirst && miFirst->cached_master) {
        rsi->repl_stream_db = miFirst->cached_master->db->id;
        return rsi;
    }
    return NULL;
}<|MERGE_RESOLUTION|>--- conflicted
+++ resolved
@@ -1096,19 +1096,10 @@
     }
 
     char szT[32];
-<<<<<<< HEAD
-#ifdef ENABLE_MVCC
-    if (g_pserver->fActiveReplica) {
-        snprintf(szT, 32, "%" PRIu64, val->mvcc_tstamp);
-        if (rdbSaveAuxFieldStrStr(rdb,"mvcc-tstamp", szT) == -1) return -1;
-    }
-#endif
-=======
     if (g_pserver->fActiveReplica) {
         snprintf(szT, 32, "%" PRIu64, mvccFromObj(val));
         if (rdbSaveAuxFieldStrStr(rdb,"mvcc-tstamp", szT) == -1) return -1;
     }
->>>>>>> ed66d8e3
 
     /* Save type, key, value */
     if (rdbSaveObjectType(rdb,val) == -1) return -1;
