/*
 * Copyright (c) 2009-2012, Salvatore Sanfilippo <antirez at gmail dot com>
 * All rights reserved.
 *
 * Redistribution and use in source and binary forms, with or without
 * modification, are permitted provided that the following conditions are met:
 *
 *   * Redistributions of source code must retain the above copyright notice,
 *     this list of conditions and the following disclaimer.
 *   * Redistributions in binary form must reproduce the above copyright
 *     notice, this list of conditions and the following disclaimer in the
 *     documentation and/or other materials provided with the distribution.
 *   * Neither the name of Redis nor the names of its contributors may be used
 *     to endorse or promote products derived from this software without
 *     specific prior written permission.
 *
 * THIS SOFTWARE IS PROVIDED BY THE COPYRIGHT HOLDERS AND CONTRIBUTORS "AS IS"
 * AND ANY EXPRESS OR IMPLIED WARRANTIES, INCLUDING, BUT NOT LIMITED TO, THE
 * IMPLIED WARRANTIES OF MERCHANTABILITY AND FITNESS FOR A PARTICULAR PURPOSE
 * ARE DISCLAIMED. IN NO EVENT SHALL THE COPYRIGHT OWNER OR CONTRIBUTORS BE
 * LIABLE FOR ANY DIRECT, INDIRECT, INCIDENTAL, SPECIAL, EXEMPLARY, OR
 * CONSEQUENTIAL DAMAGES (INCLUDING, BUT NOT LIMITED TO, PROCUREMENT OF
 * SUBSTITUTE GOODS OR SERVICES; LOSS OF USE, DATA, OR PROFITS; OR BUSINESS
 * INTERRUPTION) HOWEVER CAUSED AND ON ANY THEORY OF LIABILITY, WHETHER IN
 * CONTRACT, STRICT LIABILITY, OR TORT (INCLUDING NEGLIGENCE OR OTHERWISE)
 * ARISING IN ANY WAY OUT OF THE USE OF THIS SOFTWARE, EVEN IF ADVISED OF THE
 * POSSIBILITY OF SUCH DAMAGE.
 */

#include "server.h"
#include "lzf.h"    /* LZF compression library */
#include "zipmap.h"
#include "endianconv.h"
#include "stream.h"
#include "storage.h"
#include "cron.h"

#include <math.h>
#include <fcntl.h>
#include <sys/types.h>
#include <sys/time.h>
#include <sys/resource.h>
#include <sys/wait.h>
#include <arpa/inet.h>
#include <sys/stat.h>
#include <sys/param.h>
#include <thread>
#include <future>
#include "aelocker.h"

/* This macro is called when the internal RDB structure is corrupt */
#define rdbReportCorruptRDB(...) rdbReportError(1, __LINE__,__VA_ARGS__)
/* This macro is called when RDB read failed (possibly a short read) */
#define rdbReportReadError(...) rdbReportError(0, __LINE__,__VA_ARGS__)

const char* rdbFileBeingLoaded = NULL; /* used for rdb checking on read error */
extern int rdbCheckMode;
void rdbCheckError(const char *fmt, ...);
void rdbCheckSetError(const char *fmt, ...);

#ifdef __GNUC__
void rdbReportError(int corruption_error, int linenum, const char *reason, ...) __attribute__ ((format (printf, 3, 4)));
#endif
void rdbReportError(int corruption_error, int linenum, const char *reason, ...) {
    va_list ap;
    char msg[1024];
    int len;

    len = snprintf(msg,sizeof(msg),
        "Internal error in RDB reading offset %llu, function at rdb.c:%d -> ",
        (unsigned long long)g_pserver->loading_loaded_bytes, linenum);
    va_start(ap,reason);
    vsnprintf(msg+len,sizeof(msg)-len,reason,ap);
    va_end(ap);

    if (!g_pserver->loading) {
        /* If we're in the context of a RESTORE command, just propagate the error. */
        /* log in VERBOSE, and return (don't exit). */
        serverLog(LL_VERBOSE, "%s", msg);
        return;
    } else if (rdbCheckMode) {
        /* If we're inside the rdb checker, let it handle the error. */
        rdbCheckError("%s",msg);
    } else if (rdbFileBeingLoaded) {
        /* If we're loading an rdb file form disk, run rdb check (and exit) */
        serverLog(LL_WARNING, "%s", msg);
        const char *argv[2] = {"",rdbFileBeingLoaded};
        redis_check_rdb_main(2,argv,NULL);
    } else if (corruption_error) {
        /* In diskless loading, in case of corrupt file, log and exit. */
        serverLog(LL_WARNING, "%s. Failure loading rdb format", msg);
    } else {
        /* In diskless loading, in case of a short read (not a corrupt
         * file), log and proceed (don't exit). */
        serverLog(LL_WARNING, "%s. Failure loading rdb format from socket, assuming connection error, resuming operation.", msg);
        return;
    }
    serverLog(LL_WARNING, "Terminating server after rdb file reading failure.");
    exit(1);
}

static ssize_t rdbWriteRaw(rio *rdb, void *p, size_t len) {
    if (rdb && rioWrite(rdb,p,len) == 0)
        return -1;
    return len;
}

int rdbSaveType(rio *rdb, unsigned char type) {
    return rdbWriteRaw(rdb,&type,1);
}

/* Load a "type" in RDB format, that is a one byte unsigned integer.
 * This function is not only used to load object types, but also special
 * "types" like the end-of-file type, the EXPIRE type, and so forth. */
int rdbLoadType(rio *rdb) {
    unsigned char type;
    if (rioRead(rdb,&type,1) == 0) return -1;
    return type;
}

/* This is only used to load old databases stored with the RDB_OPCODE_EXPIRETIME
 * opcode. New versions of Redis store using the RDB_OPCODE_EXPIRETIME_MS
 * opcode. On error -1 is returned, however this could be a valid time, so
 * to check for loading errors the caller should call rioGetReadError() after
 * calling this function. */
time_t rdbLoadTime(rio *rdb) {
    int32_t t32;
    if (rioRead(rdb,&t32,4) == 0) return -1;
    return (time_t)t32;
}

int rdbSaveMillisecondTime(rio *rdb, long long t) {
    int64_t t64 = (int64_t) t;
    memrev64ifbe(&t64); /* Store in little endian. */
    return rdbWriteRaw(rdb,&t64,8);
}

/* This function loads a time from the RDB file. It gets the version of the
 * RDB because, unfortunately, before Redis 5 (RDB version 9), the function
 * failed to convert data to/from little endian, so RDB files with keys having
 * expires could not be shared between big endian and little endian systems
 * (because the expire time will be totally wrong). The fix for this is just
 * to call memrev64ifbe(), however if we fix this for all the RDB versions,
 * this call will introduce an incompatibility for big endian systems:
 * after upgrading to Redis version 5 they will no longer be able to load their
 * own old RDB files. Because of that, we instead fix the function only for new
 * RDB versions, and load older RDB versions as we used to do in the past,
 * allowing big endian systems to load their own old RDB files.
 *
 * On I/O error the function returns LLONG_MAX, however if this is also a
 * valid stored value, the caller should use rioGetReadError() to check for
 * errors after calling this function. */
long long rdbLoadMillisecondTime(rio *rdb, int rdbver) {
    int64_t t64;
    if (rioRead(rdb,&t64,8) == 0) return LLONG_MAX;
    if (rdbver >= 9) /* Check the top comment of this function. */
        memrev64ifbe(&t64); /* Convert in big endian if the system is BE. */
    return (long long)t64;
}

/* Saves an encoded length. The first two bits in the first byte are used to
 * hold the encoding type. See the RDB_* definitions for more information
 * on the types of encoding. */
int rdbSaveLen(rio *rdb, uint64_t len) {
    unsigned char buf[2];
    size_t nwritten;

    if (len < (1<<6)) {
        /* Save a 6 bit len */
        buf[0] = (len&0xFF)|(RDB_6BITLEN<<6);
        if (rdbWriteRaw(rdb,buf,1) == -1) return -1;
        nwritten = 1;
    } else if (len < (1<<14)) {
        /* Save a 14 bit len */
        buf[0] = ((len>>8)&0xFF)|(RDB_14BITLEN<<6);
        buf[1] = len&0xFF;
        if (rdbWriteRaw(rdb,buf,2) == -1) return -1;
        nwritten = 2;
    } else if (len <= UINT32_MAX) {
        /* Save a 32 bit len */
        buf[0] = RDB_32BITLEN;
        if (rdbWriteRaw(rdb,buf,1) == -1) return -1;
        uint32_t len32 = htonl(len);
        if (rdbWriteRaw(rdb,&len32,4) == -1) return -1;
        nwritten = 1+4;
    } else {
        /* Save a 64 bit len */
        buf[0] = RDB_64BITLEN;
        if (rdbWriteRaw(rdb,buf,1) == -1) return -1;
        len = htonu64(len);
        if (rdbWriteRaw(rdb,&len,8) == -1) return -1;
        nwritten = 1+8;
    }
    return nwritten;
}


/* Load an encoded length. If the loaded length is a normal length as stored
 * with rdbSaveLen(), the read length is set to '*lenptr'. If instead the
 * loaded length describes a special encoding that follows, then '*isencoded'
 * is set to 1 and the encoding format is stored at '*lenptr'.
 *
 * See the RDB_ENC_* definitions in rdb.h for more information on special
 * encodings.
 *
 * The function returns -1 on error, 0 on success. */
int rdbLoadLenByRef(rio *rdb, int *isencoded, uint64_t *lenptr) {
    unsigned char buf[2];
    int type;

    if (isencoded) *isencoded = 0;
    if (rioRead(rdb,buf,1) == 0) return -1;
    type = (buf[0]&0xC0)>>6;
    if (type == RDB_ENCVAL) {
        /* Read a 6 bit encoding type. */
        if (isencoded) *isencoded = 1;
        *lenptr = buf[0]&0x3F;
    } else if (type == RDB_6BITLEN) {
        /* Read a 6 bit len. */
        *lenptr = buf[0]&0x3F;
    } else if (type == RDB_14BITLEN) {
        /* Read a 14 bit len. */
        if (rioRead(rdb,buf+1,1) == 0) return -1;
        *lenptr = ((buf[0]&0x3F)<<8)|buf[1];
    } else if (buf[0] == RDB_32BITLEN) {
        /* Read a 32 bit len. */
        uint32_t len;
        if (rioRead(rdb,&len,4) == 0) return -1;
        *lenptr = ntohl(len);
    } else if (buf[0] == RDB_64BITLEN) {
        /* Read a 64 bit len. */
        uint64_t len;
        if (rioRead(rdb,&len,8) == 0) return -1;
        *lenptr = ntohu64(len);
    } else {
        rdbReportCorruptRDB(
            "Unknown length encoding %d in rdbLoadLen()",type);
        return -1; /* Never reached. */
    }
    return 0;
}

/* This is like rdbLoadLenByRef() but directly returns the value read
 * from the RDB stream, signaling an error by returning RDB_LENERR
 * (since it is a too large count to be applicable in any Redis data
 * structure). */
uint64_t rdbLoadLen(rio *rdb, int *isencoded) {
    uint64_t len;

    if (rdbLoadLenByRef(rdb,isencoded,&len) == -1) return RDB_LENERR;
    return len;
}

/* Encodes the "value" argument as integer when it fits in the supported ranges
 * for encoded types. If the function successfully encodes the integer, the
 * representation is stored in the buffer pointer to by "enc" and the string
 * length is returned. Otherwise 0 is returned. */
int rdbEncodeInteger(long long value, unsigned char *enc) {
    if (value >= -(1<<7) && value <= (1<<7)-1) {
        enc[0] = (RDB_ENCVAL<<6)|RDB_ENC_INT8;
        enc[1] = value&0xFF;
        return 2;
    } else if (value >= -(1<<15) && value <= (1<<15)-1) {
        enc[0] = (RDB_ENCVAL<<6)|RDB_ENC_INT16;
        enc[1] = value&0xFF;
        enc[2] = (value>>8)&0xFF;
        return 3;
    } else if (value >= -((long long)1<<31) && value <= ((long long)1<<31)-1) {
        enc[0] = (RDB_ENCVAL<<6)|RDB_ENC_INT32;
        enc[1] = value&0xFF;
        enc[2] = (value>>8)&0xFF;
        enc[3] = (value>>16)&0xFF;
        enc[4] = (value>>24)&0xFF;
        return 5;
    } else {
        return 0;
    }
}

/* Loads an integer-encoded object with the specified encoding type "enctype".
 * The returned value changes according to the flags, see
 * rdbGenericLoadStringObject() for more info. */
void *rdbLoadIntegerObject(rio *rdb, int enctype, int flags, size_t *lenptr) {
    int plain = flags & RDB_LOAD_PLAIN;
    int sds = flags & RDB_LOAD_SDS;
    int encode = flags & RDB_LOAD_ENC;
    unsigned char enc[4];
    long long val;

    if (enctype == RDB_ENC_INT8) {
        if (rioRead(rdb,enc,1) == 0) return NULL;
        val = (signed char)enc[0];
    } else if (enctype == RDB_ENC_INT16) {
        uint16_t v;
        if (rioRead(rdb,enc,2) == 0) return NULL;
        v = enc[0]|(enc[1]<<8);
        val = (int16_t)v;
    } else if (enctype == RDB_ENC_INT32) {
        uint32_t v;
        if (rioRead(rdb,enc,4) == 0) return NULL;
        v = enc[0]|(enc[1]<<8)|(enc[2]<<16)|(enc[3]<<24);
        val = (int32_t)v;
    } else {
        rdbReportCorruptRDB("Unknown RDB integer encoding type %d",enctype);
        return NULL; /* Never reached. */
    }
    if (plain || sds) {
        char buf[LONG_STR_SIZE], *p;
        int len = ll2string(buf,sizeof(buf),val);
        if (lenptr) *lenptr = len;
        p = (char*)(plain ? zmalloc(len, MALLOC_SHARED) : sdsnewlen(SDS_NOINIT,len));
        memcpy(p,buf,len);
        return p;
    } else if (encode) {
        return createStringObjectFromLongLongForValue(val);
    } else {
        return createObject(OBJ_STRING,sdsfromlonglong(val));
    }
}

/* String objects in the form "2391" "-100" without any space and with a
 * range of values that can fit in an 8, 16 or 32 bit signed value can be
 * encoded as integers to save space */
int rdbTryIntegerEncoding(char *s, size_t len, unsigned char *enc) {
    long long value;
    char *endptr, buf[32];

    /* Check if it's possible to encode this value as a number */
    value = strtoll(s, &endptr, 10);
    if (endptr[0] != '\0') return 0;
    ll2string(buf,32,value);

    /* If the number converted back into a string is not identical
     * then it's not possible to encode the string as integer */
    if (strlen(buf) != len || memcmp(buf,s,len)) return 0;

    return rdbEncodeInteger(value,enc);
}

ssize_t rdbSaveLzfBlob(rio *rdb, void *data, size_t compress_len,
                       size_t original_len) {
    unsigned char byte;
    ssize_t n, nwritten = 0;

    /* Data compressed! Let's save it on disk */
    byte = (RDB_ENCVAL<<6)|RDB_ENC_LZF;
    if ((n = rdbWriteRaw(rdb,&byte,1)) == -1) goto writeerr;
    nwritten += n;

    if ((n = rdbSaveLen(rdb,compress_len)) == -1) goto writeerr;
    nwritten += n;

    if ((n = rdbSaveLen(rdb,original_len)) == -1) goto writeerr;
    nwritten += n;

    if ((n = rdbWriteRaw(rdb,data,compress_len)) == -1) goto writeerr;
    nwritten += n;

    return nwritten;

writeerr:
    return -1;
}

ssize_t rdbSaveLzfStringObject(rio *rdb, const unsigned char *s, size_t len) {
    char rgbuf[2048];
    size_t comprlen, outlen;
    void *out = rgbuf;

    /* We require at least four bytes compression for this to be worth it */
    if (len <= 4) return 0;
    outlen = len-4;
    if (outlen >= sizeof(rgbuf))
        if ((out = zmalloc(outlen+1, MALLOC_LOCAL)) == NULL) return 0;
    comprlen = lzf_compress(s, len, out, outlen);
    if (comprlen == 0) {
        if (out != rgbuf)
            zfree(out);
        return 0;
    }
    ssize_t nwritten = rdbSaveLzfBlob(rdb, out, comprlen, len);
    if (out != rgbuf)
        zfree(out);
    return nwritten;
}

/* Load an LZF compressed string in RDB format. The returned value
 * changes according to 'flags'. For more info check the
 * rdbGenericLoadStringObject() function. */
void *rdbLoadLzfStringObject(rio *rdb, int flags, size_t *lenptr) {
    int plain = flags & RDB_LOAD_PLAIN;
    int sds = flags & RDB_LOAD_SDS;
    uint64_t len, clen;
    unsigned char *c = NULL;
    char *val = NULL;

    if ((clen = rdbLoadLen(rdb,NULL)) == RDB_LENERR) return NULL;
    if ((len = rdbLoadLen(rdb,NULL)) == RDB_LENERR) return NULL;
    if ((c = (unsigned char*)ztrymalloc(clen)) == NULL) {
        serverLog(g_pserver->loading? LL_WARNING: LL_VERBOSE, "rdbLoadLzfStringObject failed allocating %llu bytes", (unsigned long long)clen);
        goto err;
    }

    /* Allocate our target according to the uncompressed size. */
    if (plain) {
        val = (char*)ztrymalloc(len);
    } else {
        val = sdstrynewlen(SDS_NOINIT,len);
    }
    if (!val) {
        serverLog(g_pserver->loading? LL_WARNING: LL_VERBOSE, "rdbLoadLzfStringObject failed allocating %llu bytes", (unsigned long long)len);
        goto err;
    }

    if (lenptr) *lenptr = len;

    /* Load the compressed representation and uncompress it to target. */
    if (rioRead(rdb,c,clen) == 0) goto err;
    if (lzf_decompress(c,clen,val,len) != len) {
        rdbReportCorruptRDB("Invalid LZF compressed string");
        goto err;
    }
    zfree(c);

    if (plain || sds) {
        return val;
    } else {
        return createObject(OBJ_STRING,val);
    }
err:
    zfree(c);
    if (plain)
        zfree(val);
    else
        sdsfree(val);
    return NULL;
}

/* Save a string object as [len][data] on disk. If the object is a string
 * representation of an integer value we try to save it in a special form */
ssize_t rdbSaveRawString(rio *rdb, const unsigned char *s, size_t len) {
    int enclen;
    ssize_t n, nwritten = 0;

    /* Try integer encoding */
    if (len <= 11) {
        unsigned char buf[5];
        if ((enclen = rdbTryIntegerEncoding((char*)s,len,buf)) > 0) {
            if (rdbWriteRaw(rdb,buf,enclen) == -1) return -1;
            return enclen;
        }
    }

    /* Try LZF compression - under 20 bytes it's unable to compress even
     * aaaaaaaaaaaaaaaaaa so skip it */
    if (g_pserver->rdb_compression && len > 20) {
        n = rdbSaveLzfStringObject(rdb,(const unsigned char*)s,len);
        if (n == -1) return -1;
        if (n > 0) return n;
        /* Return value of 0 means data can't be compressed, save the old way */
    }

    /* Store verbatim */
    if ((n = rdbSaveLen(rdb,len)) == -1) return -1;
    nwritten += n;
    if (len > 0) {
        if (rdbWriteRaw(rdb,(unsigned char*)s,len) == -1) return -1;
        nwritten += len;
    }
    return nwritten;
}

/* Save a long long value as either an encoded string or a string. */
ssize_t rdbSaveLongLongAsStringObject(rio *rdb, long long value) {
    unsigned char buf[32];
    ssize_t n, nwritten = 0;
    int enclen = rdbEncodeInteger(value,buf);
    if (enclen > 0) {
        return rdbWriteRaw(rdb,buf,enclen);
    } else {
        /* Encode as string */
        enclen = ll2string((char*)buf,32,value);
        serverAssert(enclen < 32);
        if ((n = rdbSaveLen(rdb,enclen)) == -1) return -1;
        nwritten += n;
        if ((n = rdbWriteRaw(rdb,buf,enclen)) == -1) return -1;
        nwritten += n;
    }
    return nwritten;
}

/* Like rdbSaveRawString() gets a Redis object instead. */
ssize_t rdbSaveStringObject(rio *rdb, robj_roptr obj) {
    /* Avoid to decode the object, then encode it again, if the
     * object is already integer encoded. */
    if (obj->encoding == OBJ_ENCODING_INT) {
        return rdbSaveLongLongAsStringObject(rdb,(long)ptrFromObj(obj));
    } else {
        serverAssertWithInfo(NULL,obj,sdsEncodedObject(obj));
        return rdbSaveRawString(rdb,(unsigned char*)szFromObj(obj),sdslen(szFromObj(obj)));
    }
}

/* Load a string object from an RDB file according to flags:
 *
 * RDB_LOAD_NONE (no flags): load an RDB object, unencoded.
 * RDB_LOAD_ENC: If the returned type is a Redis object, try to
 *               encode it in a special way to be more memory
 *               efficient. When this flag is passed the function
 *               no longer guarantees that ptrFromObj(obj) is an SDS string.
 * RDB_LOAD_PLAIN: Return a plain string allocated with zmalloc()
 *                 instead of a Redis object with an sds in it.
 * RDB_LOAD_SDS: Return an SDS string instead of a Redis object.
 *
 * On I/O error NULL is returned.
 */
void *rdbGenericLoadStringObject(rio *rdb, int flags, size_t *lenptr) {
    int encode = flags & RDB_LOAD_ENC;
    int plain = flags & RDB_LOAD_PLAIN;
    int sds = flags & RDB_LOAD_SDS;
    int isencoded;
    unsigned long long len;

    len = rdbLoadLen(rdb,&isencoded);
    if (len == RDB_LENERR) return NULL;

    if (isencoded) {
        switch(len) {
        case RDB_ENC_INT8:
        case RDB_ENC_INT16:
        case RDB_ENC_INT32:
            return rdbLoadIntegerObject(rdb,len,flags,lenptr);
        case RDB_ENC_LZF:
            return rdbLoadLzfStringObject(rdb,flags,lenptr);
        default:
            rdbReportCorruptRDB("Unknown RDB string encoding type %llu",len);
            return NULL;
        }
    }

    if (plain || sds) {
        void *buf = plain ? ztrymalloc(len) : sdstrynewlen(SDS_NOINIT,len);
        if (!buf) {
            serverLog(g_pserver->loading? LL_WARNING: LL_VERBOSE, "rdbGenericLoadStringObject failed allocating %llu bytes", len);
            return NULL;
        }
        if (lenptr) *lenptr = len;
        if (len && rioRead(rdb,buf,len) == 0) {
            if (plain)
                zfree(buf);
            else
                sdsfree((char*)buf);
            return NULL;
        }
        return buf;
    } else {
        robj *o = encode ? tryCreateStringObject(SDS_NOINIT,len) :
                           tryCreateRawStringObject(SDS_NOINIT,len);
        if (!o) {
            serverLog(g_pserver->loading? LL_WARNING: LL_VERBOSE, "rdbGenericLoadStringObject failed allocating %llu bytes", len);
            return NULL;
        }
        if (len && rioRead(rdb,ptrFromObj(o),len) == 0) {
            decrRefCount(o);
            return NULL;
        }
        return o;
    }
}

sdsstring rdbLoadString(rio *rdb){
    sds str = (sds)rdbGenericLoadStringObject(rdb,RDB_LOAD_SDS,NULL);
    return sdsstring(str);
}

robj *rdbLoadStringObject(rio *rdb) {
    return (robj*)rdbGenericLoadStringObject(rdb,RDB_LOAD_NONE,NULL);
}

robj *rdbLoadEncodedStringObject(rio *rdb) {
    return (robj*)rdbGenericLoadStringObject(rdb,RDB_LOAD_ENC,NULL);
}

/* Save a double value. Doubles are saved as strings prefixed by an unsigned
 * 8 bit integer specifying the length of the representation.
 * This 8 bit integer has special values in order to specify the following
 * conditions:
 * 253: not a number
 * 254: + inf
 * 255: - inf
 */
int rdbSaveDoubleValue(rio *rdb, double val) {
    unsigned char buf[128];
    int len;

    if (std::isnan(val)) {
        buf[0] = 253;
        len = 1;
    } else if (!std::isfinite(val)) {
        len = 1;
        buf[0] = (val < 0) ? 255 : 254;
    } else {
#if (DBL_MANT_DIG >= 52) && (LLONG_MAX == 0x7fffffffffffffffLL)
        /* Check if the float is in a safe range to be casted into a
         * long long. We are assuming that long long is 64 bit here.
         * Also we are assuming that there are no implementations around where
         * double has precision < 52 bit.
         *
         * Under this assumptions we test if a double is inside an interval
         * where casting to long long is safe. Then using two castings we
         * make sure the decimal part is zero. If all this is true we use
         * integer printing function that is much faster. */
        double min = -4503599627370495; /* (2^52)-1 */
        double max = 4503599627370496; /* -(2^52) */
        if (val > min && val < max && val == ((double)((long long)val)))
            ll2string((char*)buf+1,sizeof(buf)-1,(long long)val);
        else
#endif
            snprintf((char*)buf+1,sizeof(buf)-1,"%.17g",val);
        buf[0] = strlen((char*)buf+1);
        len = buf[0]+1;
    }
    return rdbWriteRaw(rdb,buf,len);
}

/* For information about double serialization check rdbSaveDoubleValue() */
int rdbLoadDoubleValue(rio *rdb, double *val) {
    char buf[256];
    unsigned char len;

    if (rioRead(rdb,&len,1) == 0) return -1;
    switch(len) {
    case 255: *val = R_NegInf; return 0;
    case 254: *val = R_PosInf; return 0;
    case 253: *val = R_Nan; return 0;
    default:
        if (rioRead(rdb,buf,len) == 0) return -1;
        buf[len] = '\0';
        if (sscanf(buf, "%lg", val)!=1) return -1;
        return 0;
    }
}

/* Saves a double for RDB 8 or greater, where IE754 binary64 format is assumed.
 * We just make sure the integer is always stored in little endian, otherwise
 * the value is copied verbatim from memory to disk.
 *
 * Return -1 on error, the size of the serialized value on success. */
int rdbSaveBinaryDoubleValue(rio *rdb, double val) {
    memrev64ifbe(&val);
    return rdbWriteRaw(rdb,&val,sizeof(val));
}

/* Loads a double from RDB 8 or greater. See rdbSaveBinaryDoubleValue() for
 * more info. On error -1 is returned, otherwise 0. */
int rdbLoadBinaryDoubleValue(rio *rdb, double *val) {
    if (rioRead(rdb,val,sizeof(*val)) == 0) return -1;
    memrev64ifbe(val);
    return 0;
}

/* Like rdbSaveBinaryDoubleValue() but single precision. */
int rdbSaveBinaryFloatValue(rio *rdb, float val) {
    memrev32ifbe(&val);
    return rdbWriteRaw(rdb,&val,sizeof(val));
}

/* Like rdbLoadBinaryDoubleValue() but single precision. */
int rdbLoadBinaryFloatValue(rio *rdb, float *val) {
    if (rioRead(rdb,val,sizeof(*val)) == 0) return -1;
    memrev32ifbe(val);
    return 0;
}

/* Save the object type of object "o". */
int rdbSaveObjectType(rio *rdb, robj_roptr o) {
    switch (o->type) {
    case OBJ_STRING:
        return rdbSaveType(rdb,RDB_TYPE_STRING);
    case OBJ_LIST:
        if (o->encoding == OBJ_ENCODING_QUICKLIST)
            return rdbSaveType(rdb,RDB_TYPE_LIST_QUICKLIST);
        else
            serverPanic("Unknown list encoding: %d", o->encoding);
    case OBJ_SET:
        if (o->encoding == OBJ_ENCODING_INTSET)
            return rdbSaveType(rdb,RDB_TYPE_SET_INTSET);
        else if (o->encoding == OBJ_ENCODING_HT)
            return rdbSaveType(rdb,RDB_TYPE_SET);
        else
            serverPanic("Unknown set encoding: %d", o->encoding);
    case OBJ_ZSET:
        if (o->encoding == OBJ_ENCODING_ZIPLIST)
            return rdbSaveType(rdb,RDB_TYPE_ZSET_ZIPLIST);
        else if (o->encoding == OBJ_ENCODING_SKIPLIST)
            return rdbSaveType(rdb,RDB_TYPE_ZSET_2);
        else
            serverPanic("Unknown sorted set encoding: %d", o->encoding);
    case OBJ_HASH:
        if (o->encoding == OBJ_ENCODING_ZIPLIST)
            return rdbSaveType(rdb,RDB_TYPE_HASH_ZIPLIST);
        else if (o->encoding == OBJ_ENCODING_HT)
            return rdbSaveType(rdb,RDB_TYPE_HASH);
        else
            serverPanic("Unknown hash encoding: %d", o->encoding);
    case OBJ_STREAM:
        return rdbSaveType(rdb,RDB_TYPE_STREAM_LISTPACKS);
    case OBJ_MODULE:
        return rdbSaveType(rdb,RDB_TYPE_MODULE_2);
    case OBJ_CRON:
        return rdbSaveType(rdb,RDB_TYPE_CRON);
    default:
        serverPanic("Unknown object type: %d", o->type);
    }
    return -1; /* avoid warning */
}

/* Use rdbLoadType() to load a TYPE in RDB format, but returns -1 if the
 * type is not specifically a valid Object Type. */
int rdbLoadObjectType(rio *rdb) {
    int type;
    if ((type = rdbLoadType(rdb)) == -1) return -1;
    if (!rdbIsObjectType(type)) return -1;
    return type;
}

/* This helper function serializes a consumer group Pending Entries List (PEL)
 * into the RDB file. The 'nacks' argument tells the function if also persist
 * the informations about the not acknowledged message, or if to persist
 * just the IDs: this is useful because for the global consumer group PEL
 * we serialized the NACKs as well, but when serializing the local consumer
 * PELs we just add the ID, that will be resolved inside the global PEL to
 * put a reference to the same structure. */
ssize_t rdbSaveStreamPEL(rio *rdb, rax *pel, int nacks) {
    ssize_t n, nwritten = 0;

    /* Number of entries in the PEL. */
    if ((n = rdbSaveLen(rdb,raxSize(pel))) == -1) return -1;
    nwritten += n;

    /* Save each entry. */
    raxIterator ri;
    raxStart(&ri,pel);
    raxSeek(&ri,"^",NULL,0);
    while(raxNext(&ri)) {
        /* We store IDs in raw form as 128 big big endian numbers, like
         * they are inside the radix tree key. */
        if ((n = rdbWriteRaw(rdb,ri.key,sizeof(streamID))) == -1) {
            raxStop(&ri);
            return -1;
        }
        nwritten += n;

        if (nacks) {
            streamNACK *nack = (streamNACK*)ri.data;
            if ((n = rdbSaveMillisecondTime(rdb,nack->delivery_time)) == -1) {
                raxStop(&ri);
                return -1;
            }
            nwritten += n;
            if ((n = rdbSaveLen(rdb,nack->delivery_count)) == -1) {
                raxStop(&ri);
                return -1;
            }
            nwritten += n;
            /* We don't save the consumer name: we'll save the pending IDs
             * for each consumer in the consumer PEL, and resolve the consumer
             * at loading time. */
        }
    }
    raxStop(&ri);
    return nwritten;
}

/* Serialize the consumers of a stream consumer group into the RDB. Helper
 * function for the stream data type serialization. What we do here is to
 * persist the consumer metadata, and it's PEL, for each consumer. */
size_t rdbSaveStreamConsumers(rio *rdb, streamCG *cg) {
    ssize_t n, nwritten = 0;

    /* Number of consumers in this consumer group. */
    if ((n = rdbSaveLen(rdb,raxSize(cg->consumers))) == -1) return -1;
    nwritten += n;

    /* Save each consumer. */
    raxIterator ri;
    raxStart(&ri,cg->consumers);
    raxSeek(&ri,"^",NULL,0);
    while(raxNext(&ri)) {
        streamConsumer *consumer = (streamConsumer*)ri.data;

        /* Consumer name. */
        if ((n = rdbSaveRawString(rdb,ri.key,ri.key_len)) == -1) {
            raxStop(&ri);
            return -1;
        }
        nwritten += n;

        /* Last seen time. */
        if ((n = rdbSaveMillisecondTime(rdb,consumer->seen_time)) == -1) {
            raxStop(&ri);
            return -1;
        }
        nwritten += n;

        /* Consumer PEL, without the ACKs (see last parameter of the function
         * passed with value of 0), at loading time we'll lookup the ID
         * in the consumer group global PEL and will put a reference in the
         * consumer local PEL. */
        if ((n = rdbSaveStreamPEL(rdb,consumer->pel,0)) == -1) {
            raxStop(&ri);
            return -1;
        }
        nwritten += n;
    }
    raxStop(&ri);
    return nwritten;
}

/* Save a Redis object.
 * Returns -1 on error, number of bytes written on success. */
ssize_t rdbSaveObject(rio *rdb, robj_roptr o, robj_roptr key) {
    ssize_t n = 0, nwritten = 0;

    if (o->type == OBJ_STRING) {
        /* Save a string value */
        if ((n = rdbSaveStringObject(rdb,o)) == -1) return -1;
        nwritten += n;
    } else if (o->type == OBJ_LIST) {
        /* Save a list value */
        if (o->encoding == OBJ_ENCODING_QUICKLIST) {
            quicklist *ql = (quicklist*)ptrFromObj(o);
            quicklistNode *node = ql->head;

            if ((n = rdbSaveLen(rdb,ql->len)) == -1) return -1;
            nwritten += n;

            while(node) {
                if (quicklistNodeIsCompressed(node)) {
                    void *data;
                    size_t compress_len = quicklistGetLzf(node, &data);
                    if ((n = rdbSaveLzfBlob(rdb,data,compress_len,node->sz)) == -1) return -1;
                    nwritten += n;
                } else {
                    if ((n = rdbSaveRawString(rdb,node->zl,node->sz)) == -1) return -1;
                    nwritten += n;
                }
                node = node->next;
            }
        } else {
            serverPanic("Unknown list encoding");
        }
    } else if (o->type == OBJ_SET) {
        /* Save a set value */
        if (o->encoding == OBJ_ENCODING_HT) {
            dict *set = (dict*)ptrFromObj(o);
            dictIterator *di = dictGetIterator(set);
            dictEntry *de;

            if ((n = rdbSaveLen(rdb,dictSize(set))) == -1) {
                dictReleaseIterator(di);
                return -1;
            }
            nwritten += n;

            while((de = dictNext(di)) != NULL) {
                sds ele = (sds)dictGetKey(de);
                if ((n = rdbSaveRawString(rdb,(unsigned char*)ele,sdslen(ele)))
                    == -1)
                {
                    dictReleaseIterator(di);
                    return -1;
                }
                nwritten += n;
            }
            dictReleaseIterator(di);
        } else if (o->encoding == OBJ_ENCODING_INTSET) {
            size_t l = intsetBlobLen((intset*)ptrFromObj(o));

            if ((n = rdbSaveRawString(rdb,(unsigned char*)szFromObj(o),l)) == -1) return -1;
            nwritten += n;
        } else {
            serverPanic("Unknown set encoding");
        }
    } else if (o->type == OBJ_ZSET) {
        /* Save a sorted set value */
        if (o->encoding == OBJ_ENCODING_ZIPLIST) {
            size_t l = ziplistBlobLen((unsigned char*)ptrFromObj(o));

            if ((n = rdbSaveRawString(rdb,(unsigned char*)ptrFromObj(o),l)) == -1) return -1;
            nwritten += n;
        } else if (o->encoding == OBJ_ENCODING_SKIPLIST) {
            zset *zs = (zset*)ptrFromObj(o);
            zskiplist *zsl = zs->zsl;

            if ((n = rdbSaveLen(rdb,zsl->length)) == -1) return -1;
            nwritten += n;

            /* We save the skiplist elements from the greatest to the smallest
             * (that's trivial since the elements are already ordered in the
             * skiplist): this improves the load process, since the next loaded
             * element will always be the smaller, so adding to the skiplist
             * will always immediately stop at the head, making the insertion
             * O(1) instead of O(log(N)). */
            zskiplistNode *zn = zsl->tail;
            while (zn != NULL) {
                if ((n = rdbSaveRawString(rdb,
                    (unsigned char*)zn->ele,sdslen(zn->ele))) == -1)
                {
                    return -1;
                }
                nwritten += n;
                if ((n = rdbSaveBinaryDoubleValue(rdb,zn->score)) == -1)
                    return -1;
                nwritten += n;
                zn = zn->backward;
            }
        } else {
            serverPanic("Unknown sorted set encoding");
        }
    } else if (o->type == OBJ_HASH) {
        /* Save a hash value */
        if (o->encoding == OBJ_ENCODING_ZIPLIST) {
            size_t l = ziplistBlobLen((unsigned char*)ptrFromObj(o));

            if ((n = rdbSaveRawString(rdb,(unsigned char*)ptrFromObj(o),l)) == -1) return -1;
            nwritten += n;

        } else if (o->encoding == OBJ_ENCODING_HT) {
            dictIterator *di = dictGetIterator((dict*)ptrFromObj(o));
            dictEntry *de;

            if ((n = rdbSaveLen(rdb,dictSize((dict*)ptrFromObj(o)))) == -1) {
                dictReleaseIterator(di);
                return -1;
            }
            nwritten += n;

            while((de = dictNext(di)) != NULL) {
                sds field = (sds)dictGetKey(de);
                sds value = (sds)dictGetVal(de);

                if ((n = rdbSaveRawString(rdb,(unsigned char*)field,
                        sdslen(field))) == -1)
                {
                    dictReleaseIterator(di);
                    return -1;
                }
                nwritten += n;
                if ((n = rdbSaveRawString(rdb,(unsigned char*)value,
                        sdslen(value))) == -1)
                {
                    dictReleaseIterator(di);
                    return -1;
                }
                nwritten += n;
            }
            dictReleaseIterator(di);
        } else {
            serverPanic("Unknown hash encoding");
        }
    } else if (o->type == OBJ_STREAM) {
        /* Store how many listpacks we have inside the radix tree. */
        stream *s = (stream*)ptrFromObj(o);
        rax *rax = s->rax;
        if ((n = rdbSaveLen(rdb,raxSize(rax))) == -1) return -1;
        nwritten += n;

        /* Serialize all the listpacks inside the radix tree as they are,
         * when loading back, we'll use the first entry of each listpack
         * to insert it back into the radix tree. */
        raxIterator ri;
        raxStart(&ri,rax);
        raxSeek(&ri,"^",NULL,0);
        while (raxNext(&ri)) {
            unsigned char *lp = (unsigned char*)ri.data;
            size_t lp_bytes = lpBytes(lp);
            if ((n = rdbSaveRawString(rdb,ri.key,ri.key_len)) == -1) {
                raxStop(&ri);
                return -1;
            }
            nwritten += n;
            if ((n = rdbSaveRawString(rdb,lp,lp_bytes)) == -1) {
                raxStop(&ri);
                return -1;
            }
            nwritten += n;
        }
        raxStop(&ri);

        /* Save the number of elements inside the stream. We cannot obtain
         * this easily later, since our macro nodes should be checked for
         * number of items: not a great CPU / space tradeoff. */
        if ((n = rdbSaveLen(rdb,s->length)) == -1) return -1;
        nwritten += n;
        /* Save the last entry ID. */
        if ((n = rdbSaveLen(rdb,s->last_id.ms)) == -1) return -1;
        nwritten += n;
        if ((n = rdbSaveLen(rdb,s->last_id.seq)) == -1) return -1;
        nwritten += n;

        /* The consumer groups and their clients are part of the stream
         * type, so serialize every consumer group. */

        /* Save the number of groups. */
        size_t num_cgroups = s->cgroups ? raxSize(s->cgroups) : 0;
        if ((n = rdbSaveLen(rdb,num_cgroups)) == -1) return -1;
        nwritten += n;

        if (num_cgroups) {
            /* Serialize each consumer group. */
            raxStart(&ri,s->cgroups);
            raxSeek(&ri,"^",NULL,0);
            while(raxNext(&ri)) {
                streamCG *cg = (streamCG*)ri.data;

                /* Save the group name. */
                if ((n = rdbSaveRawString(rdb,ri.key,ri.key_len)) == -1) {
                    raxStop(&ri);
                    return -1;
                }
                nwritten += n;

                /* Last ID. */
                if ((n = rdbSaveLen(rdb,cg->last_id.ms)) == -1) {
                    raxStop(&ri);
                    return -1;
                }
                nwritten += n;
                if ((n = rdbSaveLen(rdb,cg->last_id.seq)) == -1) {
                    raxStop(&ri);
                    return -1;
                }
                nwritten += n;

                /* Save the global PEL. */
                if ((n = rdbSaveStreamPEL(rdb,cg->pel,1)) == -1) {
                    raxStop(&ri);
                    return -1;
                }
                nwritten += n;

                /* Save the consumers of this group. */
                if ((n = rdbSaveStreamConsumers(rdb,cg)) == -1) {
                    raxStop(&ri);
                    return -1;
                }
                nwritten += n;
            }
            raxStop(&ri);
        }
    } else if (o->type == OBJ_MODULE) {
        /* Save a module-specific value. */
        RedisModuleIO io;
        moduleValue *mv = (moduleValue*)ptrFromObj(o);
        moduleType *mt = mv->type;

        /* Write the "module" identifier as prefix, so that we'll be able
         * to call the right module during loading. */
        int retval = rdbSaveLen(rdb,mt->id);
        if (retval == -1) return -1;
        moduleInitIOContext(io,mt,rdb,key.unsafe_robjcast());
        io.bytes += retval;

        /* Then write the module-specific representation + EOF marker. */
        mt->rdb_save(&io,mv->value);
        retval = rdbSaveLen(rdb,RDB_MODULE_OPCODE_EOF);
        if (retval == -1)
            io.error = 1;
        else
            io.bytes += retval;

        if (io.ctx) {
            moduleFreeContext(io.ctx);
            zfree(io.ctx);
        }
        return io.error ? -1 : (ssize_t)io.bytes;
    } else if (o->type == OBJ_CRON) {
        cronjob *job = (cronjob*)ptrFromObj(o);
        nwritten = rdbSaveRawString(rdb, (const unsigned char*)job->script.get(), job->script.size());
        nwritten += rdbSaveMillisecondTime(rdb, job->startTime);
        nwritten += rdbSaveMillisecondTime(rdb, job->interval);
        nwritten += rdbSaveLen(rdb, job->veckeys.size());
        for (auto &key : job->veckeys)
            nwritten += rdbSaveRawString(rdb, (const unsigned char*)key.get(), key.size());
        nwritten += rdbSaveLen(rdb, job->vecargs.size());
        for (auto &arg : job->vecargs)
            nwritten += rdbSaveRawString(rdb, (const unsigned char*)arg.get(), arg.size());
    } else {
        serverPanic("Unknown object type");
    }
    return nwritten;
}

/* Save an AUX field. */
ssize_t rdbSaveAuxField(rio *rdb, const void *key, size_t keylen, const void *val, size_t vallen) {
    ssize_t ret, len = 0;
    if ((ret = rdbSaveType(rdb,RDB_OPCODE_AUX)) == -1) return -1;
    len += ret;
    if ((ret = rdbSaveRawString(rdb,(const unsigned char*)key,keylen)) == -1) return -1;
    len += ret;
    if ((ret = rdbSaveRawString(rdb,(const unsigned char*)val,vallen)) == -1) return -1;
    len += ret;
    return len;
}

/* Wrapper for rdbSaveAuxField() used when key/val length can be obtained
 * with strlen(). */
ssize_t rdbSaveAuxFieldStrStr(rio *rdb, const char *key, const char *val) {
    return rdbSaveAuxField(rdb,key,strlen(key),val,strlen(val));
}

/* Wrapper for strlen(key) + integer type (up to long long range). */
ssize_t rdbSaveAuxFieldStrInt(rio *rdb, const char *key, long long val) {
    char buf[LONG_STR_SIZE];
    int vlen = ll2string(buf,sizeof(buf),val);
    return rdbSaveAuxField(rdb,key,strlen(key),buf,vlen);
}

/* Return the length the object will have on disk if saved with
 * the rdbSaveObject() function. Currently we use a trick to get
 * this length with very little changes to the code. In the future
 * we could switch to a faster solution. */
size_t rdbSavedObjectLen(robj *o, robj *key) {
    ssize_t len = rdbSaveObject(NULL,o,key);
    serverAssertWithInfo(NULL,o,len != -1);
    return len;
}

/* Save a key-value pair, with expire time, type, key, value.
 * On error -1 is returned.
 * On success if the key was actually saved 1 is returned. */
int rdbSaveKeyValuePair(rio *rdb, robj_roptr key, robj_roptr val, const expireEntry *pexpire) {
    int savelru = g_pserver->maxmemory_policy & MAXMEMORY_FLAG_LRU;
    int savelfu = g_pserver->maxmemory_policy & MAXMEMORY_FLAG_LFU;

    /* Save the expire time */
    long long expiretime = INVALID_EXPIRE;
    if (pexpire != nullptr && pexpire->FGetPrimaryExpire(&expiretime)) {
        if (rdbSaveType(rdb,RDB_OPCODE_EXPIRETIME_MS) == -1) return -1;
        if (rdbSaveMillisecondTime(rdb,expiretime) == -1) return -1;
    }

    /* Save the LRU info. */
    if (savelru) {
        uint64_t idletime = estimateObjectIdleTime(val);
        idletime /= 1000; /* Using seconds is enough and requires less space.*/
        if (rdbSaveType(rdb,RDB_OPCODE_IDLE) == -1) return -1;
        if (rdbSaveLen(rdb,idletime) == -1) return -1;
    }

    /* Save the LFU info. */
    if (savelfu) {
        uint8_t buf[1];
        buf[0] = LFUDecrAndReturn(val);
        /* We can encode this in exactly two bytes: the opcode and an 8
         * bit counter, since the frequency is logarithmic with a 0-255 range.
         * Note that we do not store the halving time because to reset it
         * a single time when loading does not affect the frequency much. */
        if (rdbSaveType(rdb,RDB_OPCODE_FREQ) == -1) return -1;
        if (rdbWriteRaw(rdb,buf,1) == -1) return -1;
    }

    char szT[32];
    if (g_pserver->fActiveReplica) {
        snprintf(szT, 32, "%" PRIu64, mvccFromObj(val));
        if (rdbSaveAuxFieldStrStr(rdb,"mvcc-tstamp", szT) == -1) return -1;
    }

    /* Save type, key, value */
    if (rdbSaveObjectType(rdb,val) == -1) return -1;
    if (rdbSaveStringObject(rdb,key) == -1) return -1;
    if (rdbSaveObject(rdb,val,key) == -1) return -1;

    /* Delay return if required (for testing) */
    if (serverTL->getRdbKeySaveDelay()) {
        int sleepTime = serverTL->getRdbKeySaveDelay();
        while (!g_pserver->rdbThreadVars.fRdbThreadCancel && sleepTime > 0) {
            int sleepThisTime = std::min(100, sleepTime);
            debugDelay(sleepThisTime);
            sleepTime -= sleepThisTime;
        }
    }

    /* Save expire entry after as it will apply to the previously loaded key */
    /*  This is because we update the expire datastructure directly without buffering */
    if (pexpire != nullptr)
    {
        for (auto itr : *pexpire)
        {
            if (itr.subkey() == nullptr)
                continue;   // already saved
            snprintf(szT, 32, "%lld", itr.when());
            rdbSaveAuxFieldStrStr(rdb,"keydb-subexpire-key",itr.subkey());
            rdbSaveAuxFieldStrStr(rdb,"keydb-subexpire-when",szT);
        }
    }

    return 1;
}

/* Save a few default AUX fields with information about the RDB generated. */
int rdbSaveInfoAuxFields(rio *rdb, int rdbflags, rdbSaveInfo *rsi) {
    int redis_bits = (sizeof(void*) == 8) ? 64 : 32;
    int aof_preamble = (rdbflags & RDBFLAGS_AOF_PREAMBLE) != 0;

    /* Add a few fields about the state when the RDB was created. */
    if (rdbSaveAuxFieldStrStr(rdb,"redis-ver",KEYDB_REAL_VERSION) == -1) return -1;
    if (rdbSaveAuxFieldStrInt(rdb,"redis-bits",redis_bits) == -1) return -1;
    if (rdbSaveAuxFieldStrInt(rdb,"ctime",time(NULL)) == -1) return -1;
    if (rdbSaveAuxFieldStrInt(rdb,"used-mem",zmalloc_used_memory()) == -1) return -1;

    /* Handle saving options that generate aux fields. */
    if (rsi) {
        if (rdbSaveAuxFieldStrInt(rdb,"repl-stream-db",rsi->repl_stream_db)
            == -1) return -1;
        if (rdbSaveAuxFieldStrStr(rdb,"repl-id",rsi->repl_id)
            == -1) return -1;
        if (rdbSaveAuxFieldStrInt(rdb,"repl-offset",rsi->master_repl_offset)
            == -1) return -1;
        if (g_pserver->fActiveReplica) {
            sdsstring val = sdsstring(sdsempty());

            for (auto &msi : rsi->vecmastersaveinfo) {
                if (msi.masterhost == nullptr)
                    continue;
                val = val.catfmt("%s:%I:%s:%i:%i;", msi.master_replid,
                    msi.master_initial_offset,
                    msi.masterhost.get(),
                    msi.masterport,
                    msi.selected_db);
            }
            if (rdbSaveAuxFieldStrStr(rdb, "repl-masters",val.get()) == -1) return -1;
        }
    }
    if (rdbSaveAuxFieldStrInt(rdb,"aof-preamble",aof_preamble) == -1) return -1;
    return 1;
}

int saveKey(rio *rdb, const redisDbPersistentDataSnapshot *db, int flags, size_t *processed, const char *keystr, robj_roptr o)
{    
    redisObjectStack key;

    initStaticStringObject(key,(char*)keystr);
    std::unique_lock<fastlock> ul(g_expireLock, std::defer_lock);
    const expireEntry *pexpire = nullptr;
    if (o->FExpires())
    {
        ul.lock();
        pexpire = db->getExpire(&key);
        serverAssert((o->FExpires() && pexpire != nullptr) || (!o->FExpires() && pexpire == nullptr));
    }

    if (rdbSaveKeyValuePair(rdb,&key,o,pexpire) == -1)
        return 0;

    /* When this RDB is produced as part of an AOF rewrite, move
        * accumulated diff from parent to child while rewriting in
        * order to have a smaller final write. */
    if (flags & RDBFLAGS_AOF_PREAMBLE &&
        rdb->processed_bytes > *processed+AOF_READ_DIFF_INTERVAL_BYTES)
    {
        *processed = rdb->processed_bytes;
        aofReadDiffFromParent();
    }
    return 1;
}

ssize_t rdbSaveSingleModuleAux(rio *rdb, int when, moduleType *mt) {
    /* Save a module-specific aux value. */
    RedisModuleIO io;
    int retval = rdbSaveType(rdb, RDB_OPCODE_MODULE_AUX);
    if (retval == -1) return -1;
    moduleInitIOContext(io,mt,rdb,NULL);
    io.bytes += retval;

    /* Write the "module" identifier as prefix, so that we'll be able
     * to call the right module during loading. */
    retval = rdbSaveLen(rdb,mt->id);
    if (retval == -1) return -1;
    io.bytes += retval;

    /* write the 'when' so that we can provide it on loading. add a UINT opcode
     * for backwards compatibility, everything after the MT needs to be prefixed
     * by an opcode. */
    retval = rdbSaveLen(rdb,RDB_MODULE_OPCODE_UINT);
    if (retval == -1) return -1;
    io.bytes += retval;
    retval = rdbSaveLen(rdb,when);
    if (retval == -1) return -1;
    io.bytes += retval;

    /* Then write the module-specific representation + EOF marker. */
    mt->aux_save(&io,when);
    retval = rdbSaveLen(rdb,RDB_MODULE_OPCODE_EOF);
    if (retval == -1)
        io.error = 1;
    else
        io.bytes += retval;

    if (io.ctx) {
        moduleFreeContext(io.ctx);
        zfree(io.ctx);
    }
    if (io.error)
        return -1;
    return io.bytes;
}

/* Produces a dump of the database in RDB format sending it to the specified
 * Redis I/O channel. On success C_OK is returned, otherwise C_ERR
 * is returned and part of the output, or all the output, can be
 * missing because of I/O errors.
 *
 * When the function returns C_ERR and if 'error' is not NULL, the
 * integer pointed by 'error' is set to the value of errno just after the I/O
 * error. */
int rdbSaveRio(rio *rdb, const redisDbPersistentDataSnapshot **rgpdb, int *error, int rdbflags, rdbSaveInfo *rsi) {
    dictEntry *de;
    dictIterator *di = NULL;
    char magic[10];
    uint64_t cksum;
    size_t processed = 0;
    int j;
    long key_count = 0;
    long long info_updated_time = 0;
    const char *pname = (rdbflags & RDBFLAGS_AOF_PREAMBLE) ? "AOF rewrite" :  "RDB";

    if (g_pserver->rdb_checksum)
        rdb->update_cksum = rioGenericUpdateChecksum;
    snprintf(magic,sizeof(magic),"REDIS%04d",RDB_VERSION);
    if (rdbWriteRaw(rdb,magic,9) == -1) goto werr;
    if (rdbSaveInfoAuxFields(rdb,rdbflags,rsi) == -1) goto werr;
    if (rdbSaveModulesAux(rdb, REDISMODULE_AUX_BEFORE_RDB) == -1) goto werr;

    for (j = 0; j < cserver.dbnum; j++) {
        const redisDbPersistentDataSnapshot *db = rgpdb[j];
        if (db->size() == 0) continue;

        /* Write the SELECT DB opcode */
        if (rdbSaveType(rdb,RDB_OPCODE_SELECTDB) == -1) goto werr;
        if (rdbSaveLen(rdb,j) == -1) goto werr;

        /* Write the RESIZE DB opcode. */
        uint64_t db_size, expires_size;
        db_size = db->size();
        expires_size = db->expireSize();
        if (rdbSaveType(rdb,RDB_OPCODE_RESIZEDB) == -1) goto werr;
        if (rdbSaveLen(rdb,db_size) == -1) goto werr;
        if (rdbSaveLen(rdb,expires_size) == -1) goto werr;
        
        /* Iterate this DB writing every entry */
        size_t ckeysExpired = 0;
        bool fSavedAll = db->iterate_threadsafe([&](const char *keystr, robj_roptr o)->bool {
            if (o->FExpires())
                ++ckeysExpired;
            
            if (!saveKey(rdb, db, rdbflags, &processed, keystr, o))
                return false;

            /* Update child info every 1 second (approximately).
             * in order to avoid calling mstime() on each iteration, we will
             * check the diff every 1024 keys */
            if ((key_count++ & 1023) == 0) {
                long long now = mstime();
                if (now - info_updated_time >= 1000) {
                    sendChildInfo(CHILD_INFO_TYPE_CURRENT_INFO, key_count, pname);
                    info_updated_time = now;
                }
            }

            return !g_pserver->rdbThreadVars.fRdbThreadCancel;
        });
        if (!fSavedAll)
            goto werr;
        serverAssert(ckeysExpired == db->expireSize());
    }

    /* If we are storing the replication information on disk, persist
     * the script cache as well: on successful PSYNC after a restart, we need
     * to be able to process any EVALSHA inside the replication backlog the
     * master will send us. */
    {
    AeLocker lock;
    lock.arm(nullptr);
    if (rsi && dictSize(g_pserver->lua_scripts)) {
        di = dictGetIterator(g_pserver->lua_scripts);
        while((de = dictNext(di)) != NULL) {
            robj *body = (robj*)dictGetVal(de);
            if (rdbSaveAuxField(rdb,"lua",3,szFromObj(body),sdslen(szFromObj(body))) == -1)
                goto werr;
            if (g_pserver->rdbThreadVars.fRdbThreadCancel)
                goto werr;
        }
        dictReleaseIterator(di);
        di = NULL; /* So that we don't release it again on error. */
    }
    }   // AeLocker end scope

    if (rdbSaveModulesAux(rdb, REDISMODULE_AUX_AFTER_RDB) == -1) goto werr;

    /* EOF opcode */
    if (rdbSaveType(rdb,RDB_OPCODE_EOF) == -1) goto werr;

    /* CRC64 checksum. It will be zero if checksum computation is disabled, the
     * loading code skips the check in this case. */
    cksum = rdb->cksum;
    memrev64ifbe(&cksum);
    if (rioWrite(rdb,&cksum,8) == 0) goto werr;
    return C_OK;

werr:
    if (error) *error = errno;
    if (di) dictReleaseIterator(di);
    return C_ERR;
}

/* This is just a wrapper to rdbSaveRio() that additionally adds a prefix
 * and a suffix to the generated RDB dump. The prefix is:
 *
 * $EOF:<40 bytes unguessable hex string>\r\n
 *
 * While the suffix is the 40 bytes hex string we announced in the prefix.
 * This way processes receiving the payload can understand when it ends
 * without doing any processing of the content. */
int rdbSaveRioWithEOFMark(rio *rdb, const redisDbPersistentDataSnapshot **rgpdb, int *error, rdbSaveInfo *rsi) {
    char eofmark[RDB_EOF_MARK_SIZE];

    startSaving(RDBFLAGS_REPLICATION);
    getRandomHexChars(eofmark,RDB_EOF_MARK_SIZE);
    if (error) *error = 0;
    if (rioWrite(rdb,"$EOF:",5) == 0) goto werr;
    if (rioWrite(rdb,eofmark,RDB_EOF_MARK_SIZE) == 0) goto werr;
    if (rioWrite(rdb,"\r\n",2) == 0) goto werr;
    if (rdbSaveRio(rdb,rgpdb,error,RDBFLAGS_NONE,rsi) == C_ERR) goto werr;
    if (rioWrite(rdb,eofmark,RDB_EOF_MARK_SIZE) == 0) goto werr;
    stopSaving(1);
    return C_OK;

werr: /* Write error. */
    /* Set 'error' only if not already set by rdbSaveRio() call. */
    if (error && *error == 0) *error = errno;
    stopSaving(0);
    return C_ERR;
}

int rdbSaveFp(FILE *fp, const redisDbPersistentDataSnapshot **rgpdb, rdbSaveInfo *rsi)
{
    int error = 0;
    rio rdb;

    rioInitWithFile(&rdb,fp);

    if (g_pserver->rdb_save_incremental_fsync)
        rioSetAutoSync(&rdb,REDIS_AUTOSYNC_BYTES);

    if (rdbSaveRio(&rdb,rgpdb,&error,RDBFLAGS_NONE,rsi) == C_ERR) {
        errno = error;
        return C_ERR;
    }
    return C_OK;
}

int rdbSave(const redisDbPersistentDataSnapshot **rgpdb, rdbSaveInfo *rsi)
{
    std::vector<const redisDbPersistentDataSnapshot*> vecdb;
    if (rgpdb == nullptr)
    {
        for (int idb = 0; idb < cserver.dbnum; ++idb)
        {
            vecdb.push_back(g_pserver->db[idb]);
        }
        rgpdb = vecdb.data();
    }

    int err = C_OK;
    if (g_pserver->rdb_filename != NULL)
        err = rdbSaveFile(g_pserver->rdb_filename, rgpdb, rsi);

    if (err == C_OK && g_pserver->rdb_s3bucketpath != NULL)
        err = rdbSaveS3(g_pserver->rdb_s3bucketpath, rgpdb, rsi);
    return err;
}

/* Save the DB on disk. Return C_ERR on error, C_OK on success. */
int rdbSaveFile(char *filename, const redisDbPersistentDataSnapshot **rgpdb, rdbSaveInfo *rsi) {
    char tmpfile[256];
    char cwd[MAXPATHLEN]; /* Current working dir path for error messages. */
    FILE *fp = NULL;
    rio rdb;
    int error = 0;

    snprintf(tmpfile,256,"temp-%d-%d.rdb", getpid(), g_pserver->rdbThreadVars.tmpfileNum);
    fp = fopen(tmpfile,"w");
    if (!fp) {
        char *cwdp = getcwd(cwd,MAXPATHLEN);
        serverLog(LL_WARNING,
            "Failed opening the RDB file %s (in server root dir %s) "
            "for saving: %s",
            filename,
            cwdp ? cwdp : "unknown",
            strerror(errno));
        return C_ERR;
    }

    rioInitWithFile(&rdb,fp);
    startSaving(RDBFLAGS_NONE);

    if (g_pserver->rdb_save_incremental_fsync)
        rioSetAutoSync(&rdb,REDIS_AUTOSYNC_BYTES);

    if (rdbSaveRio(&rdb,rgpdb,&error,RDBFLAGS_NONE,rsi) == C_ERR) {
        errno = error;
        goto werr;
    }

    /* Make sure data will not remain on the OS's output buffers */
    if (fflush(fp)) goto werr;
    if (fsync(fileno(fp))) goto werr;
    if (fclose(fp)) { fp = NULL; goto werr; }
    fp = NULL;
    
    /* Use RENAME to make sure the DB file is changed atomically only
     * if the generate DB file is ok. */
    if (rename(tmpfile,filename) == -1) {
        char *cwdp = getcwd(cwd,MAXPATHLEN);
        serverLog(LL_WARNING,
            "Error moving temp DB file %s on the final "
            "destination %s (in server root dir %s): %s",
            tmpfile,
            filename,
            cwdp ? cwdp : "unknown",
            strerror(errno));
        unlink(tmpfile);
        stopSaving(0);
        return C_ERR;
    }

    serverLog(LL_NOTICE,"DB saved on disk");
    if (!g_pserver->rdbThreadVars.fRdbThreadActive)
    {
        // Do this only in a synchronous save, otherwise our thread controller will update these
        g_pserver->dirty = 0;
        g_pserver->lastsave = time(NULL);
        g_pserver->lastbgsave_status = C_OK;
    }
    stopSaving(1);
    return C_OK;

werr:
    if (g_pserver->rdbThreadVars.fRdbThreadCancel)
        serverLog(LL_WARNING, "Background save cancelled");
    else
        serverLog(LL_WARNING,"Write error saving DB on disk: %s", strerror(errno));
    if (fp) fclose(fp);
    unlink(tmpfile);
    stopSaving(0);
    return C_ERR;
}

struct rdbSaveThreadArgs
{
    rdbSaveInfo rsi;
    const redisDbPersistentDataSnapshot *rgpdb[1];    // NOTE: Variable Length
};

void *rdbSaveThread(void *vargs)
{
    aeThreadOnline();
    serverAssert(!g_pserver->rdbThreadVars.fDone);
    rdbSaveThreadArgs *args = reinterpret_cast<rdbSaveThreadArgs*>(vargs);
    serverAssert(serverTL == nullptr);
    redisServerThreadVars vars;
    serverTL = &vars;
    vars.gcEpoch = g_pserver->garbageCollector.startEpoch();

    int retval = rdbSave(args->rgpdb, &args->rsi);    
    if (retval == C_OK)
        sendChildCowInfo(CHILD_INFO_TYPE_RDB_COW_SIZE, "RDB");

    // If we were told to cancel the requesting thread holds the lock for us
    ssize_t cbStart = zmalloc_used_memory();
    for (int idb = 0; idb < cserver.dbnum; ++idb)
        g_pserver->db[idb]->endSnapshotAsync(args->rgpdb[idb]);

    args->~rdbSaveThreadArgs();
    zfree(args);
    ssize_t cbDiff = (cbStart - (ssize_t)zmalloc_used_memory());
    g_pserver->garbageCollector.endEpoch(vars.gcEpoch);

    if (cbDiff > 0)
    {
        serverLog(LL_NOTICE,
                "%s: %zd MB of memory used by copy-on-write",
                "RDB",cbDiff/(1024*1024));
    }
    aeThreadOffline();
    g_pserver->rdbThreadVars.fDone = true;
    return (retval == C_OK) ? (void*)0 : (void*)1;
}

int rdbSaveBackgroundFork(rdbSaveInfo *rsi) {
    pid_t childpid;

    if (hasActiveChildProcess() || g_pserver->rdb_child_pid != -1) return C_ERR;
    serverAssert(g_pserver->rdb_child_pid != 10000);

    g_pserver->dirty_before_bgsave = g_pserver->dirty;
    g_pserver->lastbgsave_try = time(NULL);

    if ((childpid = redisFork(CHILD_TYPE_RDB)) == 0) {
        int retval;

        /* Child */
        g_pserver->rdb_child_pid = 10000;
        redisSetProcTitle("keydb-rdb-bgsave");
        redisSetCpuAffinity(g_pserver->bgsave_cpulist);
        retval = rdbSave(nullptr, rsi);
        if (retval == C_OK) {
            sendChildCowInfo(CHILD_INFO_TYPE_RDB_COW_SIZE, "RDB");
        }
        exitFromChild((retval == C_OK) ? 0 : 1);
    } else {
        /* Parent */
        if (childpid == -1) {
            g_pserver->lastbgsave_status = C_ERR;
            serverLog(LL_WARNING,"Can't save in background: fork: %s",
                strerror(errno));
            return C_ERR;
        }
        serverLog(LL_NOTICE,"Background saving started by pid %d",childpid);
        g_pserver->rdb_save_time_start = time(NULL);
        g_pserver->rdb_child_type = RDB_CHILD_TYPE_DISK;
        updateDictResizePolicy();
        return C_OK;
    }
    return C_OK; /* unreached */
}

int launchRdbSaveThread(pthread_t &child, rdbSaveInfo *rsi)
{
    if (cserver.fForkBgSave) {
        return rdbSaveBackgroundFork(rsi);
    } else
    {
        rdbSaveThreadArgs *args = (rdbSaveThreadArgs*)zcalloc(sizeof(rdbSaveThreadArgs) + ((cserver.dbnum-1)*sizeof(redisDbPersistentDataSnapshot*)), MALLOC_LOCAL);
        args = new (args) rdbSaveThreadArgs();
        rdbSaveInfo rsiT;
        if (rsi == nullptr)
            rsi = &rsiT;
        args->rsi = *rsi;
        memcpy(&args->rsi.repl_id, g_pserver->replid, sizeof(g_pserver->replid));
        args->rsi.master_repl_offset = g_pserver->master_repl_offset;
            
        for (int idb = 0; idb < cserver.dbnum; ++idb)
            args->rgpdb[idb] = g_pserver->db[idb]->createSnapshot(getMvccTstamp(), false /* fOptional */);

        g_pserver->rdbThreadVars.tmpfileNum++;
        g_pserver->rdbThreadVars.fRdbThreadCancel = false;
<<<<<<< HEAD
        if (pthread_create(&child, NULL, rdbSaveThread, args)) {
=======
        pthread_attr_t tattr;
        pthread_attr_init(&tattr);
        pthread_attr_setstacksize(&tattr, 1 << 23); // 8 MB
        if (pthread_create(&child, &tattr, rdbSaveThread, args)) {
            pthread_attr_destroy(&tattr);
>>>>>>> 54571108
            for (int idb = 0; idb < cserver.dbnum; ++idb)
                g_pserver->db[idb]->endSnapshot(args->rgpdb[idb]);
            args->~rdbSaveThreadArgs();
            zfree(args);
            return C_ERR;
        }
<<<<<<< HEAD
=======
        pthread_attr_destroy(&tattr);
>>>>>>> 54571108
        g_pserver->child_type = CHILD_TYPE_RDB;
    }
    return C_OK;
}


int rdbSaveBackground(rdbSaveInfo *rsi) {
    pthread_t child;
    long long start;

    if (hasActiveChildProcess()) return C_ERR;

    g_pserver->dirty_before_bgsave = g_pserver->dirty;
    g_pserver->lastbgsave_try = time(NULL);
    openChildInfoPipe();

    start = ustime();

    
    g_pserver->stat_fork_time = ustime()-start;
    g_pserver->stat_fork_rate = (double) zmalloc_used_memory() * 1000000 / g_pserver->stat_fork_time / (1024*1024*1024); /* GB per second. */
    if (launchRdbSaveThread(child, rsi) != C_OK) {
        closeChildInfoPipe();
        g_pserver->lastbgsave_status = C_ERR;
        serverLog(LL_WARNING,"Can't save in background: fork: %s",
            strerror(errno));
        return C_ERR;
    }
    latencyAddSampleIfNeeded("fork",g_pserver->stat_fork_time/1000);
    serverLog(LL_NOTICE,"Background saving started");
    g_pserver->rdb_save_time_start = time(NULL);
    serverAssert(!g_pserver->rdbThreadVars.fRdbThreadActive);
    g_pserver->rdbThreadVars.fRdbThreadActive = true;
    g_pserver->rdbThreadVars.rdb_child_thread = child;
    g_pserver->rdb_child_type = RDB_CHILD_TYPE_DISK;
    updateDictResizePolicy();

    return C_OK;
}

void getTempFileName(char tmpfile[], int tmpfileNum) {
    char pid[32];
    char tmpfileNumString[214];

    /* Generate temp rdb file name using aync-signal safe functions. */
    int pid_len = ll2string(pid, sizeof(pid), getpid());
    int tmpfileNum_len = ll2string(tmpfileNumString, sizeof(tmpfileNumString), tmpfileNum);
    strcpy(tmpfile, "temp-");
    strncpy(tmpfile+5, pid, pid_len);
    strcpy(tmpfile+5+pid_len, "-");
    strncpy(tmpfile+5+pid_len+1, tmpfileNumString, tmpfileNum_len);
    strcpy(tmpfile+5+pid_len+1+tmpfileNum_len, ".rdb");
}

/* Note that we may call this function in signal handle 'sigShutdownHandler',
 * so we need guarantee all functions we call are async-signal-safe.
 * If  we call this function from signal handle, we won't call bg_unlik that
 * is not async-signal-safe. */
void rdbRemoveTempFile(int tmpfileNum, int from_signal) {
    char tmpfile[256];
    
    getTempFileName(tmpfile, tmpfileNum);

    if (from_signal) {
        /* bg_unlink is not async-signal-safe, but in this case we don't really
         * need to close the fd, it'll be released when the process exists. */
        int fd = open(tmpfile, O_RDONLY|O_NONBLOCK);
        UNUSED(fd);
        unlink(tmpfile);
    } else {
        bg_unlink(tmpfile);
    }
}

/* This function is called by rdbLoadObject() when the code is in RDB-check
 * mode and we find a module value of type 2 that can be parsed without
 * the need of the actual module. The value is parsed for errors, finally
 * a dummy redis object is returned just to conform to the API. */
robj *rdbLoadCheckModuleValue(rio *rdb, char *modulename) {
    uint64_t opcode;
    while((opcode = rdbLoadLen(rdb,NULL)) != RDB_MODULE_OPCODE_EOF) {
        if (opcode == RDB_MODULE_OPCODE_SINT ||
            opcode == RDB_MODULE_OPCODE_UINT)
        {
            uint64_t len;
            if (rdbLoadLenByRef(rdb,NULL,&len) == -1) {
                rdbReportCorruptRDB(
                    "Error reading integer from module %s value", modulename);
            }
        } else if (opcode == RDB_MODULE_OPCODE_STRING) {
            robj *o = (robj*)rdbGenericLoadStringObject(rdb,RDB_LOAD_NONE,NULL);
            if (o == NULL) {
                rdbReportCorruptRDB(
                    "Error reading string from module %s value", modulename);
            }
            decrRefCount(o);
        } else if (opcode == RDB_MODULE_OPCODE_FLOAT) {
            float val;
            if (rdbLoadBinaryFloatValue(rdb,&val) == -1) {
                rdbReportCorruptRDB(
                    "Error reading float from module %s value", modulename);
            }
        } else if (opcode == RDB_MODULE_OPCODE_DOUBLE) {
            double val;
            if (rdbLoadBinaryDoubleValue(rdb,&val) == -1) {
                rdbReportCorruptRDB(
                    "Error reading double from module %s value", modulename);
            }
        }
    }
    return createStringObject("module-dummy-value",18);
}

/* Load a Redis object of the specified type from the specified file.
 * On success a newly allocated object is returned, otherwise NULL.
 * When the function returns NULL and if 'error' is not NULL, the
 * integer pointed by 'error' is set to the type of error that occurred */
robj *rdbLoadObject(int rdbtype, rio *rdb, sds key, int *error, uint64_t mvcc_tstamp) {
    robj *o = NULL, *ele, *dec;
    uint64_t len;
    unsigned int i;

    /* Set default error of load object, it will be set to 0 on success. */
    if (error) *error = RDB_LOAD_ERR_OTHER;

    int deep_integrity_validation = cserver.sanitize_dump_payload == SANITIZE_DUMP_YES;
    if (cserver.sanitize_dump_payload == SANITIZE_DUMP_CLIENTS) {
        /* Skip sanitization when loading (an RDB), or getting a RESTORE command
         * from either the master or a client using an ACL user with the skip-sanitize-payload flag. */
        int skip = g_pserver->loading ||
            (serverTL->current_client && (serverTL->current_client->flags & CLIENT_MASTER));
        if (!skip && serverTL->current_client && serverTL->current_client->user)
            skip = !!(serverTL->current_client->user->flags & USER_FLAG_SANITIZE_PAYLOAD_SKIP);
        deep_integrity_validation = !skip;
    }

    if (rdbtype == RDB_TYPE_STRING) {
        /* Read string value */
        if ((o = rdbLoadEncodedStringObject(rdb)) == NULL) return NULL;
        o = tryObjectEncoding(o);
    } else if (rdbtype == RDB_TYPE_LIST) {
        /* Read list value */
        if ((len = rdbLoadLen(rdb,NULL)) == RDB_LENERR) return NULL;
        if (len == 0) goto emptykey;

        o = createQuicklistObject();
        quicklistSetOptions((quicklist*)ptrFromObj(o), g_pserver->list_max_ziplist_size,
                            g_pserver->list_compress_depth);

        /* Load every single element of the list */
        while(len--) {
            if ((ele = rdbLoadEncodedStringObject(rdb)) == NULL) {
                decrRefCount(o);
                return NULL;
            }
            dec = getDecodedObject(ele);
            size_t len = sdslen(szFromObj(dec));
            quicklistPushTail((quicklist*)ptrFromObj(o), ptrFromObj(dec), len);
            decrRefCount(dec);
            decrRefCount(ele);
        }
    } else if (rdbtype == RDB_TYPE_SET) {
        /* Read Set value */
        if ((len = rdbLoadLen(rdb,NULL)) == RDB_LENERR) return NULL;
        if (len == 0) goto emptykey;

        /* Use a regular set when there are too many entries. */
        size_t max_entries = g_pserver->set_max_intset_entries;
        if (max_entries >= 1<<30) max_entries = 1<<30;
        if (len > max_entries) {
            o = createSetObject();
            /* It's faster to expand the dict to the right size asap in order
             * to avoid rehashing */
            if (len > DICT_HT_INITIAL_SIZE && dictTryExpand((dict*)ptrFromObj(o),len,false) != DICT_OK) {
                rdbReportCorruptRDB("OOM in dictTryExpand %llu", (unsigned long long)len);
                decrRefCount(o);
                return NULL;
            }
        } else {
            o = createIntsetObject();
        }

        /* Load every single element of the set */
        for (i = 0; i < len; i++) {
            long long llval;
            sds sdsele;

            if ((sdsele = (sds)rdbGenericLoadStringObject(rdb,RDB_LOAD_SDS,NULL)) == NULL) {
                decrRefCount(o);
                return NULL;
            }

            if (o->encoding == OBJ_ENCODING_INTSET) {
                /* Fetch integer value from element. */
                if (isSdsRepresentableAsLongLong(sdsele,&llval) == C_OK) {
                    uint8_t success;
                    o->m_ptr = intsetAdd((intset*)ptrFromObj(o),llval,&success);
                    if (!success) {
                        rdbReportCorruptRDB("Duplicate set members detected");
                        decrRefCount(o);
                        sdsfree(sdsele);
                        return NULL;
                    }
                } else {
                    setTypeConvert(o,OBJ_ENCODING_HT);
                    if (dictTryExpand((dict*)ptrFromObj(o),len,false) != DICT_OK) {
                        rdbReportCorruptRDB("OOM in dictTryExpand %llu", (unsigned long long)len);
                        sdsfree(sdsele);
                        decrRefCount(o);
                        return NULL;
                    }
                }
            }

            /* This will also be called when the set was just converted
             * to a regular hash table encoded set. */
            if (o->encoding == OBJ_ENCODING_HT) {
                if (dictAdd((dict*)ptrFromObj(o),sdsele,NULL) != DICT_OK) {
                    rdbReportCorruptRDB("Duplicate set members detected");
                    decrRefCount(o);
                    sdsfree(sdsele);
                    return NULL;
                }
            } else {
                sdsfree(sdsele);
            }
        }
    } else if (rdbtype == RDB_TYPE_ZSET_2 || rdbtype == RDB_TYPE_ZSET) {
        /* Read list/set value. */
        uint64_t zsetlen;
        size_t maxelelen = 0, totelelen = 0;
        zset *zs;

        if ((zsetlen = rdbLoadLen(rdb,NULL)) == RDB_LENERR) return NULL;
        if (zsetlen == 0) goto emptykey;

        o = createZsetObject();
        zs = (zset*)ptrFromObj(o);

        if (zsetlen > DICT_HT_INITIAL_SIZE && dictTryExpand(zs->dict,zsetlen,false) != DICT_OK) {
            rdbReportCorruptRDB("OOM in dictTryExpand %llu", (unsigned long long)zsetlen);
            decrRefCount(o);
            return NULL;
        }

        /* Load every single element of the sorted set. */
        while(zsetlen--) {
            sds sdsele;
            double score;
            zskiplistNode *znode;

            if ((sdsele = (sds)rdbGenericLoadStringObject(rdb,RDB_LOAD_SDS,NULL)) == NULL) {
                decrRefCount(o);
                return NULL;
            }

            if (rdbtype == RDB_TYPE_ZSET_2) {
                if (rdbLoadBinaryDoubleValue(rdb,&score) == -1) {
                    decrRefCount(o);
                    sdsfree(sdsele);
                    return NULL;
                }
            } else {
                if (rdbLoadDoubleValue(rdb,&score) == -1) {
                    decrRefCount(o);
                    sdsfree(sdsele);
                    return NULL;
                }
            }

            /* Don't care about integer-encoded strings. */
            if (sdslen(sdsele) > maxelelen) maxelelen = sdslen(sdsele);
            totelelen += sdslen(sdsele);

            znode = zslInsert(zs->zsl,score,sdsele);
            if (dictAdd(zs->dict,sdsele,&znode->score) != DICT_OK) {
                rdbReportCorruptRDB("Duplicate zset fields detected");
                decrRefCount(o);
                /* no need to free 'sdsele', will be released by zslFree together with 'o' */
                return NULL;
            }
        }

        /* Convert *after* loading, since sorted sets are not stored ordered. */
        if (zsetLength(o) <= g_pserver->zset_max_ziplist_entries &&
            maxelelen <= g_pserver->zset_max_ziplist_value &&
            ziplistSafeToAdd(NULL, totelelen))
                zsetConvert(o,OBJ_ENCODING_ZIPLIST);

    } else if (rdbtype == RDB_TYPE_HASH) {
        uint64_t len;
        int ret;
        sds field, value;
        dict *dupSearchDict = NULL;

        len = rdbLoadLen(rdb, NULL);
        if (len == RDB_LENERR) return NULL;
        if (len == 0) goto emptykey;

        o = createHashObject();

        /* Too many entries? Use a hash table. */
        if (len > g_pserver->hash_max_ziplist_entries)
            hashTypeConvert(o, OBJ_ENCODING_HT);
        else if (deep_integrity_validation) {
            /* In this mode, we need to guarantee that the server won't crash
             * later when the ziplist is converted to a dict.
             * Create a set (dict with no values) to for a dup search.
             * We can dismiss it as soon as we convert the ziplist to a hash. */
            dupSearchDict = dictCreate(&hashDictType, NULL);
        }


        /* Load every field and value into the ziplist */
        while (o->encoding == OBJ_ENCODING_ZIPLIST && len > 0) {
            len--;
            /* Load raw strings */
            if ((field = (sds)rdbGenericLoadStringObject(rdb,RDB_LOAD_SDS,NULL)) == NULL) {
                decrRefCount(o);
                if (dupSearchDict) dictRelease(dupSearchDict);
                return NULL;
            }
            if ((value = (sds)rdbGenericLoadStringObject(rdb,RDB_LOAD_SDS,NULL)) == NULL) {
                sdsfree(field);
                decrRefCount(o);
                if (dupSearchDict) dictRelease(dupSearchDict);
                return NULL;
            }

            if (dupSearchDict) {
                sds field_dup = sdsdup(field);
                if (dictAdd(dupSearchDict, field_dup, NULL) != DICT_OK) {
                    rdbReportCorruptRDB("Hash with dup elements");
                    dictRelease(dupSearchDict);
                    decrRefCount(o);
                    sdsfree(field_dup);
                    sdsfree(field);
                    sdsfree(value);
                    return NULL;
                }
            }

            /* Convert to hash table if size threshold is exceeded */
            if (sdslen(field) > g_pserver->hash_max_ziplist_value ||
                sdslen(value) > g_pserver->hash_max_ziplist_value || 
                !ziplistSafeToAdd((unsigned char*)ptrFromObj(o), sdslen(field)+sdslen(value)))
            {
                hashTypeConvert(o, OBJ_ENCODING_HT);
                ret = dictAdd((dict*)ptrFromObj(o), field, value);
                if (ret == DICT_ERR) {
                    rdbReportCorruptRDB("Duplicate hash fields detected");
                    if (dupSearchDict) dictRelease(dupSearchDict);
                    sdsfree(value);
                    sdsfree(field);
                    decrRefCount(o);
                    return NULL;
                }
                break;
            }

            /* Add pair to ziplist */
            o->m_ptr = ziplistPush((unsigned char*)ptrFromObj(o), (unsigned char*)field,
                    sdslen(field), ZIPLIST_TAIL);
            o->m_ptr = ziplistPush((unsigned char*)ptrFromObj(o), (unsigned char*)value,
                    sdslen(value), ZIPLIST_TAIL);


            sdsfree(field);
            sdsfree(value);
        }

        if (dupSearchDict) {
            /* We no longer need this, from now on the entries are added
             * to a dict so the check is performed implicitly. */
            dictRelease(dupSearchDict);
            dupSearchDict = NULL;
        }

        if (o->encoding == OBJ_ENCODING_HT && len > DICT_HT_INITIAL_SIZE) {
            if (dictTryExpand((dict*)ptrFromObj(o),len,false) != DICT_OK) {
                rdbReportCorruptRDB("OOM in dictTryExpand %llu", (unsigned long long)len);
                decrRefCount(o);
                return NULL;
            }
        }

        /* Load remaining fields and values into the hash table */
        while (o->encoding == OBJ_ENCODING_HT && len > 0) {
            len--;
            /* Load encoded strings */
            if ((field = (sds)rdbGenericLoadStringObject(rdb,RDB_LOAD_SDS,NULL)) == NULL) {
                decrRefCount(o);
                return NULL;
            }
            if ((value = (sds)rdbGenericLoadStringObject(rdb,RDB_LOAD_SDS,NULL)) == NULL) {
                sdsfree(field);
                decrRefCount(o);
                return NULL;
            }

            /* Add pair to hash table */
            ret = dictAdd((dict*)ptrFromObj(o), field, value);
            if (ret == DICT_ERR) {
                rdbReportCorruptRDB("Duplicate hash fields detected");
                sdsfree(value);
                sdsfree(field);
                decrRefCount(o);
                return NULL;
            }
        }

        /* All pairs should be read by now */
        serverAssert(len == 0);
    } else if (rdbtype == RDB_TYPE_LIST_QUICKLIST) {
        if ((len = rdbLoadLen(rdb,NULL)) == RDB_LENERR) return NULL;
        if (len == 0) goto emptykey;

        o = createQuicklistObject();
        quicklistSetOptions((quicklist*)ptrFromObj(o), g_pserver->list_max_ziplist_size,
                            g_pserver->list_compress_depth);

        while (len--) {
            size_t encoded_len;
            unsigned char *zl = (unsigned char*)
                rdbGenericLoadStringObject(rdb,RDB_LOAD_PLAIN,&encoded_len);
            if (zl == NULL) {
                decrRefCount(o);
                return NULL;
            }
            if (deep_integrity_validation) g_pserver->stat_dump_payload_sanitizations++;
            if (!ziplistValidateIntegrity(zl, encoded_len, deep_integrity_validation, NULL, NULL)) {
                rdbReportCorruptRDB("Ziplist integrity check failed.");
                decrRefCount(o);
                zfree(zl);
                return NULL;
            }

            /* Silently skip empty ziplists, if we'll end up with empty quicklist we'll fail later. */
            if (ziplistLen(zl) == 0) {
                zfree(zl);
                continue;
            } else {
                quicklistAppendZiplist((quicklist*)ptrFromObj(o), zl);
            }
        }

        if (quicklistCount((quicklist*)ptrFromObj(o)) == 0) {
            decrRefCount(o);
            goto emptykey;
        }
    } else if (rdbtype == RDB_TYPE_HASH_ZIPMAP  ||
               rdbtype == RDB_TYPE_LIST_ZIPLIST ||
               rdbtype == RDB_TYPE_SET_INTSET   ||
               rdbtype == RDB_TYPE_ZSET_ZIPLIST ||
               rdbtype == RDB_TYPE_HASH_ZIPLIST)
    {
        size_t encoded_len;
        unsigned char *encoded = (unsigned char*)
            rdbGenericLoadStringObject(rdb,RDB_LOAD_PLAIN,&encoded_len);
        if (encoded == NULL) return NULL;

        o = createObject(OBJ_STRING,encoded); /* Obj type fixed below. */

        /* Fix the object encoding, and make sure to convert the encoded
         * data type into the base type if accordingly to the current
         * configuration there are too many elements in the encoded data
         * type. Note that we only check the length and not max element
         * size as this is an O(N) scan. Eventually everything will get
         * converted. */
        switch(rdbtype) {
            case RDB_TYPE_HASH_ZIPMAP:
                /* Since we don't keep zipmaps anymore, the rdb loading for these
                 * is O(n) anyway, use `deep` validation. */
                if (!zipmapValidateIntegrity(encoded, encoded_len, 1)) {
                    rdbReportCorruptRDB("Zipmap integrity check failed.");
                    zfree(encoded);
                    o->m_ptr = NULL;
                    decrRefCount(o);
                    return NULL;
                }
                /* Convert to ziplist encoded hash. This must be deprecated
                 * when loading dumps created by Redis 2.4 gets deprecated. */
                {
                    unsigned char *zl = ziplistNew();
                    unsigned char *zi = zipmapRewind((unsigned char*)ptrFromObj(o));
                    unsigned char *fstr, *vstr;
                    unsigned int flen, vlen;
                    unsigned int maxlen = 0;
                    dict *dupSearchDict = dictCreate(&hashDictType, NULL);

                    while ((zi = zipmapNext(zi, &fstr, &flen, &vstr, &vlen)) != NULL) {
                        if (flen > maxlen) maxlen = flen;
                        if (vlen > maxlen) maxlen = vlen;

                        /* search for duplicate records */
                        sds field = sdstrynewlen(fstr, flen);
                        if (!field || dictAdd(dupSearchDict, field, NULL) != DICT_OK ||
                            !ziplistSafeToAdd(zl, (size_t)flen + vlen)) {
                            rdbReportCorruptRDB("Hash zipmap with dup elements, or big length (%u)", flen);
                            dictRelease(dupSearchDict);
                            sdsfree(field);
                            zfree(encoded);
                            o->m_ptr = NULL;
                            decrRefCount(o);
                            return NULL;
                        }

                        zl = ziplistPush(zl, fstr, flen, ZIPLIST_TAIL);
                        zl = ziplistPush(zl, vstr, vlen, ZIPLIST_TAIL);
                    }

                    dictRelease(dupSearchDict);
                    zfree(ptrFromObj(o));
                    o->m_ptr = zl;
                    o->type = OBJ_HASH;
                    o->encoding = OBJ_ENCODING_ZIPLIST;

                    if (hashTypeLength(o) > g_pserver->hash_max_ziplist_entries ||
                        maxlen > g_pserver->hash_max_ziplist_value)
                    {
                        hashTypeConvert(o, OBJ_ENCODING_HT);
                    }
                }
                break;
            case RDB_TYPE_LIST_ZIPLIST:
                if (deep_integrity_validation) g_pserver->stat_dump_payload_sanitizations++;
                if (!ziplistValidateIntegrity(encoded, encoded_len, deep_integrity_validation, NULL, NULL)) {
                    rdbReportCorruptRDB("List ziplist integrity check failed.");
                    zfree(encoded);
                    o->m_ptr = NULL;
                    decrRefCount(o);
                    return NULL;
                }

                if (ziplistLen(encoded) == 0) {
                    zfree(encoded);
                    o->m_ptr = NULL;
                    decrRefCount(o);
                    goto emptykey;
                }

                o->type = OBJ_LIST;
                o->encoding = OBJ_ENCODING_ZIPLIST;
                listTypeConvert(o,OBJ_ENCODING_QUICKLIST);
                break;
            case RDB_TYPE_SET_INTSET:
                if (deep_integrity_validation) g_pserver->stat_dump_payload_sanitizations++;
                if (!intsetValidateIntegrity(encoded, encoded_len, deep_integrity_validation)) {
                    rdbReportCorruptRDB("Intset integrity check failed.");
                    zfree(encoded);
                    o->m_ptr = NULL;
                    decrRefCount(o);
                    return NULL;
                }
                o->type = OBJ_SET;
                o->encoding = OBJ_ENCODING_INTSET;
                if (intsetLen((intset*)ptrFromObj(o)) > g_pserver->set_max_intset_entries)
                    setTypeConvert(o,OBJ_ENCODING_HT);
                break;
            case RDB_TYPE_ZSET_ZIPLIST:
                if (deep_integrity_validation) g_pserver->stat_dump_payload_sanitizations++;
                if (!zsetZiplistValidateIntegrity(encoded, encoded_len, deep_integrity_validation)) {
                    rdbReportCorruptRDB("Zset ziplist integrity check failed.");
                    zfree(encoded);
                    o->m_ptr = NULL;
                    decrRefCount(o);
                    return NULL;
                }
                o->type = OBJ_ZSET;
                o->encoding = OBJ_ENCODING_ZIPLIST;
                if (zsetLength(o) == 0) {
                    zfree(encoded);
                    o->m_ptr = NULL;
                    decrRefCount(o);
                    goto emptykey;
                }

                if (zsetLength(o) > g_pserver->zset_max_ziplist_entries)
                    zsetConvert(o,OBJ_ENCODING_SKIPLIST);
                break;
            case RDB_TYPE_HASH_ZIPLIST:
                if (deep_integrity_validation) g_pserver->stat_dump_payload_sanitizations++;
                if (!hashZiplistValidateIntegrity(encoded, encoded_len, deep_integrity_validation)) {
                    rdbReportCorruptRDB("Hash ziplist integrity check failed.");
                    zfree(encoded);
                    o->m_ptr = NULL;
                    decrRefCount(o);
                    return NULL;
                }
                o->type = OBJ_HASH;
                o->encoding = OBJ_ENCODING_ZIPLIST;
                if (hashTypeLength(o) == 0) {
                    zfree(encoded);
                    o->m_ptr = NULL;
                    decrRefCount(o);
                    goto emptykey;
                }

                if (hashTypeLength(o) > g_pserver->hash_max_ziplist_entries)
                    hashTypeConvert(o, OBJ_ENCODING_HT);
                break;
            default:
                /* totally unreachable */
                rdbReportCorruptRDB("Unknown RDB encoding type %d",rdbtype);
                break;
        }
    } else if (rdbtype == RDB_TYPE_STREAM_LISTPACKS) {
        o = createStreamObject();
        stream *s = (stream*)ptrFromObj(o);
        uint64_t listpacks = rdbLoadLen(rdb,NULL);
        if (listpacks == RDB_LENERR) {
            rdbReportReadError("Stream listpacks len loading failed.");
            decrRefCount(o);
            return NULL;
        }

        while(listpacks--) {
            /* Get the master ID, the one we'll use as key of the radix tree
             * node: the entries inside the listpack itself are delta-encoded
             * relatively to this ID. */
            sds nodekey = (sds)rdbGenericLoadStringObject(rdb,RDB_LOAD_SDS,NULL);
            if (nodekey == NULL) {
                rdbReportReadError("Stream master ID loading failed: invalid encoding or I/O error.");
                decrRefCount(o);
                return NULL;
            }
            if (sdslen(nodekey) != sizeof(streamID)) {
                rdbReportCorruptRDB("Stream node key entry is not the "
                                        "size of a stream ID");
                sdsfree(nodekey);
                decrRefCount(o);
                return NULL;
            }

            /* Load the listpack. */
            size_t lp_size;
            unsigned char *lp = (unsigned char*)
                rdbGenericLoadStringObject(rdb,RDB_LOAD_PLAIN,&lp_size);
            if (lp == NULL) {
                rdbReportReadError("Stream listpacks loading failed.");
                sdsfree(nodekey);
                decrRefCount(o);
                return NULL;
            }
            if (deep_integrity_validation) g_pserver->stat_dump_payload_sanitizations++;
            if (!streamValidateListpackIntegrity(lp, lp_size, deep_integrity_validation)) {
                rdbReportCorruptRDB("Stream listpack integrity check failed.");
                sdsfree(nodekey);
                decrRefCount(o);
                zfree(lp);
                return NULL;
            }

            unsigned char *first = lpFirst(lp);
            if (first == NULL) {
                /* Serialized listpacks should never be empty, since on
                 * deletion we should remove the radix tree key if the
                 * resulting listpack is empty. */
                rdbReportCorruptRDB("Empty listpack inside stream");
                sdsfree(nodekey);
                decrRefCount(o);
                zfree(lp);
                return NULL;
            }

            /* Insert the key in the radix tree. */
            int retval = raxTryInsert(s->rax,
                (unsigned char*)nodekey,sizeof(streamID),lp,NULL);
            sdsfree(nodekey);
            if (!retval) {
                rdbReportCorruptRDB("Listpack re-added with existing key");
                decrRefCount(o);
                zfree(lp);
                return NULL;
            }
        }
        /* Load total number of items inside the stream. */
        s->length = rdbLoadLen(rdb,NULL);

        /* Load the last entry ID. */
        s->last_id.ms = rdbLoadLen(rdb,NULL);
        s->last_id.seq = rdbLoadLen(rdb,NULL);

        if (rioGetReadError(rdb)) {
            rdbReportReadError("Stream object metadata loading failed.");
            decrRefCount(o);
            return NULL;
        }

        /* Consumer groups loading */
        uint64_t cgroups_count = rdbLoadLen(rdb,NULL);
        if (cgroups_count == RDB_LENERR) {
            rdbReportReadError("Stream cgroup count loading failed.");
            decrRefCount(o);
            return NULL;
        }
        while(cgroups_count--) {
            /* Get the consumer group name and ID. We can then create the
             * consumer group ASAP and populate its structure as
             * we read more data. */
            streamID cg_id;
            sds cgname = (sds)rdbGenericLoadStringObject(rdb,RDB_LOAD_SDS,NULL);
            if (cgname == NULL) {
                rdbReportReadError(
                    "Error reading the consumer group name from Stream");
                decrRefCount(o);
                return NULL;
            }

            cg_id.ms = rdbLoadLen(rdb,NULL);
            cg_id.seq = rdbLoadLen(rdb,NULL);
            if (rioGetReadError(rdb)) {
                rdbReportReadError("Stream cgroup ID loading failed.");
                sdsfree(cgname);
                decrRefCount(o);
                return NULL;
            }

            streamCG *cgroup = streamCreateCG(s,cgname,sdslen(cgname),&cg_id);
            if (cgroup == NULL) {
                rdbReportCorruptRDB("Duplicated consumer group name %s",
                                         cgname);
                decrRefCount(o);
                sdsfree(cgname);
                return NULL;
            }
            sdsfree(cgname);

            /* Load the global PEL for this consumer group, however we'll
             * not yet populate the NACK structures with the message
             * owner, since consumers for this group and their messages will
             * be read as a next step. So for now leave them not resolved
             * and later populate it. */
            uint64_t pel_size = rdbLoadLen(rdb,NULL);
            if (pel_size == RDB_LENERR) {
                rdbReportReadError("Stream PEL size loading failed.");
                decrRefCount(o);
                return NULL;
            }
            while(pel_size--) {
                unsigned char rawid[sizeof(streamID)];
                if (rioRead(rdb,rawid,sizeof(rawid)) == 0) {
                    rdbReportReadError("Stream PEL ID loading failed.");
                    decrRefCount(o);
                    return NULL;
                }
                streamNACK *nack = streamCreateNACK(NULL);
                nack->delivery_time = rdbLoadMillisecondTime(rdb,RDB_VERSION);
                nack->delivery_count = rdbLoadLen(rdb,NULL);
                if (rioGetReadError(rdb)) {
                    rdbReportReadError("Stream PEL NACK loading failed.");
                    decrRefCount(o);
                    streamFreeNACK(nack);
                    return NULL;
                }
                if (!raxTryInsert(cgroup->pel,rawid,sizeof(rawid),nack,NULL)) {
                    rdbReportCorruptRDB("Duplicated global PEL entry "
                                            "loading stream consumer group");
                    decrRefCount(o);
                    streamFreeNACK(nack);
                    return NULL;
                }
            }

            /* Now that we loaded our global PEL, we need to load the
             * consumers and their local PELs. */
            uint64_t consumers_num = rdbLoadLen(rdb,NULL);
            if (consumers_num == RDB_LENERR) {
                rdbReportReadError("Stream consumers num loading failed.");
                decrRefCount(o);
                return NULL;
            }
            while(consumers_num--) {
                sds cname = (sds)rdbGenericLoadStringObject(rdb,RDB_LOAD_SDS,NULL);
                if (cname == NULL) {
                    rdbReportReadError(
                        "Error reading the consumer name from Stream group.");
                    decrRefCount(o);
                    return NULL;
                }
                streamConsumer *consumer =
                    streamLookupConsumer(cgroup,cname,SLC_NONE,NULL);
                sdsfree(cname);
                consumer->seen_time = rdbLoadMillisecondTime(rdb,RDB_VERSION);
                if (rioGetReadError(rdb)) {
                    rdbReportReadError("Stream short read reading seen time.");
                    decrRefCount(o);
                    return NULL;
                }

                /* Load the PEL about entries owned by this specific
                 * consumer. */
                pel_size = rdbLoadLen(rdb,NULL);
                if (pel_size == RDB_LENERR) {
                    rdbReportReadError(
                        "Stream consumer PEL num loading failed.");
                    decrRefCount(o);
                    return NULL;
                }
                while(pel_size--) {
                    unsigned char rawid[sizeof(streamID)];
                    if (rioRead(rdb,rawid,sizeof(rawid)) == 0) {
                        rdbReportReadError(
                            "Stream short read reading PEL streamID.");
                        decrRefCount(o);
                        return NULL;
                    }
                    streamNACK *nack = (streamNACK*)raxFind(cgroup->pel,rawid,sizeof(rawid));
                    if (nack == raxNotFound) {
                        rdbReportCorruptRDB("Consumer entry not found in "
                                                "group global PEL");
                        decrRefCount(o);
                        return NULL;
                    }

                    /* Set the NACK consumer, that was left to NULL when
                     * loading the global PEL. Then set the same shared
                     * NACK structure also in the consumer-specific PEL. */
                    nack->consumer = consumer;
                    if (!raxTryInsert(consumer->pel,rawid,sizeof(rawid),nack,NULL)) {
                        rdbReportCorruptRDB("Duplicated consumer PEL entry "
                                                " loading a stream consumer "
                                                "group");
                        decrRefCount(o);
                        streamFreeNACK(nack);
                        return NULL;
                    }
                }
            }

            /* Verify that each PEL eventually got a consumer assigned to it. */
            if (deep_integrity_validation) {
                raxIterator ri_cg_pel;
                raxStart(&ri_cg_pel,cgroup->pel);
                raxSeek(&ri_cg_pel,"^",NULL,0);
                while(raxNext(&ri_cg_pel)) {
                    streamNACK *nack = (streamNACK *)ri_cg_pel.data;
                    if (!nack->consumer) {
                        raxStop(&ri_cg_pel);
                        rdbReportCorruptRDB("Stream CG PEL entry without consumer");
                        decrRefCount(o);
                        return NULL;
                    }
                }
                raxStop(&ri_cg_pel);
            }
        }
    } else if (rdbtype == RDB_TYPE_MODULE || rdbtype == RDB_TYPE_MODULE_2) {
        uint64_t moduleid = rdbLoadLen(rdb,NULL);
        if (rioGetReadError(rdb)) {
            rdbReportReadError("Short read module id");
            return NULL;
        }
        moduleType *mt = moduleTypeLookupModuleByID(moduleid);

        if (rdbCheckMode && rdbtype == RDB_TYPE_MODULE_2) {
            char name[10];
            moduleTypeNameByID(name,moduleid);
            return rdbLoadCheckModuleValue(rdb,name);
        }

        if (mt == NULL) {
            char name[10];
            moduleTypeNameByID(name,moduleid);
            rdbReportCorruptRDB("The RDB file contains module data I can't load: no matching module type '%s'", name);
            return NULL;
        }
        RedisModuleIO io;
        redisObjectStack keyobj;
        initStaticStringObject(keyobj,key);
        moduleInitIOContext(io,mt,rdb,&keyobj);
        io.ver = (rdbtype == RDB_TYPE_MODULE) ? 1 : 2;
        /* Call the rdb_load method of the module providing the 10 bit
         * encoding version in the lower 10 bits of the module ID. */
        void *ptr = mt->rdb_load(&io,moduleid&1023);
        if (io.ctx) {
            moduleFreeContext(io.ctx);
            zfree(io.ctx);
        }

        /* Module v2 serialization has an EOF mark at the end. */
        if (io.ver == 2) {
            uint64_t eof = rdbLoadLen(rdb,NULL);
            if (eof == RDB_LENERR) {
                if (ptr) {
                    o = createModuleObject(mt,ptr); /* creating just in order to easily destroy */
                    decrRefCount(o);
                }
                return NULL;
            }
            if (eof != RDB_MODULE_OPCODE_EOF) {
                rdbReportCorruptRDB("The RDB file contains module data for the module '%s' that is not terminated by "
                                    "the proper module value EOF marker", moduleTypeModuleName(mt));
                if (ptr) {
                    o = createModuleObject(mt,ptr); /* creating just in order to easily destroy */
                    decrRefCount(o);
                }
                return NULL;
            }
        }

        if (ptr == NULL) {
            rdbReportCorruptRDB("The RDB file contains module data for the module type '%s', that the responsible "
                                "module is not able to load. Check for modules log above for additional clues.",
                                moduleTypeModuleName(mt));
            return NULL;
        }
        o = createModuleObject(mt,ptr);
    } else if (rdbtype == RDB_TYPE_CRON) {
        std::unique_ptr<cronjob> spjob = std::make_unique<cronjob>();
        spjob->script = rdbLoadString(rdb);
        spjob->startTime = rdbLoadMillisecondTime(rdb,RDB_VERSION);
        spjob->interval = rdbLoadMillisecondTime(rdb,RDB_VERSION);
        auto ckeys = rdbLoadLen(rdb,NULL);
        for (uint64_t i = 0; i < ckeys; ++i)
            spjob->veckeys.push_back(rdbLoadString(rdb));
        auto cargs = rdbLoadLen(rdb,NULL);
        for (uint64_t i = 0; i < cargs; ++i)
            spjob->vecargs.push_back(rdbLoadString(rdb));
        o = createObject(OBJ_CRON, spjob.release());
    } else {
        rdbReportReadError("Unknown RDB encoding type %d",rdbtype);
        return NULL;
    }

    setMvccTstamp(o, mvcc_tstamp);
    serverAssert(!o->FExpires());
    if (error) *error = 0;
    return o;

emptykey:
    if (error) *error = RDB_LOAD_ERR_EMPTY_KEY;
    return NULL;
}

/* Mark that we are loading in the global state and setup the fields
 * needed to provide loading stats. */
void startLoading(size_t size, int rdbflags) {
    /* Load the DB */
    g_pserver->loading = (rdbflags & RDBFLAGS_REPLICATION) ? LOADING_REPLICATION : LOADING_BOOT;
    g_pserver->loading_start_time = time(NULL);
    g_pserver->loading_loaded_bytes = 0;
    g_pserver->loading_total_bytes = size;
    g_pserver->loading_rdb_used_mem = 0;
    blockingOperationStarts();

    /* Fire the loading modules start event. */
    int subevent;
    if (rdbflags & RDBFLAGS_AOF_PREAMBLE)
        subevent = REDISMODULE_SUBEVENT_LOADING_AOF_START;
    else if(rdbflags & RDBFLAGS_REPLICATION)
        subevent = REDISMODULE_SUBEVENT_LOADING_REPL_START;
    else
        subevent = REDISMODULE_SUBEVENT_LOADING_RDB_START;
    moduleFireServerEvent(REDISMODULE_EVENT_LOADING,subevent,NULL);
}

/* Mark that we are loading in the global state and setup the fields
 * needed to provide loading stats.
 * 'filename' is optional and used for rdb-check on error */
void startLoadingFile(FILE *fp, const char* filename, int rdbflags) {
    struct stat sb;
    if (fstat(fileno(fp), &sb) == -1)
        sb.st_size = 0;
    rdbFileBeingLoaded = filename;
    startLoading(sb.st_size, rdbflags);
}

/* Refresh the loading progress info */
void loadingProgress(off_t pos) {
    g_pserver->loading_loaded_bytes = pos;
    if (g_pserver->stat_peak_memory < zmalloc_used_memory())
        g_pserver->stat_peak_memory = zmalloc_used_memory();
}

/* Loading finished */
void stopLoading(int success) {
    g_pserver->loading = 0;
    blockingOperationEnds();
    rdbFileBeingLoaded = NULL;

    /* Fire the loading modules end event. */
    moduleFireServerEvent(REDISMODULE_EVENT_LOADING,
                          success?
                            REDISMODULE_SUBEVENT_LOADING_ENDED:
                            REDISMODULE_SUBEVENT_LOADING_FAILED,
                          NULL);
}

void startSaving(int rdbflags) {
    /* Fire the persistence modules end event. */
    int subevent;
    if (rdbflags & RDBFLAGS_AOF_PREAMBLE)
        subevent = REDISMODULE_SUBEVENT_PERSISTENCE_AOF_START;
    else if (getpid()!=cserver.pid)
        subevent = REDISMODULE_SUBEVENT_PERSISTENCE_RDB_START;
    else
        subevent = REDISMODULE_SUBEVENT_PERSISTENCE_SYNC_RDB_START;
    moduleFireServerEvent(REDISMODULE_EVENT_PERSISTENCE,subevent,NULL);
}

void stopSaving(int success) {
    /* Fire the persistence modules end event. */
    moduleFireServerEvent(REDISMODULE_EVENT_PERSISTENCE,
                          success?
                            REDISMODULE_SUBEVENT_PERSISTENCE_ENDED:
                            REDISMODULE_SUBEVENT_PERSISTENCE_FAILED,
                          NULL);
}


class JobBase
{
public:
    enum class JobType {
        Function,
        Insert
    };

    JobType type;

    JobBase(JobType type)
        : type(type)
    {}

    virtual ~JobBase() = default;
};

struct rdbInsertJob : public JobBase
{
    redisDb *db = nullptr;
    sds key = nullptr; 
    robj *val = nullptr; 
    long long lru_clock;
    long long expiretime;
    long long lru_idle;
    long long lfu_freq;
    std::vector<std::pair<robj_sharedptr, long long>> vecsubexpires;

    void addSubexpireKey(robj *subkey, long long when) {
        vecsubexpires.push_back(std::make_pair(robj_sharedptr(subkey), when));
        decrRefCount(subkey);
    }

    rdbInsertJob()
        : JobBase(JobBase::JobType::Insert)
    {}

    rdbInsertJob(rdbInsertJob &&src) 
        : JobBase(JobBase::JobType::Insert)
    {
        db = src.db;
        src.db = nullptr;
        key = src.key;
        src.key = nullptr;
        val = src.val;
        src.val = nullptr;
        lru_clock = src.lru_clock;
        expiretime = src.expiretime;
        lru_idle = src.lru_idle;
        lfu_freq = src.lfu_freq;
        vecsubexpires = std::move(src.vecsubexpires);
    }

    ~rdbInsertJob() {
        if (key)
            sdsfree(key);
        if (val)
            decrRefCount(val);
    }
};

struct rdbFunctionJob : public JobBase
{
public:
    std::function<void()> m_fn;

    rdbFunctionJob(std::function<void()> &&fn)
        : JobBase(JobBase::JobType::Function), m_fn(fn)
    {}
};

class rdbAsyncWorkThread
{
    rdbSaveInfo *rsi;
    int rdbflags;
    moodycamel::BlockingConcurrentQueue<JobBase*> queueJobs;
    fastlock m_lockPause { "rdbAsyncWork-Pause"};
    bool fLaunched = false;
    std::atomic<int> fExit {false};
    std::atomic<size_t> ckeysLoaded;
    std::atomic<int> cstorageWritesInFlight;
    std::atomic<bool> workerThreadDone;
    std::thread m_thread;
    std::vector<JobBase*> vecbatch;
    long long now;
    long long lastPing = -1;

    static void listFreeMethod(const void *v) {
        delete reinterpret_cast<const JobBase*>(v);
    }

public:
    
    rdbAsyncWorkThread(rdbSaveInfo *rsi, int rdbflags, long long now)
        : rsi(rsi), rdbflags(rdbflags), now(now)
    {
        ckeysLoaded = 0;
        cstorageWritesInFlight = 0;
    }

    ~rdbAsyncWorkThread() {
        fExit = true;
        while (m_lockPause.fOwnLock())
            m_lockPause.unlock();
        if (m_thread.joinable())
            endWork();
    }

    void start() {
        serverAssert(!fLaunched);
        m_thread = std::thread(&rdbAsyncWorkThread::loadWorkerThreadMain, this);
        fLaunched = true;
    }

    void throttle() {
        if (g_pserver->m_pstorageFactory && (getMaxmemoryState(NULL,NULL,NULL,NULL) != C_OK)) {
            while ((cstorageWritesInFlight.load(std::memory_order_relaxed) || queueJobs.size_approx()) && (getMaxmemoryState(NULL,NULL,NULL,NULL) != C_OK)) {
                usleep(1);
                pauseExecution();
                ProcessWhileBlocked();
                resumeExecution();
            }

            if ((getMaxmemoryState(NULL,NULL,NULL,NULL) != C_OK)) {
                for (int idb = 0; idb < cserver.dbnum; ++idb) {
                    redisDb *db = g_pserver->db[idb];
                    if (db->size() > 0 && db->keycacheIsEnabled()) {
                        serverLog(LL_WARNING, "Key cache %d exceeds maxmemory during load, freeing - performance may be affected increase maxmemory if possible", idb);
                        db->disableKeyCache();
                    }
                }
            }
        }
    }

    void enqueue(std::unique_ptr<rdbInsertJob> &spjob) {
        if (!fLaunched) {
            processJob(*spjob);
            spjob = nullptr;
        } else {
            vecbatch.push_back(spjob.release());
            if (vecbatch.size() >= 64) {
                queueJobs.enqueue_bulk(vecbatch.data(), vecbatch.size());
                vecbatch.clear();
                throttle();
            }
        }
    }

    void pauseExecution() {
        m_lockPause.lock();
    }

    void resumeExecution() {
        m_lockPause.unlock();
    }

    void enqueue(std::function<void()> &&fn) {
        if (!fLaunched) {
            fn();
        } else {
            std::unique_ptr<JobBase> spjob = std::make_unique<rdbFunctionJob>(std::move(fn));
            queueJobs.enqueue(spjob.release());
            throttle();
        }
    }

    void ProcessWhileBlocked() {
        if ((mstime() - lastPing) > 1000) { // Ping if its been a second or longer
            listIter li;
            listNode *ln;
            listRewind(g_pserver->masters, &li);
            while ((ln = listNext(&li)))
            {
                struct redisMaster *mi = (struct redisMaster*)listNodeValue(ln);
                if (mi->masterhost && mi->repl_state == REPL_STATE_TRANSFER)
                    replicationSendNewlineToMaster(mi);
            }
            lastPing = mstime();
        }

        processEventsWhileBlocked(serverTL - g_pserver->rgthreadvar);
    }

    size_t ckeys() { return ckeysLoaded; }

    size_t endWork() {
        if (!fLaunched) {
            return ckeysLoaded;
        }
        if (!vecbatch.empty()) {
            queueJobs.enqueue_bulk(vecbatch.data(), vecbatch.size());
            vecbatch.clear();
        }
        std::atomic_thread_fence(std::memory_order_seq_cst);    // The queue must have transferred to the consumer before we call fExit
        serverAssert(fLaunched);
        fExit = true;
        if (g_pserver->m_pstorageFactory) {
            // If we have a storage provider it can take some time to complete and we want to process events in the meantime
            while (!workerThreadDone) {
                usleep(10);
                pauseExecution();
                ProcessWhileBlocked();
                resumeExecution();
            }
        }
        m_thread.join();
        while (cstorageWritesInFlight.load(std::memory_order_seq_cst)) {
            usleep(10);
            ProcessWhileBlocked();
        }
        fLaunched = false;
        fExit = false;
        serverAssert(queueJobs.size_approx() == 0);
        return ckeysLoaded;
    }

    void processJob(rdbInsertJob &job) {
        redisObjectStack keyobj;
        initStaticStringObject(keyobj,job.key);

        bool f1024thKey = false;
        bool fStaleMvccKey = (this->rsi) ? mvccFromObj(job.val) < this->rsi->mvccMinThreshold : false;

        /* Check if the key already expired. This function is used when loading
        * an RDB file from disk, either at startup, or when an RDB was
        * received from the master. In the latter case, the master is
        * responsible for key expiry. If we would expire keys here, the
        * snapshot taken by the master may not be reflected on the replica. */
        bool fExpiredKey = iAmMaster() && !(this->rdbflags&RDBFLAGS_AOF_PREAMBLE) && job.expiretime != INVALID_EXPIRE && job.expiretime < this->now;
        if (fStaleMvccKey || fExpiredKey) {
            if (fStaleMvccKey && !fExpiredKey && this->rsi != nullptr && this->rsi->mi != nullptr && this->rsi->mi->staleKeyMap != nullptr && lookupKeyRead(job.db, &keyobj) == nullptr) {
                // We have a key that we've already deleted and is not back in our database.
                //  We'll need to inform the sending master of the delete if it is also a replica of us
                robj_sharedptr objKeyDup(createStringObject(job.key, sdslen(job.key)));
                this->rsi->mi->staleKeyMap->operator[](job.db->id).push_back(objKeyDup);
            }
            sdsfree(job.key);
            job.key = nullptr;
            decrRefCount(job.val);
            job.val = nullptr;
        } else {
            /* Add the new object in the hash table */
            int fInserted = dbMerge(job.db, job.key, job.val, (this->rsi && this->rsi->fForceSetKey) || (this->rdbflags & RDBFLAGS_ALLOW_DUP));   // Note: dbMerge will incrRef

            if (fInserted)
            {
                auto ckeys = this->ckeysLoaded.fetch_add(1, std::memory_order_relaxed);
                f1024thKey = (ckeys % 1024) == 0;

                /* Set the expire time if needed */
                if (job.expiretime != INVALID_EXPIRE)
                {
                    setExpire(NULL,job.db,&keyobj,nullptr,job.expiretime);
                }

                /* Set usage information (for eviction). */
                objectSetLRUOrLFU(job.val,job.lfu_freq,job.lru_idle,job.lru_clock,1000);

                /* call key space notification on key loaded for modules only */
                moduleNotifyKeyspaceEvent(NOTIFY_LOADED, "loaded", &keyobj, job.db->id);

                replicationNotifyLoadedKey(job.db, &keyobj, job.val, job.expiretime);

                for (auto &pair : job.vecsubexpires) 
                {
                    setExpire(NULL, job.db, &keyobj, pair.first, pair.second);
                    replicateSubkeyExpire(job.db, &keyobj, pair.first.get(), pair.second);
                }

                job.val = nullptr;  // don't free this as we moved ownership to the DB
            }
        }

        /* If we have a storage provider check if we need to evict some keys to stay under our memory limit,
        do this every 16 keys to limit the perf impact */
        if (g_pserver->m_pstorageFactory && f1024thKey)
        {
            bool fHighMemory = (getMaxmemoryState(NULL,NULL,NULL,NULL) != C_OK);
            if (fHighMemory || f1024thKey)
            {
                for (int idb = 0; idb < cserver.dbnum; ++idb)
                {
                    if (g_pserver->m_pstorageFactory) {
                        g_pserver->db[idb]->processChangesAsync(this->cstorageWritesInFlight);
                        fHighMemory = false;
                    }
                }
                if (fHighMemory)
                    performEvictions(false /* fPreSnapshot*/);
            }
            g_pserver->garbageCollector.endEpoch(serverTL->gcEpoch);
            serverTL->gcEpoch = g_pserver->garbageCollector.startEpoch();
        }
    }

    static void loadWorkerThreadMain(rdbAsyncWorkThread *pqueue) {
        rdbAsyncWorkThread &queue = *pqueue;
        redisServerThreadVars vars = {};
        vars.clients_pending_asyncwrite = listCreate();
        serverTL = &vars;
        aeSetThreadOwnsLockOverride(true);

#ifdef __linux__
        // We will inheret the server thread's affinity mask, clear it as we want to run on a different core.
        cpu_set_t *cpuset = CPU_ALLOC(std::thread::hardware_concurrency());
        if (cpuset != nullptr) {
            size_t size = CPU_ALLOC_SIZE(std::thread::hardware_concurrency());
            CPU_ZERO_S(size, cpuset);
            for (unsigned i = 0; i < std::thread::hardware_concurrency(); ++i) {
                CPU_SET_S(i, size, cpuset);
            }
            pthread_setaffinity_np(pthread_self(), size, cpuset);
            CPU_FREE(cpuset);
        }
#endif

        for (;;) {
            if (queue.queueJobs.size_approx() == 0) {
                if (queue.fExit.load(std::memory_order_relaxed))
                    break;
            }

            if (queue.fExit.load(std::memory_order_seq_cst) && queue.queueJobs.size_approx() == 0)
                break;

            vars.gcEpoch = g_pserver->garbageCollector.startEpoch();
            JobBase *rgjob[64];
            int cjobs = 0;
            while ((cjobs = pqueue->queueJobs.wait_dequeue_bulk_timed(rgjob, 64, std::chrono::milliseconds(5))) > 0) {
                std::unique_lock<fastlock> ulPause(pqueue->m_lockPause);

                for (int ijob = 0; ijob < cjobs; ++ijob) {
                    JobBase *pjob = rgjob[ijob];
                    switch (pjob->type)
                    {
                    case JobBase::JobType::Insert:
                        pqueue->processJob(*static_cast<rdbInsertJob*>(pjob));
                        break;

                    case JobBase::JobType::Function:
                        static_cast<rdbFunctionJob*>(pjob)->m_fn();
                        break;
                    }
                    delete pjob;
                }
            }
            g_pserver->garbageCollector.endEpoch(vars.gcEpoch);
        }

        if (g_pserver->m_pstorageFactory) {
            for (int idb = 0; idb < cserver.dbnum; ++idb)
                g_pserver->db[idb]->processChangesAsync(queue.cstorageWritesInFlight);
        }

        queue.workerThreadDone = true;
        ProcessPendingAsyncWrites();
        listRelease(vars.clients_pending_asyncwrite);
        aeSetThreadOwnsLockOverride(false);
    }
};

/* Track loading progress in order to serve client's from time to time
   and if needed calculate rdb checksum  */
void rdbLoadProgressCallback(rio *r, const void *buf, size_t len) {
    if (g_pserver->rdb_checksum)
        rioGenericUpdateChecksum(r, buf, len);
    
    if ((g_pserver->loading_process_events_interval_bytes &&
        (r->processed_bytes + len)/g_pserver->loading_process_events_interval_bytes > r->processed_bytes/g_pserver->loading_process_events_interval_bytes) ||
        (g_pserver->loading_process_events_interval_keys &&
        (r->keys_since_last_callback >= g_pserver->loading_process_events_interval_keys)))
    {
        rdbAsyncWorkThread *pwthread = reinterpret_cast<rdbAsyncWorkThread*>(r->chksum_arg);
        mstime_t mstime;
        __atomic_load(&g_pserver->mstime, &mstime, __ATOMIC_RELAXED);
        bool fUpdateReplication = (mstime - r->last_update) > 1000;

        if (fUpdateReplication) {
            listIter li;
            listNode *ln;
            listRewind(g_pserver->masters, &li);
            while ((ln = listNext(&li)))
            {
                struct redisMaster *mi = (struct redisMaster*)listNodeValue(ln);
                if (mi->masterhost && mi->repl_state == REPL_STATE_TRANSFER)
                    replicationSendNewlineToMaster(mi);
            }
        }
        loadingProgress(r->processed_bytes);

        if (pwthread)
            pwthread->pauseExecution();
        processEventsWhileBlocked(serverTL - g_pserver->rgthreadvar);
        if (pwthread)
            pwthread->resumeExecution();

        processModuleLoadingProgressEvent(0);

        if (fUpdateReplication) {
            robj *ping_argv[1];

            ping_argv[0] = createStringObject("PING",4);
            replicationFeedSlaves(g_pserver->slaves, g_pserver->replicaseldb, ping_argv, 1);
            decrRefCount(ping_argv[0]);
        }

        if (fUpdateReplication) r->last_update = g_pserver->mstime;
        r->keys_since_last_callback = 0;
    }
}


/* Load an RDB file from the rio stream 'rdb'. On success C_OK is returned,
 * otherwise C_ERR is returned and 'errno' is set accordingly. */
int rdbLoadRio(rio *rdb, int rdbflags, rdbSaveInfo *rsi) {
    uint64_t dbid = 0;
    int type, rdbver;
    redisDb *dbCur = g_pserver->db[dbid];
    char buf[1024];
    /* Key-specific attributes, set by opcodes before the key type. */
    long long lru_idle = -1, lfu_freq = -1, expiretime = INVALID_EXPIRE, now;
    long long lru_clock = 0;
    unsigned long long ckeysLoaded = 0;
    uint64_t mvcc_tstamp = OBJ_MVCC_INVALID;
    now = mstime();
    rdbAsyncWorkThread wqueue(rsi, rdbflags, now);
    robj *subexpireKey = nullptr;
    sds key = nullptr;
    bool fLastKeyExpired = false;
    int error;
    long long empty_keys_skipped = 0, expired_keys_skipped = 0, keys_loaded = 0;
    std::unique_ptr<rdbInsertJob> spjob;

    // If we're tracking changes we need to reset this
    bool fTracking = g_pserver->db[0]->FTrackingChanges();
    if (fTracking) {
        // We don't want to track here because processChangesAsync is outside the normal scope handling
        for (int idb = 0; idb < cserver.dbnum; ++idb) {
            if (g_pserver->db[idb]->processChanges(false))
                g_pserver->db[idb]->commitChanges();
        }
    }

    rdb->update_cksum = rdbLoadProgressCallback;
    rdb->chksum_arg = &wqueue;
    rdb->max_processing_chunk = g_pserver->loading_process_events_interval_bytes;
    if (rioRead(rdb,buf,9) == 0) goto eoferr;
    buf[9] = '\0';
    if (memcmp(buf,"REDIS",5) != 0) {
        serverLog(LL_WARNING,"Wrong signature trying to load DB from file");
        errno = EINVAL;
        return C_ERR;
    }
    rdbver = atoi(buf+5);
    if (rdbver < 1 || rdbver > RDB_VERSION) {
        serverLog(LL_WARNING,"Can't handle RDB format version %d",rdbver);
        errno = EINVAL;
        return C_ERR;
    }

    lru_clock = LRU_CLOCK();
    if (g_pserver->multithread_load_enabled)
        wqueue.start();

    while(1) {
        robj *val;

        /* Read type. */
        if ((type = rdbLoadType(rdb)) == -1) goto eoferr;

        /* Handle special types. */
        if (type == RDB_OPCODE_EXPIRETIME) {
            /* EXPIRETIME: load an expire associated with the next key
             * to load. Note that after loading an expire we need to
             * load the actual type, and continue. */
            expiretime = rdbLoadTime(rdb);
            expiretime *= 1000;
            if (rioGetReadError(rdb)) goto eoferr;
            continue; /* Read next opcode. */
        } else if (type == RDB_OPCODE_EXPIRETIME_MS) {
            /* EXPIRETIME_MS: milliseconds precision expire times introduced
             * with RDB v3. Like EXPIRETIME but no with more precision. */
            expiretime = rdbLoadMillisecondTime(rdb,rdbver);
            if (rioGetReadError(rdb)) goto eoferr;
            continue; /* Read next opcode. */
        } else if (type == RDB_OPCODE_FREQ) {
            /* FREQ: LFU frequency. */
            uint8_t byte;
            if (rioRead(rdb,&byte,1) == 0) goto eoferr;
            lfu_freq = byte;
            continue; /* Read next opcode. */
        } else if (type == RDB_OPCODE_IDLE) {
            /* IDLE: LRU idle time. */
            uint64_t qword;
            if ((qword = rdbLoadLen(rdb,NULL)) == RDB_LENERR) goto eoferr;
            lru_idle = qword;
            continue; /* Read next opcode. */
        } else if (type == RDB_OPCODE_EOF) {
            /* EOF: End of file, exit the main loop. */
            break;
        } else if (type == RDB_OPCODE_SELECTDB) {
            /* SELECTDB: Select the specified database. */
            if ((dbid = rdbLoadLen(rdb,NULL)) == RDB_LENERR) goto eoferr;
            if (dbid >= (unsigned)cserver.dbnum) {
                serverLog(LL_WARNING,
                    "FATAL: Data file was created with a KeyDB "
                    "server configured to handle more than %d "
                    "databases. Exiting\n", cserver.dbnum);
                exit(1);
            }
            dbCur = g_pserver->db[dbid];
            continue; /* Read next opcode. */
        } else if (type == RDB_OPCODE_RESIZEDB) {
            /* RESIZEDB: Hint about the size of the keys in the currently
             * selected data base, in order to avoid useless rehashing. */
            uint64_t db_size, expires_size;
            if ((db_size = rdbLoadLen(rdb,NULL)) == RDB_LENERR)
                goto eoferr;
            if ((expires_size = rdbLoadLen(rdb,NULL)) == RDB_LENERR)
                goto eoferr;
            if (g_pserver->allowRdbResizeOp && !g_pserver->m_pstorageFactory) {
                wqueue.enqueue([dbCur, db_size]{
                    dbCur->expand(db_size);
                });
            }
            continue; /* Read next opcode. */
        } else if (type == RDB_OPCODE_AUX) {
            /* AUX: generic string-string fields. Use to add state to RDB
             * which is backward compatible. Implementations of RDB loading
             * are required to skip AUX fields they don't understand.
             *
             * An AUX field is composed of two strings: key and value. */
            robj *auxkey = nullptr, *auxval = nullptr;
            if ((auxkey = rdbLoadStringObject(rdb)) == NULL) goto eoferr;
            if ((auxval = rdbLoadStringObject(rdb)) == NULL) goto eoferr;

            if (((char*)ptrFromObj(auxkey))[0] == '%') {
                /* All the fields with a name staring with '%' are considered
                 * information fields and are logged at startup with a log
                 * level of NOTICE. */
                serverLog(LL_NOTICE,"RDB '%s': %s",
                    (char*)ptrFromObj(auxkey),
                    (char*)ptrFromObj(auxval));
            } else if (!strcasecmp(szFromObj(auxkey),"repl-stream-db")) {
                if (rsi) rsi->repl_stream_db = atoi(szFromObj(auxval));
            } else if (!strcasecmp(szFromObj(auxkey),"repl-id")) {
                if (rsi && sdslen(szFromObj(auxval)) == CONFIG_RUN_ID_SIZE) {
                    memcpy(rsi->repl_id,ptrFromObj(auxval),CONFIG_RUN_ID_SIZE+1);
                    rsi->repl_id_is_set = 1;
                }
            } else if (!strcasecmp(szFromObj(auxkey),"repl-masters")) {
                if (rsi) {
                    char *masters = szFromObj(auxval);
                    char *saveptr;
                    char *entry = strtok_r(masters, ":", &saveptr);
                    while (entry != NULL) {
                        MasterSaveInfo msi;
                        bool fSet = true;
                        if (strlen(entry) == sizeof(msi.master_replid)-1)
                            memcpy(msi.master_replid, entry, sizeof(msi.master_replid));
                        else
                            fSet = false;
                        entry = strtok_r(NULL, ":", &saveptr);
                        if (entry == nullptr) break;
                        msi.master_initial_offset = atoll(entry);
                        entry = strtok_r(NULL, ":", &saveptr);
                        if (entry == nullptr) break;
                        msi.masterhost = sdsstring(sdsnew(entry));
                        entry = strtok_r(NULL, ":", &saveptr);
                        if (entry == nullptr) break;
                        msi.masterport = atoi(entry);
                        entry = strtok_r(NULL, ";", &saveptr);
                        if (entry == nullptr) break;
                        msi.selected_db = atoi(entry);
                        entry = strtok_r(NULL, ":", &saveptr);
                        if (fSet)
                            rsi->addMaster(msi);
                    }
                }
            } else if (!strcasecmp(szFromObj(auxkey),"repl-offset")) {
                if (rsi) rsi->repl_offset = strtoll(szFromObj(auxval),NULL,10);
            } else if (!strcasecmp(szFromObj(auxkey),"lua")) {
                /* Load the script back in memory. */
                if (luaCreateFunction(NULL,g_pserver->lua,auxval) == NULL) {
                    rdbReportCorruptRDB(
                        "Can't load Lua script from RDB file! "
                        "BODY: %s", (char*)ptrFromObj(auxval));
                }
            } else if (!strcasecmp(szFromObj(auxkey),"redis-ver")) {
                serverLog(LL_NOTICE,"Loading RDB produced by version %s",
                    (const char*)ptrFromObj(auxval));
            } else if (!strcasecmp(szFromObj(auxkey),"ctime")) {
                time_t age = time(NULL)-strtol(szFromObj(auxval),NULL,10);
                if (age < 0) age = 0;
                serverLog(LL_NOTICE,"RDB age %ld seconds",
                    (unsigned long) age);
            } else if (!strcasecmp(szFromObj(auxkey),"used-mem")) {
                long long usedmem = strtoll(szFromObj(auxval),NULL,10);
                serverLog(LL_NOTICE,"RDB memory usage when created %.2f Mb",
                    (double) usedmem / (1024*1024));
                g_pserver->loading_rdb_used_mem = usedmem;
            } else if (!strcasecmp(szFromObj(auxkey),"aof-preamble")) {
                long long haspreamble = strtoll(szFromObj(auxval),NULL,10);
                if (haspreamble) serverLog(LL_NOTICE,"RDB has an AOF tail");
            } else if (!strcasecmp(szFromObj(auxkey),"redis-bits")) {
                /* Just ignored. */
            } else if (!strcasecmp(szFromObj(auxkey),"mvcc-tstamp")) {
                static_assert(sizeof(unsigned long long) == sizeof(uint64_t), "Ensure long long is 64-bits");
                mvcc_tstamp = strtoull(szFromObj(auxval), nullptr, 10);
            } else if (!strcasecmp(szFromObj(auxkey), "keydb-subexpire-key")) {
                if (subexpireKey != nullptr) {
                    serverLog(LL_WARNING, "Corrupt subexpire entry in RDB skipping. key: %s subkey: %s", key != nullptr ? key : "(null)", subexpireKey != nullptr ? szFromObj(subexpireKey) : "(null)");
                    decrRefCount(subexpireKey);
                    subexpireKey = nullptr;
                }
                subexpireKey = auxval;
                incrRefCount(subexpireKey);
            } else if (!strcasecmp(szFromObj(auxkey), "keydb-subexpire-when")) {
                if (key == nullptr || subexpireKey == nullptr) {
                    if (!fLastKeyExpired) { // This is not an error if we just expired the key associated with this subexpire
                        serverLog(LL_WARNING, "Corrupt subexpire entry in RDB skipping. key: %s subkey: %s", key != nullptr ? key : "(null)", subexpireKey != nullptr ? szFromObj(subexpireKey) : "(null)");
                    }
                    if (subexpireKey) {
                        decrRefCount(subexpireKey);
                        subexpireKey = nullptr;
                    }
                }
                else {
                    long long expireT = strtoll(szFromObj(auxval), nullptr, 10);
                    serverAssert(spjob != nullptr);
                    serverAssert(sdscmp(key, spjob->key) == 0);
                    spjob->addSubexpireKey(subexpireKey, expireT);
                    subexpireKey = nullptr;
                }
            } else {
                /* We ignore fields we don't understand, as by AUX field
                 * contract. */
                serverLog(LL_DEBUG,"Unrecognized RDB AUX field: '%s'",
                    (char*)ptrFromObj(auxkey));
            }

            decrRefCount(auxkey);
            decrRefCount(auxval);
            continue; /* Read type again. */
        } else if (type == RDB_OPCODE_MODULE_AUX) {
            /* Load module data that is not related to the Redis key space.
             * Such data can be potentially be stored both before and after the
             * RDB keys-values section. */
            uint64_t moduleid = rdbLoadLen(rdb,NULL);
            int when_opcode = rdbLoadLen(rdb,NULL);
            int when = rdbLoadLen(rdb,NULL);
            if (rioGetReadError(rdb)) goto eoferr;
            if (when_opcode != RDB_MODULE_OPCODE_UINT) {
                rdbReportReadError("bad when_opcode");
                goto eoferr;
            }
            moduleType *mt = moduleTypeLookupModuleByID(moduleid);
            char name[10];
            moduleTypeNameByID(name,moduleid);

            if (!rdbCheckMode && mt == NULL) {
                /* Unknown module. */
                serverLog(LL_WARNING,"The RDB file contains AUX module data I can't load: no matching module '%s'", name);
                exit(1);
            } else if (!rdbCheckMode && mt != NULL) {
                if (!mt->aux_load) {
                    /* Module doesn't support AUX. */
                    serverLog(LL_WARNING,"The RDB file contains module AUX data, but the module '%s' doesn't seem to support it.", name);
                    exit(1);
                }

                RedisModuleIO io;
                moduleInitIOContext(io,mt,rdb,NULL);
                io.ver = 2;
                /* Call the rdb_load method of the module providing the 10 bit
                 * encoding version in the lower 10 bits of the module ID. */
                if (mt->aux_load(&io,moduleid&1023, when) != REDISMODULE_OK || io.error) {
                    moduleTypeNameByID(name,moduleid);
                    serverLog(LL_WARNING,"The RDB file contains module AUX data for the module type '%s', that the responsible module is not able to load. Check for modules log above for additional clues.", name);
                    goto eoferr;
                }
                if (io.ctx) {
                    moduleFreeContext(io.ctx);
                    zfree(io.ctx);
                }
                uint64_t eof = rdbLoadLen(rdb,NULL);
                if (eof != RDB_MODULE_OPCODE_EOF) {
                    serverLog(LL_WARNING,"The RDB file contains module AUX data for the module '%s' that is not terminated by the proper module value EOF marker", name);
                    goto eoferr;
                }
                continue;
            } else {
                /* RDB check mode. */
                robj *aux = rdbLoadCheckModuleValue(rdb,name);
                decrRefCount(aux);
                continue; /* Read next opcode. */
            }
        }

        /* Read key */
        if (key != nullptr)
        {
            sdsfree(key);
            key = nullptr;
        }

        if ((key = (sds)rdbGenericLoadStringObject(rdb,RDB_LOAD_SDS_SHARED,NULL)) == NULL)
            goto eoferr;
        /* Read value */
        val = rdbLoadObject(type,rdb,key,&error,mvcc_tstamp);
        if (val == NULL) {
            /* Since we used to have bug that could lead to empty keys
             * (See #8453), we rather not fail when empty key is encountered
             * in an RDB file, instead we will silently discard it and
             * continue loading. */
            if (error == RDB_LOAD_ERR_EMPTY_KEY) {
                if(empty_keys_skipped++ < 10)
                    serverLog(LL_WARNING, "rdbLoadObject skipping empty key: %s", key);
                sdsfree(key);
                key = nullptr;
            } else {
                sdsfree(key);
                key = nullptr;
                goto eoferr;
            }
        } else {
            bool fStaleMvccKey = (rsi) ? mvccFromObj(val) < rsi->mvccMinThreshold : false;
            if (spjob != nullptr)
                wqueue.enqueue(spjob);
            spjob = std::make_unique<rdbInsertJob>();
            spjob->db = dbCur;
            spjob->key = sdsdupshared(key);
            spjob->val = val;
            spjob->lru_clock = lru_clock;
            spjob->expiretime = expiretime;
            spjob->lru_idle = lru_idle;
            spjob->lfu_freq = lfu_freq;
            val = nullptr;

            /* Check if the key already expired. This function is used when loading
            * an RDB file from disk, either at startup, or when an RDB was
            * received from the master. In the latter case, the master is
            * responsible for key expiry. If we would expire keys here, the
            * snapshot taken by the master may not be reflected on the replica.
            * Similarly if the RDB is the preamble of an AOF file, we want to
            * load all the keys as they are, since the log of operations later
            * assume to work in an exact keyspace state. */
            bool fExpiredKey = iAmMaster() && !(rdbflags&RDBFLAGS_AOF_PREAMBLE) && expiretime != INVALID_EXPIRE && expiretime < now;
            fLastKeyExpired = fStaleMvccKey || fExpiredKey;

            ckeysLoaded++;
            if (g_pserver->m_pstorageFactory && (ckeysLoaded % 128) == 0)
            {
                if (!serverTL->gcEpoch.isReset()) {
                    g_pserver->garbageCollector.endEpoch(serverTL->gcEpoch);
                    serverTL->gcEpoch = g_pserver->garbageCollector.startEpoch();
                }
            }

            if (g_pserver->key_load_delay)
                debugDelay(g_pserver->key_load_delay);

            rdb->keys_since_last_callback++;

            /* Reset the state that is key-specified and is populated by
            * opcodes before the key, so that we start from scratch again. */
            expiretime = INVALID_EXPIRE;
            lfu_freq = -1;
            lru_idle = -1;
        }
    }

    if (spjob != nullptr)
        wqueue.enqueue(spjob);

    if (key != nullptr)
    {
        sdsfree(key);
        key = nullptr;
    }

    if (subexpireKey != nullptr)
    {
        serverLog(LL_WARNING, "Corrupt subexpire entry in RDB.");
        decrRefCount(subexpireKey);
        subexpireKey = nullptr;
    }
    
    /* Verify the checksum if RDB version is >= 5 */
    if (rdbver >= 5) {
        uint64_t cksum, expected = rdb->cksum;

        if (rioRead(rdb,&cksum,8) == 0) goto eoferr;
        if (g_pserver->rdb_checksum && !cserver.skip_checksum_validation) {
            memrev64ifbe(&cksum);
            if (cksum == 0) {
                serverLog(LL_WARNING,"RDB file was saved with checksum disabled: no check performed.");
            } else if (cksum != expected) {
                serverLog(LL_WARNING,"Wrong RDB checksum expected: (%llx) but "
                    "got (%llx). Aborting now.",
                        (unsigned long long)expected,
                        (unsigned long long)cksum);
                rdbReportCorruptRDB("RDB CRC error");
            }
        }
    }

    wqueue.endWork();
    if (fTracking) {
        // Reset track changes
        for (int idb = 0; idb < cserver.dbnum; ++idb) {
            g_pserver->db[idb]->trackChanges(false);
        }
    }
    if (empty_keys_skipped) {
        serverLog(LL_WARNING,
            "Done loading RDB, keys loaded: %lld, keys expired: %lld, empty keys skipped: %lld.",
                keys_loaded, expired_keys_skipped, empty_keys_skipped);
    } else {
        serverLog(LL_WARNING,
            "Done loading RDB, keys loaded: %lld, keys expired: %lld.",
                keys_loaded, expired_keys_skipped);
    }
    return C_OK;

    /* Unexpected end of file is handled here calling rdbReportReadError():
     * this will in turn either abort Redis in most cases, or if we are loading
     * the RDB file from a socket during initial SYNC (diskless replica mode),
     * we'll report the error to the caller, so that we can retry. */
eoferr:
    if (fTracking) {
        // Reset track changes
        for (int idb = 0; idb < cserver.dbnum; ++idb) {
            g_pserver->db[idb]->trackChanges(false);
        }
    }

    wqueue.endWork();
    if (key != nullptr)
    {
        sdsfree(key);
        key = nullptr;
    }
    if (subexpireKey != nullptr)
    {
        decrRefCount(subexpireKey);
        subexpireKey = nullptr;
    }

    serverLog(LL_WARNING,
        "Short read or OOM loading DB. Unrecoverable error, aborting now.");
    rdbReportReadError("Unexpected EOF reading RDB file");
    return C_ERR;
}

void updateActiveReplicaMastersFromRsi(rdbSaveInfo *rsi) {
    if (rsi != nullptr && g_pserver->fActiveReplica) {
        serverLog(LL_NOTICE, "RDB contains information on %d masters", (int)rsi->numMasters());
        listIter li;
        listNode *ln;
        
        listRewind(g_pserver->masters, &li);
        while ((ln = listNext(&li)))
        {
            redisMaster *mi = (redisMaster*)listNodeValue(ln);
            if (mi->master != nullptr) {
                continue; //ignore connected masters
            }
            for (size_t i = 0; i < rsi->numMasters(); i++) {
                if (!sdscmp(mi->masterhost, (sds)rsi->vecmastersaveinfo[i].masterhost.get()) && mi->masterport == rsi->vecmastersaveinfo[i].masterport) {
                    memcpy(mi->master_replid, rsi->vecmastersaveinfo[i].master_replid, sizeof(mi->master_replid));
                    mi->master_initial_offset = rsi->vecmastersaveinfo[i].master_initial_offset;
                    replicationCacheMasterUsingMaster(mi);
                    serverLog(LL_NOTICE, "Cached master recovered from RDB for %s:%d", mi->masterhost, mi->masterport);
                    break;
                }
            }
        }
    }
}

int rdbLoad(rdbSaveInfo *rsi, int rdbflags)
{
    int err = C_ERR;
    if (g_pserver->rdb_filename != NULL)
        err = rdbLoadFile(g_pserver->rdb_filename, rsi,rdbflags);

    if ((err == C_ERR) && g_pserver->rdb_s3bucketpath != NULL)
        err = rdbLoadS3(g_pserver->rdb_s3bucketpath, rsi, rdbflags);

    return err;
}

/* Like rdbLoadRio() but takes a filename instead of a rio stream. The
 * filename is open for reading and a rio stream object created in order
 * to do the actual loading. Moreover the ETA displayed in the INFO
 * output is initialized and finalized.
 *
 * If you pass an 'rsi' structure initialied with RDB_SAVE_OPTION_INIT, the
 * loading code will fiil the information fields in the structure. */
int rdbLoadFile(const char *filename, rdbSaveInfo *rsi, int rdbflags) {
    FILE *fp;
    rio rdb;
    int retval;

    if ((fp = fopen(filename,"r")) == NULL) return C_ERR;
    startLoadingFile(fp, filename,rdbflags);
    rioInitWithFile(&rdb,fp);
    retval = rdbLoadRio(&rdb,rdbflags,rsi);
    fclose(fp);
    stopLoading(retval==C_OK);
    return retval;
}

/* A background saving child (BGSAVE) terminated its work. Handle this.
 * This function covers the case of actual BGSAVEs. */
static void backgroundSaveDoneHandlerDisk(int exitcode, bool fCancelled) {
    if (!fCancelled && exitcode == 0) {
        serverLog(LL_NOTICE,
            "Background saving terminated with success");
        g_pserver->dirty = g_pserver->dirty - g_pserver->dirty_before_bgsave;
        g_pserver->lastsave = time(NULL);
        g_pserver->lastbgsave_status = C_OK;
    } else if (!fCancelled && exitcode != 0) {
        serverLog(LL_WARNING, "Background saving error");
        g_pserver->lastbgsave_status = C_ERR;
    } else {
        mstime_t latency;

        serverLog(LL_WARNING,
            "Background saving cancelled");
        latencyStartMonitor(latency);
        rdbRemoveTempFile(g_pserver->rdbThreadVars.tmpfileNum, 0);
        latencyEndMonitor(latency);
        latencyAddSampleIfNeeded("rdb-unlink-temp-file",latency);
    }
}

/* A background saving child (BGSAVE) terminated its work. Handle this.
 * This function covers the case of RDB -> Slaves socket transfers for
 * diskless replication. */
static void backgroundSaveDoneHandlerSocket(int exitcode, bool fCancelled) {
    serverAssert(GlobalLocksAcquired());

    if (!fCancelled && exitcode == 0) {
        serverLog(LL_NOTICE,
            "Background RDB transfer terminated with success");
    } else if (!fCancelled && exitcode != 0) {
        serverLog(LL_WARNING, "Background transfer error");
    } else {
        serverLog(LL_WARNING,
            "Background transfer terminated cancelled");
    }
    if (g_pserver->rdb_child_exit_pipe!=-1)
        close(g_pserver->rdb_child_exit_pipe);
    auto pipeT = g_pserver->rdb_pipe_read;
    aePostFunction(g_pserver->rgthreadvar[IDX_EVENT_LOOP_MAIN].el, [pipeT]{
        aeDeleteFileEvent(serverTL->el, pipeT, AE_READABLE);
        close(pipeT);
    });
    g_pserver->rdb_child_exit_pipe = -1;
    g_pserver->rdb_pipe_read = -1;
    zfree(g_pserver->rdb_pipe_conns);
    g_pserver->rdb_pipe_conns = NULL;
    g_pserver->rdb_pipe_numconns = 0;
    g_pserver->rdb_pipe_numconns_writing = 0;
    zfree(g_pserver->rdb_pipe_buff);
    g_pserver->rdb_pipe_buff = NULL;
    g_pserver->rdb_pipe_bufflen = 0;
}

/* When a background RDB saving/transfer terminates, call the right handler. */
void backgroundSaveDoneHandler(int exitcode, bool fCancelled) {
    int type = g_pserver->rdb_child_type;
    switch(g_pserver->rdb_child_type) {
    case RDB_CHILD_TYPE_DISK:
        backgroundSaveDoneHandlerDisk(exitcode,fCancelled);
        break;
    case RDB_CHILD_TYPE_SOCKET:
        backgroundSaveDoneHandlerSocket(exitcode,fCancelled);
        break;
    default:
        serverPanic("Unknown RDB child type.");
        break;
    }

    g_pserver->rdbThreadVars.fRdbThreadActive = false;
    g_pserver->rdb_child_type = RDB_CHILD_TYPE_NONE;
    g_pserver->rdb_save_time_last = time(NULL)-g_pserver->rdb_save_time_start;
    g_pserver->rdb_save_time_start = -1;
    /* Possibly there are slaves waiting for a BGSAVE in order to be served
     * (the first stage of SYNC is a bulk transfer of dump.rdb) */
    updateSlavesWaitingBgsave((!fCancelled && exitcode == 0) ? C_OK : C_ERR, type);
}

void unblockChildThreadIfNecessary()
{
    if (g_pserver->rdbThreadVars.fRdbThreadActive && g_pserver->rdbThreadVars.fRdbThreadCancel) {
        char buffer[1024];
        if (g_pserver->rdb_pipe_read >= 0) {
            while (read(g_pserver->rdb_pipe_read, buffer, sizeof(buffer)) > 0);
        }
        receiveChildInfo();
    }
}

/* Kill the RDB saving child using SIGUSR1 (so that the parent will know
 * the child did not exit for sn error, but because we wanted), and performs
 * the cleanup needed. */
void killRDBChild(bool fSynchronous) {
    serverAssert(GlobalLocksAcquired());

    if (cserver.fForkBgSave) {
        kill(g_pserver->rdb_child_pid,SIGUSR1);
    } else { 
        g_pserver->rdbThreadVars.fRdbThreadCancel = true;
        if (g_pserver->rdb_child_type == RDB_CHILD_TYPE_SOCKET) {
            // Wake up the thread so it can exit
            auto t = write(g_pserver->rdb_child_exit_pipe, &cserver.fForkBgSave, 1);
            UNUSED(t);
            // Flush out the rdb pipe in case the writer thread is blocked
            unblockChildThreadIfNecessary();
        }
        if (fSynchronous)
        {
            aeReleaseLock();
            serverAssert(!GlobalLocksAcquired());
            void *result;
            int err = pthread_join(g_pserver->rdbThreadVars.rdb_child_thread, &result);
            if (err) {
                serverLog(LL_WARNING, "RDB child thread could not be joined: %s", strerror(err));
            }
            g_pserver->rdbThreadVars.fRdbThreadCancel = false;
            aeAcquireLock();
        }
    }
}

struct rdbSaveSocketThreadArgs
{
    rdbSaveInfo rsi;
    int rdb_pipe_write;
    int safe_to_exit_pipe;
    const redisDbPersistentDataSnapshot *rgpdb[1];
};
void *rdbSaveToSlavesSocketsThread(void *vargs)
{
    serverAssert(!g_pserver->rdbThreadVars.fDone);
    /* Child */
    serverAssert(serverTL == nullptr);
    rdbSaveSocketThreadArgs *args = (rdbSaveSocketThreadArgs*)vargs;
    int retval;
    rio rdb;

    aeThreadOnline();
    serverAssert(serverTL == nullptr);
    redisServerThreadVars vars;
    serverTL = &vars;
    vars.gcEpoch = g_pserver->garbageCollector.startEpoch();

    rioInitWithFd(&rdb,args->rdb_pipe_write);

    retval = rdbSaveRioWithEOFMark(&rdb,args->rgpdb,NULL,&args->rsi);
    if (retval == C_OK && rioFlush(&rdb) == 0)
        retval = C_ERR;

    if (retval == C_OK) {
        sendChildCowInfo(CHILD_INFO_TYPE_RDB_COW_SIZE, "RDB");
    }

    rioFreeFd(&rdb);
    close(args->rdb_pipe_write); /* wake up the reader, tell it we're done. */
    /* hold exit until the parent tells us it's safe. we're not expecting
     * to read anything, just get the error when the pipe is closed. */
    if (!g_pserver->rdbThreadVars.fRdbThreadCancel) {
        char dummyBuffer;
        auto dummy = read(args->safe_to_exit_pipe, &dummyBuffer, 1);
        UNUSED(dummy);
    }

    // If we were told to cancel the requesting thread is holding the lock for us
    for (int idb = 0; idb < cserver.dbnum; ++idb)
        g_pserver->db[idb]->endSnapshotAsync(args->rgpdb[idb]);

    g_pserver->garbageCollector.endEpoch(vars.gcEpoch);
    aeThreadOffline();

    close(args->safe_to_exit_pipe);
    args->rsi.~rdbSaveInfo();
    zfree(args);
    g_pserver->rdbThreadVars.fDone = true;
    return (retval == C_OK) ? (void*)0 : (void*)1;
}

/* Spawn an RDB child that writes the RDB to the sockets of the slaves
 * that are currently in SLAVE_STATE_WAIT_BGSAVE_START state. */
int rdbSaveToSlavesSockets(rdbSaveInfo *rsi) {
    serverAssert(GlobalLocksAcquired());
    listNode *ln;
    listIter li;
    pthread_t child;
    int pipefds[2];
    rdbSaveSocketThreadArgs *args = nullptr;

    if (hasActiveChildProcess()) return C_ERR;

    /* Even if the previous fork child exited, don't start a new one until we
     * drained the pipe. */
    if (g_pserver->rdb_pipe_conns) return C_ERR;

    /* Before to fork, create a pipe that is used to transfer the rdb bytes to
     * the parent, we can't let it write directly to the sockets, since in case
     * of TLS we must let the parent handle a continuous TLS state when the
     * child terminates and parent takes over. */
    if (pipe(pipefds) == -1) return C_ERR;

    args = (rdbSaveSocketThreadArgs*)zmalloc(sizeof(rdbSaveSocketThreadArgs) + sizeof(redisDbPersistentDataSnapshot*)*(cserver.dbnum-1), MALLOC_LOCAL);
    g_pserver->rdb_pipe_read = pipefds[0]; /* read end */
    args->rdb_pipe_write = pipefds[1]; /* write end */
    anetNonBlock(NULL, g_pserver->rdb_pipe_read);

    args->rsi = *(new (&args->rsi) rdbSaveInfo(*rsi));
    memcpy(&args->rsi.repl_id, g_pserver->replid, sizeof(g_pserver->replid));
    args->rsi.master_repl_offset = g_pserver->master_repl_offset;

    /* create another pipe that is used by the parent to signal to the child
     * that it can exit. */
    if (pipe(pipefds) == -1) {
        close(args->rdb_pipe_write);
        close(g_pserver->rdb_pipe_read);
        zfree(args);
        return C_ERR;
    }
    args->safe_to_exit_pipe = pipefds[0]; /* read end */
    g_pserver->rdb_child_exit_pipe = pipefds[1]; /* write end */

    /* Collect the connections of the replicas we want to transfer
     * the RDB to, which are i WAIT_BGSAVE_START state. */
    g_pserver->rdb_pipe_conns = (connection**)zmalloc(sizeof(connection *)*listLength(g_pserver->slaves));
    g_pserver->rdb_pipe_numconns = 0;
    g_pserver->rdb_pipe_numconns_writing = 0;
    listRewind(g_pserver->slaves,&li);
    while((ln = listNext(&li))) {
        client *slave = (client*)ln->value;
        if (slave->replstate == SLAVE_STATE_WAIT_BGSAVE_START) {
            g_pserver->rdb_pipe_conns[g_pserver->rdb_pipe_numconns++] = slave->conn;
            replicationSetupSlaveForFullResync(slave,getPsyncInitialOffset());
        }
    }

    /* Create the child process. */
    openChildInfoPipe();

    for (int idb = 0; idb < cserver.dbnum; ++idb)
        args->rgpdb[idb] = g_pserver->db[idb]->createSnapshot(getMvccTstamp(), false /*fOptional*/);

    g_pserver->rdbThreadVars.tmpfileNum++;
    g_pserver->rdbThreadVars.fRdbThreadCancel = false;
<<<<<<< HEAD
    if (pthread_create(&child, nullptr, rdbSaveToSlavesSocketsThread, args)) {
=======
    pthread_attr_t tattr;
    pthread_attr_init(&tattr);
    pthread_attr_setstacksize(&tattr, 1 << 23); // 8 MB
    if (pthread_create(&child, &tattr, rdbSaveToSlavesSocketsThread, args)) {
        pthread_attr_destroy(&tattr);
>>>>>>> 54571108
        serverLog(LL_WARNING,"Can't save in background: fork: %s",
            strerror(errno));

        /* Undo the state change. The caller will perform cleanup on
            * all the slaves in BGSAVE_START state, but an early call to
            * replicationSetupSlaveForFullResync() turned it into BGSAVE_END */
        listRewind(g_pserver->slaves,&li);
        while((ln = listNext(&li))) {
            client *replica = (client*)ln->value;
            if (replica->replstate == SLAVE_STATE_WAIT_BGSAVE_END) {
                replica->replstate = SLAVE_STATE_WAIT_BGSAVE_START;
            }
        }
        close(args->rdb_pipe_write);
        close(g_pserver->rdb_pipe_read);
        zfree(g_pserver->rdb_pipe_conns);
        close(args->safe_to_exit_pipe);
        g_pserver->rdb_pipe_conns = NULL;
        g_pserver->rdb_pipe_numconns = 0;
        g_pserver->rdb_pipe_numconns_writing = 0;
        args->rsi.~rdbSaveInfo();
        zfree(args);
        closeChildInfoPipe();
        return C_ERR;
    }
<<<<<<< HEAD
=======
    pthread_attr_destroy(&tattr);
>>>>>>> 54571108
    g_pserver->child_type = CHILD_TYPE_RDB;

    serverLog(LL_NOTICE,"Background RDB transfer started");
    g_pserver->rdb_save_time_start = time(NULL);
    serverAssert(!g_pserver->rdbThreadVars.fRdbThreadActive);
    g_pserver->rdbThreadVars.rdb_child_thread = child;
    g_pserver->rdbThreadVars.fRdbThreadActive = true;
    g_pserver->rdb_child_type = RDB_CHILD_TYPE_SOCKET;
    aePostFunction(g_pserver->rgthreadvar[IDX_EVENT_LOOP_MAIN].el, []{
        if (aeCreateFileEvent(serverTL->el, g_pserver->rdb_pipe_read, AE_READABLE, rdbPipeReadHandler,NULL) == AE_ERR) {
            serverPanic("Unrecoverable error creating server.rdb_pipe_read file event.");
        }
    });

    return C_OK; /* Unreached. */
}

void saveCommand(client *c) {
    if (g_pserver->FRdbSaveInProgress()) {
        addReplyError(c,"Background save already in progress");
        return;
    }
    rdbSaveInfo rsi, *rsiptr;
    rsiptr = rdbPopulateSaveInfo(&rsi);
    if (rdbSave(nullptr, rsiptr) == C_OK) {
        addReply(c,shared.ok);
    } else {
        addReplyErrorObject(c,shared.err);
    }
}

/* BGSAVE [SCHEDULE] */
void bgsaveCommand(client *c) {
    int schedule = 0;

    /* The SCHEDULE option changes the behavior of BGSAVE when an AOF rewrite
     * is in progress. Instead of returning an error a BGSAVE gets scheduled. */
    if (c->argc > 1) {
        if (c->argc == 2 && !strcasecmp(szFromObj(c->argv[1]),"schedule")) {
            schedule = 1;
        } else {
            addReplyErrorObject(c,shared.syntaxerr);
            return;
        }
    }

    rdbSaveInfo rsi, *rsiptr;
    rsiptr = rdbPopulateSaveInfo(&rsi);

    if (g_pserver->FRdbSaveInProgress()) {
        addReplyError(c,"Background save already in progress");
    } else if (hasActiveChildProcess()) {
        if (schedule) {
            g_pserver->rdb_bgsave_scheduled = 1;
            addReplyStatus(c,"Background saving scheduled");
        } else {
            addReplyError(c,
            "Another child process is active (AOF?): can't BGSAVE right now. "
            "Use BGSAVE SCHEDULE in order to schedule a BGSAVE whenever "
            "possible.");
        }
    } else if (rdbSaveBackground(rsiptr) == C_OK) {
        addReplyStatus(c,"Background saving started");
    } else {
        addReplyErrorObject(c,shared.err);
    }
}

/* Populate the rdbSaveInfo structure used to persist the replication
 * information inside the RDB file. Currently the structure explicitly
 * contains just the currently selected DB from the master stream, however
 * if the rdbSave*() family functions receive a NULL rsi structure also
 * the Replication ID/offset is not saved. The function popultes 'rsi'
 * that is normally stack-allocated in the caller, returns the populated
 * pointer if the instance has a valid master client, otherwise NULL
 * is returned, and the RDB saving will not persist any replication related
 * information. */
rdbSaveInfo *rdbPopulateSaveInfo(rdbSaveInfo *rsi) {
    rdbSaveInfo rsi_init;
    *rsi = rsi_init;

    memcpy(rsi->repl_id, g_pserver->replid, sizeof(g_pserver->replid));
    rsi->master_repl_offset = g_pserver->master_repl_offset;

    if (g_pserver->fActiveReplica) {
        listIter li;
        listNode *ln = nullptr;
        listRewind(g_pserver->masters, &li);
        while ((ln = listNext(&li))) {
            redisMaster *mi = (redisMaster*)listNodeValue(ln);
            MasterSaveInfo msi(*mi);
            rsi->addMaster(msi);
        }
    }

    /* If the instance is a master, we can populate the replication info
     * only when repl_backlog is not NULL. If the repl_backlog is NULL,
     * it means that the instance isn't in any replication chains. In this
     * scenario the replication info is useless, because when a replica
     * connects to us, the NULL repl_backlog will trigger a full
     * synchronization, at the same time we will use a new replid and clear
     * replid2. */
    if (g_pserver->fActiveReplica || (!listLength(g_pserver->masters) && g_pserver->repl_backlog)) {
        /* Note that when g_pserver->replicaseldb is -1, it means that this master
         * didn't apply any write commands after a full synchronization.
         * So we can let repl_stream_db be 0, this allows a restarted replica
         * to reload replication ID/offset, it's safe because the next write
         * command must generate a SELECT statement. */
        rsi->repl_stream_db = g_pserver->replicaseldb == -1 ? 0 : g_pserver->replicaseldb;
        return rsi;
    }

    struct redisMaster *miFirst = (redisMaster*)(listLength(g_pserver->masters) ? listNodeValue(listFirst(g_pserver->masters)) : NULL);

    /* If the instance is a replica we need a connected master
     * in order to fetch the currently selected DB. */
    if (miFirst && miFirst->master) {
        rsi->repl_stream_db = miFirst->master->db->id;
        return rsi;
    }

    /* If we have a cached master we can use it in order to populate the
     * replication selected DB info inside the RDB file: the replica can
     * increment the master_repl_offset only from data arriving from the
     * master, so if we are disconnected the offset in the cached master
     * is valid. */
    if (miFirst && miFirst->cached_master) {
        rsi->repl_stream_db = miFirst->cached_master->db->id;
        return rsi;
    }
    return NULL;
}<|MERGE_RESOLUTION|>--- conflicted
+++ resolved
@@ -1657,25 +1657,18 @@
 
         g_pserver->rdbThreadVars.tmpfileNum++;
         g_pserver->rdbThreadVars.fRdbThreadCancel = false;
-<<<<<<< HEAD
-        if (pthread_create(&child, NULL, rdbSaveThread, args)) {
-=======
         pthread_attr_t tattr;
         pthread_attr_init(&tattr);
         pthread_attr_setstacksize(&tattr, 1 << 23); // 8 MB
         if (pthread_create(&child, &tattr, rdbSaveThread, args)) {
             pthread_attr_destroy(&tattr);
->>>>>>> 54571108
             for (int idb = 0; idb < cserver.dbnum; ++idb)
                 g_pserver->db[idb]->endSnapshot(args->rgpdb[idb]);
             args->~rdbSaveThreadArgs();
             zfree(args);
             return C_ERR;
         }
-<<<<<<< HEAD
-=======
         pthread_attr_destroy(&tattr);
->>>>>>> 54571108
         g_pserver->child_type = CHILD_TYPE_RDB;
     }
     return C_OK;
@@ -3846,15 +3839,11 @@
 
     g_pserver->rdbThreadVars.tmpfileNum++;
     g_pserver->rdbThreadVars.fRdbThreadCancel = false;
-<<<<<<< HEAD
-    if (pthread_create(&child, nullptr, rdbSaveToSlavesSocketsThread, args)) {
-=======
     pthread_attr_t tattr;
     pthread_attr_init(&tattr);
     pthread_attr_setstacksize(&tattr, 1 << 23); // 8 MB
     if (pthread_create(&child, &tattr, rdbSaveToSlavesSocketsThread, args)) {
         pthread_attr_destroy(&tattr);
->>>>>>> 54571108
         serverLog(LL_WARNING,"Can't save in background: fork: %s",
             strerror(errno));
 
@@ -3880,10 +3869,7 @@
         closeChildInfoPipe();
         return C_ERR;
     }
-<<<<<<< HEAD
-=======
     pthread_attr_destroy(&tattr);
->>>>>>> 54571108
     g_pserver->child_type = CHILD_TYPE_RDB;
 
     serverLog(LL_NOTICE,"Background RDB transfer started");
