--- conflicted
+++ resolved
@@ -2497,14 +2497,8 @@
             if (fStaleMvccKey && !fExpiredKey && rsi != nullptr && rsi->mi != nullptr && rsi->mi->staleKeyMap != nullptr && lookupKeyRead(db, &keyobj) == nullptr) {
                 // We have a key that we've already deleted and is not back in our database.
                 //  We'll need to inform the sending master of the delete if it is also a replica of us
-<<<<<<< HEAD
-                robj *objKeyDup = createStringObject(key, sdslen(key));
-                rsi->mi->staleKeyMap->operator[](dbid).push_back(objKeyDup);
-                decrRefCount(objKeyDup);
-=======
                 robj_sharedptr objKeyDup(createStringObject(key, sdslen(key)));
-                rsi->mi->staleKeyMap->operator[](db - g_pserver->db).push_back(objKeyDup);                
->>>>>>> ec4dded4
+                rsi->mi->staleKeyMap->operator[](db->id).push_back(objKeyDup);                
             }
             fLastKeyExpired = true;
             sdsfree(key);
