/*
 * Copyright (c) 2009-2012, Salvatore Sanfilippo <antirez at gmail dot com>
 * All rights reserved.
 *
 * Redistribution and use in source and binary forms, with or without
 * modification, are permitted provided that the following conditions are met:
 *
 *   * Redistributions of source code must retain the above copyright notice,
 *     this list of conditions and the following disclaimer.
 *   * Redistributions in binary form must reproduce the above copyright
 *     notice, this list of conditions and the following disclaimer in the
 *     documentation and/or other materials provided with the distribution.
 *   * Neither the name of Redis nor the names of its contributors may be used
 *     to endorse or promote products derived from this software without
 *     specific prior written permission.
 *
 * THIS SOFTWARE IS PROVIDED BY THE COPYRIGHT HOLDERS AND CONTRIBUTORS "AS IS"
 * AND ANY EXPRESS OR IMPLIED WARRANTIES, INCLUDING, BUT NOT LIMITED TO, THE
 * IMPLIED WARRANTIES OF MERCHANTABILITY AND FITNESS FOR A PARTICULAR PURPOSE
 * ARE DISCLAIMED. IN NO EVENT SHALL THE COPYRIGHT OWNER OR CONTRIBUTORS BE
 * LIABLE FOR ANY DIRECT, INDIRECT, INCIDENTAL, SPECIAL, EXEMPLARY, OR
 * CONSEQUENTIAL DAMAGES (INCLUDING, BUT NOT LIMITED TO, PROCUREMENT OF
 * SUBSTITUTE GOODS OR SERVICES; LOSS OF USE, DATA, OR PROFITS; OR BUSINESS
 * INTERRUPTION) HOWEVER CAUSED AND ON ANY THEORY OF LIABILITY, WHETHER IN
 * CONTRACT, STRICT LIABILITY, OR TORT (INCLUDING NEGLIGENCE OR OTHERWISE)
 * ARISING IN ANY WAY OUT OF THE USE OF THIS SOFTWARE, EVEN IF ADVISED OF THE
 * POSSIBILITY OF SUCH DAMAGE.
 */

#ifndef __RDB_H
#define __RDB_H

#include <stdio.h>
#include "rio.h"

/* TBD: include only necessary headers. */
#include "server.h"

/* The current RDB version. When the format changes in a way that is no longer
 * backward compatible this number gets incremented. */
#define RDB_VERSION 9

/* Defines related to the dump file format. To store 32 bits lengths for short
 * keys requires a lot of space, so we check the most significant 2 bits of
 * the first byte to interpreter the length:
 *
 * 00|XXXXXX => if the two MSB are 00 the len is the 6 bits of this byte
 * 01|XXXXXX XXXXXXXX =>  01, the len is 14 byes, 6 bits + 8 bits of next byte
 * 10|000000 [32 bit integer] => A full 32 bit len in net byte order will follow
 * 10|000001 [64 bit integer] => A full 64 bit len in net byte order will follow
 * 11|OBKIND this means: specially encoded object will follow. The six bits
 *           number specify the kind of object that follows.
 *           See the RDB_ENC_* defines.
 *
 * Lengths up to 63 are stored using a single byte, most DB keys, and may
 * values, will fit inside. */
#define RDB_6BITLEN 0
#define RDB_14BITLEN 1
#define RDB_32BITLEN 0x80
#define RDB_64BITLEN 0x81
#define RDB_ENCVAL 3
#define RDB_LENERR UINT64_MAX

/* When a length of a string object stored on disk has the first two bits
 * set, the remaining six bits specify a special encoding for the object
 * accordingly to the following defines: */
#define RDB_ENC_INT8 0        /* 8 bit signed integer */
#define RDB_ENC_INT16 1       /* 16 bit signed integer */
#define RDB_ENC_INT32 2       /* 32 bit signed integer */
#define RDB_ENC_LZF 3         /* string compressed with FASTLZ */

/* Map object types to RDB object types. Macros starting with OBJ_ are for
 * memory storage and may change. Instead RDB types must be fixed because
 * we store them on disk. */
#define RDB_TYPE_STRING 0
#define RDB_TYPE_LIST   1
#define RDB_TYPE_SET    2
#define RDB_TYPE_ZSET   3
#define RDB_TYPE_HASH   4
#define RDB_TYPE_ZSET_2 5 /* ZSET version 2 with doubles stored in binary. */
#define RDB_TYPE_MODULE 6
#define RDB_TYPE_MODULE_2 7 /* Module value with annotations for parsing without
                               the generating module being loaded. */
/* NOTE: WHEN ADDING NEW RDB TYPE, UPDATE rdbIsObjectType() BELOW */

/* Object types for encoded objects. */
#define RDB_TYPE_HASH_ZIPMAP    9
#define RDB_TYPE_LIST_ZIPLIST  10
#define RDB_TYPE_SET_INTSET    11
#define RDB_TYPE_ZSET_ZIPLIST  12
#define RDB_TYPE_HASH_ZIPLIST  13
#define RDB_TYPE_LIST_QUICKLIST 14
#define RDB_TYPE_STREAM_LISTPACKS 15

/* KeyDB Specific Object Types */
#define RDB_TYPE_CRON 64
/* NOTE: WHEN ADDING NEW RDB TYPE, UPDATE rdbIsObjectType() BELOW */

/* Test if a type is an object type. */
#define rdbIsObjectType(t) ((t >= 0 && t <= 7) || (t >= 9 && t <= 15) || (t == RDB_TYPE_CRON))

/* Special RDB opcodes (saved/loaded with rdbSaveType/rdbLoadType). */
#define RDB_OPCODE_MODULE_AUX 247   /* Module auxiliary data. */
#define RDB_OPCODE_IDLE       248   /* LRU idle time. */
#define RDB_OPCODE_FREQ       249   /* LFU frequency. */
#define RDB_OPCODE_AUX        250   /* RDB aux field. */
#define RDB_OPCODE_RESIZEDB   251   /* Hash table resize hint. */
#define RDB_OPCODE_EXPIRETIME_MS 252    /* Expire time in milliseconds. */
#define RDB_OPCODE_EXPIRETIME 253       /* Old expire time in seconds. */
#define RDB_OPCODE_SELECTDB   254   /* DB number of the following keys. */
#define RDB_OPCODE_EOF        255   /* End of the RDB file. */

/* Module serialized values sub opcodes */
#define RDB_MODULE_OPCODE_EOF   0   /* End of module value. */
#define RDB_MODULE_OPCODE_SINT  1   /* Signed integer. */
#define RDB_MODULE_OPCODE_UINT  2   /* Unsigned integer. */
#define RDB_MODULE_OPCODE_FLOAT 3   /* Float. */
#define RDB_MODULE_OPCODE_DOUBLE 4  /* Double. */
#define RDB_MODULE_OPCODE_STRING 5  /* String. */

/* rdbLoad...() functions flags. */
#define RDB_LOAD_NONE   0
#define RDB_LOAD_ENC    (1<<0)
#define RDB_LOAD_PLAIN  (1<<1)
#define RDB_LOAD_SDS    (1<<2)

/* flags on the purpose of rdb save or load */
#define RDBFLAGS_NONE 0                 /* No special RDB loading. */
#define RDBFLAGS_AOF_PREAMBLE (1<<0)    /* Load/save the RDB as AOF preamble. */
#define RDBFLAGS_REPLICATION (1<<1)     /* Load/save for SYNC. */
#define RDBFLAGS_ALLOW_DUP (1<<2)       /* Allow duplicated keys when loading.*/

int rdbSaveType(rio *rdb, unsigned char type);
int rdbLoadType(rio *rdb);
int rdbSaveTime(rio *rdb, time_t t);
time_t rdbLoadTime(rio *rdb);
int rdbSaveLen(rio *rdb, uint64_t len);
int rdbSaveMillisecondTime(rio *rdb, long long t);
long long rdbLoadMillisecondTime(rio *rdb, int rdbver);
uint64_t rdbLoadLen(rio *rdb, int *isencoded);
int rdbLoadLenByRef(rio *rdb, int *isencoded, uint64_t *lenptr);
int rdbSaveObjectType(rio *rdb, robj_roptr o);
int rdbLoadObjectType(rio *rdb);
int rdbLoad(rdbSaveInfo *rsi, int rdbflags);
int rdbLoadFile(const char *filename, rdbSaveInfo *rsi, int rdbflags);
int rdbSaveBackground(rdbSaveInfo *rsi);
int rdbSaveToSlavesSockets(rdbSaveInfo *rsi);
void rdbRemoveTempFile(pid_t childpid);
int rdbSave(rdbSaveInfo *rsi);
int rdbSaveFile(char *filename, rdbSaveInfo *rsi);
int rdbSaveFp(FILE *pf, rdbSaveInfo *rsi);
int rdbSaveS3(char *path, rdbSaveInfo *rsi);
int rdbLoadS3(char *path, rdbSaveInfo *rsi, int rdbflags);
ssize_t rdbSaveObject(rio *rdb, robj_roptr o, robj *key);
size_t rdbSavedObjectLen(robj *o, robj *key);
<<<<<<< HEAD
robj *rdbLoadObject(int type, rio *rdb, robj *key, uint64_t mvcc_tstamp);
=======
robj *rdbLoadObject(int type, rio *rdb, sds key);
>>>>>>> 97e58ee0
void backgroundSaveDoneHandler(int exitcode, int bysignal);
int rdbSaveKeyValuePair(rio *rdb, robj *key, robj *val, long long expiretime);
ssize_t rdbSaveSingleModuleAux(rio *rdb, int when, moduleType *mt);
robj *rdbLoadStringObject(rio *rdb);
ssize_t rdbSaveStringObject(rio *rdb, robj_roptr obj);
ssize_t rdbSaveRawString(rio *rdb, const unsigned char *s, size_t len);
void *rdbGenericLoadStringObject(rio *rdb, int flags, size_t *lenptr);
int rdbSaveBinaryDoubleValue(rio *rdb, double val);
int rdbLoadBinaryDoubleValue(rio *rdb, double *val);
int rdbSaveBinaryFloatValue(rio *rdb, float val);
int rdbLoadBinaryFloatValue(rio *rdb, float *val);
int rdbLoadRio(rio *rdb, int rdbflags, rdbSaveInfo *rsi);
int rdbSaveRio(rio *rdb, int *error, int rdbflags, rdbSaveInfo *rsi);
rdbSaveInfo *rdbPopulateSaveInfo(rdbSaveInfo *rsi);

#endif<|MERGE_RESOLUTION|>--- conflicted
+++ resolved
@@ -153,11 +153,7 @@
 int rdbLoadS3(char *path, rdbSaveInfo *rsi, int rdbflags);
 ssize_t rdbSaveObject(rio *rdb, robj_roptr o, robj *key);
 size_t rdbSavedObjectLen(robj *o, robj *key);
-<<<<<<< HEAD
-robj *rdbLoadObject(int type, rio *rdb, robj *key, uint64_t mvcc_tstamp);
-=======
-robj *rdbLoadObject(int type, rio *rdb, sds key);
->>>>>>> 97e58ee0
+robj *rdbLoadObject(int type, rio *rdb, sds key, uint64_t mvcc_tstamp);
 void backgroundSaveDoneHandler(int exitcode, int bysignal);
 int rdbSaveKeyValuePair(rio *rdb, robj *key, robj *val, long long expiretime);
 ssize_t rdbSaveSingleModuleAux(rio *rdb, int when, moduleType *mt);
