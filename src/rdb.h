/*
 * Copyright (c) 2009-2012, Salvatore Sanfilippo <antirez at gmail dot com>
 * All rights reserved.
 *
 * Redistribution and use in source and binary forms, with or without
 * modification, are permitted provided that the following conditions are met:
 *
 *   * Redistributions of source code must retain the above copyright notice,
 *     this list of conditions and the following disclaimer.
 *   * Redistributions in binary form must reproduce the above copyright
 *     notice, this list of conditions and the following disclaimer in the
 *     documentation and/or other materials provided with the distribution.
 *   * Neither the name of Redis nor the names of its contributors may be used
 *     to endorse or promote products derived from this software without
 *     specific prior written permission.
 *
 * THIS SOFTWARE IS PROVIDED BY THE COPYRIGHT HOLDERS AND CONTRIBUTORS "AS IS"
 * AND ANY EXPRESS OR IMPLIED WARRANTIES, INCLUDING, BUT NOT LIMITED TO, THE
 * IMPLIED WARRANTIES OF MERCHANTABILITY AND FITNESS FOR A PARTICULAR PURPOSE
 * ARE DISCLAIMED. IN NO EVENT SHALL THE COPYRIGHT OWNER OR CONTRIBUTORS BE
 * LIABLE FOR ANY DIRECT, INDIRECT, INCIDENTAL, SPECIAL, EXEMPLARY, OR
 * CONSEQUENTIAL DAMAGES (INCLUDING, BUT NOT LIMITED TO, PROCUREMENT OF
 * SUBSTITUTE GOODS OR SERVICES; LOSS OF USE, DATA, OR PROFITS; OR BUSINESS
 * INTERRUPTION) HOWEVER CAUSED AND ON ANY THEORY OF LIABILITY, WHETHER IN
 * CONTRACT, STRICT LIABILITY, OR TORT (INCLUDING NEGLIGENCE OR OTHERWISE)
 * ARISING IN ANY WAY OUT OF THE USE OF THIS SOFTWARE, EVEN IF ADVISED OF THE
 * POSSIBILITY OF SUCH DAMAGE.
 */

#ifndef __RDB_H
#define __RDB_H

#include <stdio.h>
#include "rio.h"

/* TBD: include only necessary headers. */
#include "server.h"

/* The current RDB version. When the format changes in a way that is no longer
 * backward compatible this number gets incremented. */
#define RDB_VERSION 9

/* Defines related to the dump file format. To store 32 bits lengths for short
 * keys requires a lot of space, so we check the most significant 2 bits of
 * the first byte to interpreter the length:
 *
 * 00|XXXXXX => if the two MSB are 00 the len is the 6 bits of this byte
 * 01|XXXXXX XXXXXXXX =>  01, the len is 14 byes, 6 bits + 8 bits of next byte
 * 10|000000 [32 bit integer] => A full 32 bit len in net byte order will follow
 * 10|000001 [64 bit integer] => A full 64 bit len in net byte order will follow
 * 11|OBKIND this means: specially encoded object will follow. The six bits
 *           number specify the kind of object that follows.
 *           See the RDB_ENC_* defines.
 *
 * Lengths up to 63 are stored using a single byte, most DB keys, and may
 * values, will fit inside. */
#define RDB_6BITLEN 0
#define RDB_14BITLEN 1
#define RDB_32BITLEN 0x80
#define RDB_64BITLEN 0x81
#define RDB_ENCVAL 3
#define RDB_LENERR UINT64_MAX

/* When a length of a string object stored on disk has the first two bits
 * set, the remaining six bits specify a special encoding for the object
 * accordingly to the following defines: */
#define RDB_ENC_INT8 0        /* 8 bit signed integer */
#define RDB_ENC_INT16 1       /* 16 bit signed integer */
#define RDB_ENC_INT32 2       /* 32 bit signed integer */
#define RDB_ENC_LZF 3         /* string compressed with FASTLZ */

/* Map object types to RDB object types. Macros starting with OBJ_ are for
 * memory storage and may change. Instead RDB types must be fixed because
 * we store them on disk. */
#define RDB_TYPE_STRING 0
#define RDB_TYPE_LIST   1
#define RDB_TYPE_SET    2
#define RDB_TYPE_ZSET   3
#define RDB_TYPE_HASH   4
#define RDB_TYPE_ZSET_2 5 /* ZSET version 2 with doubles stored in binary. */
#define RDB_TYPE_MODULE 6
#define RDB_TYPE_MODULE_2 7 /* Module value with annotations for parsing without
                               the generating module being loaded. */
/* NOTE: WHEN ADDING NEW RDB TYPE, UPDATE rdbIsObjectType() BELOW */

/* Object types for encoded objects. */
#define RDB_TYPE_HASH_ZIPMAP    9
#define RDB_TYPE_LIST_ZIPLIST  10
#define RDB_TYPE_SET_INTSET    11
#define RDB_TYPE_ZSET_ZIPLIST  12
#define RDB_TYPE_HASH_ZIPLIST  13
#define RDB_TYPE_LIST_QUICKLIST 14
#define RDB_TYPE_STREAM_LISTPACKS 15

/* KeyDB Specific Object Types */
#define RDB_TYPE_CRON 64
/* NOTE: WHEN ADDING NEW RDB TYPE, UPDATE rdbIsObjectType() BELOW */

/* Test if a type is an object type. */
#define rdbIsObjectType(t) ((t >= 0 && t <= 7) || (t >= 9 && t <= 15) || (t == RDB_TYPE_CRON))

/* Special RDB opcodes (saved/loaded with rdbSaveType/rdbLoadType). */
#define RDB_OPCODE_MODULE_AUX 247   /* Module auxiliary data. */
#define RDB_OPCODE_IDLE       248   /* LRU idle time. */
#define RDB_OPCODE_FREQ       249   /* LFU frequency. */
#define RDB_OPCODE_AUX        250   /* RDB aux field. */
#define RDB_OPCODE_RESIZEDB   251   /* Hash table resize hint. */
#define RDB_OPCODE_EXPIRETIME_MS 252    /* Expire time in milliseconds. */
#define RDB_OPCODE_EXPIRETIME 253       /* Old expire time in seconds. */
#define RDB_OPCODE_SELECTDB   254   /* DB number of the following keys. */
#define RDB_OPCODE_EOF        255   /* End of the RDB file. */

/* Module serialized values sub opcodes */
#define RDB_MODULE_OPCODE_EOF   0   /* End of module value. */
#define RDB_MODULE_OPCODE_SINT  1   /* Signed integer. */
#define RDB_MODULE_OPCODE_UINT  2   /* Unsigned integer. */
#define RDB_MODULE_OPCODE_FLOAT 3   /* Float. */
#define RDB_MODULE_OPCODE_DOUBLE 4  /* Double. */
#define RDB_MODULE_OPCODE_STRING 5  /* String. */

/* rdbLoad...() functions flags. */
#define RDB_LOAD_NONE   0
#define RDB_LOAD_ENC    (1<<0)
#define RDB_LOAD_PLAIN  (1<<1)
#define RDB_LOAD_SDS    (1<<2)

/* flags on the purpose of rdb save or load */
#define RDBFLAGS_NONE 0
#define RDBFLAGS_AOF_PREAMBLE (1<<0)
#define RDBFLAGS_REPLICATION (1<<1)

int rdbSaveType(rio *rdb, unsigned char type);
int rdbLoadType(rio *rdb);
int rdbSaveTime(rio *rdb, time_t t);
time_t rdbLoadTime(rio *rdb);
int rdbSaveLen(rio *rdb, uint64_t len);
int rdbSaveMillisecondTime(rio *rdb, long long t);
long long rdbLoadMillisecondTime(rio *rdb, int rdbver);
uint64_t rdbLoadLen(rio *rdb, int *isencoded);
int rdbLoadLenByRef(rio *rdb, int *isencoded, uint64_t *lenptr);
int rdbSaveObjectType(rio *rdb, robj_roptr o);
int rdbLoadObjectType(rio *rdb);
int rdbLoad(rdbSaveInfo *rsi, int rdbflags);
int rdbLoadFile(const char *filename, rdbSaveInfo *rsi, int rdbflags);
int rdbSaveBackground(rdbSaveInfo *rsi);
int rdbSaveToSlavesSockets(rdbSaveInfo *rsi);
<<<<<<< HEAD
void rdbRemoveTempFile(int childpid);
int rdbSave(const redisDbPersistentDataSnapshot **rgpdb, rdbSaveInfo *rsi);
int rdbSaveFile(char *filename, const redisDbPersistentDataSnapshot **rgpdb, rdbSaveInfo *rsi);
int rdbSaveFp(FILE *pf, const redisDbPersistentDataSnapshot **rgpdb, rdbSaveInfo *rsi);
int rdbSaveS3(char *path, const redisDbPersistentDataSnapshot **rgpdb, rdbSaveInfo *rsi);
int rdbLoadS3(char *path, rdbSaveInfo *rsi);
ssize_t rdbSaveObject(rio *rdb, robj_roptr o, robj_roptr key);
size_t rdbSavedObjectLen(robj *o);
robj *rdbLoadObject(int type, rio *rdb, robj *key, uint64_t mvcc_tstamp);
void backgroundSaveDoneHandler(int exitcode, int bysignal);
=======
void rdbRemoveTempFile(pid_t childpid);
int rdbSave(rdbSaveInfo *rsi);
int rdbSaveFile(char *filename, rdbSaveInfo *rsi);
int rdbSaveFp(FILE *pf, rdbSaveInfo *rsi);
int rdbSaveS3(char *path, rdbSaveInfo *rsi);
int rdbLoadS3(char *path, rdbSaveInfo *rsi, int rdbflags);
ssize_t rdbSaveObject(rio *rdb, robj_roptr o, robj *key);
size_t rdbSavedObjectLen(robj *o);
robj *rdbLoadObject(int type, rio *rdb, robj *key, uint64_t mvcc_tstamp);
void backgroundSaveDoneHandler(int exitcode, int bysignal);
int rdbSaveKeyValuePair(rio *rdb, robj *key, robj *val, long long expiretime);
ssize_t rdbSaveSingleModuleAux(rio *rdb, int when, moduleType *mt);
>>>>>>> 1e465a7a
robj *rdbLoadStringObject(rio *rdb);
ssize_t rdbSaveStringObject(rio *rdb, robj_roptr obj);
ssize_t rdbSaveRawString(rio *rdb, const unsigned char *s, size_t len);
void *rdbGenericLoadStringObject(rio *rdb, int flags, size_t *lenptr);
int rdbSaveBinaryDoubleValue(rio *rdb, double val);
int rdbLoadBinaryDoubleValue(rio *rdb, double *val);
int rdbSaveBinaryFloatValue(rio *rdb, float val);
int rdbLoadBinaryFloatValue(rio *rdb, float *val);
int rdbLoadRio(rio *rdb, int rdbflags, rdbSaveInfo *rsi);
int rdbSaveRio(rio *rdb, int *error, int rdbflags, rdbSaveInfo *rsi);
rdbSaveInfo *rdbPopulateSaveInfo(rdbSaveInfo *rsi);

#endif<|MERGE_RESOLUTION|>--- conflicted
+++ resolved
@@ -144,31 +144,18 @@
 int rdbLoadFile(const char *filename, rdbSaveInfo *rsi, int rdbflags);
 int rdbSaveBackground(rdbSaveInfo *rsi);
 int rdbSaveToSlavesSockets(rdbSaveInfo *rsi);
-<<<<<<< HEAD
-void rdbRemoveTempFile(int childpid);
+void rdbRemoveTempFile(pid_t childpid);
 int rdbSave(const redisDbPersistentDataSnapshot **rgpdb, rdbSaveInfo *rsi);
 int rdbSaveFile(char *filename, const redisDbPersistentDataSnapshot **rgpdb, rdbSaveInfo *rsi);
 int rdbSaveFp(FILE *pf, const redisDbPersistentDataSnapshot **rgpdb, rdbSaveInfo *rsi);
 int rdbSaveS3(char *path, const redisDbPersistentDataSnapshot **rgpdb, rdbSaveInfo *rsi);
-int rdbLoadS3(char *path, rdbSaveInfo *rsi);
+int rdbLoadS3(char *path, rdbSaveInfo *rsi, int rdbflags);
 ssize_t rdbSaveObject(rio *rdb, robj_roptr o, robj_roptr key);
 size_t rdbSavedObjectLen(robj *o);
 robj *rdbLoadObject(int type, rio *rdb, robj *key, uint64_t mvcc_tstamp);
-void backgroundSaveDoneHandler(int exitcode, int bysignal);
-=======
-void rdbRemoveTempFile(pid_t childpid);
-int rdbSave(rdbSaveInfo *rsi);
-int rdbSaveFile(char *filename, rdbSaveInfo *rsi);
-int rdbSaveFp(FILE *pf, rdbSaveInfo *rsi);
-int rdbSaveS3(char *path, rdbSaveInfo *rsi);
-int rdbLoadS3(char *path, rdbSaveInfo *rsi, int rdbflags);
-ssize_t rdbSaveObject(rio *rdb, robj_roptr o, robj *key);
-size_t rdbSavedObjectLen(robj *o);
-robj *rdbLoadObject(int type, rio *rdb, robj *key, uint64_t mvcc_tstamp);
-void backgroundSaveDoneHandler(int exitcode, int bysignal);
+void backgroundSaveDoneHandler(int exitcode, bool fCancelled);
 int rdbSaveKeyValuePair(rio *rdb, robj *key, robj *val, long long expiretime);
 ssize_t rdbSaveSingleModuleAux(rio *rdb, int when, moduleType *mt);
->>>>>>> 1e465a7a
 robj *rdbLoadStringObject(rio *rdb);
 ssize_t rdbSaveStringObject(rio *rdb, robj_roptr obj);
 ssize_t rdbSaveRawString(rio *rdb, const unsigned char *s, size_t len);
@@ -178,7 +165,7 @@
 int rdbSaveBinaryFloatValue(rio *rdb, float val);
 int rdbLoadBinaryFloatValue(rio *rdb, float *val);
 int rdbLoadRio(rio *rdb, int rdbflags, rdbSaveInfo *rsi);
-int rdbSaveRio(rio *rdb, int *error, int rdbflags, rdbSaveInfo *rsi);
+int rdbSaveRio(rio *rdb, const redisDbPersistentDataSnapshot **rgpdb, int *error, int flags, rdbSaveInfo *rsi);
 rdbSaveInfo *rdbPopulateSaveInfo(rdbSaveInfo *rsi);
 
 #endif