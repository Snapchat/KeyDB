--- conflicted
+++ resolved
@@ -48,12 +48,9 @@
 #include "adlist.h"
 #include "dict.h"
 #include "zmalloc.h"
-<<<<<<< HEAD
 #include "storage.h"
-=======
 #include "atomicvar.h"
 #include "crc16_slottable.h"
->>>>>>> 4edb1d7e
 
 #define UNUSED(V) ((void) V)
 #define RANDPTR_INITIAL_SIZE 8
@@ -243,7 +240,7 @@
 static redisConfig *getRedisConfig(const char *ip, int port,
                                    const char *hostsocket)
 {
-    redisConfig *cfg = zcalloc(sizeof(*cfg));
+    redisConfig *cfg = zcalloc(sizeof(*cfg), MALLOC_LOCAL);
     if (!cfg) return NULL;
     redisContext *c = NULL;
     redisReply *reply = NULL, *sub_reply = NULL;
@@ -570,12 +567,8 @@
  * Even when cloning another client, prefix commands are applied if needed.*/
 static client createClient(char *cmd, size_t len, client from, int thread_id) {
     int j;
-<<<<<<< HEAD
+    int is_cluster_client = (config.cluster_mode && thread_id >= 0);
     client c = zmalloc(sizeof(struct _client), MALLOC_LOCAL);
-=======
-    int is_cluster_client = (config.cluster_mode && thread_id >= 0);
-    client c = zmalloc(sizeof(struct _client));
->>>>>>> 4edb1d7e
 
     const char *ip = NULL;
     int port = 0;
@@ -689,7 +682,7 @@
         if (from) {
             c->staglen = from->staglen;
             c->stagfree = 0;
-            c->stagptr = zmalloc(sizeof(char*)*c->staglen);
+            c->stagptr = zmalloc(sizeof(char*)*c->staglen, MALLOC_LOCAL);
             /* copy the offsets. */
             for (j = 0; j < (int)c->staglen; j++) {
                 c->stagptr[j] = c->obuf + (from->stagptr[j]-from->obuf);
@@ -701,11 +694,11 @@
 
             c->staglen = 0;
             c->stagfree = RANDPTR_INITIAL_SIZE;
-            c->stagptr = zmalloc(sizeof(char*)*c->stagfree);
+            c->stagptr = zmalloc(sizeof(char*)*c->stagfree, MALLOC_LOCAL);
             while ((p = strstr(p,"{tag}")) != NULL) {
                 if (c->stagfree == 0) {
                     c->stagptr = zrealloc(c->stagptr,
-                                          sizeof(char*) * c->staglen*2);
+                                          sizeof(char*) * c->staglen*2, MALLOC_LOCAL);
                     c->stagfree += c->staglen;
                 }
                 c->stagptr[c->staglen++] = p;
@@ -835,7 +828,7 @@
 
     if (config.num_threads) {
         if (config.threads) freeBenchmarkThreads();
-        config.threads = zmalloc(config.num_threads * sizeof(benchmarkThread*));
+        config.threads = zmalloc(config.num_threads * sizeof(benchmarkThread*), MALLOC_LOCAL);
         for (i = 0; i < config.num_threads; i++) {
             benchmarkThread *thread = createBenchmarkThread(i);
             config.threads[i] = thread;
@@ -869,7 +862,7 @@
 /* Thread functions. */
 
 static benchmarkThread *createBenchmarkThread(int index) {
-    benchmarkThread *thread = zmalloc(sizeof(*thread));
+    benchmarkThread *thread = zmalloc(sizeof(*thread), MALLOC_LOCAL);
     if (thread == NULL) return NULL;
     thread->index = index;
     thread->el = aeCreateEventLoop(1024*10);
@@ -901,7 +894,7 @@
 /* Cluster helper functions. */
 
 static clusterNode *createClusterNode(char *ip, int port) {
-    clusterNode *node = zmalloc(sizeof(*node));
+    clusterNode *node = zmalloc(sizeof(*node), MALLOC_LOCAL);
     if (!node) return NULL;
     node->ip = ip;
     node->port = port;
@@ -909,7 +902,7 @@
     node->flags = 0;
     node->replicate = NULL;
     node->replicas_count = 0;
-    node->slots = zmalloc(CLUSTER_SLOTS * sizeof(int));
+    node->slots = zmalloc(CLUSTER_SLOTS * sizeof(int), MALLOC_LOCAL);
     node->slots_count = 0;
     node->current_slot_index = 0;
     node->updated_slots = NULL;
@@ -956,7 +949,7 @@
 static clusterNode **addClusterNode(clusterNode *node) {
     int count = config.cluster_node_count + 1;
     config.cluster_nodes = zrealloc(config.cluster_nodes,
-                                    count * sizeof(*node));
+                                    count * sizeof(*node), MALLOC_LOCAL);
     if (!config.cluster_nodes) return NULL;
     config.cluster_nodes[config.cluster_node_count++] = node;
     return config.cluster_nodes;
@@ -1080,7 +1073,7 @@
                         node->migrating_count += 2;
                         node->migrating =
                             zrealloc(node->migrating,
-                                (node->migrating_count * sizeof(sds)));
+                                (node->migrating_count * sizeof(sds)), MALLOC_LOCAL);
                         node->migrating[node->migrating_count - 2] =
                             slot;
                         node->migrating[node->migrating_count - 1] =
@@ -1094,7 +1087,7 @@
                         sds src = sdsnew(p);
                         node->importing_count += 2;
                         node->importing = zrealloc(node->importing,
-                            (node->importing_count * sizeof(sds)));
+                            (node->importing_count * sizeof(sds)), MALLOC_LOCAL);
                         node->importing[node->importing_count - 2] =
                             slot;
                         node->importing[node->importing_count - 1] =
@@ -1215,7 +1208,7 @@
         sdsfree(name);
         clusterNode *node = dictGetVal(entry);
         if (node->updated_slots == NULL)
-            node->updated_slots = zcalloc(CLUSTER_SLOTS * sizeof(int));
+            node->updated_slots = zcalloc(CLUSTER_SLOTS * sizeof(int), MALLOC_LOCAL);
         for (slot = from; slot <= to; slot++)
             node->updated_slots[node->updated_slots_count++] = slot;
     }
