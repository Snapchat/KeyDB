--- conflicted
+++ resolved
@@ -64,96 +64,7 @@
 #include "storage.h"
 #include "motd.h"
 
-<<<<<<< HEAD
 #include "redis-cli.h"
-=======
-#define UNUSED(V) ((void) V)
-
-#define OUTPUT_STANDARD 0
-#define OUTPUT_RAW 1
-#define OUTPUT_CSV 2
-#define REDIS_CLI_KEEPALIVE_INTERVAL 15 /* seconds */
-#define REDIS_CLI_DEFAULT_PIPE_TIMEOUT 30 /* seconds */
-#define REDIS_CLI_HISTFILE_ENV "REDISCLI_HISTFILE"
-#define REDIS_CLI_HISTFILE_DEFAULT ".rediscli_history"
-#define REDIS_CLI_RCFILE_ENV "REDISCLI_RCFILE"
-#define REDIS_CLI_RCFILE_DEFAULT ".redisclirc"
-#define REDIS_CLI_AUTH_ENV "REDISCLI_AUTH"
-
-#define CLUSTER_MANAGER_SLOTS               16384
-#define CLUSTER_MANAGER_MIGRATE_TIMEOUT     60000
-#define CLUSTER_MANAGER_MIGRATE_PIPELINE    10
-#define CLUSTER_MANAGER_REBALANCE_THRESHOLD 2
-
-#define CLUSTER_MANAGER_INVALID_HOST_ARG \
-    "[ERR] Invalid arguments: you need to pass either a valid " \
-    "address (ie. 120.0.0.1:7000) or space separated IP " \
-    "and port (ie. 120.0.0.1 7000)\n"
-#define CLUSTER_MANAGER_MODE() (config.cluster_manager_command.name != NULL)
-#define CLUSTER_MANAGER_MASTERS_COUNT(nodes, replicas) (nodes/(replicas + 1))
-#define CLUSTER_MANAGER_COMMAND(n,...) \
-        (redisCommand(n->context, __VA_ARGS__))
-
-#define CLUSTER_MANAGER_NODE_ARRAY_FREE(array) zfree(array->alloc)
-
-#define CLUSTER_MANAGER_PRINT_REPLY_ERROR(n, err) \
-    clusterManagerLogErr("Node %s:%d replied with error:\n%s\n", \
-                         n->ip, n->port, err);
-
-#define clusterManagerLogInfo(...) \
-    clusterManagerLog(CLUSTER_MANAGER_LOG_LVL_INFO,__VA_ARGS__)
-
-#define clusterManagerLogErr(...) \
-    clusterManagerLog(CLUSTER_MANAGER_LOG_LVL_ERR,__VA_ARGS__)
-
-#define clusterManagerLogWarn(...) \
-    clusterManagerLog(CLUSTER_MANAGER_LOG_LVL_WARN,__VA_ARGS__)
-
-#define clusterManagerLogOk(...) \
-    clusterManagerLog(CLUSTER_MANAGER_LOG_LVL_SUCCESS,__VA_ARGS__)
-
-#define CLUSTER_MANAGER_FLAG_MYSELF     1 << 0
-#define CLUSTER_MANAGER_FLAG_SLAVE      1 << 1
-#define CLUSTER_MANAGER_FLAG_FRIEND     1 << 2
-#define CLUSTER_MANAGER_FLAG_NOADDR     1 << 3
-#define CLUSTER_MANAGER_FLAG_DISCONNECT 1 << 4
-#define CLUSTER_MANAGER_FLAG_FAIL       1 << 5
-
-#define CLUSTER_MANAGER_CMD_FLAG_FIX            1 << 0
-#define CLUSTER_MANAGER_CMD_FLAG_SLAVE          1 << 1
-#define CLUSTER_MANAGER_CMD_FLAG_YES            1 << 2
-#define CLUSTER_MANAGER_CMD_FLAG_AUTOWEIGHTS    1 << 3
-#define CLUSTER_MANAGER_CMD_FLAG_EMPTYMASTER    1 << 4
-#define CLUSTER_MANAGER_CMD_FLAG_SIMULATE       1 << 5
-#define CLUSTER_MANAGER_CMD_FLAG_REPLACE        1 << 6
-#define CLUSTER_MANAGER_CMD_FLAG_COPY           1 << 7
-#define CLUSTER_MANAGER_CMD_FLAG_COLOR          1 << 8
-#define CLUSTER_MANAGER_CMD_FLAG_CHECK_OWNERS   1 << 9
-#define CLUSTER_MANAGER_CMD_FLAG_FIX_WITH_UNREACHABLE_MASTERS 1 << 10
-
-#define CLUSTER_MANAGER_OPT_GETFRIENDS  1 << 0
-#define CLUSTER_MANAGER_OPT_COLD        1 << 1
-#define CLUSTER_MANAGER_OPT_UPDATE      1 << 2
-#define CLUSTER_MANAGER_OPT_QUIET       1 << 6
-#define CLUSTER_MANAGER_OPT_VERBOSE     1 << 7
-
-#define CLUSTER_MANAGER_LOG_LVL_INFO    1
-#define CLUSTER_MANAGER_LOG_LVL_WARN    2
-#define CLUSTER_MANAGER_LOG_LVL_ERR     3
-#define CLUSTER_MANAGER_LOG_LVL_SUCCESS 4
-
-#define CLUSTER_JOIN_CHECK_AFTER        20
-
-#define LOG_COLOR_BOLD      "29;1m"
-#define LOG_COLOR_RED       "31;1m"
-#define LOG_COLOR_GREEN     "32;1m"
-#define LOG_COLOR_YELLOW    "33;1m"
-#define LOG_COLOR_RESET     "0m"
-
-/* cliConnect() flags. */
-#define CC_FORCE (1<<0)         /* Re-connect if already connected. */
-#define CC_QUIET (1<<1)         /* Don't log connecting errors. */
->>>>>>> 17dfd7ca
 
 redisContext *context;
 struct config config;
@@ -2047,76 +1958,7 @@
  *--------------------------------------------------------------------------- */
 
 /* The Cluster Manager global structure */
-<<<<<<< HEAD
 struct cluster_manager;
-=======
-static struct clusterManager {
-    list *nodes;    /* List of nodes in the configuration. */
-    list *errors;
-    int unreachable_masters;    /* Masters we are not able to reach. */
-} cluster_manager;
-
-/* Used by clusterManagerFixSlotsCoverage */
-dict *clusterManagerUncoveredSlots = NULL;
-
-typedef struct clusterManagerNode {
-    redisContext *context;
-    sds name;
-    char *ip;
-    int port;
-    uint64_t current_epoch;
-    time_t ping_sent;
-    time_t ping_recv;
-    int flags;
-    list *flags_str; /* Flags string representations */
-    sds replicate;  /* Master ID if node is a slave */
-    int dirty;      /* Node has changes that can be flushed */
-    uint8_t slots[CLUSTER_MANAGER_SLOTS];
-    int slots_count;
-    int replicas_count;
-    list *friends;
-    sds *migrating; /* An array of sds where even strings are slots and odd
-                     * strings are the destination node IDs. */
-    sds *importing; /* An array of sds where even strings are slots and odd
-                     * strings are the source node IDs. */
-    int migrating_count; /* Length of the migrating array (migrating slots*2) */
-    int importing_count; /* Length of the importing array (importing slots*2) */
-    float weight;   /* Weight used by rebalance */
-    int balance;    /* Used by rebalance */
-} clusterManagerNode;
-
-/* Data structure used to represent a sequence of cluster nodes. */
-typedef struct clusterManagerNodeArray {
-    clusterManagerNode **nodes; /* Actual nodes array */
-    clusterManagerNode **alloc; /* Pointer to the allocated memory */
-    int len;                    /* Actual length of the array */
-    int count;                  /* Non-NULL nodes count */
-} clusterManagerNodeArray;
-
-/* Used for the reshard table. */
-typedef struct clusterManagerReshardTableItem {
-    clusterManagerNode *source;
-    int slot;
-} clusterManagerReshardTableItem;
-
-/* Info about a cluster internal link. */
-
-typedef struct clusterManagerLink {
-    sds node_name;
-    sds node_addr;
-    int connected;
-    int handshaking;
-} clusterManagerLink;
-
-static dictType clusterManagerDictType = {
-    dictSdsHash,               /* hash function */
-    NULL,                      /* key dup */
-    NULL,                      /* val dup */
-    dictSdsKeyCompare,         /* key compare */
-    NULL,                      /* key destructor */
-    dictSdsDestructor          /* val destructor */
-};
->>>>>>> 17dfd7ca
 
 
 typedef int clusterManagerCommandProc(int argc, char **argv);
@@ -3936,12 +3778,8 @@
     return totslots;
 }
 
-<<<<<<< HEAD
 void clusterManagerPrintSlotsList(list *slots) {
-=======
-static void clusterManagerPrintSlotsList(list *slots) {
     clusterManagerNode n = {0};
->>>>>>> 17dfd7ca
     listIter li;
     listNode *ln;
     listRewind(slots, &li);
@@ -4013,238 +3851,10 @@
     return node;
 }
 
-<<<<<<< HEAD
 /* Slot 'slot' was found to be in importing or migrating state in one or
  * more nodes. This function fixes this condition by migrating keys where
  * it seems more sensible. */
 int clusterManagerFixOpenSlot(int slot) {
-=======
-/* This function returns a random master node, return NULL if none */
-
-static clusterManagerNode *clusterManagerNodeMasterRandom() {
-    int master_count = 0;
-    int idx;
-    listIter li;
-    listNode *ln;
-    listRewind(cluster_manager.nodes, &li);
-    while ((ln = listNext(&li)) != NULL) {
-        clusterManagerNode *n = ln->value;
-        if (n->flags & CLUSTER_MANAGER_FLAG_SLAVE) continue;
-        master_count++;
-    }
-
-    srand(time(NULL));
-    idx = rand() % master_count;
-    listRewind(cluster_manager.nodes, &li);
-    while ((ln = listNext(&li)) != NULL) {
-        clusterManagerNode *n = ln->value;
-        if (n->flags & CLUSTER_MANAGER_FLAG_SLAVE) continue;
-        if (!idx--) {
-            return n;
-        }
-    }
-    /* Can not be reached */
-    return NULL;
-}
-
-static int clusterManagerFixSlotsCoverage(char *all_slots) {
-    int force_fix = config.cluster_manager_command.flags &
-                    CLUSTER_MANAGER_CMD_FLAG_FIX_WITH_UNREACHABLE_MASTERS;
-
-    if (cluster_manager.unreachable_masters > 0 && !force_fix) {
-        clusterManagerLogWarn("*** Fixing slots coverage with %d unreachable masters is dangerous: redis-cli will assume that slots about masters that are not reachable are not covered, and will try to reassign them to the reachable nodes. This can cause data loss and is rarely what you want to do. If you really want to proceed use the --cluster-fix-with-unreachable-masters option.\n", cluster_manager.unreachable_masters);
-        exit(1);
-    }
-
-    int i, fixed = 0;
-    list *none = NULL, *single = NULL, *multi = NULL;
-    clusterManagerLogInfo(">>> Fixing slots coverage...\n");
-    for (i = 0; i < CLUSTER_MANAGER_SLOTS; i++) {
-        int covered = all_slots[i];
-        if (!covered) {
-            sds slot = sdsfromlonglong((long long) i);
-            list *slot_nodes = listCreate();
-            sds slot_nodes_str = sdsempty();
-            listIter li;
-            listNode *ln;
-            listRewind(cluster_manager.nodes, &li);
-            while ((ln = listNext(&li)) != NULL) {
-                clusterManagerNode *n = ln->value;
-                if (n->flags & CLUSTER_MANAGER_FLAG_SLAVE || n->replicate)
-                    continue;
-                redisReply *reply = CLUSTER_MANAGER_COMMAND(n,
-                    "CLUSTER GETKEYSINSLOT %d %d", i, 1);
-                if (!clusterManagerCheckRedisReply(n, reply, NULL)) {
-                    fixed = -1;
-                    if (reply) freeReplyObject(reply);
-                    goto cleanup;
-                }
-                assert(reply->type == REDIS_REPLY_ARRAY);
-                if (reply->elements > 0) {
-                    listAddNodeTail(slot_nodes, n);
-                    if (listLength(slot_nodes) > 1)
-                        slot_nodes_str = sdscat(slot_nodes_str, ", ");
-                    slot_nodes_str = sdscatfmt(slot_nodes_str,
-                                               "%s:%u", n->ip, n->port);
-                }
-                freeReplyObject(reply);
-            }
-            sdsfree(slot_nodes_str);
-            dictAdd(clusterManagerUncoveredSlots, slot, slot_nodes);
-        }
-    }
-
-    /* For every slot, take action depending on the actual condition:
-     * 1) No node has keys for this slot.
-     * 2) A single node has keys for this slot.
-     * 3) Multiple nodes have keys for this slot. */
-    none = listCreate();
-    single = listCreate();
-    multi = listCreate();
-    dictIterator *iter = dictGetIterator(clusterManagerUncoveredSlots);
-    dictEntry *entry;
-    while ((entry = dictNext(iter)) != NULL) {
-        sds slot = (sds) dictGetKey(entry);
-        list *nodes = (list *) dictGetVal(entry);
-        switch (listLength(nodes)){
-        case 0: listAddNodeTail(none, slot); break;
-        case 1: listAddNodeTail(single, slot); break;
-        default: listAddNodeTail(multi, slot); break;
-        }
-    }
-    dictReleaseIterator(iter);
-
-    /*  Handle case "1": keys in no node. */
-    if (listLength(none) > 0) {
-        printf("The following uncovered slots have no keys "
-               "across the cluster:\n");
-        clusterManagerPrintSlotsList(none);
-        if (confirmWithYes("Fix these slots by covering with a random node?")){
-            listIter li;
-            listNode *ln;
-            listRewind(none, &li);
-            while ((ln = listNext(&li)) != NULL) {
-                sds slot = ln->value;
-                int s = atoi(slot);
-                clusterManagerNode *n = clusterManagerNodeMasterRandom();
-                clusterManagerLogInfo(">>> Covering slot %s with %s:%d\n",
-                                      slot, n->ip, n->port);
-                if (!clusterManagerSetSlotOwner(n, s, 0)) {
-                    fixed = -1;
-                    goto cleanup;
-                }
-                /* Since CLUSTER ADDSLOTS succeeded, we also update the slot
-                 * info into the node struct, in order to keep it synced */
-                n->slots[s] = 1;
-                fixed++;
-            }
-        }
-    }
-
-    /*  Handle case "2": keys only in one node. */
-    if (listLength(single) > 0) {
-        printf("The following uncovered slots have keys in just one node:\n");
-        clusterManagerPrintSlotsList(single);
-        if (confirmWithYes("Fix these slots by covering with those nodes?")){
-            listIter li;
-            listNode *ln;
-            listRewind(single, &li);
-            while ((ln = listNext(&li)) != NULL) {
-                sds slot = ln->value;
-                int s = atoi(slot);
-                dictEntry *entry = dictFind(clusterManagerUncoveredSlots, slot);
-                assert(entry != NULL);
-                list *nodes = (list *) dictGetVal(entry);
-                listNode *fn = listFirst(nodes);
-                assert(fn != NULL);
-                clusterManagerNode *n = fn->value;
-                clusterManagerLogInfo(">>> Covering slot %s with %s:%d\n",
-                                      slot, n->ip, n->port);
-                if (!clusterManagerSetSlotOwner(n, s, 0)) {
-                    fixed = -1;
-                    goto cleanup;
-                }
-                /* Since CLUSTER ADDSLOTS succeeded, we also update the slot
-                 * info into the node struct, in order to keep it synced */
-                n->slots[atoi(slot)] = 1;
-                fixed++;
-            }
-        }
-    }
-
-    /* Handle case "3": keys in multiple nodes. */
-    if (listLength(multi) > 0) {
-        printf("The following uncovered slots have keys in multiple nodes:\n");
-        clusterManagerPrintSlotsList(multi);
-        if (confirmWithYes("Fix these slots by moving keys "
-                           "into a single node?")) {
-            listIter li;
-            listNode *ln;
-            listRewind(multi, &li);
-            while ((ln = listNext(&li)) != NULL) {
-                sds slot = ln->value;
-                dictEntry *entry = dictFind(clusterManagerUncoveredSlots, slot);
-                assert(entry != NULL);
-                list *nodes = (list *) dictGetVal(entry);
-                int s = atoi(slot);
-                clusterManagerNode *target =
-                    clusterManagerGetNodeWithMostKeysInSlot(nodes, s, NULL);
-                if (target == NULL) {
-                    fixed = -1;
-                    goto cleanup;
-                }
-                clusterManagerLogInfo(">>> Covering slot %s moving keys "
-                                      "to %s:%d\n", slot,
-                                      target->ip, target->port);
-                if (!clusterManagerSetSlotOwner(target, s, 1)) {
-                    fixed = -1;
-                    goto cleanup;
-                }
-                /* Since CLUSTER ADDSLOTS succeeded, we also update the slot
-                 * info into the node struct, in order to keep it synced */
-                target->slots[atoi(slot)] = 1;
-                listIter nli;
-                listNode *nln;
-                listRewind(nodes, &nli);
-                while ((nln = listNext(&nli)) != NULL) {
-                    clusterManagerNode *src = nln->value;
-                    if (src == target) continue;
-                    /* Assign the slot to target node in the source node. */
-                    if (!clusterManagerSetSlot(src, target, s, "NODE", NULL))
-                        fixed = -1;
-                    if (fixed < 0) goto cleanup;
-                    /* Set the source node in 'importing' state
-                     * (even if we will actually migrate keys away)
-                     * in order to avoid receiving redirections
-                     * for MIGRATE. */
-                    if (!clusterManagerSetSlot(src, target, s,
-                                               "IMPORTING", NULL)) fixed = -1;
-                    if (fixed < 0) goto cleanup;
-                    int opts = CLUSTER_MANAGER_OPT_VERBOSE |
-                               CLUSTER_MANAGER_OPT_COLD;
-                    if (!clusterManagerMoveSlot(src, target, s, opts, NULL)) {
-                        fixed = -1;
-                        goto cleanup;
-                    }
-                    if (!clusterManagerClearSlotStatus(src, s))
-                        fixed = -1;
-                    if (fixed < 0) goto cleanup;
-                }
-                fixed++;
-            }
-        }
-    }
-cleanup:
-    if (none) listRelease(none);
-    if (single) listRelease(single);
-    if (multi) listRelease(multi);
-    return fixed;
-}
-
-/* Slot 'slot' was found to be in importing or migrating state in one or
- * more nodes. This function fixes this condition by migrating keys where
- * it seems more sensible. */
-static int clusterManagerFixOpenSlot(int slot) {
     int force_fix = config.cluster_manager_command.flags &
                     CLUSTER_MANAGER_CMD_FLAG_FIX_WITH_UNREACHABLE_MASTERS;
 
@@ -4253,7 +3863,6 @@
         exit(1);
     }
 
->>>>>>> 17dfd7ca
     clusterManagerLogInfo(">>> Fixing open slot %d\n", slot);
     /* Try to obtain the current slot owner, according to the current
      * nodes configuration. */
