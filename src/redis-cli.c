/* Redis CLI (command line interface)
 *
 * Copyright (c) 2009-2012, Salvatore Sanfilippo <antirez at gmail dot com>
 * All rights reserved.
 *
 * Redistribution and use in source and binary forms, with or without
 * modification, are permitted provided that the following conditions are met:
 *
 *   * Redistributions of source code must retain the above copyright notice,
 *     this list of conditions and the following disclaimer.
 *   * Redistributions in binary form must reproduce the above copyright
 *     notice, this list of conditions and the following disclaimer in the
 *     documentation and/or other materials provided with the distribution.
 *   * Neither the name of Redis nor the names of its contributors may be used
 *     to endorse or promote products derived from this software without
 *     specific prior written permission.
 *
 * THIS SOFTWARE IS PROVIDED BY THE COPYRIGHT HOLDERS AND CONTRIBUTORS "AS IS"
 * AND ANY EXPRESS OR IMPLIED WARRANTIES, INCLUDING, BUT NOT LIMITED TO, THE
 * IMPLIED WARRANTIES OF MERCHANTABILITY AND FITNESS FOR A PARTICULAR PURPOSE
 * ARE DISCLAIMED. IN NO EVENT SHALL THE COPYRIGHT OWNER OR CONTRIBUTORS BE
 * LIABLE FOR ANY DIRECT, INDIRECT, INCIDENTAL, SPECIAL, EXEMPLARY, OR
 * CONSEQUENTIAL DAMAGES (INCLUDING, BUT NOT LIMITED TO, PROCUREMENT OF
 * SUBSTITUTE GOODS OR SERVICES; LOSS OF USE, DATA, OR PROFITS; OR BUSINESS
 * INTERRUPTION) HOWEVER CAUSED AND ON ANY THEORY OF LIABILITY, WHETHER IN
 * CONTRACT, STRICT LIABILITY, OR TORT (INCLUDING NEGLIGENCE OR OTHERWISE)
 * ARISING IN ANY WAY OUT OF THE USE OF THIS SOFTWARE, EVEN IF ADVISED OF THE
 * POSSIBILITY OF SUCH DAMAGE.
 */

#include "fmacros.h"
#include "version.h"

#include <stdio.h>
#include <string.h>
#include <stdlib.h>
#include <signal.h>
#include <unistd.h>
#include <time.h>
#include <ctype.h>
#include <errno.h>
#include <sys/stat.h>
#include <sys/time.h>
#include <assert.h>
#include <fcntl.h>
#include <limits.h>
#include <math.h>
#include <sys/types.h>
#include <pwd.h>

#include <hiredis.h>
#ifdef USE_OPENSSL
#include <openssl/ssl.h>
#include <openssl/err.h>
#include <hiredis_ssl.h>
#endif
#include <sdscompat.h> /* Use hiredis' sds compat header that maps sds calls to their hi_ variants */
#include <sds.h> /* use sds.h from hiredis, so that only one set of sds functions will be present in the binary */
#include "adlist.h"
#include "zmalloc.h"
#include "linenoise.h"
#include "help.h"
#include "anet.h"
#include "ae.h"
#include "storage.h"
#include "motd.h"
#include "cli_common.h"
#include "mt19937-64.h"

#include "redis-cli.h"

redisContext *context;
struct config config;

<<<<<<< HEAD
int g_fTestMode = 0;
=======
static uint64_t dictSdsHash(const void *key);
static int dictSdsKeyCompare(void *privdata, const void *key1,
    const void *key2);
static void dictSdsDestructor(void *privdata, void *val);
static void dictListDestructor(void *privdata, void *val);

/* Cluster Manager Command Info */
typedef struct clusterManagerCommand {
    char *name;
    int argc;
    char **argv;
    int flags;
    int replicas;
    char *from;
    char *to;
    char **weight;
    int weight_argc;
    char *master_id;
    int slots;
    int timeout;
    int pipeline;
    float threshold;
    char *backup_dir;
    char *from_user;
    char *from_pass;
    int from_askpass;
} clusterManagerCommand;

static void createClusterManagerCommand(char *cmdname, int argc, char **argv);


static redisContext *context;
static struct config {
    char *hostip;
    int hostport;
    char *hostsocket;
    int tls;
    cliSSLconfig sslconfig;
    long repeat;
    long interval;
    int dbnum;
    int interactive;
    int shutdown;
    int monitor_mode;
    int pubsub_mode;
    int latency_mode;
    int latency_dist_mode;
    int latency_history;
    int lru_test_mode;
    long long lru_test_sample_size;
    int cluster_mode;
    int cluster_reissue_command;
    int slave_mode;
    int pipe_mode;
    int pipe_timeout;
    int getrdb_mode;
    int stat_mode;
    int scan_mode;
    int intrinsic_latency_mode;
    int intrinsic_latency_duration;
    sds pattern;
    char *rdb_filename;
    int bigkeys;
    int memkeys;
    unsigned memkeys_samples;
    int hotkeys;
    int stdinarg; /* get last arg from stdin. (-x option) */
    char *auth;
    int askpass;
    char *user;
    int quoted_input;   /* Force input args to be treated as quoted strings */
    int output; /* output mode, see OUTPUT_* defines */
    int push_output; /* Should we display spontaneous PUSH replies */
    sds mb_delim;
    sds cmd_delim;
    char prompt[128];
    char *eval;
    int eval_ldb;
    int eval_ldb_sync;  /* Ask for synchronous mode of the Lua debugger. */
    int eval_ldb_end;   /* Lua debugging session ended. */
    int enable_ldb_on_eval; /* Handle manual SCRIPT DEBUG + EVAL commands. */
    int last_cmd_type;
    int verbose;
    int set_errcode;
    clusterManagerCommand cluster_manager_command;
    int no_auth_warning;
    int resp3;
    int in_multi;
    int pre_multi_dbnum;
} config;
>>>>>>> 959d6035

/* User preferences. */
static struct pref {
    int hints;
} pref;

static volatile sig_atomic_t force_cancel_loop = 0;
static void usage(void);
static void slaveMode(void);
char *redisGitSHA1(void);
char *redisGitDirty(void);
static int cliConnect(int force);

static char *getInfoField(char *info, char *field);
static long getLongInfoField(char *info, char *field);

/* --latency-dist palettes. */
int spectrum_palette_color_size = 19;
int spectrum_palette_color[] = {0,233,234,235,237,239,241,243,245,247,144,143,142,184,226,214,208,202,196};

int spectrum_palette_mono_size = 13;
int spectrum_palette_mono[] = {0,233,234,235,237,239,241,243,245,247,249,251,253};

/* The actual palette in use. */
int *spectrum_palette;
int spectrum_palette_size;

int g_fInCrash = 0;

const char *motd_url = "http://api.keydb.dev/motd/motd_cli.txt";
const char *motd_cache_file = "/.keydb-cli-motd";

/*------------------------------------------------------------------------------
 * Utility functions
 *--------------------------------------------------------------------------- */

static void cliPushHandler(void *, void *);

uint16_t crc16(const char *buf, int len);

static long long ustime(void) {
    struct timeval tv;
    long long ust;

    gettimeofday(&tv, NULL);
    ust = ((long long)tv.tv_sec)*1000000;
    ust += tv.tv_usec;
    return ust;
}

static long long mstime(void) {
    return ustime()/1000;
}

static void cliRefreshPrompt(void) {
    if (config.eval_ldb) return;

    sds prompt = sdsempty();
    if (config.hostsocket != NULL) {
        prompt = sdscatfmt(prompt,"redis %s",config.hostsocket);
    } else {
        char addr[256];
        anetFormatAddr(addr, sizeof(addr), config.hostip, config.hostport);
        prompt = sdscatlen(prompt,addr,strlen(addr));
    }

    /* Add [dbnum] if needed */
    if (config.dbnum != 0)
        prompt = sdscatfmt(prompt,"[%i]",config.dbnum);

    /* Add TX if in transaction state*/
    if (config.in_multi)  
        prompt = sdscatlen(prompt,"(TX)",4);

    /* Copy the prompt in the static buffer. */
    prompt = sdscatlen(prompt,"> ",2);
    snprintf(config.prompt,sizeof(config.prompt),"%s",prompt);
    sdsfree(prompt);
}

/* Return the name of the dotfile for the specified 'dotfilename'.
 * Normally it just concatenates user $HOME to the file specified
 * in 'dotfilename'. However if the environment variable 'envoverride'
 * is set, its value is taken as the path.
 *
 * The function returns NULL (if the file is /dev/null or cannot be
 * obtained for some error), or an SDS string that must be freed by
 * the user. */
static sds getDotfilePath(char *envoverride, char *dotfilename) {
    char *path = NULL;
    sds dotPath = NULL;

    /* Check the env for a dotfile override. */
    path = getenv(envoverride);
    if (path != NULL && *path != '\0') {
        if (!strcmp("/dev/null", path)) {
            return NULL;
        }

        /* If the env is set, return it. */
        dotPath = sdsnew(path);
    } else {
        char *home = getenv("HOME");
        if (home != NULL && *home != '\0') {
            /* If no override is set use $HOME/<dotfilename>. */
            dotPath = sdscatprintf(sdsempty(), "%s/%s", home, dotfilename);
        }
    }
    return dotPath;
}

/* URL-style percent decoding. */
#define isHexChar(c) (isdigit(c) || (c >= 'a' && c <= 'f'))
#define decodeHexChar(c) (isdigit(c) ? c - '0' : c - 'a' + 10)
#define decodeHex(h, l) ((decodeHexChar(h) << 4) + decodeHexChar(l))

static sds percentDecode(const char *pe, size_t len) {
    const char *end = pe + len;
    sds ret = sdsempty();
    const char *curr = pe;

    while (curr < end) {
        if (*curr == '%') {
            if ((end - curr) < 2) {
                fprintf(stderr, "Incomplete URI encoding\n");
                exit(1);
            }

            char h = tolower(*(++curr));
            char l = tolower(*(++curr));
            if (!isHexChar(h) || !isHexChar(l)) {
                fprintf(stderr, "Illegal character in URI encoding\n");
                exit(1);
            }
            char c = decodeHex(h, l);
            ret = sdscatlen(ret, &c, 1);
            curr++;
        } else {
            ret = sdscatlen(ret, curr++, 1);
        }
    }

    return ret;
}

/* Parse a URI and extract the server connection information.
 * URI scheme is based on the the provisional specification[1] excluding support
 * for query parameters. Valid URIs are:
 *   scheme:    "redis://"
 *   authority: [[<username> ":"] <password> "@"] [<hostname> [":" <port>]]
 *   path:      ["/" [<db>]]
 *
 *  [1]: https://www.iana.org/assignments/uri-schemes/prov/redis */
static void parseRedisUri(const char *uri) {

    const char *scheme = "redis://";
    const char *tlsscheme = "rediss://";
    const char *curr = uri;
    const char *end = uri + strlen(uri);
    const char *userinfo, *username, *port, *host, *path;

    /* URI must start with a valid scheme. */
    if (!strncasecmp(tlsscheme, curr, strlen(tlsscheme))) {
#ifdef USE_OPENSSL
        config.tls = 1;
        curr += strlen(tlsscheme);
#else
        fprintf(stderr,"rediss:// is only supported when redis-cli is compiled with OpenSSL\n");
        exit(1);
#endif
    } else if (!strncasecmp(scheme, curr, strlen(scheme))) {
        curr += strlen(scheme);
    } else {
        fprintf(stderr,"Invalid URI scheme\n");
        exit(1);
    }
    if (curr == end) return;

    /* Extract user info. */
    if ((userinfo = strchr(curr,'@'))) {
        if ((username = strchr(curr, ':')) && username < userinfo) {
            config.user = percentDecode(curr, username - curr);
            curr = username + 1;
        }

        config.auth = percentDecode(curr, userinfo - curr);
        curr = userinfo + 1;
    }
    if (curr == end) return;

    /* Extract host and port. */
    path = strchr(curr, '/');
    if (*curr != '/') {
        host = path ? path - 1 : end;
        if ((port = strchr(curr, ':'))) {
            config.hostport = atoi(port + 1);
            host = port - 1;
        }
        config.hostip = sdsnewlen(curr, host - curr + 1);
    }
    curr = path ? path + 1 : end;
    if (curr == end) return;

    /* Extract database number. */
    config.dbnum = atoi(curr);
}

/* _serverAssert is needed by dict */
void _serverAssert(const char *estr, const char *file, int line) {
    fprintf(stderr, "=== ASSERTION FAILED ===");
    fprintf(stderr, "==> %s:%d '%s' is not true",file,line,estr);
    *((char*)-1) = 'x';
}

/*------------------------------------------------------------------------------
 * Help functions
 *--------------------------------------------------------------------------- */

#define CLI_HELP_COMMAND 1
#define CLI_HELP_GROUP 2

typedef struct {
    int type;
    int argc;
    sds *argv;
    sds full;

    /* Only used for help on commands */
    struct commandHelp *org;
} helpEntry;

static helpEntry *helpEntries;
static int helpEntriesLen;

static sds cliVersion(void) {
    sds version;
    version = sdscatprintf(sdsempty(), "%s", KEYDB_REAL_VERSION);

    /* Add git commit and working tree status when available */
    if (strtoll(redisGitSHA1(),NULL,16)) {
        version = sdscatprintf(version, " (git:%s", redisGitSHA1());
        if (strtoll(redisGitDirty(),NULL,10))
            version = sdscatprintf(version, "-dirty");
        version = sdscat(version, ")");
    }
    return version;
}

static void cliInitHelp(void) {
    int commandslen = sizeof(commandHelp)/sizeof(struct commandHelp);
    int groupslen = sizeof(commandGroups)/sizeof(char*);
    int i, len, pos = 0;
    helpEntry tmp;

    helpEntriesLen = len = commandslen+groupslen;
    helpEntries = zmalloc(sizeof(helpEntry)*len, MALLOC_LOCAL);

    for (i = 0; i < groupslen; i++) {
        tmp.argc = 1;
        tmp.argv = zmalloc(sizeof(sds), MALLOC_LOCAL);
        tmp.argv[0] = sdscatprintf(sdsempty(),"@%s",commandGroups[i]);
        tmp.full = tmp.argv[0];
        tmp.type = CLI_HELP_GROUP;
        tmp.org = NULL;
        helpEntries[pos++] = tmp;
    }

    for (i = 0; i < commandslen; i++) {
        tmp.argv = sdssplitargs(commandHelp[i].name,&tmp.argc);
        tmp.full = sdsnew(commandHelp[i].name);
        tmp.type = CLI_HELP_COMMAND;
        tmp.org = &commandHelp[i];
        helpEntries[pos++] = tmp;
    }
}

/* cliInitHelp() setups the helpEntries array with the command and group
 * names from the help.h file. However the Redis instance we are connecting
 * to may support more commands, so this function integrates the previous
 * entries with additional entries obtained using the COMMAND command
 * available in recent versions of Redis. */
static void cliIntegrateHelp(void) {
    if (cliConnect(CC_QUIET) == REDIS_ERR) return;

    redisReply *reply = redisCommand(context, "COMMAND");
    if(reply == NULL || reply->type != REDIS_REPLY_ARRAY) return;

    /* Scan the array reported by COMMAND and fill only the entries that
     * don't already match what we have. */
    for (size_t j = 0; j < reply->elements; j++) {
        redisReply *entry = reply->element[j];
        if (entry->type != REDIS_REPLY_ARRAY || entry->elements < 4 ||
            entry->element[0]->type != REDIS_REPLY_STRING ||
            entry->element[1]->type != REDIS_REPLY_INTEGER ||
            entry->element[3]->type != REDIS_REPLY_INTEGER) return;
        char *cmdname = entry->element[0]->str;
        int i;

        for (i = 0; i < helpEntriesLen; i++) {
            helpEntry *he = helpEntries+i;
            if (!strcasecmp(he->argv[0],cmdname))
                break;
        }
        if (i != helpEntriesLen) continue;

        helpEntriesLen++;
        helpEntries = zrealloc(helpEntries,sizeof(helpEntry)*helpEntriesLen, MALLOC_LOCAL);
        helpEntry *new = helpEntries+(helpEntriesLen-1);

        new->argc = 1;
        new->argv = zmalloc(sizeof(sds), MALLOC_LOCAL);
        new->argv[0] = sdsnew(cmdname);
        new->full = new->argv[0];
        new->type = CLI_HELP_COMMAND;
        sdstoupper(new->argv[0]);

        struct commandHelp *ch = zmalloc(sizeof(*ch), MALLOC_LOCAL);
        ch->name = new->argv[0];
        ch->params = sdsempty();
        int args = llabs(entry->element[1]->integer);
        args--; /* Remove the command name itself. */
        if (entry->element[3]->integer == 1) {
            ch->params = sdscat(ch->params,"key ");
            args--;
        }
        while(args-- > 0) ch->params = sdscat(ch->params,"arg ");
        if (entry->element[1]->integer < 0)
            ch->params = sdscat(ch->params,"...options...");
        ch->summary = "Help not available";
        ch->group = 0;
        ch->since = "not known";
        new->org = ch;
    }
    freeReplyObject(reply);
}

/* Output command help to stdout. */
static void cliOutputCommandHelp(struct commandHelp *help, int group) {
    printf("\r\n  \x1b[1m%s\x1b[0m \x1b[90m%s\x1b[0m\r\n", help->name, help->params);
    printf("  \x1b[33msummary:\x1b[0m %s\r\n", help->summary);
    printf("  \x1b[33msince:\x1b[0m %s\r\n", help->since);
    if (group) {
        printf("  \x1b[33mgroup:\x1b[0m %s\r\n", commandGroups[help->group]);
    }
}

/* Print generic help. */
static void cliOutputGenericHelp(void) {
    sds version = cliVersion();
    printf(
        "keydb-cli %s\n"
        "To get help about Redis commands type:\n"
        "      \"help @<group>\" to get a list of commands in <group>\n"
        "      \"help <command>\" for help on <command>\n"
        "      \"help <tab>\" to get a list of possible help topics\n"
        "      \"quit\" to exit\n"
        "\n"
        "To set keydb-cli preferences:\n"
        "      \":set hints\" enable online hints\n"
        "      \":set nohints\" disable online hints\n"
        "Set your preferences in ~/.redisclirc\n",
        version
    );
    sdsfree(version);
}

/* Output all command help, filtering by group or command name. */
static void cliOutputHelp(int argc, char **argv) {
    int i, j, len;
    int group = -1;
    helpEntry *entry;
    struct commandHelp *help;

    if (argc == 0) {
        cliOutputGenericHelp();
        return;
    } else if (argc > 0 && argv[0][0] == '@') {
        len = sizeof(commandGroups)/sizeof(char*);
        for (i = 0; i < len; i++) {
            if (strcasecmp(argv[0]+1,commandGroups[i]) == 0) {
                group = i;
                break;
            }
        }
    }

    assert(argc > 0);
    for (i = 0; i < helpEntriesLen; i++) {
        entry = &helpEntries[i];
        if (entry->type != CLI_HELP_COMMAND) continue;

        help = entry->org;
        if (group == -1) {
            /* Compare all arguments */
            if (argc == entry->argc) {
                for (j = 0; j < argc; j++) {
                    if (strcasecmp(argv[j],entry->argv[j]) != 0) break;
                }
                if (j == argc) {
                    cliOutputCommandHelp(help,1);
                }
            }
        } else {
            if (group == help->group) {
                cliOutputCommandHelp(help,0);
            }
        }
    }
    printf("\r\n");
}

/* Linenoise completion callback. */
static void completionCallback(const char *buf, linenoiseCompletions *lc) {
    size_t startpos = 0;
    int mask;
    int i;
    size_t matchlen;
    sds tmp;

    if (strncasecmp(buf,"help ",5) == 0) {
        startpos = 5;
        while (isspace(buf[startpos])) startpos++;
        mask = CLI_HELP_COMMAND | CLI_HELP_GROUP;
    } else {
        mask = CLI_HELP_COMMAND;
    }

    for (i = 0; i < helpEntriesLen; i++) {
        if (!(helpEntries[i].type & mask)) continue;

        matchlen = strlen(buf+startpos);
        if (strncasecmp(buf+startpos,helpEntries[i].full,matchlen) == 0) {
            tmp = sdsnewlen(buf,startpos);
            tmp = sdscat(tmp,helpEntries[i].full);
            linenoiseAddCompletion(lc,tmp);
            sdsfree(tmp);
        }
    }
}

/* Linenoise hints callback. */
static char *hintsCallback(const char *buf, int *color, int *bold) {
    if (!pref.hints) return NULL;

    int i, argc, buflen = strlen(buf);
    sds *argv = sdssplitargs(buf,&argc);
    int endspace = buflen && isspace(buf[buflen-1]);

    /* Check if the argument list is empty and return ASAP. */
    if (argc == 0) {
        sdsfreesplitres(argv,argc);
        return NULL;
    }

    for (i = 0; i < helpEntriesLen; i++) {
        if (!(helpEntries[i].type & CLI_HELP_COMMAND)) continue;

        if (strcasecmp(argv[0],helpEntries[i].full) == 0 ||
            strcasecmp(buf,helpEntries[i].full) == 0)
        {
            *color = 90;
            *bold = 0;
            sds hint = sdsnew(helpEntries[i].org->params);

            /* Remove arguments from the returned hint to show only the
             * ones the user did not yet typed. */
            int toremove = argc-1;
            while(toremove > 0 && sdslen(hint)) {
                if (hint[0] == '[') break;
                if (hint[0] == ' ') toremove--;
                sdsrange(hint,1,-1);
            }

            /* Add an initial space if needed. */
            if (!endspace) {
                sds newhint = sdsnewlen(" ",1);
                newhint = sdscatsds(newhint,hint);
                sdsfree(hint);
                hint = newhint;
            }

            sdsfreesplitres(argv,argc);
            return hint;
        }
    }
    sdsfreesplitres(argv,argc);
    return NULL;
}

static void freeHintsCallback(void *ptr) {
    sdsfree(ptr);
}

/*------------------------------------------------------------------------------
 * Networking / parsing
 *--------------------------------------------------------------------------- */

/* Unquote a null-terminated string and return it as a binary-safe sds. */
static sds unquoteCString(char *str) {
    int count;
    sds *unquoted = sdssplitargs(str, &count);
    sds res = NULL;

    if (unquoted && count == 1) {
        res = unquoted[0];
        unquoted[0] = NULL;
    }

    if (unquoted)
        sdsfreesplitres(unquoted, count);

    return res;
}

/* Send AUTH command to the server */
static int cliAuth(redisContext *ctx, char *user, char *auth) {
    redisReply *reply;
    if (auth == NULL) return REDIS_OK;

    if (user == NULL)
        reply = redisCommand(ctx,"AUTH %s",auth);
    else
        reply = redisCommand(ctx,"AUTH %s %s",user,auth);
    if (reply != NULL) {
        if (reply->type == REDIS_REPLY_ERROR)
            fprintf(stderr,"Warning: AUTH failed\n");
        freeReplyObject(reply);
        return REDIS_OK;
    }
    return REDIS_ERR;
}

/* Send SELECT dbnum to the server */
static int cliSelect(void) {
    redisReply *reply;
    if (config.dbnum == 0) return REDIS_OK;

    reply = redisCommand(context,"SELECT %d",config.dbnum);
    if (reply != NULL) {
        int result = REDIS_OK;
        if (reply->type == REDIS_REPLY_ERROR) result = REDIS_ERR;
        freeReplyObject(reply);
        return result;
    }
    return REDIS_ERR;
}

/* Select RESP3 mode if redis-cli was started with the -3 option.  */
static int cliSwitchProto(void) {
    redisReply *reply;
    if (config.resp3 == 0) return REDIS_OK;

    reply = redisCommand(context,"HELLO 3");
    if (reply != NULL) {
        int result = REDIS_OK;
        if (reply->type == REDIS_REPLY_ERROR) result = REDIS_ERR;
        freeReplyObject(reply);
        return result;
    }
    return REDIS_ERR;
}

/* Connect to the server. It is possible to pass certain flags to the function:
 *      CC_FORCE: The connection is performed even if there is already
 *                a connected socket.
 *      CC_QUIET: Don't print errors if connection fails. */
static int cliConnect(int flags) {
    if (context == NULL || flags & CC_FORCE) {
        if (context != NULL) {
            redisFree(context);
            config.dbnum = 0;
            config.in_multi = 0;
            cliRefreshPrompt();
        }

        if (config.hostsocket == NULL) {
            context = redisConnect(config.hostip,config.hostport);
        } else {
            context = redisConnectUnix(config.hostsocket);
        }

        if (!context->err && config.tls) {
            const char *err = NULL;
            if (cliSecureConnection(context, config.sslconfig, &err) == REDIS_ERR && err) {
                fprintf(stderr, "Could not negotiate a TLS connection: %s\n", err);
                redisFree(context);
                context = NULL;
                return REDIS_ERR;
            }
        }

        if (context->err) {
            if (!(flags & CC_QUIET)) {
                fprintf(stderr,"Could not connect to Redis at ");
                if (config.hostsocket == NULL)
                    fprintf(stderr,"%s:%d: %s\n",
                        config.hostip,config.hostport,context->errstr);
                else
                    fprintf(stderr,"%s: %s\n",
                        config.hostsocket,context->errstr);
            }
            redisFree(context);
            context = NULL;
            return REDIS_ERR;
        }


        /* Set aggressive KEEP_ALIVE socket option in the Redis context socket
         * in order to prevent timeouts caused by the execution of long
         * commands. At the same time this improves the detection of real
         * errors. */
        anetKeepAlive(NULL, context->fd, REDIS_CLI_KEEPALIVE_INTERVAL);

        /* Do AUTH, select the right DB, switch to RESP3 if needed. */
        if (cliAuth(context, config.user, config.auth) != REDIS_OK)
            return REDIS_ERR;
        if (cliSelect() != REDIS_OK)
            return REDIS_ERR;
        if (cliSwitchProto() != REDIS_OK)
            return REDIS_ERR;
    }

    /* Set a PUSH handler if configured to do so. */
    if (config.push_output) {
        redisSetPushCallback(context, cliPushHandler);
    }

    return REDIS_OK;
}

static void cliPrintContextError(void) {
    if (context == NULL) return;
    fprintf(stderr,"Error: %s\n",context->errstr);
}

static int isInvalidateReply(redisReply *reply) {
    return reply->type == REDIS_REPLY_PUSH && reply->elements == 2 &&
        reply->element[0]->type == REDIS_REPLY_STRING &&
        !strncmp(reply->element[0]->str, "invalidate", 10) &&
        reply->element[1]->type == REDIS_REPLY_ARRAY;
}

/* Special display handler for RESP3 'invalidate' messages.
 * This function does not validate the reply, so it should
 * already be confirmed correct */
static sds cliFormatInvalidateTTY(redisReply *r) {
    sds out = sdsnew("-> invalidate: ");

    for (size_t i = 0; i < r->element[1]->elements; i++) {
        redisReply *key = r->element[1]->element[i];
        assert(key->type == REDIS_REPLY_STRING);

        out = sdscatfmt(out, "'%s'", key->str, key->len);
        if (i < r->element[1]->elements - 1)
            out = sdscatlen(out, ", ", 2);
    }

    return sdscatlen(out, "\n", 1);
}

static sds cliFormatReplyTTY(redisReply *r, char *prefix) {
    sds out = sdsempty();
    switch (r->type) {
    case REDIS_REPLY_ERROR:
        out = sdscatprintf(out,"(error) %s\n", r->str);
    break;
    case REDIS_REPLY_STATUS:
        out = sdscat(out,r->str);
        out = sdscat(out,"\n");
    break;
    case REDIS_REPLY_INTEGER:
        out = sdscatprintf(out,"(integer) %lld\n",r->integer);
    break;
    case REDIS_REPLY_DOUBLE:
        out = sdscatprintf(out,"(double) %s\n",r->str);
    break;
    case REDIS_REPLY_STRING:
    case REDIS_REPLY_VERB:
        /* If you are producing output for the standard output we want
        * a more interesting output with quoted characters and so forth,
        * unless it's a verbatim string type. */
        if (r->type == REDIS_REPLY_STRING) {
            out = sdscatrepr(out,r->str,r->len);
            out = sdscat(out,"\n");
        } else {
            out = sdscatlen(out,r->str,r->len);
            out = sdscat(out,"\n");
        }
    break;
    case REDIS_REPLY_NIL:
        out = sdscat(out,"(nil)\n");
    break;
    case REDIS_REPLY_BOOL:
        out = sdscat(out,r->integer ? "(true)\n" : "(false)\n");
    break;
    case REDIS_REPLY_ARRAY:
    case REDIS_REPLY_MAP:
    case REDIS_REPLY_SET:
    case REDIS_REPLY_PUSH:
        if (r->elements == 0) {
            if (r->type == REDIS_REPLY_ARRAY)
                out = sdscat(out,"(empty array)\n");
            else if (r->type == REDIS_REPLY_MAP)
                out = sdscat(out,"(empty hash)\n");
            else if (r->type == REDIS_REPLY_SET)
                out = sdscat(out,"(empty set)\n");
            else if (r->type == REDIS_REPLY_PUSH)
                out = sdscat(out,"(empty push)\n");
            else
                out = sdscat(out,"(empty aggregate type)\n");
        } else {
            unsigned int i, idxlen = 0;
            char _prefixlen[16];
            char _prefixfmt[16];
            sds _prefix;
            sds tmp;

            /* Calculate chars needed to represent the largest index */
            i = r->elements;
            if (r->type == REDIS_REPLY_MAP) i /= 2;
            do {
                idxlen++;
                i /= 10;
            } while(i);

            /* Prefix for nested multi bulks should grow with idxlen+2 spaces */
            memset(_prefixlen,' ',idxlen+2);
            _prefixlen[idxlen+2] = '\0';
            _prefix = sdscat(sdsnew(prefix),_prefixlen);

            /* Setup prefix format for every entry */
            char numsep;
            if (r->type == REDIS_REPLY_SET) numsep = '~';
            else if (r->type == REDIS_REPLY_MAP) numsep = '#';
            else numsep = ')';
            snprintf(_prefixfmt,sizeof(_prefixfmt),"%%s%%%ud%c ",idxlen,numsep);

            for (i = 0; i < r->elements; i++) {
                unsigned int human_idx = (r->type == REDIS_REPLY_MAP) ?
                                         i/2 : i;
                human_idx++; /* Make it 1-based. */

                /* Don't use the prefix for the first element, as the parent
                 * caller already prepended the index number. */
                out = sdscatprintf(out,_prefixfmt,i == 0 ? "" : prefix,human_idx);

                /* Format the multi bulk entry */
                tmp = cliFormatReplyTTY(r->element[i],_prefix);
                out = sdscatlen(out,tmp,sdslen(tmp));
                sdsfree(tmp);

                /* For maps, format the value as well. */
                if (r->type == REDIS_REPLY_MAP) {
                    i++;
                    sdsrange(out,0,-2);
                    out = sdscat(out," => ");
                    tmp = cliFormatReplyTTY(r->element[i],_prefix);
                    out = sdscatlen(out,tmp,sdslen(tmp));
                    sdsfree(tmp);
                }
            }
            sdsfree(_prefix);
        }
    break;
    default:
        fprintf(stderr,"Unknown reply type: %d\n", r->type);
        exit(1);
    }
    return out;
}

int isColorTerm(void) {
    char *t = getenv("TERM");
    return t != NULL && strstr(t,"xterm") != NULL;
}

/* Helper  function for sdsCatColorizedLdbReply() appending colorize strings
 * to an SDS string. */
sds sdscatcolor(sds o, char *s, size_t len, char *color) {
    if (!isColorTerm()) return sdscatlen(o,s,len);

    int bold = strstr(color,"bold") != NULL;
    int ccode = 37; /* Defaults to white. */
    if (strstr(color,"red")) ccode = 31;
    else if (strstr(color,"green")) ccode = 32;
    else if (strstr(color,"yellow")) ccode = 33;
    else if (strstr(color,"blue")) ccode = 34;
    else if (strstr(color,"magenta")) ccode = 35;
    else if (strstr(color,"cyan")) ccode = 36;
    else if (strstr(color,"white")) ccode = 37;

    o = sdscatfmt(o,"\033[%i;%i;49m",bold,ccode);
    o = sdscatlen(o,s,len);
    o = sdscat(o,"\033[0m");
    return o;
}

/* Colorize Lua debugger status replies according to the prefix they
 * have. */
sds sdsCatColorizedLdbReply(sds o, char *s, size_t len) {
    char *color = "white";

    if (strstr(s,"<debug>")) color = "bold";
    if (strstr(s,"<redis>")) color = "green";
    if (strstr(s,"<reply>")) color = "cyan";
    if (strstr(s,"<error>")) color = "red";
    if (strstr(s,"<hint>")) color = "bold";
    if (strstr(s,"<value>") || strstr(s,"<retval>")) color = "magenta";
    if (len > 4 && isdigit(s[3])) {
        if (s[1] == '>') color = "yellow"; /* Current line. */
        else if (s[2] == '#') color = "bold"; /* Break point. */
    }
    return sdscatcolor(o,s,len,color);
}

static sds cliFormatReplyRaw(redisReply *r) {
    sds out = sdsempty(), tmp;
    size_t i;

    switch (r->type) {
    case REDIS_REPLY_NIL:
        /* Nothing... */
        break;
    case REDIS_REPLY_ERROR:
        out = sdscatlen(out,r->str,r->len);
        out = sdscatlen(out,"\n",1);
        break;
    case REDIS_REPLY_STATUS:
    case REDIS_REPLY_STRING:
    case REDIS_REPLY_VERB:
        if (r->type == REDIS_REPLY_STATUS && config.eval_ldb) {
            /* The Lua debugger replies with arrays of simple (status)
             * strings. We colorize the output for more fun if this
             * is a debugging session. */

            /* Detect the end of a debugging session. */
            if (strstr(r->str,"<endsession>") == r->str) {
                config.enable_ldb_on_eval = 0;
                config.eval_ldb = 0;
                config.eval_ldb_end = 1; /* Signal the caller session ended. */
                config.output = OUTPUT_STANDARD;
                cliRefreshPrompt();
            } else {
                out = sdsCatColorizedLdbReply(out,r->str,r->len);
            }
        } else {
            out = sdscatlen(out,r->str,r->len);
        }
        break;
    case REDIS_REPLY_BOOL:
        out = sdscat(out,r->integer ? "(true)" : "(false)");
    break;
    case REDIS_REPLY_INTEGER:
        out = sdscatprintf(out,"%lld",r->integer);
        break;
    case REDIS_REPLY_DOUBLE:
        out = sdscatprintf(out,"%s",r->str);
        break;
    case REDIS_REPLY_ARRAY:
    case REDIS_REPLY_PUSH:
        for (i = 0; i < r->elements; i++) {
            if (i > 0) out = sdscat(out,config.mb_delim);
            tmp = cliFormatReplyRaw(r->element[i]);
            out = sdscatlen(out,tmp,sdslen(tmp));
            sdsfree(tmp);
        }
        break;
    case REDIS_REPLY_MAP:
        for (i = 0; i < r->elements; i += 2) {
            if (i > 0) out = sdscat(out,config.mb_delim);
            tmp = cliFormatReplyRaw(r->element[i]);
            out = sdscatlen(out,tmp,sdslen(tmp));
            sdsfree(tmp);

            out = sdscatlen(out," ",1);
            tmp = cliFormatReplyRaw(r->element[i+1]);
            out = sdscatlen(out,tmp,sdslen(tmp));
            sdsfree(tmp);
        }
        break;
    default:
        fprintf(stderr,"Unknown reply type: %d\n", r->type);
        exit(1);
    }
    return out;
}

static sds cliFormatReplyCSV(redisReply *r) {
    unsigned int i;

    sds out = sdsempty();
    switch (r->type) {
    case REDIS_REPLY_ERROR:
        out = sdscat(out,"ERROR,");
        out = sdscatrepr(out,r->str,strlen(r->str));
    break;
    case REDIS_REPLY_STATUS:
        out = sdscatrepr(out,r->str,r->len);
    break;
    case REDIS_REPLY_INTEGER:
        out = sdscatprintf(out,"%lld",r->integer);
    break;
    case REDIS_REPLY_DOUBLE:
        out = sdscatprintf(out,"%s",r->str);
        break;
    case REDIS_REPLY_STRING:
    case REDIS_REPLY_VERB:
        out = sdscatrepr(out,r->str,r->len);
    break;
    case REDIS_REPLY_NIL:
        out = sdscat(out,"NULL");
    break;
    case REDIS_REPLY_BOOL:
        out = sdscat(out,r->integer ? "true" : "false");
    break;
    case REDIS_REPLY_ARRAY:
    case REDIS_REPLY_PUSH:
    case REDIS_REPLY_MAP: /* CSV has no map type, just output flat list. */
        for (i = 0; i < r->elements; i++) {
            sds tmp = cliFormatReplyCSV(r->element[i]);
            out = sdscatlen(out,tmp,sdslen(tmp));
            if (i != r->elements-1) out = sdscat(out,",");
            sdsfree(tmp);
        }
    break;
    default:
        fprintf(stderr,"Unknown reply type: %d\n", r->type);
        exit(1);
    }
    return out;
}

/* Generate reply strings in various output modes */
static sds cliFormatReply(redisReply *reply, int mode, int verbatim) {
    sds out;

    if (verbatim) {
        out = cliFormatReplyRaw(reply);
    }  else if (mode == OUTPUT_STANDARD) {
        out = cliFormatReplyTTY(reply, "");
    } else if (mode == OUTPUT_RAW) {
        out = cliFormatReplyRaw(reply);
        out = sdscatsds(out, config.cmd_delim);
    } else if (mode == OUTPUT_CSV) {
        out = cliFormatReplyCSV(reply);
        out = sdscatlen(out, "\n", 1);
    } else {
        fprintf(stderr, "Error:  Unknown output encoding %d\n", mode);
        exit(1);
    }

    return out;
}

/* Output any spontaneous PUSH reply we receive */
static void cliPushHandler(void *privdata, void *reply) {
    UNUSED(privdata);
    sds out;

    if (config.output == OUTPUT_STANDARD && isInvalidateReply(reply)) {
        out = cliFormatInvalidateTTY(reply);
    } else {
        out = cliFormatReply(reply, config.output, 0);
    }

    fwrite(out, sdslen(out), 1, stdout);

    freeReplyObject(reply);
    sdsfree(out);
}

static int cliReadReply(int output_raw_strings) {
    void *_reply;
    redisReply *reply;
    sds out = NULL;
    int output = 1;

    if (redisGetReply(context,&_reply) != REDIS_OK) {
        if (config.shutdown) {
            redisFree(context);
            context = NULL;
            return REDIS_OK;
        }
        if (config.interactive) {
            /* Filter cases where we should reconnect */
            if (context->err == REDIS_ERR_IO &&
                (errno == ECONNRESET || errno == EPIPE))
                return REDIS_ERR;
            if (context->err == REDIS_ERR_EOF)
                return REDIS_ERR;
        }
        cliPrintContextError();
        exit(1);
        return REDIS_ERR; /* avoid compiler warning */
    }

    reply = (redisReply*)_reply;

    config.last_cmd_type = reply->type;

    /* Check if we need to connect to a different node and reissue the
     * request. */
    if (config.cluster_mode && reply->type == REDIS_REPLY_ERROR &&
        (!strncmp(reply->str,"MOVED",5) || !strcmp(reply->str,"ASK")))
    {
        char *p = reply->str, *s;
        int slot;

        output = 0;
        /* Comments show the position of the pointer as:
         *
         * [S] for pointer 's'
         * [P] for pointer 'p'
         */
        s = strchr(p,' ');      /* MOVED[S]3999 127.0.0.1:6381 */
        p = strchr(s+1,' ');    /* MOVED[S]3999[P]127.0.0.1:6381 */
        *p = '\0';
        slot = atoi(s+1);
        s = strrchr(p+1,':');    /* MOVED 3999[P]127.0.0.1[S]6381 */
        *s = '\0';
        sdsfree(config.hostip);
        config.hostip = sdsnew(p+1);
        config.hostport = atoi(s+1);
        if (config.interactive)
            printf("-> Redirected to slot [%d] located at %s:%d\n",
                slot, config.hostip, config.hostport);
        config.cluster_reissue_command = 1;
        cliRefreshPrompt();
    } else if (!config.interactive && config.set_errcode && 
        reply->type == REDIS_REPLY_ERROR) 
    {
        fprintf(stderr,"%s\n",reply->str);
        exit(1);
        return REDIS_ERR; /* avoid compiler warning */
    }

    if (output) {
        out = cliFormatReply(reply, config.output, output_raw_strings);
        fwrite(out,sdslen(out),1,stdout);
        sdsfree(out);
    }
    freeReplyObject(reply);
    return REDIS_OK;
}

static int cliSendCommand(int argc, char **argv, long repeat) {
    char *command = argv[0];
    size_t *argvlen;
    int j, output_raw;

    if (!config.eval_ldb && /* In debugging mode, let's pass "help" to Redis. */
        (!strcasecmp(command,"help") || !strcasecmp(command,"?"))) {
        cliOutputHelp(--argc, ++argv);
        return REDIS_OK;
    }

    if (context == NULL) return REDIS_ERR;

    output_raw = 0;
    if (!strcasecmp(command,"info") ||
        !strcasecmp(command,"lolwut") ||
        (argc >= 2 && !strcasecmp(command,"debug") &&
                       !strcasecmp(argv[1],"htstats")) ||
        (argc >= 2 && !strcasecmp(command,"debug") &&
                       !strcasecmp(argv[1],"htstats-key")) ||
        (argc >= 2 && !strcasecmp(command,"memory") &&
                      (!strcasecmp(argv[1],"malloc-stats") ||
                       !strcasecmp(argv[1],"doctor"))) ||
        (argc == 2 && !strcasecmp(command,"cluster") &&
                      (!strcasecmp(argv[1],"nodes") ||
                       !strcasecmp(argv[1],"info"))) ||
        (argc >= 2 && !strcasecmp(command,"client") &&
                       (!strcasecmp(argv[1],"list") ||
                        !strcasecmp(argv[1],"info"))) ||
        (argc == 3 && !strcasecmp(command,"latency") &&
                       !strcasecmp(argv[1],"graph")) ||
        (argc == 2 && !strcasecmp(command,"latency") &&
                       !strcasecmp(argv[1],"doctor")) ||
        /* Format PROXY INFO command for Redis Cluster Proxy:
         * https://github.com/artix75/redis-cluster-proxy */
        (argc >= 2 && !strcasecmp(command,"proxy") &&
                       !strcasecmp(argv[1],"info")))
    {
        output_raw = 1;
    }

    if (!strcasecmp(command,"shutdown")) config.shutdown = 1;
    if (!strcasecmp(command,"monitor")) config.monitor_mode = 1;
    if (!strcasecmp(command,"subscribe") ||
        !strcasecmp(command,"psubscribe")) config.pubsub_mode = 1;
    if (!strcasecmp(command,"sync") ||
        !strcasecmp(command,"psync")) config.slave_mode = 1;

    /* When the user manually calls SCRIPT DEBUG, setup the activation of
     * debugging mode on the next eval if needed. */
    if (argc == 3 && !strcasecmp(argv[0],"script") &&
                     !strcasecmp(argv[1],"debug"))
    {
        if (!strcasecmp(argv[2],"yes") || !strcasecmp(argv[2],"sync")) {
            config.enable_ldb_on_eval = 1;
        } else {
            config.enable_ldb_on_eval = 0;
        }
    }

    /* Actually activate LDB on EVAL if needed. */
    if (!strcasecmp(command,"eval") && config.enable_ldb_on_eval) {
        config.eval_ldb = 1;
        config.output = OUTPUT_RAW;
    }

    /* Setup argument length */
    argvlen = zmalloc(argc*sizeof(size_t), MALLOC_LOCAL);
    for (j = 0; j < argc; j++)
        argvlen[j] = sdslen(argv[j]);

    /* Negative repeat is allowed and causes infinite loop,
       works well with the interval option. */
    while(repeat < 0 || repeat-- > 0) {
        redisAppendCommandArgv(context,argc,(const char**)argv,argvlen);
        while (config.monitor_mode) {
            if (cliReadReply(output_raw) != REDIS_OK) exit(1);
            fflush(stdout);
        }

        if (config.pubsub_mode) {
            if (config.output != OUTPUT_RAW)
                printf("Reading messages... (press Ctrl-C to quit)\n");

            /* Unset our default PUSH handler so this works in RESP2/RESP3 */
            redisSetPushCallback(context, NULL);

            while (config.pubsub_mode) {
                if (cliReadReply(output_raw) != REDIS_OK) exit(1);
                if (config.last_cmd_type == REDIS_REPLY_ERROR) {
                    if (config.push_output) {
                        redisSetPushCallback(context, cliPushHandler);
                    }
                    config.pubsub_mode = 0;
                }
            }
            continue;
        }

        if (config.slave_mode) {
            printf("Entering replica output mode...  (press Ctrl-C to quit)\n");
            slaveMode();
            config.slave_mode = 0;
            zfree(argvlen);
            return REDIS_ERR;  /* Error = slaveMode lost connection to master */
        }

        if (cliReadReply(output_raw) != REDIS_OK) {
            zfree(argvlen);
            return REDIS_ERR;
        } else {
            /* Store database number when SELECT was successfully executed. */
            if (!strcasecmp(command,"select") && argc == 2 && 
                config.last_cmd_type != REDIS_REPLY_ERROR) 
            {
                config.dbnum = atoi(argv[1]);
                cliRefreshPrompt();
            } else if (!strcasecmp(command,"auth") && (argc == 2 || argc == 3)) {
                cliSelect();
            } else if (!strcasecmp(command,"multi") && argc == 1 &&
                config.last_cmd_type != REDIS_REPLY_ERROR) 
            {
                config.in_multi = 1;
                config.pre_multi_dbnum = config.dbnum;
                cliRefreshPrompt();
            } else if (!strcasecmp(command,"exec") && argc == 1 && config.in_multi) {
                config.in_multi = 0;
                if (config.last_cmd_type == REDIS_REPLY_ERROR) {
                    config.dbnum = config.pre_multi_dbnum;
                }
                cliRefreshPrompt();
            } else if (!strcasecmp(command,"discard") && argc == 1 && 
                config.last_cmd_type != REDIS_REPLY_ERROR) 
            {
                config.in_multi = 0;
                config.dbnum = config.pre_multi_dbnum;
                cliRefreshPrompt();
            } 
        }
        if (config.cluster_reissue_command){
            /* If we need to reissue the command, break to prevent a
               further 'repeat' number of dud interations */
            break;
        }
        if (config.interval) usleep(config.interval);
        fflush(stdout); /* Make it grep friendly */
    }

    zfree(argvlen);
    return REDIS_OK;
}

/* Send a command reconnecting the link if needed. */
static redisReply *reconnectingRedisCommand(redisContext *c, const char *fmt, ...) {
    redisReply *reply = NULL;
    int tries = 0;
    va_list ap;

    assert(!c->err);
    while(reply == NULL) {
        while (c->err & (REDIS_ERR_IO | REDIS_ERR_EOF)) {
            printf("\r\x1b[0K"); /* Cursor to left edge + clear line. */
            printf("Reconnecting... %d\r", ++tries);
            fflush(stdout);

            redisFree(c);
            c = redisConnect(config.hostip,config.hostport);
            if (!c->err && config.tls) {
                const char *err = NULL;
                if (cliSecureConnection(c, config.sslconfig, &err) == REDIS_ERR && err) {
                    fprintf(stderr, "TLS Error: %s\n", err);
                    exit(1);
                }
            }
            usleep(1000000);
        }

        va_start(ap,fmt);
        reply = redisvCommand(c,fmt,ap);
        va_end(ap);

        if (c->err && !(c->err & (REDIS_ERR_IO | REDIS_ERR_EOF))) {
            fprintf(stderr, "Error: %s\n", c->errstr);
            exit(1);
        } else if (tries > 0) {
            printf("\r\x1b[0K"); /* Cursor to left edge + clear line. */
        }
    }

    context = c;
    return reply;
}

/*------------------------------------------------------------------------------
 * User interface
 *--------------------------------------------------------------------------- */

static int parseOptions(int argc, char **argv) {
    int i;

    for (i = 1; i < argc; i++) {
        int lastarg = i==argc-1;

        if (!strcmp(argv[i],"-h") && !lastarg) {
            sdsfree(config.hostip);
            config.hostip = sdsnew(argv[++i]);
        } else if (!strcmp(argv[i],"-h") && lastarg) {
            usage();
        } else if (!strcmp(argv[i],"--help")) {
            usage();
        } else if (!strcmp(argv[i],"-x")) {
            config.stdinarg = 1;
        } else if (!strcmp(argv[i],"-p") && !lastarg) {
            config.hostport = atoi(argv[++i]);
        } else if (!strcmp(argv[i],"-s") && !lastarg) {
            config.hostsocket = argv[++i];
        } else if (!strcmp(argv[i],"-r") && !lastarg) {
            config.repeat = strtoll(argv[++i],NULL,10);
        } else if (!strcmp(argv[i],"-i") && !lastarg) {
            double seconds = atof(argv[++i]);
            config.interval = seconds*1000000;
        } else if (!strcmp(argv[i],"-n") && !lastarg) {
            config.dbnum = atoi(argv[++i]);
        } else if (!strcmp(argv[i], "--no-auth-warning")) {
            config.no_auth_warning = 1;
        } else if (!strcmp(argv[i], "--askpass")) {
            config.askpass = 1;
        } else if ((!strcmp(argv[i],"-a") || !strcmp(argv[i],"--pass"))
                   && !lastarg)
        {
            config.auth = argv[++i];
        } else if (!strcmp(argv[i],"--user") && !lastarg) {
            config.user = argv[++i];
        } else if (!strcmp(argv[i],"-u") && !lastarg) {
            parseRedisUri(argv[++i]);
        } else if (!strcmp(argv[i],"--raw")) {
            config.output = OUTPUT_RAW;
        } else if (!strcmp(argv[i],"--no-raw")) {
            config.output = OUTPUT_STANDARD;
        } else if (!strcmp(argv[i],"--quoted-input")) {
            config.quoted_input = 1;
        } else if (!strcmp(argv[i],"--csv")) {
            config.output = OUTPUT_CSV;
        } else if (!strcmp(argv[i],"--latency")) {
            config.latency_mode = 1;
        } else if (!strcmp(argv[i],"--latency-dist")) {
            config.latency_dist_mode = 1;
        } else if (!strcmp(argv[i],"--mono")) {
            spectrum_palette = spectrum_palette_mono;
            spectrum_palette_size = spectrum_palette_mono_size;
        } else if (!strcmp(argv[i],"--latency-history")) {
            config.latency_mode = 1;
            config.latency_history = 1;
        } else if (!strcmp(argv[i],"--lru-test") && !lastarg) {
            config.lru_test_mode = 1;
            config.lru_test_sample_size = strtoll(argv[++i],NULL,10);
        } else if (!strcmp(argv[i],"--slave")) {
            config.slave_mode = 1;
        } else if (!strcmp(argv[i],"--replica")) {
            config.slave_mode = 1;
        } else if (!strcmp(argv[i],"--stat")) {
            config.stat_mode = 1;
        } else if (!strcmp(argv[i],"--scan")) {
            config.scan_mode = 1;
        } else if (!strcmp(argv[i],"--pattern") && !lastarg) {
            sdsfree(config.pattern);
            config.pattern = sdsnew(argv[++i]);
        } else if (!strcmp(argv[i],"--quoted-pattern") && !lastarg) {
            sdsfree(config.pattern);
            config.pattern = unquoteCString(argv[++i]);
            if (!config.pattern) {
                fprintf(stderr,"Invalid quoted string specified for --quoted-pattern.\n");
                exit(1);
            }
        } else if (!strcmp(argv[i],"--intrinsic-latency") && !lastarg) {
            config.intrinsic_latency_mode = 1;
            config.intrinsic_latency_duration = atoi(argv[++i]);
        } else if (!strcmp(argv[i],"--rdb") && !lastarg) {
            config.getrdb_mode = 1;
            config.rdb_filename = argv[++i];
        } else if (!strcmp(argv[i],"--pipe")) {
            config.pipe_mode = 1;
        } else if (!strcmp(argv[i],"--pipe-timeout") && !lastarg) {
            config.pipe_timeout = atoi(argv[++i]);
        } else if (!strcmp(argv[i],"--bigkeys")) {
            config.bigkeys = 1;
        } else if (!strcmp(argv[i],"--memkeys")) {
            config.memkeys = 1;
            config.memkeys_samples = 0; /* use redis default */
        } else if (!strcmp(argv[i],"--memkeys-samples")) {
            config.memkeys = 1;
            config.memkeys_samples = atoi(argv[++i]);
        } else if (!strcmp(argv[i],"--hotkeys")) {
            config.hotkeys = 1;
        } else if (!strcmp(argv[i],"--eval") && !lastarg) {
            config.eval = argv[++i];
        } else if (!strcmp(argv[i],"--ldb")) {
            config.eval_ldb = 1;
            config.output = OUTPUT_RAW;
        } else if (!strcmp(argv[i],"--ldb-sync-mode")) {
            config.eval_ldb = 1;
            config.eval_ldb_sync = 1;
            config.output = OUTPUT_RAW;
        } else if (!strcmp(argv[i],"-c")) {
            config.cluster_mode = 1;
        } else if (!strcmp(argv[i],"-d") && !lastarg) {
            sdsfree(config.mb_delim);
            config.mb_delim = sdsnew(argv[++i]);
        } else if (!strcmp(argv[i],"-D") && !lastarg) {
            sdsfree(config.cmd_delim);
            config.cmd_delim = sdsnew(argv[++i]);
        } else if (!strcmp(argv[i],"-e")) {
            config.set_errcode = 1;
        } else if (!strcmp(argv[i],"--verbose")) {
            config.verbose = 1;
        } else if (!strcmp(argv[i],"--cluster") && !lastarg) {
            if (CLUSTER_MANAGER_MODE()) usage();
            char *cmd = argv[++i];
            int j = i;
            while (j < argc && argv[j][0] != '-') j++;
            if (j > i) j--;
            createClusterManagerCommand(cmd, j - i, argv + i + 1);
            i = j;
        } else if (!strcmp(argv[i],"--cluster") && lastarg) {
            usage();
        } else if ((!strcmp(argv[i],"--cluster-only-masters"))) {
            config.cluster_manager_command.flags |=
                    CLUSTER_MANAGER_CMD_FLAG_MASTERS_ONLY;
        } else if ((!strcmp(argv[i],"--cluster-only-replicas"))) {
            config.cluster_manager_command.flags |=
                    CLUSTER_MANAGER_CMD_FLAG_SLAVES_ONLY;
        } else if (!strcmp(argv[i],"--cluster-replicas") && !lastarg) {
            config.cluster_manager_command.replicas = atoi(argv[++i]);
        } else if (!strcmp(argv[i],"--cluster-master-id") && !lastarg) {
            config.cluster_manager_command.master_id = argv[++i];
        } else if (!strcmp(argv[i],"--cluster-from") && !lastarg) {
            config.cluster_manager_command.from = argv[++i];
        } else if (!strcmp(argv[i],"--cluster-to") && !lastarg) {
            config.cluster_manager_command.to = argv[++i];
        } else if (!strcmp(argv[i],"--cluster-from-user") && !lastarg) {
            config.cluster_manager_command.from_user = argv[++i];
        } else if (!strcmp(argv[i],"--cluster-from-pass") && !lastarg) {
            config.cluster_manager_command.from_pass = argv[++i];
        } else if (!strcmp(argv[i], "--cluster-from-askpass")) {
            config.cluster_manager_command.from_askpass = 1;
        } else if (!strcmp(argv[i],"--cluster-weight") && !lastarg) {
            if (config.cluster_manager_command.weight != NULL) {
                fprintf(stderr, "WARNING: you cannot use --cluster-weight "
                                "more than once.\n"
                                "You can set more weights by adding them "
                                "as a space-separated list, ie:\n"
                                "--cluster-weight n1=w n2=w\n");
                exit(1);
            }
            int widx = i + 1;
            char **weight = argv + widx;
            int wargc = 0;
            for (; widx < argc; widx++) {
                if (strstr(argv[widx], "--") == argv[widx]) break;
                if (strchr(argv[widx], '=') == NULL) break;
                wargc++;
            }
            if (wargc > 0) {
                config.cluster_manager_command.weight = weight;
                config.cluster_manager_command.weight_argc = wargc;
                i += wargc;
            }
        } else if (!strcmp(argv[i],"--cluster-slots") && !lastarg) {
            config.cluster_manager_command.slots = atoi(argv[++i]);
        } else if (!strcmp(argv[i],"--cluster-timeout") && !lastarg) {
            config.cluster_manager_command.timeout = atoi(argv[++i]);
        } else if (!strcmp(argv[i],"--cluster-pipeline") && !lastarg) {
            config.cluster_manager_command.pipeline = atoi(argv[++i]);
        } else if (!strcmp(argv[i],"--cluster-threshold") && !lastarg) {
            config.cluster_manager_command.threshold = atof(argv[++i]);
        } else if (!strcmp(argv[i],"--cluster-yes")) {
            config.cluster_manager_command.flags |=
                CLUSTER_MANAGER_CMD_FLAG_YES;
        } else if (!strcmp(argv[i],"--cluster-simulate")) {
            config.cluster_manager_command.flags |=
                CLUSTER_MANAGER_CMD_FLAG_SIMULATE;
        } else if (!strcmp(argv[i],"--cluster-replace")) {
            config.cluster_manager_command.flags |=
                CLUSTER_MANAGER_CMD_FLAG_REPLACE;
        } else if (!strcmp(argv[i],"--cluster-copy")) {
            config.cluster_manager_command.flags |=
                CLUSTER_MANAGER_CMD_FLAG_COPY;
        } else if (!strcmp(argv[i],"--cluster-slave")) {
            config.cluster_manager_command.flags |=
                CLUSTER_MANAGER_CMD_FLAG_SLAVE;
        } else if (!strcmp(argv[i],"--cluster-use-empty-masters")) {
            config.cluster_manager_command.flags |=
                CLUSTER_MANAGER_CMD_FLAG_EMPTYMASTER;
        } else if (!strcmp(argv[i],"--cluster-search-multiple-owners")) {
            config.cluster_manager_command.flags |=
                CLUSTER_MANAGER_CMD_FLAG_CHECK_OWNERS;
        } else if (!strcmp(argv[i],"--cluster-fix-with-unreachable-masters")) {
            config.cluster_manager_command.flags |=
                CLUSTER_MANAGER_CMD_FLAG_FIX_WITH_UNREACHABLE_MASTERS;
#ifdef USE_OPENSSL
        } else if (!strcmp(argv[i],"--tls")) {
            config.tls = 1;
        } else if (!strcmp(argv[i],"--sni") && !lastarg) {
            config.sslconfig.sni = argv[++i];
        } else if (!strcmp(argv[i],"--cacertdir") && !lastarg) {
            config.sslconfig.cacertdir = argv[++i];
        } else if (!strcmp(argv[i],"--cacert") && !lastarg) {
            config.sslconfig.cacert = argv[++i];
        } else if (!strcmp(argv[i],"--cert") && !lastarg) {
            config.sslconfig.cert = argv[++i];
        } else if (!strcmp(argv[i],"--key") && !lastarg) {
            config.sslconfig.key = argv[++i];
        } else if (!strcmp(argv[i],"--tls-ciphers") && !lastarg) {
            config.sslconfig.ciphers = argv[++i];
        } else if (!strcmp(argv[i],"--insecure")) {
            config.sslconfig.skip_cert_verify = 1;
        #ifdef TLS1_3_VERSION
        } else if (!strcmp(argv[i],"--tls-ciphersuites") && !lastarg) {
            config.sslconfig.ciphersuites = argv[++i];
        #endif
#endif
        } else if (!strcmp(argv[i],"-v") || !strcmp(argv[i], "--version")) {
            sds version = cliVersion();
            printf("keydb-cli %s\n", version);
            sdsfree(version);
            exit(0);
        } else if (!strcmp(argv[i],"--no-motd")) {
            config.disable_motd = 1;
        } else if (!strcmp(argv[i],"-3")) {
            config.resp3 = 1;
        } else if (!strcmp(argv[i],"--show-pushes") && !lastarg) {
            char *argval = argv[++i];
            if (!strncasecmp(argval, "n", 1)) {
                config.push_output = 0;
            } else if (!strncasecmp(argval, "y", 1)) {
                config.push_output = 1;
            } else {
                fprintf(stderr, "Unknown --show-pushes value '%s' "
                        "(valid: '[y]es', '[n]o')\n", argval);
            }
        } else if (CLUSTER_MANAGER_MODE() && argv[i][0] != '-') {
            if (config.cluster_manager_command.argc == 0) {
                int j = i + 1;
                while (j < argc && argv[j][0] != '-') j++;
                int cmd_argc = j - i;
                config.cluster_manager_command.argc = cmd_argc;
                config.cluster_manager_command.argv = argv + i;
                if (cmd_argc > 1) i = j - 1;
            }
        } else {
            if (argv[i][0] == '-') {
                fprintf(stderr,
                    "Unrecognized option or bad number of args for: '%s'\n",
                    argv[i]);
                exit(1);
            } else {
                /* Likely the command name, stop here. */
                break;
            }
        }
    }

    /* --ldb requires --eval. */
    if (config.eval_ldb && config.eval == NULL) {
        fprintf(stderr,"Options --ldb and --ldb-sync-mode require --eval.\n");
        fprintf(stderr,"Try %s --help for more information.\n", argv[0]);
        exit(1);
    }

    if (!config.no_auth_warning && config.auth != NULL) {
        fputs("Warning: Using a password with '-a' or '-u' option on the command"
              " line interface may not be safe.\n", stderr);
    }

    return i;
}

static void parseEnv() {
    /* Set auth from env, but do not overwrite CLI arguments if passed */
    char *auth = getenv(REDIS_CLI_AUTH_ENV);
    if (auth != NULL && config.auth == NULL) {
        config.auth = auth;
    }

    char *cluster_yes = getenv(REDIS_CLI_CLUSTER_YES_ENV);
    if (cluster_yes != NULL && !strcmp(cluster_yes, "1")) {
        config.cluster_manager_command.flags |= CLUSTER_MANAGER_CMD_FLAG_YES;
    }
}

static sds readArgFromStdin(void) {
    char buf[1024];
    sds arg = sdsempty();

    while(1) {
        int nread = read(fileno(stdin),buf,1024);

        if (nread == 0) break;
        else if (nread == -1) {
            perror("Reading from standard input");
            exit(1);
        }
        arg = sdscatlen(arg,buf,nread);
    }
    return arg;
}

static void usage(void) {
    sds version = cliVersion();
    fprintf(stderr,
"keydb-cli %s\n"
"\n"
"Usage: keydb-cli [OPTIONS] [cmd [arg [arg ...]]]\n"
"  -h <hostname>      Server hostname (default: 127.0.0.1).\n"
"  -p <port>          Server port (default: 6379).\n"
"  -s <socket>        Server socket (overrides hostname and port).\n"
"  -a <password>      Password to use when connecting to the server.\n"
"                     You can also use the " REDIS_CLI_AUTH_ENV " environment\n"
"                     variable to pass this password more safely\n"
"                     (if both are used, this argument takes precedence).\n"
"  --user <username>  Used to send ACL style 'AUTH username pass'. Needs -a.\n"
"  --pass <password>  Alias of -a for consistency with the new --user option.\n"
"  --askpass          Force user to input password with mask from STDIN.\n"
"                     If this argument is used, '-a' and " REDIS_CLI_AUTH_ENV "\n"
"                     environment variable will be ignored.\n"
"  -u <uri>           Server URI.\n"
"  -r <repeat>        Execute specified command N times.\n"
"  -i <interval>      When -r is used, waits <interval> seconds per command.\n"
"                     It is possible to specify sub-second times like -i 0.1.\n"
"  -n <db>            Database number.\n"
"  -3                 Start session in RESP3 protocol mode.\n"
"  -x                 Read last argument from STDIN.\n"
"  -d <delimiter>     Delimiter between response bulks for raw formatting (default: \\n).\n"
"  -D <delimiter>     Delimiter between responses for raw formatting (default: \\n).\n"
"  -c                 Enable cluster mode (follow -ASK and -MOVED redirections).\n"
"  -e                 Return exit error code when command execution fails.\n"
#ifdef USE_OPENSSL
"  --tls              Establish a secure TLS connection.\n"
"  --sni <host>       Server name indication for TLS.\n"
"  --cacert <file>    CA Certificate file to verify with.\n"
"  --cacertdir <dir>  Directory where trusted CA certificates are stored.\n"
"                     If neither cacert nor cacertdir are specified, the default\n"
"                     system-wide trusted root certs configuration will apply.\n"
"  --insecure         Allow insecure TLS connection by skipping cert validation.\n"
"  --cert <file>      Client certificate to authenticate with.\n"
"  --key <file>       Private key file to authenticate with.\n"
"  --tls-ciphers <list> Sets the list of prefered ciphers (TLSv1.2 and below)\n"
"                     in order of preference from highest to lowest separated by colon (\":\").\n"
"                     See the ciphers(1ssl) manpage for more information about the syntax of this string.\n"
#ifdef TLS1_3_VERSION
"  --tls-ciphersuites <list> Sets the list of prefered ciphersuites (TLSv1.3)\n"
"                     in order of preference from highest to lowest separated by colon (\":\").\n"
"                     See the ciphers(1ssl) manpage for more information about the syntax of this string,\n"
"                     and specifically for TLSv1.3 ciphersuites.\n"
#endif
#endif
"  --raw              Use raw formatting for replies (default when STDOUT is\n"
"                     not a tty).\n"
"  --no-raw           Force formatted output even when STDOUT is not a tty.\n"
"  --quoted-input     Force input to be handled as quoted strings.\n"
"  --csv              Output in CSV format.\n"
"  --show-pushes <yn> Whether to print RESP3 PUSH messages.  Enabled by default when\n"
"                     STDOUT is a tty but can be overriden with --show-pushes no.\n"
"  --stat             Print rolling stats about server: mem, clients, ...\n"
"  --latency          Enter a special mode continuously sampling latency.\n"
"                     If you use this mode in an interactive session it runs\n"
"                     forever displaying real-time stats. Otherwise if --raw or\n"
"                     --csv is specified, or if you redirect the output to a non\n"
"                     TTY, it samples the latency for 1 second (you can use\n"
"                     -i to change the interval), then produces a single output\n"
"                     and exits.\n",version);

    fprintf(stderr,
"  --latency-history  Like --latency but tracking latency changes over time.\n"
"                     Default time interval is 15 sec. Change it using -i.\n"
"  --latency-dist     Shows latency as a spectrum, requires xterm 256 colors.\n"
"                     Default time interval is 1 sec. Change it using -i.\n"
"  --lru-test <keys>  Simulate a cache workload with an 80-20 distribution.\n"
"  --replica          Simulate a replica showing commands received from the master.\n"
"  --rdb <filename>   Transfer an RDB dump from remote server to local file.\n"
"  --pipe             Transfer raw KeyDB protocol from stdin to server.\n"
"  --pipe-timeout <n> In --pipe mode, abort with error if after sending all data.\n"
"                     no reply is received within <n> seconds.\n"
"                     Default timeout: %d. Use 0 to wait forever.\n",
    REDIS_CLI_DEFAULT_PIPE_TIMEOUT);
    fprintf(stderr,
"  --bigkeys          Sample KeyDB keys looking for keys with many elements (complexity).\n"
"  --memkeys          Sample KeyDB keys looking for keys consuming a lot of memory.\n"
"  --memkeys-samples <n> Sample KeyDB keys looking for keys consuming a lot of memory.\n"
"                     And define number of key elements to sample\n"
"  --hotkeys          Sample KeyDB keys looking for hot keys.\n"
"                     only works when maxmemory-policy is *lfu.\n"
"  --scan             List all keys using the SCAN command.\n"
"  --pattern <pat>    Keys pattern when using the --scan, --bigkeys or --hotkeys\n"
"                     options (default: *).\n"
"  --quoted-pattern <pat> Same as --pattern, but the specified string can be\n"
"                         quoted, in order to pass an otherwise non binary-safe string.\n"
"  --intrinsic-latency <sec> Run a test to measure intrinsic system latency.\n"
"                     The test will run for the specified amount of seconds.\n"
"  --eval <file>      Send an EVAL command using the Lua script at <file>.\n"
"  --ldb              Used with --eval enable the Redis Lua debugger.\n"
"  --ldb-sync-mode    Like --ldb but uses the synchronous Lua debugger, in\n"
"                     this mode the server is blocked and script changes are\n"
"                     not rolled back from the server memory.\n"
"  --cluster <command> [args...] [opts...]\n"
"                     Cluster Manager command and arguments (see below).\n"
"  --verbose          Verbose mode.\n"
"  --no-auth-warning  Don't show warning message when using password on command\n"
"                     line interface.\n"
"  --help             Output this help and exit.\n"
"  --version          Output version and exit.\n"
"\n");
    /* Using another fprintf call to avoid -Woverlength-strings compile warning */
    fprintf(stderr,
"Cluster Manager Commands:\n"
"  Use --cluster help to list all available cluster manager commands.\n"
"\n"
"Examples:\n"
<<<<<<< HEAD
"  cat /etc/passwd | keydb-cli -x set mypasswd\n"
"  keydb-cli get mypasswd\n"
"  keydb-cli -r 100 lpush mylist x\n"
"  keydb-cli -r 100 -i 1 info | grep used_memory_human:\n"
"  keydb-cli --eval myscript.lua key1 key2 , arg1 arg2 arg3\n"
"  keydb-cli --scan --pattern '*:12345*'\n"
=======
"  cat /etc/passwd | redis-cli -x set mypasswd\n"
"  redis-cli get mypasswd\n"
"  redis-cli -r 100 lpush mylist x\n"
"  redis-cli -r 100 -i 1 info | grep used_memory_human:\n"
"  redis-cli --quoted-input set '\"null-\\x00-separated\"' value\n"
"  redis-cli --eval myscript.lua key1 key2 , arg1 arg2 arg3\n"
"  redis-cli --scan --pattern '*:12345*'\n"
>>>>>>> 959d6035
"\n"
"  (Note: when using --eval the comma separates KEYS[] from ARGV[] items)\n"
"\n"
"When no command is given, keydb-cli starts in interactive mode.\n"
"Type \"help\" in interactive mode for information on available commands\n"
"and settings.\n"
"\n");
    sdsfree(version);
    exit(1);
}

int confirmWithYes(const char *msg, int ignore_force) {
    /* if --cluster-yes option is set and ignore_force is false,
     * do not prompt for an answer */
    if (!ignore_force &&
        (config.cluster_manager_command.flags & CLUSTER_MANAGER_CMD_FLAG_YES)) {
        return 1;
    }

    printf("%s (type 'yes' to accept): ", msg);
    fflush(stdout);
    char buf[4];
    int nread = read(fileno(stdin),buf,4);
    buf[3] = '\0';
    return (nread != 0 && !strcmp("yes", buf));
}

<<<<<<< HEAD
/* Turn the plain C strings into Sds strings */
static char **convertToSds(int count, char** args) {
    int j;
    char **sds = zmalloc(sizeof(char*)*count, MALLOC_LOCAL);

    for(j = 0; j < count; j++)
        sds[j] = sdsnew(args[j]);

    return sds;
}
=======
/* Create an sds array from argv, either as-is or by dequoting every
 * element. When quoted is non-zero, may return a NULL to indicate an
 * invalid quoted string.
 */
static sds *getSdsArrayFromArgv(int argc, char **argv, int quoted) {
    sds *res = sds_malloc(sizeof(sds) * argc);

    for (int j = 0; j < argc; j++) {
        if (quoted) {
            sds unquoted = unquoteCString(argv[j]);
            if (!unquoted) {
                while (--j >= 0) sdsfree(res[j]);
                sds_free(res);
                return NULL;
            }
            res[j] = unquoted;
        } else {
            res[j] = sdsnew(argv[j]);
        }
    }
>>>>>>> 959d6035

    return res;
}

static int issueCommandRepeat(int argc, char **argv, long repeat) {
    while (1) {
        config.cluster_reissue_command = 0;
        if (cliSendCommand(argc,argv,repeat) != REDIS_OK) {
            cliConnect(CC_FORCE);

            /* If we still cannot send the command print error.
             * We'll try to reconnect the next time. */
            if (cliSendCommand(argc,argv,repeat) != REDIS_OK) {
                cliPrintContextError();
                return REDIS_ERR;
            }
        }
        /* Issue the command again if we got redirected in cluster mode */
        if (config.cluster_mode && config.cluster_reissue_command) {
            cliConnect(CC_FORCE);
        } else {
            break;
        }
    }
    return REDIS_OK;
}

static int issueCommand(int argc, char **argv) {
    return issueCommandRepeat(argc, argv, config.repeat);
}

/* Split the user provided command into multiple SDS arguments.
 * This function normally uses sdssplitargs() from sds.c which is able
 * to understand "quoted strings", escapes and so forth. However when
 * we are in Lua debugging mode and the "eval" command is used, we want
 * the remaining Lua script (after "e " or "eval ") to be passed verbatim
 * as a single big argument. */
static sds *cliSplitArgs(char *line, int *argc) {
    if (config.eval_ldb && (strstr(line,"eval ") == line ||
                            strstr(line,"e ") == line))
    {
        sds *argv = sds_malloc(sizeof(sds)*2);
        *argc = 2;
        int len = strlen(line);
        int elen = line[1] == ' ' ? 2 : 5; /* "e " or "eval "? */
        argv[0] = sdsnewlen(line,elen-1);
        argv[1] = sdsnewlen(line+elen,len-elen);
        return argv;
    } else {
        return sdssplitargs(line,argc);
    }
}

/* Set the CLI preferences. This function is invoked when an interactive
 * ":command" is called, or when reading ~/.redisclirc file, in order to
 * set user preferences. */
void cliSetPreferences(char **argv, int argc, int interactive) {
    if (!strcasecmp(argv[0],":set") && argc >= 2) {
        if (!strcasecmp(argv[1],"hints")) pref.hints = 1;
        else if (!strcasecmp(argv[1],"nohints")) pref.hints = 0;
        else {
            printf("%sunknown keydb-cli preference '%s'\n",
                interactive ? "" : ".redisclirc: ",
                argv[1]);
        }
    } else {
        printf("%sunknown keydb-cli internal command '%s'\n",
            interactive ? "" : ".redisclirc: ",
            argv[0]);
    }
}

/* Load the ~/.redisclirc file if any. */
void cliLoadPreferences(void) {
    sds rcfile = getDotfilePath(REDIS_CLI_RCFILE_ENV,REDIS_CLI_RCFILE_DEFAULT);
    if (rcfile == NULL) return;
    FILE *fp = fopen(rcfile,"r");
    char buf[1024];

    if (fp) {
        while(fgets(buf,sizeof(buf),fp) != NULL) {
            sds *argv;
            int argc;

            argv = sdssplitargs(buf,&argc);
            if (argc > 0) cliSetPreferences(argv,argc,0);
            sdsfreesplitres(argv,argc);
        }
        fclose(fp);
    }
    sdsfree(rcfile);
}

static void repl(void) {
    sds historyfile = NULL;
    int history = 0;
    char *line;
    int argc;
    sds *argv;

    /* Initialize the help and, if possible, use the COMMAND command in order
     * to retrieve missing entries. */
    cliInitHelp();
    cliIntegrateHelp();

    config.interactive = 1;
    linenoiseSetMultiLine(1);
    linenoiseSetCompletionCallback(completionCallback);
    linenoiseSetHintsCallback(hintsCallback);
    linenoiseSetFreeHintsCallback(freeHintsCallback);

    /* Only use history and load the rc file when stdin is a tty. */
    if (isatty(fileno(stdin))) {
        historyfile = getDotfilePath(REDIS_CLI_HISTFILE_ENV,REDIS_CLI_HISTFILE_DEFAULT);
        //keep in-memory history always regardless if history file can be determined
        history = 1;
        if (historyfile != NULL) {
            linenoiseHistoryLoad(historyfile);
        }
        cliLoadPreferences();
    }

    cliRefreshPrompt();
    while((line = linenoise(context ? config.prompt : "not connected> ")) != NULL) {
        if (line[0] != '\0') {
            long repeat = 1;
            int skipargs = 0;
            char *endptr = NULL;

            argv = cliSplitArgs(line,&argc);

            /* check if we have a repeat command option and
             * need to skip the first arg */
            if (argv && argc > 0) {
                errno = 0;
                repeat = strtol(argv[0], &endptr, 10);
                if (argc > 1 && *endptr == '\0') {
                    if (errno == ERANGE || errno == EINVAL || repeat <= 0) {
                        fputs("Invalid keydb-cli repeat command option value.\n", stdout);
                        sdsfreesplitres(argv, argc);
                        linenoiseFree(line);
                        continue;
                    }
                    skipargs = 1;
                } else {
                    repeat = 1;
                }
            }

            /* Won't save auth or acl setuser commands in history file */
            int dangerous = 0;
            if (argv && argc > 0) {
                if (!strcasecmp(argv[skipargs], "auth")) {
                    dangerous = 1;
                } else if (skipargs+1 < argc &&
                           !strcasecmp(argv[skipargs], "acl") &&
                           !strcasecmp(argv[skipargs+1], "setuser"))
                {
                    dangerous = 1;
                }
            }

            if (!dangerous) {
                if (history) linenoiseHistoryAdd(line);
                if (historyfile) linenoiseHistorySave(historyfile);
            }

            if (argv == NULL) {
                printf("Invalid argument(s)\n");
                fflush(stdout);
                linenoiseFree(line);
                continue;
            } else if (argc > 0) {
                if (strcasecmp(argv[0],"quit") == 0 ||
                    strcasecmp(argv[0],"exit") == 0)
                {
                    exit(0);
                } else if (argv[0][0] == ':') {
                    cliSetPreferences(argv,argc,1);
                    sdsfreesplitres(argv,argc);
                    linenoiseFree(line);
                    continue;
                } else if (strcasecmp(argv[0],"restart") == 0) {
                    if (config.eval) {
                        config.eval_ldb = 1;
                        config.output = OUTPUT_RAW;
                        sdsfreesplitres(argv,argc);
                        linenoiseFree(line);
                        return; /* Return to evalMode to restart the session. */
                    } else {
                        printf("Use 'restart' only in Lua debugging mode.");
                    }
                } else if (argc == 3 && !strcasecmp(argv[0],"connect")) {
                    sdsfree(config.hostip);
                    config.hostip = sdsnew(argv[1]);
                    config.hostport = atoi(argv[2]);
                    cliRefreshPrompt();
                    cliConnect(CC_FORCE);
                } else if (argc == 1 && !strcasecmp(argv[0],"clear")) {
                    linenoiseClearScreen();
                } else {
                    long long start_time = mstime(), elapsed;

                    issueCommandRepeat(argc-skipargs, argv+skipargs, repeat);

                    /* If our debugging session ended, show the EVAL final
                     * reply. */
                    if (config.eval_ldb_end) {
                        config.eval_ldb_end = 0;
                        cliReadReply(0);
                        printf("\n(Lua debugging session ended%s)\n\n",
                            config.eval_ldb_sync ? "" :
                            " -- dataset changes rolled back");
                    }

                    elapsed = mstime()-start_time;
                    if (elapsed >= 500 &&
                        config.output == OUTPUT_STANDARD)
                    {
                        printf("(%.2fs)\n",(double)elapsed/1000);
                    }
                }
            }
            /* Free the argument vector */
            sdsfreesplitres(argv,argc);
        }
        /* linenoise() returns malloc-ed lines like readline() */
        linenoiseFree(line);
    }
    exit(0);
}

static int noninteractive(int argc, char **argv) {
    int retval = 0;
    sds *sds_args = getSdsArrayFromArgv(argc, argv, config.quoted_input);
    if (!sds_args) {
        printf("Invalid quoted string\n");
        return 1;
    }
    if (config.stdinarg) {
<<<<<<< HEAD
        argv = zrealloc(argv, (argc+1)*sizeof(char*), MALLOC_LOCAL);
        argv[argc] = readArgFromStdin();
        retval = issueCommand(argc+1, argv);
        sdsfree(argv[argc]);
    } else {
        retval = issueCommand(argc, argv);
=======
        sds_args = sds_realloc(sds_args, (argc + 1) * sizeof(sds));
        sds_args[argc] = readArgFromStdin();
        argc++;
>>>>>>> 959d6035
    }

    retval = issueCommand(argc, sds_args);
    sdsfreesplitres(sds_args, argc);
    return retval;
}

/*------------------------------------------------------------------------------
 * Eval mode
 *--------------------------------------------------------------------------- */

static int evalMode(int argc, char **argv) {
    sds script = NULL;
    FILE *fp;
    char buf[1024];
    size_t nread;
    char **argv2;
    int j, got_comma, keys;
    int retval = REDIS_OK;

    while(1) {
        if (config.eval_ldb) {
            printf(
            "Lua debugging session started, please use:\n"
            "quit    -- End the session.\n"
            "restart -- Restart the script in debug mode again.\n"
            "help    -- Show Lua script debugging commands.\n\n"
            );
        }

        sdsfree(script);
        script = sdsempty();
        got_comma = 0;
        keys = 0;

        /* Load the script from the file, as an sds string. */
        fp = fopen(config.eval,"r");
        if (!fp) {
            fprintf(stderr,
                "Can't open file '%s': %s\n", config.eval, strerror(errno));
            exit(1);
        }
        while((nread = fread(buf,1,sizeof(buf),fp)) != 0) {
            script = sdscatlen(script,buf,nread);
        }
        fclose(fp);

        /* If we are debugging a script, enable the Lua debugger. */
        if (config.eval_ldb) {
            redisReply *reply = redisCommand(context,
                    config.eval_ldb_sync ?
                    "SCRIPT DEBUG sync": "SCRIPT DEBUG yes");
            if (reply) freeReplyObject(reply);
        }

        /* Create our argument vector */
        argv2 = zmalloc(sizeof(sds)*(argc+3), MALLOC_LOCAL);
        argv2[0] = sdsnew("EVAL");
        argv2[1] = script;
        for (j = 0; j < argc; j++) {
            if (!got_comma && argv[j][0] == ',' && argv[j][1] == 0) {
                got_comma = 1;
                continue;
            }
            argv2[j+3-got_comma] = sdsnew(argv[j]);
            if (!got_comma) keys++;
        }
        argv2[2] = sdscatprintf(sdsempty(),"%d",keys);

        /* Call it */
        int eval_ldb = config.eval_ldb; /* Save it, may be reverted. */
        retval = issueCommand(argc+3-got_comma, argv2);
        if (eval_ldb) {
            if (!config.eval_ldb) {
                /* If the debugging session ended immediately, there was an
                 * error compiling the script. Show it and they don't enter
                 * the REPL at all. */
                printf("Eval debugging session can't start:\n");
                cliReadReply(0);
                break; /* Return to the caller. */
            } else {
                strncpy(config.prompt,"lua debugger> ",sizeof(config.prompt));
                repl();
                /* Restart the session if repl() returned. */
                cliConnect(CC_FORCE);
                printf("\n");
            }
        } else {
            break; /* Return to the caller. */
        }
    }
    return retval;
}

/*------------------------------------------------------------------------------
 * Cluster Manager
 *--------------------------------------------------------------------------- */

/* The Cluster Manager global structure */
struct cluster_manager;


typedef int clusterManagerCommandProc(int argc, char **argv);
typedef int (*clusterManagerOnReplyError)(redisReply *reply,
    clusterManagerNode *n, int bulk_idx);

/* Cluster Manager helper functions */

static clusterManagerNode *clusterManagerNewNode(char *ip, int port);
static clusterManagerNode *clusterManagerNodeByName(const char *name);
static clusterManagerNode *clusterManagerNodeByAbbreviatedName(const char *n);
static void clusterManagerNodeResetSlots(clusterManagerNode *node);
static int clusterManagerNodeIsCluster(clusterManagerNode *node, char **err);
static void clusterManagerPrintNotClusterNodeError(clusterManagerNode *node,
                                                   char *err);
static int clusterManagerNodeLoadInfo(clusterManagerNode *node, int opts,
                                      char **err);
static int clusterManagerLoadInfoFromNode(clusterManagerNode *node, int opts);
static int clusterManagerNodeIsEmpty(clusterManagerNode *node, char **err);
static void clusterManagerOptimizeAntiAffinity(clusterManagerNodeArray *ipnodes,
    int ip_count);
static sds clusterManagerNodeInfo(clusterManagerNode *node, int indent);
static void clusterManagerShowClusterInfo(void);
static int clusterManagerFlushNodeConfig(clusterManagerNode *node, char **err);
void clusterManagerWaitForClusterJoin(void);
int clusterManagerCheckCluster(int quiet);
void clusterManagerOnError(sds err);
static void clusterManagerNodeArrayInit(clusterManagerNodeArray *array,
                                        int len);
static void clusterManagerNodeArrayReset(clusterManagerNodeArray *array);
static void clusterManagerNodeArrayShift(clusterManagerNodeArray *array,
                                         clusterManagerNode **nodeptr);
static void clusterManagerNodeArrayAdd(clusterManagerNodeArray *array,
                                       clusterManagerNode *node);

/* Cluster Manager commands. */

static int clusterManagerCommandCreate(int argc, char **argv);
static int clusterManagerCommandAddNode(int argc, char **argv);
static int clusterManagerCommandDeleteNode(int argc, char **argv);
static int clusterManagerCommandInfo(int argc, char **argv);
static int clusterManagerCommandCheck(int argc, char **argv);
static int clusterManagerCommandFix(int argc, char **argv);
static int clusterManagerCommandReshard(int argc, char **argv);
static int clusterManagerCommandRebalance(int argc, char **argv);
static int clusterManagerCommandSetTimeout(int argc, char **argv);
static int clusterManagerCommandImport(int argc, char **argv);
static int clusterManagerCommandCall(int argc, char **argv);
static int clusterManagerCommandHelp(int argc, char **argv);
static int clusterManagerCommandBackup(int argc, char **argv);

typedef struct clusterManagerCommandDef {
    char *name;
    clusterManagerCommandProc *proc;
    int arity;
    char *args;
    char *options;
} clusterManagerCommandDef;

clusterManagerCommandDef clusterManagerCommands[] = {
    {"create", clusterManagerCommandCreate, -2, "host1:port1 ... hostN:portN",
     "replicas <arg>"},
    {"check", clusterManagerCommandCheck, -1, "host:port",
     "search-multiple-owners"},
    {"info", clusterManagerCommandInfo, -1, "host:port", NULL},
    {"fix", clusterManagerCommandFix, -1, "host:port",
     "search-multiple-owners,fix-with-unreachable-masters"},
    {"reshard", clusterManagerCommandReshard, -1, "host:port",
     "from <arg>,to <arg>,slots <arg>,yes,timeout <arg>,pipeline <arg>,"
     "replace"},
    {"rebalance", clusterManagerCommandRebalance, -1, "host:port",
     "weight <node1=w1...nodeN=wN>,use-empty-masters,"
     "timeout <arg>,simulate,pipeline <arg>,threshold <arg>,replace"},
    {"add-node", clusterManagerCommandAddNode, 2,
     "new_host:new_port existing_host:existing_port", "slave,master-id <arg>"},
    {"del-node", clusterManagerCommandDeleteNode, 2, "host:port node_id",NULL},
    {"call", clusterManagerCommandCall, -2,
        "host:port command arg arg .. arg", "only-masters,only-replicas"},
    {"set-timeout", clusterManagerCommandSetTimeout, 2,
     "host:port milliseconds", NULL},
    {"import", clusterManagerCommandImport, 1, "host:port",
     "from <arg>,from-user <arg>,from-pass <arg>,from-askpass,copy,replace"},
    {"backup", clusterManagerCommandBackup, 2,  "host:port backup_directory",
     NULL},
    {"help", clusterManagerCommandHelp, 0, NULL, NULL}
};

typedef struct clusterManagerOptionDef {
    char *name;
    char *desc;
} clusterManagerOptionDef;

clusterManagerOptionDef clusterManagerOptions[] = {
    {"--cluster-yes", "Automatic yes to cluster commands prompts"}
};

static void getRDB(clusterManagerNode *node);

void createClusterManagerCommand(char *cmdname, int argc, char **argv) {
    clusterManagerCommand *cmd = &config.cluster_manager_command;
    cmd->name = cmdname;
    cmd->argc = argc;
    cmd->argv = argc ? argv : NULL;
    if (isColorTerm()) cmd->flags |= CLUSTER_MANAGER_CMD_FLAG_COLOR;
}


static clusterManagerCommandProc *validateClusterManagerCommand(void) {
    int i, commands_count = sizeof(clusterManagerCommands) /
                            sizeof(clusterManagerCommandDef);
    clusterManagerCommandProc *proc = NULL;
    char *cmdname = config.cluster_manager_command.name;
    int argc = config.cluster_manager_command.argc;
    for (i = 0; i < commands_count; i++) {
        clusterManagerCommandDef cmddef = clusterManagerCommands[i];
        if (!strcmp(cmddef.name, cmdname)) {
            if ((cmddef.arity > 0 && argc != cmddef.arity) ||
                (cmddef.arity < 0 && argc < (cmddef.arity * -1))) {
                fprintf(stderr, "[ERR] Wrong number of arguments for "
                                "specified --cluster sub command\n");
                return NULL;
            }
            proc = cmddef.proc;
        }
    }
    if (!proc) fprintf(stderr, "Unknown --cluster subcommand\n");
    return proc;
}

int parseClusterNodeAddress(char *addr, char **ip_ptr, int *port_ptr,
                                   int *bus_port_ptr)
{
    char *c = strrchr(addr, '@');
    if (c != NULL) {
        *c = '\0';
        if (bus_port_ptr != NULL)
            *bus_port_ptr = atoi(c + 1);
    }
    c = strrchr(addr, ':');
    if (c != NULL) {
        *c = '\0';
        *ip_ptr = addr;
        *port_ptr = atoi(++c);
    } else return 0;
    return 1;
}

/* Get host ip and port from command arguments. If only one argument has
 * been provided it must be in the form of 'ip:port', elsewhere
 * the first argument must be the ip and the second one the port.
 * If host and port can be detected, it returns 1 and it stores host and
 * port into variables referenced by'ip_ptr' and 'port_ptr' pointers,
 * elsewhere it returns 0. */
static int getClusterHostFromCmdArgs(int argc, char **argv,
                                     char **ip_ptr, int *port_ptr) {
    int port = 0;
    char *ip = NULL;
    if (argc == 1) {
        char *addr = argv[0];
        if (!parseClusterNodeAddress(addr, &ip, &port, NULL)) return 0;
    } else {
        ip = argv[0];
        port = atoi(argv[1]);
    }
    if (!ip || !port) return 0;
    else {
        *ip_ptr = ip;
        *port_ptr = port;
    }
    return 1;
}

static void freeClusterManagerNodeFlags(list *flags) {
    listIter li;
    listNode *ln;
    listRewind(flags, &li);
    while ((ln = listNext(&li)) != NULL) {
        sds flag = ln->value;
        sdsfree(flag);
    }
    listRelease(flags);
}

void freeClusterManagerNode(clusterManagerNode *node) {
    if (node->context != NULL) redisFree(node->context);
    if (node->friends != NULL) {
        listIter li;
        listNode *ln;
        listRewind(node->friends,&li);
        while ((ln = listNext(&li)) != NULL) {
            clusterManagerNode *fn = ln->value;
            freeClusterManagerNode(fn);
        }
        listRelease(node->friends);
        node->friends = NULL;
    }
    if (node->name != NULL) sdsfree(node->name);
    if (node->replicate != NULL) sdsfree(node->replicate);
    if ((node->flags & CLUSTER_MANAGER_FLAG_FRIEND) && node->ip)
        sdsfree(node->ip);
    int i;
    if (node->migrating != NULL) {
        for (i = 0; i < node->migrating_count; i++) sdsfree(node->migrating[i]);
        zfree(node->migrating);
    }
    if (node->importing != NULL) {
        for (i = 0; i < node->importing_count; i++) sdsfree(node->importing[i]);
        zfree(node->importing);
    }
    if (node->flags_str != NULL) {
        freeClusterManagerNodeFlags(node->flags_str);
        node->flags_str = NULL;
    }
    zfree(node);
}

void freeClusterManager(void);

static clusterManagerNode *clusterManagerNewNode(char *ip, int port) {
    clusterManagerNode *node = zmalloc(sizeof(*node), MALLOC_LOCAL);
    node->context = NULL;
    node->name = NULL;
    node->ip = ip;
    node->port = port;
    node->current_epoch = 0;
    node->ping_sent = 0;
    node->ping_recv = 0;
    node->flags = 0;
    node->flags_str = NULL;
    node->replicate = NULL;
    node->dirty = 0;
    node->friends = NULL;
    node->migrating = NULL;
    node->importing = NULL;
    node->migrating_count = 0;
    node->importing_count = 0;
    node->replicas_count = 0;
    node->weight = 1.0f;
    node->balance = 0;
    clusterManagerNodeResetSlots(node);
    return node;
}

static sds clusterManagerGetNodeRDBFilename(clusterManagerNode *node) {
    assert(config.cluster_manager_command.backup_dir);
    sds filename = sdsnew(config.cluster_manager_command.backup_dir);
    if (filename[sdslen(filename) - 1] != '/')
        filename = sdscat(filename, "/");
    filename = sdscatprintf(filename, "redis-node-%s-%d-%s.rdb", node->ip,
                            node->port, node->name);
    return filename;
}

/* Check whether reply is NULL or its type is REDIS_REPLY_ERROR. In the
 * latest case, if the 'err' arg is not NULL, it gets allocated with a copy
 * of reply error (it's up to the caller function to free it), elsewhere
 * the error is directly printed. */
int clusterManagerCheckRedisReply(clusterManagerNode *n,
                                         redisReply *r, char **err)
{
    int is_err = 0;
    if (!r || (is_err = (r->type == REDIS_REPLY_ERROR))) {
        if (is_err) {
            if (err != NULL) {
                *err = zmalloc((r->len + 1) * sizeof(char), MALLOC_LOCAL);
                strcpy(*err, r->str);
            } else CLUSTER_MANAGER_PRINT_REPLY_ERROR(n, r->str);
        }
        return 0;
    }
    return 1;
}

/* Call MULTI command on a cluster node. */
static int clusterManagerStartTransaction(clusterManagerNode *node) {
    redisReply *reply = CLUSTER_MANAGER_COMMAND(node, "MULTI");
    int success = clusterManagerCheckRedisReply(node, reply, NULL);
    if (reply) freeReplyObject(reply);
    return success;
}

/* Call EXEC command on a cluster node. */
static int clusterManagerExecTransaction(clusterManagerNode *node,
                                         clusterManagerOnReplyError onerror)
{
    redisReply *reply = CLUSTER_MANAGER_COMMAND(node, "EXEC");
    int success = clusterManagerCheckRedisReply(node, reply, NULL);
    if (success) {
        if (reply->type != REDIS_REPLY_ARRAY) {
            success = 0;
            goto cleanup;
        }
        size_t i;
        for (i = 0; i < reply->elements; i++) {
            redisReply *r = reply->element[i];
            char *err = NULL;
            success = clusterManagerCheckRedisReply(node, r, &err);
            if (!success && onerror) success = onerror(r, node, i);
            if (err) {
                if (!success)
                    CLUSTER_MANAGER_PRINT_REPLY_ERROR(node, err);
                zfree(err);
            }
            if (!success) break;
        }
    }
cleanup:
    if (reply) freeReplyObject(reply);
    return success;
}

static int clusterManagerNodeConnect(clusterManagerNode *node) {
    if (node->context) redisFree(node->context);
    node->context = redisConnect(node->ip, node->port);
    if (!node->context->err && config.tls) {
        const char *err = NULL;
        if (cliSecureConnection(node->context, config.sslconfig, &err) == REDIS_ERR && err) {
            fprintf(stderr,"TLS Error: %s\n", err);
            redisFree(node->context);
            node->context = NULL;
            return 0;
        }
    }
    if (node->context->err) {
        fprintf(stderr,"Could not connect to KeyDB at ");
        fprintf(stderr,"%s:%d: %s\n", node->ip, node->port,
                node->context->errstr);
        redisFree(node->context);
        node->context = NULL;
        return 0;
    }
    /* Set aggressive KEEP_ALIVE socket option in the Redis context socket
     * in order to prevent timeouts caused by the execution of long
     * commands. At the same time this improves the detection of real
     * errors. */
    anetKeepAlive(NULL, node->context->fd, REDIS_CLI_KEEPALIVE_INTERVAL);
    if (config.auth) {
        redisReply *reply;
        if (config.user == NULL)
            reply = redisCommand(node->context,"AUTH %s", config.auth);
        else
            reply = redisCommand(node->context,"AUTH %s %s",
                                 config.user,config.auth);
        int ok = clusterManagerCheckRedisReply(node, reply, NULL);
        if (reply != NULL) freeReplyObject(reply);
        if (!ok) return 0;
    }
    return 1;
}

static void clusterManagerRemoveNodeFromList(list *nodelist,
                                             clusterManagerNode *node) {
    listIter li;
    listNode *ln;
    listRewind(nodelist, &li);
    while ((ln = listNext(&li)) != NULL) {
        if (node == ln->value) {
            listDelNode(nodelist, ln);
            break;
        }
    }
}

/* Return the node with the specified name (ID) or NULL. */
static clusterManagerNode *clusterManagerNodeByName(const char *name) {
    if (cluster_manager.nodes == NULL) return NULL;
    clusterManagerNode *found = NULL;
    sds lcname = sdsempty();
    lcname = sdscpy(lcname, name);
    sdstolower(lcname);
    listIter li;
    listNode *ln;
    listRewind(cluster_manager.nodes, &li);
    while ((ln = listNext(&li)) != NULL) {
        clusterManagerNode *n = ln->value;
        if (n->name && !sdscmp(n->name, lcname)) {
            found = n;
            break;
        }
    }
    sdsfree(lcname);
    return found;
}

/* Like clusterManagerNodeByName but the specified name can be just the first
 * part of the node ID as long as the prefix in unique across the
 * cluster.
 */
static clusterManagerNode *clusterManagerNodeByAbbreviatedName(const char*name)
{
    if (cluster_manager.nodes == NULL) return NULL;
    clusterManagerNode *found = NULL;
    sds lcname = sdsempty();
    lcname = sdscpy(lcname, name);
    sdstolower(lcname);
    listIter li;
    listNode *ln;
    listRewind(cluster_manager.nodes, &li);
    while ((ln = listNext(&li)) != NULL) {
        clusterManagerNode *n = ln->value;
        if (n->name &&
            strstr(n->name, lcname) == n->name) {
            found = n;
            break;
        }
    }
    sdsfree(lcname);
    return found;
}

static void clusterManagerNodeResetSlots(clusterManagerNode *node) {
    memset(node->slots, 0, sizeof(node->slots));
    node->slots_count = 0;
}

/* Call "INFO" redis command on the specified node and return the reply. */
static redisReply *clusterManagerGetNodeRedisInfo(clusterManagerNode *node,
                                                  char **err)
{
    redisReply *info = CLUSTER_MANAGER_COMMAND(node, "INFO");
    if (err != NULL) *err = NULL;
    if (info == NULL) return NULL;
    if (info->type == REDIS_REPLY_ERROR) {
        if (err != NULL) {
            *err = zmalloc((info->len + 1) * sizeof(char), MALLOC_LOCAL);
            strcpy(*err, info->str);
        }
        freeReplyObject(info);
        return  NULL;
    }
    return info;
}

static int clusterManagerNodeIsCluster(clusterManagerNode *node, char **err) {
    redisReply *info = clusterManagerGetNodeRedisInfo(node, err);
    if (info == NULL) return 0;
    int is_cluster = (int) getLongInfoField(info->str, "cluster_enabled");
    freeReplyObject(info);
    return is_cluster;
}

/* Checks whether the node is empty. Node is considered not-empty if it has
 * some key or if it already knows other nodes */
static int clusterManagerNodeIsEmpty(clusterManagerNode *node, char **err) {
    redisReply *info = clusterManagerGetNodeRedisInfo(node, err);
    int is_empty = 1;
    if (info == NULL) return 0;
    if (strstr(info->str, "db0:") != NULL) {
        is_empty = 0;
        goto result;
    }
    freeReplyObject(info);
    info = CLUSTER_MANAGER_COMMAND(node, "CLUSTER INFO");
    if (err != NULL) *err = NULL;
    if (!clusterManagerCheckRedisReply(node, info, err)) {
        is_empty = 0;
        goto result;
    }
    long known_nodes = getLongInfoField(info->str, "cluster_known_nodes");
    is_empty = (known_nodes == 1);
result:
    freeReplyObject(info);
    return is_empty;
}

<<<<<<< HEAD
=======
/* Return the anti-affinity score, which is a measure of the amount of
 * violations of anti-affinity in the current cluster layout, that is, how
 * badly the masters and slaves are distributed in the different IP
 * addresses so that slaves of the same master are not in the master
 * host and are also in different hosts.
 *
 * The score is calculated as follows:
 *
 * SAME_AS_MASTER = 10000 * each slave in the same IP of its master.
 * SAME_AS_SLAVE  = 1 * each slave having the same IP as another slave
                      of the same master.
 * FINAL_SCORE = SAME_AS_MASTER + SAME_AS_SLAVE
 *
 * So a greater score means a worse anti-affinity level, while zero
 * means perfect anti-affinity.
 *
 * The anti affinity optimizator will try to get a score as low as
 * possible. Since we do not want to sacrifice the fact that slaves should
 * not be in the same host as the master, we assign 10000 times the score
 * to this violation, so that we'll optimize for the second factor only
 * if it does not impact the first one.
 *
 * The ipnodes argument is an array of clusterManagerNodeArray, one for
 * each IP, while ip_count is the total number of IPs in the configuration.
 *
 * The function returns the above score, and the list of
 * offending slaves can be stored into the 'offending' argument,
 * so that the optimizer can try changing the configuration of the
 * slaves violating the anti-affinity goals. */
static int clusterManagerGetAntiAffinityScore(clusterManagerNodeArray *ipnodes,
    int ip_count, clusterManagerNode ***offending, int *offending_len)
{
    int score = 0, i, j;
    int node_len = cluster_manager.nodes->len;
    clusterManagerNode **offending_p = NULL;
    if (offending != NULL) {
        *offending = zcalloc(node_len * sizeof(clusterManagerNode*));
        offending_p = *offending;
    }
    /* For each set of nodes in the same host, split by
     * related nodes (masters and slaves which are involved in
     * replication of each other) */
    for (i = 0; i < ip_count; i++) {
        clusterManagerNodeArray *node_array = &(ipnodes[i]);
        dict *related = dictCreate(&clusterManagerDictType, NULL);
        char *ip = NULL;
        for (j = 0; j < node_array->len; j++) {
            clusterManagerNode *node = node_array->nodes[j];
            if (node == NULL) continue;
            if (!ip) ip = node->ip;
            sds types;
            /* We always use the Master ID as key. */
            sds key = (!node->replicate ? node->name : node->replicate);
            assert(key != NULL);
            dictEntry *entry = dictFind(related, key);
            if (entry) types = sdsdup((sds) dictGetVal(entry));
            else types = sdsempty();
            /* Master type 'm' is always set as the first character of the
             * types string. */
            if (node->replicate) types = sdscat(types, "s");
            else {
                sds s = sdscatsds(sdsnew("m"), types);
                sdsfree(types);
                types = s;
            }
            dictReplace(related, key, types);
        }
        /* Now it's trivial to check, for each related group having the
         * same host, what is their local score. */
        dictIterator *iter = dictGetIterator(related);
        dictEntry *entry;
        while ((entry = dictNext(iter)) != NULL) {
            sds types = (sds) dictGetVal(entry);
            sds name = (sds) dictGetKey(entry);
            int typeslen = sdslen(types);
            if (typeslen < 2) continue;
            if (types[0] == 'm') score += (10000 * (typeslen - 1));
            else score += (1 * typeslen);
            if (offending == NULL) continue;
            /* Populate the list of offending nodes. */
            listIter li;
            listNode *ln;
            listRewind(cluster_manager.nodes, &li);
            while ((ln = listNext(&li)) != NULL) {
                clusterManagerNode *n = ln->value;
                if (n->replicate == NULL) continue;
                if (!strcmp(n->replicate, name) && !strcmp(n->ip, ip)) {
                    *(offending_p++) = n;
                    if (offending_len != NULL) (*offending_len)++;
                    break;
                }
            }
        }
        //if (offending_len != NULL) *offending_len = offending_p - *offending;
        dictReleaseIterator(iter);
        dictRelease(related);
    }
    return score;
}

>>>>>>> 959d6035
static void clusterManagerOptimizeAntiAffinity(clusterManagerNodeArray *ipnodes,
    int ip_count)
{
    clusterManagerNode **offenders = NULL;
    int score = clusterManagerGetAntiAffinityScore(ipnodes, ip_count,
                                                   NULL, NULL);
    if (score == 0) goto cleanup;
    clusterManagerLogInfo(">>> Trying to optimize slaves allocation "
                          "for anti-affinity\n");
    int node_len = cluster_manager.nodes->len;
    int maxiter = 500 * node_len; // Effort is proportional to cluster size...
    srand(time(NULL));
    while (maxiter > 0) {
        int offending_len = 0;
        if (offenders != NULL) {
            zfree(offenders);
            offenders = NULL;
        }
        score = clusterManagerGetAntiAffinityScore(ipnodes,
                                                   ip_count,
                                                   &offenders,
                                                   &offending_len);
        if (score == 0 || offending_len == 0) break; // Optimal anti affinity reached
        /* We'll try to randomly swap a slave's assigned master causing
         * an affinity problem with another random slave, to see if we
         * can improve the affinity. */
        int rand_idx = rand() % offending_len;
        clusterManagerNode *first = offenders[rand_idx],
                           *second = NULL;
        clusterManagerNode **other_replicas = zcalloc((node_len - 1) *
                                                      sizeof(*other_replicas), MALLOC_LOCAL);
        int other_replicas_count = 0;
        listIter li;
        listNode *ln;
        listRewind(cluster_manager.nodes, &li);
        while ((ln = listNext(&li)) != NULL) {
            clusterManagerNode *n = ln->value;
            if (n != first && n->replicate != NULL)
                other_replicas[other_replicas_count++] = n;
        }
        if (other_replicas_count == 0) {
            zfree(other_replicas);
            break;
        }
        rand_idx = rand() % other_replicas_count;
        second = other_replicas[rand_idx];
        char *first_master = first->replicate,
             *second_master = second->replicate;
        first->replicate = second_master, first->dirty = 1;
        second->replicate = first_master, second->dirty = 1;
        int new_score = clusterManagerGetAntiAffinityScore(ipnodes,
                                                           ip_count,
                                                           NULL, NULL);
        /* If the change actually makes thing worse, revert. Otherwise
         * leave as it is because the best solution may need a few
         * combined swaps. */
        if (new_score > score) {
            first->replicate = first_master;
            second->replicate = second_master;
        }
        zfree(other_replicas);
        maxiter--;
    }
    score = clusterManagerGetAntiAffinityScore(ipnodes, ip_count, NULL, NULL);
    char *msg;
    int perfect = (score == 0);
    int log_level = (perfect ? CLUSTER_MANAGER_LOG_LVL_SUCCESS :
                               CLUSTER_MANAGER_LOG_LVL_WARN);
    if (perfect) msg = "[OK] Perfect anti-affinity obtained!";
    else if (score >= 10000)
        msg = ("[WARNING] Some slaves are in the same host as their master");
    else
        msg=("[WARNING] Some slaves of the same master are in the same host");
    clusterManagerLog(log_level, "%s\n", msg);
cleanup:
    zfree(offenders);
}

/* Return a representable string of the node's flags */
static sds clusterManagerNodeFlagString(clusterManagerNode *node) {
    sds flags = sdsempty();
    if (!node->flags_str) return flags;
    int empty = 1;
    listIter li;
    listNode *ln;
    listRewind(node->flags_str, &li);
    while ((ln = listNext(&li)) != NULL) {
        sds flag = ln->value;
        if (strcmp(flag, "myself") == 0) continue;
        if (!empty) flags = sdscat(flags, ",");
        flags = sdscatfmt(flags, "%S", flag);
        empty = 0;
    }
    return flags;
}

/* Return a representable string of the node's slots */
static sds clusterManagerNodeSlotsString(clusterManagerNode *node) {
    sds slots = sdsempty();
    int first_range_idx = -1, last_slot_idx = -1, i;
    for (i = 0; i < CLUSTER_MANAGER_SLOTS; i++) {
        int has_slot = node->slots[i];
        if (has_slot) {
            if (first_range_idx == -1) {
                if (sdslen(slots)) slots = sdscat(slots, ",");
                first_range_idx = i;
                slots = sdscatfmt(slots, "[%u", i);
            }
            last_slot_idx = i;
        } else {
            if (last_slot_idx >= 0) {
                if (first_range_idx == last_slot_idx)
                    slots = sdscat(slots, "]");
                else slots = sdscatfmt(slots, "-%u]", last_slot_idx);
            }
            last_slot_idx = -1;
            first_range_idx = -1;
        }
    }
    if (last_slot_idx >= 0) {
        if (first_range_idx == last_slot_idx) slots = sdscat(slots, "]");
        else slots = sdscatfmt(slots, "-%u]", last_slot_idx);
    }
    return slots;
}

static sds clusterManagerNodeGetJSON(clusterManagerNode *node,
                                     unsigned long error_count)
{
    sds json = sdsempty();
    sds replicate = sdsempty();
    if (node->replicate)
        replicate = sdscatprintf(replicate, "\"%s\"", node->replicate);
    else
        replicate = sdscat(replicate, "null");
    sds slots = clusterManagerNodeSlotsString(node);
    sds flags = clusterManagerNodeFlagString(node);
    char *p = slots;
    while ((p = strchr(p, '-')) != NULL)
        *(p++) = ',';
    json = sdscatprintf(json,
        "  {\n"
        "    \"name\": \"%s\",\n"
        "    \"host\": \"%s\",\n"
        "    \"port\": %d,\n"
        "    \"replicate\": %s,\n"
        "    \"slots\": [%s],\n"
        "    \"slots_count\": %d,\n"
        "    \"flags\": \"%s\",\n"
        "    \"current_epoch\": %llu",
        node->name,
        node->ip,
        node->port,
        replicate,
        slots,
        node->slots_count,
        flags,
        (unsigned long long)node->current_epoch
    );
    if (error_count > 0) {
        json = sdscatprintf(json, ",\n    \"cluster_errors\": %lu",
                            error_count);
    }
    if (node->migrating_count > 0 && node->migrating != NULL) {
        int i = 0;
        sds migrating = sdsempty();
        for (; i < node->migrating_count; i += 2) {
            sds slot = node->migrating[i];
            sds dest = node->migrating[i + 1];
            if (slot && dest) {
                if (sdslen(migrating) > 0) migrating = sdscat(migrating, ",");
                migrating = sdscatfmt(migrating, "\"%S\": \"%S\"", slot, dest);
            }
        }
        if (sdslen(migrating) > 0)
            json = sdscatfmt(json, ",\n    \"migrating\": {%S}", migrating);
        sdsfree(migrating);
    }
    if (node->importing_count > 0 && node->importing != NULL) {
        int i = 0;
        sds importing = sdsempty();
        for (; i < node->importing_count; i += 2) {
            sds slot = node->importing[i];
            sds from = node->importing[i + 1];
            if (slot && from) {
                if (sdslen(importing) > 0) importing = sdscat(importing, ",");
                importing = sdscatfmt(importing, "\"%S\": \"%S\"", slot, from);
            }
        }
        if (sdslen(importing) > 0)
            json = sdscatfmt(json, ",\n    \"importing\": {%S}", importing);
        sdsfree(importing);
    }
    json = sdscat(json, "\n  }");
    sdsfree(replicate);
    sdsfree(slots);
    sdsfree(flags);
    return json;
}


/* -----------------------------------------------------------------------------
 * Key space handling
 * -------------------------------------------------------------------------- */

/* We have 16384 hash slots. The hash slot of a given key is obtained
 * as the least significant 14 bits of the crc16 of the key.
 *
 * However if the key contains the {...} pattern, only the part between
 * { and } is hashed. This may be useful in the future to force certain
 * keys to be in the same node (assuming no resharding is in progress). */
static unsigned int clusterManagerKeyHashSlot(char *key, int keylen) {
    int s, e; /* start-end indexes of { and } */

    for (s = 0; s < keylen; s++)
        if (key[s] == '{') break;

    /* No '{' ? Hash the whole key. This is the base case. */
    if (s == keylen) return crc16(key,keylen) & 0x3FFF;

    /* '{' found? Check if we have the corresponding '}'. */
    for (e = s+1; e < keylen; e++)
        if (key[e] == '}') break;

    /* No '}' or nothing between {} ? Hash the whole key. */
    if (e == keylen || e == s+1) return crc16(key,keylen) & 0x3FFF;

    /* If we are here there is both a { and a } on its right. Hash
     * what is in the middle between { and }. */
    return crc16(key+s+1,e-s-1) & 0x3FFF;
}

/* Return a string representation of the cluster node. */
static sds clusterManagerNodeInfo(clusterManagerNode *node, int indent) {
    sds info = sdsempty();
    sds spaces = sdsempty();
    int i;
    for (i = 0; i < indent; i++) spaces = sdscat(spaces, " ");
    if (indent) info = sdscat(info, spaces);
    int is_master = !(node->flags & CLUSTER_MANAGER_FLAG_SLAVE);
    char *role = (is_master ? "M" : "S");
    sds slots = NULL;
    if (node->dirty && node->replicate != NULL)
        info = sdscatfmt(info, "S: %S %s:%u", node->name, node->ip, node->port);
    else {
        slots = clusterManagerNodeSlotsString(node);
        sds flags = clusterManagerNodeFlagString(node);
        info = sdscatfmt(info, "%s: %S %s:%u\n"
                               "%s   slots:%S (%u slots) "
                               "%S",
                               role, node->name, node->ip, node->port, spaces,
                               slots, node->slots_count, flags);
        sdsfree(slots);
        sdsfree(flags);
    }
    if (node->replicate != NULL)
        info = sdscatfmt(info, "\n%s   replicates %S", spaces, node->replicate);
    else if (node->replicas_count)
        info = sdscatfmt(info, "\n%s   %U additional replica(s)",
                         spaces, node->replicas_count);
    sdsfree(spaces);
    return info;
}

void clusterManagerShowNodes(void) {
    listIter li;
    listNode *ln;
    listRewind(cluster_manager.nodes, &li);
    while ((ln = listNext(&li)) != NULL) {
        clusterManagerNode *node = ln->value;
        sds info = clusterManagerNodeInfo(node, 0);
        printf("%s\n", (char *) info);
        sdsfree(info);
    }
}

static void clusterManagerShowClusterInfo(void) {
    int masters = 0;
    int keys = 0;
    listIter li;
    listNode *ln;
    listRewind(cluster_manager.nodes, &li);
    while ((ln = listNext(&li)) != NULL) {
        clusterManagerNode *node = ln->value;
        if (!(node->flags & CLUSTER_MANAGER_FLAG_SLAVE)) {
            if (!node->name) continue;
            int replicas = 0;
            int dbsize = -1;
            char name[9];
            memcpy(name, node->name, 8);
            name[8] = '\0';
            listIter ri;
            listNode *rn;
            listRewind(cluster_manager.nodes, &ri);
            while ((rn = listNext(&ri)) != NULL) {
                clusterManagerNode *n = rn->value;
                if (n == node || !(n->flags & CLUSTER_MANAGER_FLAG_SLAVE))
                    continue;
                if (n->replicate && !strcmp(n->replicate, node->name))
                    replicas++;
            }
            redisReply *reply = CLUSTER_MANAGER_COMMAND(node, "DBSIZE");
            if (reply != NULL && reply->type == REDIS_REPLY_INTEGER)
                dbsize = reply->integer;
            if (dbsize < 0) {
                char *err = "";
                if (reply != NULL && reply->type == REDIS_REPLY_ERROR)
                    err = reply->str;
                CLUSTER_MANAGER_PRINT_REPLY_ERROR(node, err);
                if (reply != NULL) freeReplyObject(reply);
                return;
            };
            if (reply != NULL) freeReplyObject(reply);
            printf("%s:%d (%s...) -> %d keys | %d slots | %d slaves.\n",
                   node->ip, node->port, name, dbsize,
                   node->slots_count, replicas);
            masters++;
            keys += dbsize;
        }
    }
    clusterManagerLogOk("[OK] %d keys in %d masters.\n", keys, masters);
    float keys_per_slot = keys / (float) CLUSTER_MANAGER_SLOTS;
    printf("%.2f keys per slot on average.\n", keys_per_slot);
}

/* Flush dirty slots configuration of the node by calling CLUSTER ADDSLOTS */
static int clusterManagerAddSlots(clusterManagerNode *node, char**err)
{
    redisReply *reply = NULL;
    void *_reply = NULL;
    int success = 1;
    /* First two args are used for the command itself. */
    int argc = node->slots_count + 2;
    sds *argv = zmalloc(argc * sizeof(*argv), MALLOC_LOCAL);
    size_t *argvlen = zmalloc(argc * sizeof(*argvlen), MALLOC_LOCAL);
    argv[0] = "CLUSTER";
    argv[1] = "ADDSLOTS";
    argvlen[0] = 7;
    argvlen[1] = 8;
    *err = NULL;
    int i, argv_idx = 2;
    for (i = 0; i < CLUSTER_MANAGER_SLOTS; i++) {
        if (argv_idx >= argc) break;
        if (node->slots[i]) {
            argv[argv_idx] = sdsfromlonglong((long long) i);
            argvlen[argv_idx] = sdslen(argv[argv_idx]);
            argv_idx++;
        }
    }
    if (!argv_idx) {
        success = 0;
        goto cleanup;
    }
    redisAppendCommandArgv(node->context,argc,(const char**)argv,argvlen);
    if (redisGetReply(node->context, &_reply) != REDIS_OK) {
        success = 0;
        goto cleanup;
    }
    reply = (redisReply*) _reply;
    success = clusterManagerCheckRedisReply(node, reply, err);
cleanup:
    zfree(argvlen);
    if (argv != NULL) {
        for (i = 2; i < argc; i++) sdsfree(argv[i]);
        zfree(argv);
    }
    if (reply != NULL) freeReplyObject(reply);
    return success;
}

/* Get the node the slot is assigned to from the point of view of node *n.
 * If the slot is unassigned or if the reply is an error, return NULL.
 * Use the **err argument in order to check wether the slot is unassigned
 * or the reply resulted in an error. */
static clusterManagerNode *clusterManagerGetSlotOwner(clusterManagerNode *n,
                                                      int slot, char **err)
{
    assert(slot >= 0 && slot < CLUSTER_MANAGER_SLOTS);
    clusterManagerNode *owner = NULL;
    redisReply *reply = CLUSTER_MANAGER_COMMAND(n, "CLUSTER SLOTS");
    if (clusterManagerCheckRedisReply(n, reply, err)) {
        assert(reply->type == REDIS_REPLY_ARRAY);
        size_t i;
        for (i = 0; i < reply->elements; i++) {
            redisReply *r = reply->element[i];
            assert(r->type == REDIS_REPLY_ARRAY && r->elements >= 3);
            int from, to;
            from = r->element[0]->integer;
            to = r->element[1]->integer;
            if (slot < from || slot > to) continue;
            redisReply *nr =  r->element[2];
            assert(nr->type == REDIS_REPLY_ARRAY && nr->elements >= 2);
            char *name = NULL;
            if (nr->elements >= 3)
                name =  nr->element[2]->str;
            if (name != NULL)
                owner = clusterManagerNodeByName(name);
            else {
                char *ip = nr->element[0]->str;
                assert(ip != NULL);
                int port = (int) nr->element[1]->integer;
                listIter li;
                listNode *ln;
                listRewind(cluster_manager.nodes, &li);
                while ((ln = listNext(&li)) != NULL) {
                    clusterManagerNode *nd = ln->value;
                    if (strcmp(nd->ip, ip) == 0 && port == nd->port) {
                        owner = nd;
                        break;
                    }
                }
            }
            if (owner) break;
        }
    }
    if (reply) freeReplyObject(reply);
    return owner;
}

/* Set slot status to "importing" or "migrating" */
int clusterManagerSetSlot(clusterManagerNode *node1,
                                 clusterManagerNode *node2,
                                 int slot, const char *status, char **err) {
    redisReply *reply = CLUSTER_MANAGER_COMMAND(node1, "CLUSTER "
                                                "SETSLOT %d %s %s",
                                                slot, status,
                                                (char *) node2->name);
    if (err != NULL) *err = NULL;
    if (!reply) return 0;
    int success = 1;
    if (reply->type == REDIS_REPLY_ERROR) {
        success = 0;
        if (err != NULL) {
            *err = zmalloc((reply->len + 1) * sizeof(char), MALLOC_LOCAL);
            strcpy(*err, reply->str);
        } else CLUSTER_MANAGER_PRINT_REPLY_ERROR(node1, reply->str);
        goto cleanup;
    }
cleanup:
    freeReplyObject(reply);
    return success;
}

int clusterManagerClearSlotStatus(clusterManagerNode *node, int slot) {
    redisReply *reply = CLUSTER_MANAGER_COMMAND(node,
        "CLUSTER SETSLOT %d %s", slot, "STABLE");
    int success = clusterManagerCheckRedisReply(node, reply, NULL);
    if (reply) freeReplyObject(reply);
    return success;
}

static int clusterManagerDelSlot(clusterManagerNode *node, int slot,
                                 int ignore_unassigned_err)
{
    redisReply *reply = CLUSTER_MANAGER_COMMAND(node,
        "CLUSTER DELSLOTS %d", slot);
    char *err = NULL;
    int success = clusterManagerCheckRedisReply(node, reply, &err);
    if (!success && reply && reply->type == REDIS_REPLY_ERROR &&
        ignore_unassigned_err)
    {
        char *get_owner_err = NULL;
        clusterManagerNode *assigned_to =
            clusterManagerGetSlotOwner(node, slot, &get_owner_err);
        if (!assigned_to) {
            if (get_owner_err == NULL) success = 1;
            else {
                CLUSTER_MANAGER_PRINT_REPLY_ERROR(node, get_owner_err);
                zfree(get_owner_err);
            }
        }
    }
    if (!success && err != NULL) {
        CLUSTER_MANAGER_PRINT_REPLY_ERROR(node, err);
        zfree(err);
    }
    if (reply) freeReplyObject(reply);
    return success;
}

static int clusterManagerAddSlot(clusterManagerNode *node, int slot) {
    redisReply *reply = CLUSTER_MANAGER_COMMAND(node,
        "CLUSTER ADDSLOTS %d", slot);
    int success = clusterManagerCheckRedisReply(node, reply, NULL);
    if (reply) freeReplyObject(reply);
    return success;
}

signed int clusterManagerCountKeysInSlot(clusterManagerNode *node,
                                                int slot)
{
    redisReply *reply = CLUSTER_MANAGER_COMMAND(node,
        "CLUSTER COUNTKEYSINSLOT %d", slot);
    int count = -1;
    int success = clusterManagerCheckRedisReply(node, reply, NULL);
    if (success && reply->type == REDIS_REPLY_INTEGER) count = reply->integer;
    if (reply) freeReplyObject(reply);
    return count;
}

static int clusterManagerBumpEpoch(clusterManagerNode *node) {
    redisReply *reply = CLUSTER_MANAGER_COMMAND(node, "CLUSTER BUMPEPOCH");
    int success = clusterManagerCheckRedisReply(node, reply, NULL);
    if (reply) freeReplyObject(reply);
    return success;
}

/* Callback used by clusterManagerSetSlotOwner transaction. It should ignore
 * errors except for ADDSLOTS errors.
 * Return 1 if the error should be ignored. */
static int clusterManagerOnSetOwnerErr(redisReply *reply,
    clusterManagerNode *n, int bulk_idx)
{
    UNUSED(reply);
    UNUSED(n);
    /* Only raise error when ADDSLOTS fail (bulk_idx == 1). */
    return (bulk_idx != 1);
}

int clusterManagerSetSlotOwner(clusterManagerNode *owner,
                                      int slot,
                                      int do_clear)
{
    int success = clusterManagerStartTransaction(owner);
    if (!success) return 0;
    /* Ensure the slot is not already assigned. */
    clusterManagerDelSlot(owner, slot, 1);
    /* Add the slot and bump epoch. */
    clusterManagerAddSlot(owner, slot);
    if (do_clear) clusterManagerClearSlotStatus(owner, slot);
    clusterManagerBumpEpoch(owner);
    success = clusterManagerExecTransaction(owner, clusterManagerOnSetOwnerErr);
    return success;
}

/* Get the hash for the values of the specified keys in *keys_reply for the
 * specified nodes *n1 and *n2, by calling DEBUG DIGEST-VALUE redis command
 * on both nodes. Every key with same name on both nodes but having different
 * values will be added to the *diffs list. Return 0 in case of reply
 * error. */
static int clusterManagerCompareKeysValues(clusterManagerNode *n1,
                                          clusterManagerNode *n2,
                                          redisReply *keys_reply,
                                          list *diffs)
{
    size_t i, argc = keys_reply->elements + 2;
    static const char *hash_zero = "0000000000000000000000000000000000000000";
    char **argv = zcalloc(argc * sizeof(char *), MALLOC_LOCAL);
    size_t  *argv_len = zcalloc(argc * sizeof(size_t), MALLOC_LOCAL);
    argv[0] = "DEBUG";
    argv_len[0] = 5;
    argv[1] = "DIGEST-VALUE";
    argv_len[1] = 12;
    for (i = 0; i < keys_reply->elements; i++) {
        redisReply *entry = keys_reply->element[i];
        int idx = i + 2;
        argv[idx] = entry->str;
        argv_len[idx] = entry->len;
    }
    int success = 0;
    void *_reply1 = NULL, *_reply2 = NULL;
    redisReply *r1 = NULL, *r2 = NULL;
    redisAppendCommandArgv(n1->context,argc, (const char**)argv,argv_len);
    success = (redisGetReply(n1->context, &_reply1) == REDIS_OK);
    if (!success) goto cleanup;
    r1 = (redisReply *) _reply1;
    redisAppendCommandArgv(n2->context,argc, (const char**)argv,argv_len);
    success = (redisGetReply(n2->context, &_reply2) == REDIS_OK);
    if (!success) goto cleanup;
    r2 = (redisReply *) _reply2;
    success = (r1->type != REDIS_REPLY_ERROR && r2->type != REDIS_REPLY_ERROR);
    if (r1->type == REDIS_REPLY_ERROR) {
        CLUSTER_MANAGER_PRINT_REPLY_ERROR(n1, r1->str);
        success = 0;
    }
    if (r2->type == REDIS_REPLY_ERROR) {
        CLUSTER_MANAGER_PRINT_REPLY_ERROR(n2, r2->str);
        success = 0;
    }
    if (!success) goto cleanup;
    assert(keys_reply->elements == r1->elements &&
           keys_reply->elements == r2->elements);
    for (i = 0; i < keys_reply->elements; i++) {
        char *key = keys_reply->element[i]->str;
        char *hash1 = r1->element[i]->str;
        char *hash2 = r2->element[i]->str;
        /* Ignore keys that don't exist in both nodes. */
        if (strcmp(hash1, hash_zero) == 0 || strcmp(hash2, hash_zero) == 0)
            continue;
        if (strcmp(hash1, hash2) != 0) listAddNodeTail(diffs, key);
    }
cleanup:
    if (r1) freeReplyObject(r1);
    if (r2) freeReplyObject(r2);
    zfree(argv);
    zfree(argv_len);
    return success;
}

/* Migrate keys taken from reply->elements. It returns the reply from the
 * MIGRATE command, or NULL if something goes wrong. If the argument 'dots'
 * is not NULL, a dot will be printed for every migrated key. */
static redisReply *clusterManagerMigrateKeysInReply(clusterManagerNode *source,
                                                    clusterManagerNode *target,
                                                    redisReply *reply,
                                                    int replace, int timeout,
                                                    char *dots)
{
    redisReply *migrate_reply = NULL;
    char **argv = NULL;
    size_t *argv_len = NULL;
    int c = (replace ? 8 : 7);
    if (config.auth) c += 2;
    if (config.user) c += 1;
    size_t argc = c + reply->elements;
    size_t i, offset = 6; // Keys Offset
    argv = zcalloc(argc * sizeof(char *), MALLOC_LOCAL);
    argv_len = zcalloc(argc * sizeof(size_t), MALLOC_LOCAL);
    char portstr[255];
    char timeoutstr[255];
    snprintf(portstr, 10, "%d", target->port);
    snprintf(timeoutstr, 10, "%d", timeout);
    argv[0] = "MIGRATE";
    argv_len[0] = 7;
    argv[1] = target->ip;
    argv_len[1] = strlen(target->ip);
    argv[2] = portstr;
    argv_len[2] = strlen(portstr);
    argv[3] = "";
    argv_len[3] = 0;
    argv[4] = "0";
    argv_len[4] = 1;
    argv[5] = timeoutstr;
    argv_len[5] = strlen(timeoutstr);
    if (replace) {
        argv[offset] = "REPLACE";
        argv_len[offset] = 7;
        offset++;
    }
    if (config.auth) {
        if (config.user) {
            argv[offset] = "AUTH2";
            argv_len[offset] = 5;
            offset++;
            argv[offset] = config.user;
            argv_len[offset] = strlen(config.user);
            offset++;
            argv[offset] = config.auth;
            argv_len[offset] = strlen(config.auth);
            offset++;
        } else {
            argv[offset] = "AUTH";
            argv_len[offset] = 4;
            offset++;
            argv[offset] = config.auth;
            argv_len[offset] = strlen(config.auth);
            offset++;
        }
    }
    argv[offset] = "KEYS";
    argv_len[offset] = 4;
    offset++;
    for (i = 0; i < reply->elements; i++) {
        redisReply *entry = reply->element[i];
        size_t idx = i + offset;
        assert(entry->type == REDIS_REPLY_STRING);
        argv[idx] = (char *) sdsnewlen(entry->str, entry->len);
        argv_len[idx] = entry->len;
        if (dots) dots[i] = '.';
    }
    if (dots) dots[reply->elements] = '\0';
    void *_reply = NULL;
    redisAppendCommandArgv(source->context,argc,
                           (const char**)argv,argv_len);
    int success = (redisGetReply(source->context, &_reply) == REDIS_OK);
    for (i = 0; i < reply->elements; i++) sdsfree(argv[i + offset]);
    if (!success) goto cleanup;
    migrate_reply = (redisReply *) _reply;
cleanup:
    zfree(argv);
    zfree(argv_len);
    return migrate_reply;
}

/* Migrate all keys in the given slot from source to target.*/
static int clusterManagerMigrateKeysInSlot(clusterManagerNode *source,
                                           clusterManagerNode *target,
                                           int slot, int timeout,
                                           int pipeline, int verbose,
                                           char **err)
{
    int success = 1;
    int do_fix = config.cluster_manager_command.flags &
                 CLUSTER_MANAGER_CMD_FLAG_FIX;
    int do_replace = config.cluster_manager_command.flags &
                     CLUSTER_MANAGER_CMD_FLAG_REPLACE;
    while (1) {
        char *dots = NULL;
        redisReply *reply = NULL, *migrate_reply = NULL;
        reply = CLUSTER_MANAGER_COMMAND(source, "CLUSTER "
                                        "GETKEYSINSLOT %d %d", slot,
                                        pipeline);
        success = (reply != NULL);
        if (!success) return 0;
        if (reply->type == REDIS_REPLY_ERROR) {
            success = 0;
            if (err != NULL) {
                *err = zmalloc((reply->len + 1) * sizeof(char), MALLOC_LOCAL);
                strcpy(*err, reply->str);
                CLUSTER_MANAGER_PRINT_REPLY_ERROR(source, *err);
            }
            goto next;
        }
        assert(reply->type == REDIS_REPLY_ARRAY);
        size_t count = reply->elements;
        if (count == 0) {
            freeReplyObject(reply);
            break;
        }
        if (verbose) dots = zmalloc((count+1) * sizeof(char), MALLOC_LOCAL);
        /* Calling MIGRATE command. */
        migrate_reply = clusterManagerMigrateKeysInReply(source, target,
                                                         reply, 0, timeout,
                                                         dots);
        if (migrate_reply == NULL) goto next;
        if (migrate_reply->type == REDIS_REPLY_ERROR) {
            int is_busy = strstr(migrate_reply->str, "BUSYKEY") != NULL;
            int not_served = 0;
            if (!is_busy) {
                /* Check if the slot is unassigned (not served) in the
                 * source node's configuration. */
                char *get_owner_err = NULL;
                clusterManagerNode *served_by =
                    clusterManagerGetSlotOwner(source, slot, &get_owner_err);
                if (!served_by) {
                    if (get_owner_err == NULL) not_served = 1;
                    else {
                        CLUSTER_MANAGER_PRINT_REPLY_ERROR(source,
                                                          get_owner_err);
                        zfree(get_owner_err);
                    }
                }
            }
            /* Try to handle errors. */
            if (is_busy || not_served) {
                /* If the key's slot is not served, try to assign slot
                 * to the target node. */
                if (do_fix && not_served) {
                    clusterManagerLogWarn("*** Slot was not served, setting "
                                          "owner to node %s:%d.\n",
                                          target->ip, target->port);
                    clusterManagerSetSlot(source, target, slot, "node", NULL);
                }
                /* If the key already exists in the target node (BUSYKEY),
                 * check whether its value is the same in both nodes.
                 * In case of equal values, retry migration with the
                 * REPLACE option.
                 * In case of different values:
                 *  - If the migration is requested by the fix command, stop
                 *    and warn the user.
                 *  - In other cases (ie. reshard), proceed only if the user
                 *    launched the command with the --cluster-replace option.*/
                if (is_busy) {
                    clusterManagerLogWarn("\n*** Target key exists\n");
                    if (!do_replace) {
                        clusterManagerLogWarn("*** Checking key values on "
                                              "both nodes...\n");
                        list *diffs = listCreate();
                        success = clusterManagerCompareKeysValues(source,
                            target, reply, diffs);
                        if (!success) {
                            clusterManagerLogErr("*** Value check failed!\n");
                            listRelease(diffs);
                            goto next;
                        }
                        if (listLength(diffs) > 0) {
                            success = 0;
                            clusterManagerLogErr(
                                "*** Found %d key(s) in both source node and "
                                "target node having different values.\n"
                                "    Source node: %s:%d\n"
                                "    Target node: %s:%d\n"
                                "    Keys(s):\n",
                                listLength(diffs),
                                source->ip, source->port,
                                target->ip, target->port);
                            listIter dli;
                            listNode *dln;
                            listRewind(diffs, &dli);
                            while((dln = listNext(&dli)) != NULL) {
                                char *k = dln->value;
                                clusterManagerLogErr("    - %s\n", k);
                            }
                            clusterManagerLogErr("Please fix the above key(s) "
                                                 "manually and try again "
                                                 "or relaunch the command \n"
                                                 "with --cluster-replace "
                                                 "option to force key "
                                                 "overriding.\n");
                            listRelease(diffs);
                            goto next;
                        }
                        listRelease(diffs);
                    }
                    clusterManagerLogWarn("*** Replacing target keys...\n");
                }
                freeReplyObject(migrate_reply);
                migrate_reply = clusterManagerMigrateKeysInReply(source,
                                                                 target,
                                                                 reply,
                                                                 is_busy,
                                                                 timeout,
                                                                 NULL);
                success = (migrate_reply != NULL &&
                           migrate_reply->type != REDIS_REPLY_ERROR);
            } else success = 0;
            if (!success) {
                if (migrate_reply != NULL) {
                    if (err) {
                        *err = zmalloc((migrate_reply->len + 1) * sizeof(char), MALLOC_LOCAL);
                        strcpy(*err, migrate_reply->str);
                    }
                    printf("\n");
                    CLUSTER_MANAGER_PRINT_REPLY_ERROR(source,
                                                      migrate_reply->str);
                }
                goto next;
            }
        }
        if (verbose) {
            printf("%s", dots);
            fflush(stdout);
        }
next:
        if (reply != NULL) freeReplyObject(reply);
        if (migrate_reply != NULL) freeReplyObject(migrate_reply);
        if (dots) zfree(dots);
        if (!success) break;
    }
    return success;
}

/* Move slots between source and target nodes using MIGRATE.
 *
 * Options:
 * CLUSTER_MANAGER_OPT_VERBOSE -- Print a dot for every moved key.
 * CLUSTER_MANAGER_OPT_COLD    -- Move keys without opening slots /
 *                                reconfiguring the nodes.
 * CLUSTER_MANAGER_OPT_UPDATE  -- Update node->slots for source/target nodes.
 * CLUSTER_MANAGER_OPT_QUIET   -- Don't print info messages.
*/
int clusterManagerMoveSlot(clusterManagerNode *source,
                                  clusterManagerNode *target,
                                  int slot, int opts,  char**err)
{
    if (!(opts & CLUSTER_MANAGER_OPT_QUIET)) {
        printf("Moving slot %d from %s:%d to %s:%d: ", slot, source->ip,
               source->port, target->ip, target->port);
        fflush(stdout);
    }
    if (err != NULL) *err = NULL;
    int pipeline = config.cluster_manager_command.pipeline,
        timeout = config.cluster_manager_command.timeout,
        print_dots = (opts & CLUSTER_MANAGER_OPT_VERBOSE),
        option_cold = (opts & CLUSTER_MANAGER_OPT_COLD),
        success = 1;
    if (!option_cold) {
        success = clusterManagerSetSlot(target, source, slot,
                                        "importing", err);
        if (!success) return 0;
        success = clusterManagerSetSlot(source, target, slot,
                                        "migrating", err);
        if (!success) return 0;
    }
    success = clusterManagerMigrateKeysInSlot(source, target, slot, timeout,
                                              pipeline, print_dots, err);
    if (!(opts & CLUSTER_MANAGER_OPT_QUIET)) printf("\n");
    if (!success) return 0;
    /* Set the new node as the owner of the slot in all the known nodes. */
    if (!option_cold) {
        listIter li;
        listNode *ln;
        listRewind(cluster_manager.nodes, &li);
        while ((ln = listNext(&li)) != NULL) {
            clusterManagerNode *n = ln->value;
            if (n->flags & CLUSTER_MANAGER_FLAG_SLAVE) continue;
            redisReply *r = CLUSTER_MANAGER_COMMAND(n, "CLUSTER "
                                                    "SETSLOT %d %s %s",
                                                    slot, "node",
                                                    target->name);
            success = (r != NULL);
            if (!success) return 0;
            if (r->type == REDIS_REPLY_ERROR) {
                success = 0;
                if (err != NULL) {
                    *err = zmalloc((r->len + 1) * sizeof(char), MALLOC_LOCAL);
                    strcpy(*err, r->str);
                    CLUSTER_MANAGER_PRINT_REPLY_ERROR(n, *err);
                }
            }
            freeReplyObject(r);
            if (!success) return 0;
        }
    }
    /* Update the node logical config */
    if (opts & CLUSTER_MANAGER_OPT_UPDATE) {
        source->slots[slot] = 0;
        target->slots[slot] = 1;
    }
    return 1;
}

/* Flush the dirty node configuration by calling replicate for slaves or
 * adding the slots defined in the masters. */
static int clusterManagerFlushNodeConfig(clusterManagerNode *node, char **err) {
    if (!node->dirty) return 0;
    redisReply *reply = NULL;
    int is_err = 0, success = 1;
    if (err != NULL) *err = NULL;
    if (node->replicate != NULL) {
        reply = CLUSTER_MANAGER_COMMAND(node, "CLUSTER REPLICATE %s",
                                        node->replicate);
        if (reply == NULL || (is_err = (reply->type == REDIS_REPLY_ERROR))) {
            if (is_err && err != NULL) {
                *err = zmalloc((reply->len + 1) * sizeof(char), MALLOC_LOCAL);
                strcpy(*err, reply->str);
            }
            success = 0;
            /* If the cluster did not already joined it is possible that
             * the slave does not know the master node yet. So on errors
             * we return ASAP leaving the dirty flag set, to flush the
             * config later. */
            goto cleanup;
        }
    } else {
        int added = clusterManagerAddSlots(node, err);
        if (!added || *err != NULL) success = 0;
    }
    node->dirty = 0;
cleanup:
    if (reply != NULL) freeReplyObject(reply);
    return success;
}

/* Load node's cluster configuration by calling "CLUSTER NODES" command.
 * Node's configuration (name, replicate, slots, ...) is then updated.
 * If CLUSTER_MANAGER_OPT_GETFRIENDS flag is set into 'opts' argument,
 * and node already knows other nodes, the node's friends list is populated
 * with the other nodes info. */
static int clusterManagerNodeLoadInfo(clusterManagerNode *node, int opts,
                                      char **err)
{
    redisReply *reply = CLUSTER_MANAGER_COMMAND(node, "CLUSTER NODES");
    int success = 1;
    *err = NULL;
    if (!clusterManagerCheckRedisReply(node, reply, err)) {
        success = 0;
        goto cleanup;
    }
    int getfriends = (opts & CLUSTER_MANAGER_OPT_GETFRIENDS);
    char *lines = reply->str, *p, *line;
    while ((p = strstr(lines, "\n")) != NULL) {
        *p = '\0';
        line = lines;
        lines = p + 1;
        char *name = NULL, *addr = NULL, *flags = NULL, *master_id = NULL,
             *ping_sent = NULL, *ping_recv = NULL, *config_epoch = NULL,
             *link_status = NULL;
        UNUSED(link_status);
        int i = 0;
        while ((p = strchr(line, ' ')) != NULL) {
            *p = '\0';
            char *token = line;
            line = p + 1;
            switch(i++){
            case 0: name = token; break;
            case 1: addr = token; break;
            case 2: flags = token; break;
            case 3: master_id = token; break;
            case 4: ping_sent = token; break;
            case 5: ping_recv = token; break;
            case 6: config_epoch = token; break;
            case 7: link_status = token; break;
            }
            if (i == 8) break; // Slots
        }
        if (!flags) {
            success = 0;
            goto cleanup;
        }
        int myself = (strstr(flags, "myself") != NULL);
        clusterManagerNode *currentNode = NULL;
        if (myself) {
            node->flags |= CLUSTER_MANAGER_FLAG_MYSELF;
            currentNode = node;
            clusterManagerNodeResetSlots(node);
            if (i == 8) {
                int remaining = strlen(line);
                while (remaining > 0) {
                    p = strchr(line, ' ');
                    if (p == NULL) p = line + remaining;
                    remaining -= (p - line);

                    char *slotsdef = line;
                    *p = '\0';
                    if (remaining) {
                        line = p + 1;
                        remaining--;
                    } else line = p;
                    char *dash = NULL;
                    if (slotsdef[0] == '[') {
                        slotsdef++;
                        if ((p = strstr(slotsdef, "->-"))) { // Migrating
                            *p = '\0';
                            p += 3;
                            char *closing_bracket = strchr(p, ']');
                            if (closing_bracket) *closing_bracket = '\0';
                            sds slot = sdsnew(slotsdef);
                            sds dst = sdsnew(p);
                            node->migrating_count += 2;
                            node->migrating = zrealloc(node->migrating,
                                (node->migrating_count * sizeof(sds)), MALLOC_LOCAL);
                            node->migrating[node->migrating_count - 2] =
                                slot;
                            node->migrating[node->migrating_count - 1] =
                                dst;
                        }  else if ((p = strstr(slotsdef, "-<-"))) {//Importing
                            *p = '\0';
                            p += 3;
                            char *closing_bracket = strchr(p, ']');
                            if (closing_bracket) *closing_bracket = '\0';
                            sds slot = sdsnew(slotsdef);
                            sds src = sdsnew(p);
                            node->importing_count += 2;
                            node->importing = zrealloc(node->importing,
                                (node->importing_count * sizeof(sds)), MALLOC_LOCAL);
                            node->importing[node->importing_count - 2] =
                                slot;
                            node->importing[node->importing_count - 1] =
                                src;
                        }
                    } else if ((dash = strchr(slotsdef, '-')) != NULL) {
                        p = dash;
                        int start, stop;
                        *p = '\0';
                        start = atoi(slotsdef);
                        stop = atoi(p + 1);
                        node->slots_count += (stop - (start - 1));
                        while (start <= stop) node->slots[start++] = 1;
                    } else if (p > slotsdef) {
                        node->slots[atoi(slotsdef)] = 1;
                        node->slots_count++;
                    }
                }
            }
            node->dirty = 0;
        } else if (!getfriends) {
            if (!(node->flags & CLUSTER_MANAGER_FLAG_MYSELF)) continue;
            else break;
        } else {
            if (addr == NULL) {
                fprintf(stderr, "Error: invalid CLUSTER NODES reply\n");
                success = 0;
                goto cleanup;
            }
            char *c = strrchr(addr, '@');
            if (c != NULL) *c = '\0';
            c = strrchr(addr, ':');
            if (c == NULL) {
                fprintf(stderr, "Error: invalid CLUSTER NODES reply\n");
                success = 0;
                goto cleanup;
            }
            *c = '\0';
            int port = atoi(++c);
            currentNode = clusterManagerNewNode(sdsnew(addr), port);
            currentNode->flags |= CLUSTER_MANAGER_FLAG_FRIEND;
            if (node->friends == NULL) node->friends = listCreate();
            listAddNodeTail(node->friends, currentNode);
        }
        if (name != NULL) {
            if (currentNode->name) sdsfree(currentNode->name);
            currentNode->name = sdsnew(name);
        }
        if (currentNode->flags_str != NULL)
            freeClusterManagerNodeFlags(currentNode->flags_str);
        currentNode->flags_str = listCreate();
        int flag_len;
        while ((flag_len = strlen(flags)) > 0) {
            sds flag = NULL;
            char *fp = strchr(flags, ',');
            if (fp) {
                *fp = '\0';
                flag = sdsnew(flags);
                flags = fp + 1;
            } else {
                flag = sdsnew(flags);
                flags += flag_len;
            }
            if (strcmp(flag, "noaddr") == 0)
                currentNode->flags |= CLUSTER_MANAGER_FLAG_NOADDR;
            else if (strcmp(flag, "disconnected") == 0)
                currentNode->flags |= CLUSTER_MANAGER_FLAG_DISCONNECT;
            else if (strcmp(flag, "fail") == 0)
                currentNode->flags |= CLUSTER_MANAGER_FLAG_FAIL;
            else if (strcmp(flag, "slave") == 0) {
                currentNode->flags |= CLUSTER_MANAGER_FLAG_SLAVE;
                if (master_id != NULL) {
                    if (currentNode->replicate) sdsfree(currentNode->replicate);
                    currentNode->replicate = sdsnew(master_id);
                }
            }
            listAddNodeTail(currentNode->flags_str, flag);
        }
        if (config_epoch != NULL)
            currentNode->current_epoch = atoll(config_epoch);
        if (ping_sent != NULL) currentNode->ping_sent = atoll(ping_sent);
        if (ping_recv != NULL) currentNode->ping_recv = atoll(ping_recv);
        if (!getfriends && myself) break;
    }
cleanup:
    if (reply) freeReplyObject(reply);
    return success;
}

/* Retrieves info about the cluster using argument 'node' as the starting
 * point. All nodes will be loaded inside the cluster_manager.nodes list.
 * Warning: if something goes wrong, it will free the starting node before
 * returning 0. */
static int clusterManagerLoadInfoFromNode(clusterManagerNode *node, int opts) {
    if (node->context == NULL && !clusterManagerNodeConnect(node)) {
        freeClusterManagerNode(node);
        return 0;
    }
    opts |= CLUSTER_MANAGER_OPT_GETFRIENDS;
    char *e = NULL;
    if (!clusterManagerNodeIsCluster(node, &e)) {
        clusterManagerPrintNotClusterNodeError(node, e);
        if (e) zfree(e);
        freeClusterManagerNode(node);
        return 0;
    }
    e = NULL;
    if (!clusterManagerNodeLoadInfo(node, opts, &e)) {
        if (e) {
            CLUSTER_MANAGER_PRINT_REPLY_ERROR(node, e);
            zfree(e);
        }
        freeClusterManagerNode(node);
        return 0;
    }
    listIter li;
    listNode *ln;
    if (cluster_manager.nodes != NULL) {
        listRewind(cluster_manager.nodes, &li);
        while ((ln = listNext(&li)) != NULL)
            freeClusterManagerNode((clusterManagerNode *) ln->value);
        listRelease(cluster_manager.nodes);
    }
    cluster_manager.nodes = listCreate();
    listAddNodeTail(cluster_manager.nodes, node);
    if (node->friends != NULL) {
        listRewind(node->friends, &li);
        while ((ln = listNext(&li)) != NULL) {
            clusterManagerNode *friend = ln->value;
            if (!friend->ip || !friend->port) goto invalid_friend;
            if (!friend->context && !clusterManagerNodeConnect(friend))
                goto invalid_friend;
            e = NULL;
            if (clusterManagerNodeLoadInfo(friend, 0, &e)) {
                if (friend->flags & (CLUSTER_MANAGER_FLAG_NOADDR |
                                     CLUSTER_MANAGER_FLAG_DISCONNECT |
                                     CLUSTER_MANAGER_FLAG_FAIL))
                {
                    goto invalid_friend;
                }
                listAddNodeTail(cluster_manager.nodes, friend);
            } else {
                clusterManagerLogErr("[ERR] Unable to load info for "
                                     "node %s:%d\n",
                                     friend->ip, friend->port);
                goto invalid_friend;
            }
            continue;
invalid_friend:
            if (!(friend->flags & CLUSTER_MANAGER_FLAG_SLAVE))
                cluster_manager.unreachable_masters++;
            freeClusterManagerNode(friend);
        }
        listRelease(node->friends);
        node->friends = NULL;
    }
    // Count replicas for each node
    listRewind(cluster_manager.nodes, &li);
    while ((ln = listNext(&li)) != NULL) {
        clusterManagerNode *n = ln->value;
        if (n->replicate != NULL) {
            clusterManagerNode *master = clusterManagerNodeByName(n->replicate);
            if (master == NULL) {
                clusterManagerLogWarn("*** WARNING: %s:%d claims to be "
                                      "slave of unknown node ID %s.\n",
                                      n->ip, n->port, n->replicate);
            } else master->replicas_count++;
        }
    }
    return 1;
}

/* Compare functions used by various sorting operations. */
int clusterManagerSlotCompare(const void *slot1, const void *slot2) {
    const char **i1 = (const char **)slot1;
    const char **i2 = (const char **)slot2;
    return strcmp(*i1, *i2);
}

int clusterManagerSlotCountCompareDesc(const void *n1, const void *n2) {
    clusterManagerNode *node1 = *((clusterManagerNode **) n1);
    clusterManagerNode *node2 = *((clusterManagerNode **) n2);
    return node2->slots_count - node1->slots_count;
}

int clusterManagerCompareNodeBalance(const void *n1, const void *n2) {
    clusterManagerNode *node1 = *((clusterManagerNode **) n1);
    clusterManagerNode *node2 = *((clusterManagerNode **) n2);
    return node1->balance - node2->balance;
}

static sds clusterManagerGetConfigSignature(clusterManagerNode *node) {
    sds signature = NULL;
    int node_count = 0, i = 0, name_len = 0;
    char **node_configs = NULL;
    redisReply *reply = CLUSTER_MANAGER_COMMAND(node, "CLUSTER NODES");
    if (reply == NULL || reply->type == REDIS_REPLY_ERROR)
        goto cleanup;
    char *lines = reply->str, *p, *line;
    while ((p = strstr(lines, "\n")) != NULL) {
        i = 0;
        *p = '\0';
        line = lines;
        lines = p + 1;
        char *nodename = NULL;
        int tot_size = 0;
        while ((p = strchr(line, ' ')) != NULL) {
            *p = '\0';
            char *token = line;
            line = p + 1;
            if (i == 0) {
                nodename = token;
                tot_size = (p - token);
                name_len = tot_size++; // Make room for ':' in tot_size
            }
            if (++i == 8) break;
        }
        if (i != 8) continue;
        if (nodename == NULL) continue;
        int remaining = strlen(line);
        if (remaining == 0) continue;
        char **slots = NULL;
        int c = 0;
        while (remaining > 0) {
            p = strchr(line, ' ');
            if (p == NULL) p = line + remaining;
            int size = (p - line);
            remaining -= size;
            tot_size += size;
            char *slotsdef = line;
            *p = '\0';
            if (remaining) {
                line = p + 1;
                remaining--;
            } else line = p;
            if (slotsdef[0] != '[') {
                c++;
                slots = zrealloc(slots, (c * sizeof(char *)), MALLOC_LOCAL);
                slots[c - 1] = slotsdef;
            }
        }
        if (c > 0) {
            if (c > 1)
                qsort(slots, c, sizeof(char *), clusterManagerSlotCompare);
            node_count++;
            node_configs =
                zrealloc(node_configs, (node_count * sizeof(char *)), MALLOC_LOCAL);
            /* Make room for '|' separators. */
            tot_size += (sizeof(char) * (c - 1));
            char *cfg = zmalloc((sizeof(char) * tot_size) + 1, MALLOC_LOCAL);
            memcpy(cfg, nodename, name_len);
            char *sp = cfg + name_len;
            *(sp++) = ':';
            for (i = 0; i < c; i++) {
                if (i > 0) *(sp++) = ',';
                int slen = strlen(slots[i]);
                memcpy(sp, slots[i], slen);
                sp += slen;
            }
            *(sp++) = '\0';
            node_configs[node_count - 1] = cfg;
        }
        zfree(slots);
    }
    if (node_count > 0) {
        if (node_count > 1) {
            qsort(node_configs, node_count, sizeof(char *),
                  clusterManagerSlotCompare);
        }
        signature = sdsempty();
        for (i = 0; i < node_count; i++) {
            if (i > 0) signature = sdscatprintf(signature, "%c", '|');
            signature = sdscatfmt(signature, "%s", node_configs[i]);
        }
    }
cleanup:
    if (reply != NULL) freeReplyObject(reply);
    if (node_configs != NULL) {
        for (i = 0; i < node_count; i++) zfree(node_configs[i]);
        zfree(node_configs);
    }
    return signature;
}

int clusterManagerIsConfigConsistent(void) {
    if (cluster_manager.nodes == NULL) return 0;
    int consistent = (listLength(cluster_manager.nodes) <= 1);
    // If the Cluster has only one node, it's always consistent
    if (consistent) return 1;
    sds first_cfg = NULL;
    listIter li;
    listNode *ln;
    listRewind(cluster_manager.nodes, &li);
    while ((ln = listNext(&li)) != NULL) {
        clusterManagerNode *node = ln->value;
        sds cfg = clusterManagerGetConfigSignature(node);
        if (cfg == NULL) {
            consistent = 0;
            break;
        }
        if (first_cfg == NULL) first_cfg = cfg;
        else {
            consistent = !sdscmp(first_cfg, cfg);
            sdsfree(cfg);
            if (!consistent) break;
        }
    }
    if (first_cfg != NULL) sdsfree(first_cfg);
    return consistent;
}

/* Add the error string to cluster_manager.errors and print it. */
void clusterManagerOnError(sds err) {
    if (cluster_manager.errors == NULL)
        cluster_manager.errors = listCreate();
    listAddNodeTail(cluster_manager.errors, err);
    clusterManagerLogErr("%s\n", (char *) err);
}

/* Check the slots coverage of the cluster. The 'all_slots' argument must be
 * and array of 16384 bytes. Every covered slot will be set to 1 in the
 * 'all_slots' array. The function returns the total number if covered slots.*/
int clusterManagerGetCoveredSlots(char *all_slots) {
    if (cluster_manager.nodes == NULL) return 0;
    listIter li;
    listNode *ln;
    listRewind(cluster_manager.nodes, &li);
    int totslots = 0, i;
    while ((ln = listNext(&li)) != NULL) {
        clusterManagerNode *node = ln->value;
        for (i = 0; i < CLUSTER_MANAGER_SLOTS; i++) {
            if (node->slots[i] && !all_slots[i]) {
                all_slots[i] = 1;
                totslots++;
            }
        }
    }
    return totslots;
}

void clusterManagerPrintSlotsList(list *slots) {
    clusterManagerNode n = {0};
    listIter li;
    listNode *ln;
    listRewind(slots, &li);
    while ((ln = listNext(&li)) != NULL) {
        int slot = atoi(ln->value);
        if (slot >= 0 && slot < CLUSTER_MANAGER_SLOTS)
            n.slots[slot] = 1;
    }
    sds nodeslist = clusterManagerNodeSlotsString(&n);
    printf("%s\n", nodeslist);
    sdsfree(nodeslist);
}

/* Return the node, among 'nodes' with the greatest number of keys
 * in the specified slot. */
clusterManagerNode * clusterManagerGetNodeWithMostKeysInSlot(list *nodes,
                                                                    int slot,
                                                                    char **err)
{
    clusterManagerNode *node = NULL;
    int numkeys = 0;
    listIter li;
    listNode *ln;
    listRewind(nodes, &li);
    if (err) *err = NULL;
    while ((ln = listNext(&li)) != NULL) {
        clusterManagerNode *n = ln->value;
        if (n->flags & CLUSTER_MANAGER_FLAG_SLAVE || n->replicate)
            continue;
        redisReply *r =
            CLUSTER_MANAGER_COMMAND(n, "CLUSTER COUNTKEYSINSLOT %d", slot);
        int success = clusterManagerCheckRedisReply(n, r, err);
        if (success) {
            if (r->integer > numkeys || node == NULL) {
                numkeys = r->integer;
                node = n;
            }
        }
        if (r != NULL) freeReplyObject(r);
        /* If the reply contains errors */
        if (!success) {
            if (err != NULL && *err != NULL)
                CLUSTER_MANAGER_PRINT_REPLY_ERROR(n, err);
            node = NULL;
            break;
        }
    }
    return node;
}

/* This function returns the master that has the least number of replicas
 * in the cluster. If there are multiple masters with the same smaller
 * number of replicas, one at random is returned. */

static clusterManagerNode *clusterManagerNodeWithLeastReplicas() {
    clusterManagerNode *node = NULL;
    int lowest_count = 0;
    listIter li;
    listNode *ln;
    listRewind(cluster_manager.nodes, &li);
    while ((ln = listNext(&li)) != NULL) {
        clusterManagerNode *n = ln->value;
        if (n->flags & CLUSTER_MANAGER_FLAG_SLAVE) continue;
        if (node == NULL || n->replicas_count < lowest_count) {
            node = n;
            lowest_count = n->replicas_count;
        }
    }
    return node;
}

/* Slot 'slot' was found to be in importing or migrating state in one or
 * more nodes. This function fixes this condition by migrating keys where
 * it seems more sensible. */
int clusterManagerFixOpenSlot(int slot) {
    int force_fix = config.cluster_manager_command.flags &
                    CLUSTER_MANAGER_CMD_FLAG_FIX_WITH_UNREACHABLE_MASTERS;

    if (cluster_manager.unreachable_masters > 0 && !force_fix) {
        clusterManagerLogWarn("*** Fixing open slots with %d unreachable masters is dangerous: keydb-cli will assume that slots about masters that are not reachable are not covered, and will try to reassign them to the reachable nodes. This can cause data loss and is rarely what you want to do. If you really want to proceed use the --cluster-fix-with-unreachable-masters option.\n", cluster_manager.unreachable_masters);
        exit(1);
    }

    clusterManagerLogInfo(">>> Fixing open slot %d\n", slot);
    /* Try to obtain the current slot owner, according to the current
     * nodes configuration. */
    int success = 1;
    list *owners = listCreate();    /* List of nodes claiming some ownership.
                                       it could be stating in the configuration
                                       to have the node ownership, or just
                                       holding keys for such slot. */
    list *migrating = listCreate();
    list *importing = listCreate();
    sds migrating_str = sdsempty();
    sds importing_str = sdsempty();
    clusterManagerNode *owner = NULL; /* The obvious slot owner if any. */

    /* Iterate all the nodes, looking for potential owners of this slot. */
    listIter li;
    listNode *ln;
    listRewind(cluster_manager.nodes, &li);
    while ((ln = listNext(&li)) != NULL) {
        clusterManagerNode *n = ln->value;
        if (n->flags & CLUSTER_MANAGER_FLAG_SLAVE) continue;
        if (n->slots[slot]) {
            listAddNodeTail(owners, n);
        } else {
            redisReply *r = CLUSTER_MANAGER_COMMAND(n,
                "CLUSTER COUNTKEYSINSLOT %d", slot);
            success = clusterManagerCheckRedisReply(n, r, NULL);
            if (success && r->integer > 0) {
                clusterManagerLogWarn("*** Found keys about slot %d "
                                      "in non-owner node %s:%d!\n", slot,
                                      n->ip, n->port);
                listAddNodeTail(owners, n);
            }
            if (r) freeReplyObject(r);
            if (!success) goto cleanup;
        }
    }

    /* If we have only a single potential owner for this slot,
     * set it as "owner". */
    if (listLength(owners) == 1) owner = listFirst(owners)->value;

    /* Scan the list of nodes again, in order to populate the
     * list of nodes in importing or migrating state for
     * this slot. */
    listRewind(cluster_manager.nodes, &li);
    while ((ln = listNext(&li)) != NULL) {
        clusterManagerNode *n = ln->value;
        if (n->flags & CLUSTER_MANAGER_FLAG_SLAVE) continue;
        int is_migrating = 0, is_importing = 0;
        if (n->migrating) {
            for (int i = 0; i < n->migrating_count; i += 2) {
                sds migrating_slot = n->migrating[i];
                if (atoi(migrating_slot) == slot) {
                    char *sep = (listLength(migrating) == 0 ? "" : ",");
                    migrating_str = sdscatfmt(migrating_str, "%s%s:%u",
                                              sep, n->ip, n->port);
                    listAddNodeTail(migrating, n);
                    is_migrating = 1;
                    break;
                }
            }
        }
        if (!is_migrating && n->importing) {
            for (int i = 0; i < n->importing_count; i += 2) {
                sds importing_slot = n->importing[i];
                if (atoi(importing_slot) == slot) {
                    char *sep = (listLength(importing) == 0 ? "" : ",");
                    importing_str = sdscatfmt(importing_str, "%s%s:%u",
                                              sep, n->ip, n->port);
                    listAddNodeTail(importing, n);
                    is_importing = 1;
                    break;
                }
            }
        }

        /* If the node is neither migrating nor importing and it's not
         * the owner, then is added to the importing list in case
         * it has keys in the slot. */
        if (!is_migrating && !is_importing && n != owner) {
            redisReply *r = CLUSTER_MANAGER_COMMAND(n,
                "CLUSTER COUNTKEYSINSLOT %d", slot);
            success = clusterManagerCheckRedisReply(n, r, NULL);
            if (success && r->integer > 0) {
                clusterManagerLogWarn("*** Found keys about slot %d "
                                      "in node %s:%d!\n", slot, n->ip,
                                      n->port);
                char *sep = (listLength(importing) == 0 ? "" : ",");
                importing_str = sdscatfmt(importing_str, "%s%S:%u",
                                          sep, n->ip, n->port);
                listAddNodeTail(importing, n);
            }
            if (r) freeReplyObject(r);
            if (!success) goto cleanup;
        }
    }
    if (sdslen(migrating_str) > 0)
        printf("Set as migrating in: %s\n", migrating_str);
    if (sdslen(importing_str) > 0)
        printf("Set as importing in: %s\n", importing_str);

    /* If there is no slot owner, set as owner the node with the biggest
     * number of keys, among the set of migrating / importing nodes. */
    if (owner == NULL) {
        clusterManagerLogInfo(">>> No single clear owner for the slot, "
                              "selecting an owner by # of keys...\n");
        owner = clusterManagerGetNodeWithMostKeysInSlot(cluster_manager.nodes,
                                                        slot, NULL);
        // If we still don't have an owner, we can't fix it.
        if (owner == NULL) {
            clusterManagerLogErr("[ERR] Can't select a slot owner. "
                                 "Impossible to fix.\n");
            success = 0;
            goto cleanup;
        }

        // Use ADDSLOTS to assign the slot.
        clusterManagerLogWarn("*** Configuring %s:%d as the slot owner\n",
                              owner->ip, owner->port);
        success = clusterManagerClearSlotStatus(owner, slot);
        if (!success) goto cleanup;
        success = clusterManagerSetSlotOwner(owner, slot, 0);
        if (!success) goto cleanup;
        /* Since CLUSTER ADDSLOTS succeeded, we also update the slot
         * info into the node struct, in order to keep it synced */
        owner->slots[slot] = 1;
        /* Make sure this information will propagate. Not strictly needed
         * since there is no past owner, so all the other nodes will accept
         * whatever epoch this node will claim the slot with. */
        success = clusterManagerBumpEpoch(owner);
        if (!success) goto cleanup;
        /* Remove the owner from the list of migrating/importing
         * nodes. */
        clusterManagerRemoveNodeFromList(migrating, owner);
        clusterManagerRemoveNodeFromList(importing, owner);
    }

    /* If there are multiple owners of the slot, we need to fix it
     * so that a single node is the owner and all the other nodes
     * are in importing state. Later the fix can be handled by one
     * of the base cases above.
     *
     * Note that this case also covers multiple nodes having the slot
     * in migrating state, since migrating is a valid state only for
     * slot owners. */
    if (listLength(owners) > 1) {
        /* Owner cannot be NULL at this point, since if there are more owners,
         * the owner has been set in the previous condition (owner == NULL). */
        assert(owner != NULL);
        listRewind(owners, &li);
        while ((ln = listNext(&li)) != NULL) {
            clusterManagerNode *n = ln->value;
            if (n == owner) continue;
            success = clusterManagerDelSlot(n, slot, 1);
            if (!success) goto cleanup;
            n->slots[slot] = 0;
            /* Assign the slot to the owner in the node 'n' configuration.' */
            success = clusterManagerSetSlot(n, owner, slot, "node", NULL);
            if (!success) goto cleanup;
            success = clusterManagerSetSlot(n, owner, slot, "importing", NULL);
            if (!success) goto cleanup;
            /* Avoid duplicates. */
            clusterManagerRemoveNodeFromList(importing, n);
            listAddNodeTail(importing, n);
            /* Ensure that the node is not in the migrating list. */
            clusterManagerRemoveNodeFromList(migrating, n);
        }
    }
    int move_opts = CLUSTER_MANAGER_OPT_VERBOSE;

    /* Case 1: The slot is in migrating state in one node, and in
     *         importing state in 1 node. That's trivial to address. */
    if (listLength(migrating) == 1 && listLength(importing) == 1) {
        clusterManagerNode *src = listFirst(migrating)->value;
        clusterManagerNode *dst = listFirst(importing)->value;
        clusterManagerLogInfo(">>> Case 1: Moving slot %d from "
                              "%s:%d to %s:%d\n", slot,
                              src->ip, src->port, dst->ip, dst->port);
        move_opts |= CLUSTER_MANAGER_OPT_UPDATE;
        success = clusterManagerMoveSlot(src, dst, slot, move_opts, NULL);
    }

    /* Case 2: There are multiple nodes that claim the slot as importing,
     * they probably got keys about the slot after a restart so opened
     * the slot. In this case we just move all the keys to the owner
     * according to the configuration. */
    else if (listLength(migrating) == 0 && listLength(importing) > 0) {
        clusterManagerLogInfo(">>> Case 2: Moving all the %d slot keys to its "
                              "owner %s:%d\n", slot, owner->ip, owner->port);
        move_opts |= CLUSTER_MANAGER_OPT_COLD;
        listRewind(importing, &li);
        while ((ln = listNext(&li)) != NULL) {
            clusterManagerNode *n = ln->value;
            if (n == owner) continue;
            success = clusterManagerMoveSlot(n, owner, slot, move_opts, NULL);
            if (!success) goto cleanup;
            clusterManagerLogInfo(">>> Setting %d as STABLE in "
                                  "%s:%d\n", slot, n->ip, n->port);
            success = clusterManagerClearSlotStatus(n, slot);
            if (!success) goto cleanup;
        }
        /* Since the slot has been moved in "cold" mode, ensure that all the
         * other nodes update their own configuration about the slot itself. */
        listRewind(cluster_manager.nodes, &li);
        while ((ln = listNext(&li)) != NULL) {
            clusterManagerNode *n = ln->value;
            if (n == owner) continue;
            if (n->flags & CLUSTER_MANAGER_FLAG_SLAVE) continue;
            success = clusterManagerSetSlot(n, owner, slot, "NODE", NULL);
            if (!success) goto cleanup;
        }
    }

    /* Case 3: The slot is in migrating state in one node but multiple
     * other nodes claim to be in importing state and don't have any key in
     * the slot. We search for the importing node having the same ID as
     * the destination node of the migrating node.
     * In that case we move the slot from the migrating node to this node and
     * we close the importing states on all the other importing nodes.
     * If no importing node has the same ID as the destination node of the
     * migrating node, the slot's state is closed on both the migrating node
     * and the importing nodes. */
    else if (listLength(migrating) == 1 && listLength(importing) > 1) {
        int try_to_fix = 1;
        clusterManagerNode *src = listFirst(migrating)->value;
        clusterManagerNode *dst = NULL;
        sds target_id = NULL;
        for (int i = 0; i < src->migrating_count; i += 2) {
            sds migrating_slot = src->migrating[i];
            if (atoi(migrating_slot) == slot) {
                target_id = src->migrating[i + 1];
                break;
            }
        }
        assert(target_id != NULL);
        listIter li;
        listNode *ln;
        listRewind(importing, &li);
        while ((ln = listNext(&li)) != NULL) {
            clusterManagerNode *n = ln->value;
            int count = clusterManagerCountKeysInSlot(n, slot);
            if (count > 0) {
                try_to_fix = 0;
                break;
            }
            if (strcmp(n->name, target_id) == 0) dst = n;
        }
        if (!try_to_fix) goto unhandled_case;
        if (dst != NULL) {
            clusterManagerLogInfo(">>> Case 3: Moving slot %d from %s:%d to "
                                  "%s:%d and closing it on all the other "
                                  "importing nodes.\n",
                                  slot, src->ip, src->port,
                                  dst->ip, dst->port);
            /* Move the slot to the destination node. */
            success = clusterManagerMoveSlot(src, dst, slot, move_opts, NULL);
            if (!success) goto cleanup;
            /* Close slot on all the other importing nodes. */
            listRewind(importing, &li);
            while ((ln = listNext(&li)) != NULL) {
                clusterManagerNode *n = ln->value;
                if (dst == n) continue;
                success = clusterManagerClearSlotStatus(n, slot);
                if (!success) goto cleanup;
            }
        } else {
            clusterManagerLogInfo(">>> Case 3: Closing slot %d on both "
                                  "migrating and importing nodes.\n", slot);
            /* Close the slot on both the migrating node and the importing
             * nodes. */
            success = clusterManagerClearSlotStatus(src, slot);
            if (!success) goto cleanup;
            listRewind(importing, &li);
            while ((ln = listNext(&li)) != NULL) {
                clusterManagerNode *n = ln->value;
                success = clusterManagerClearSlotStatus(n, slot);
                if (!success) goto cleanup;
            }
        }
    } else {
        int try_to_close_slot = (listLength(importing) == 0 &&
                                 listLength(migrating) == 1);
        if (try_to_close_slot) {
            clusterManagerNode *n = listFirst(migrating)->value;
            if (!owner || owner != n) {
                redisReply *r = CLUSTER_MANAGER_COMMAND(n,
                    "CLUSTER GETKEYSINSLOT %d %d", slot, 10);
                success = clusterManagerCheckRedisReply(n, r, NULL);
                if (r) {
                    if (success) try_to_close_slot = (r->elements == 0);
                    freeReplyObject(r);
                }
                if (!success) goto cleanup;
            }
        }
        /* Case 4: There are no slots claiming to be in importing state, but
         * there is a migrating node that actually don't have any key or is the
         * slot owner. We can just close the slot, probably a reshard
         * interrupted in the middle. */
        if (try_to_close_slot) {
            clusterManagerNode *n = listFirst(migrating)->value;
            clusterManagerLogInfo(">>> Case 4: Closing slot %d on %s:%d\n",
                                  slot, n->ip, n->port);
            redisReply *r = CLUSTER_MANAGER_COMMAND(n, "CLUSTER SETSLOT %d %s",
                                                    slot, "STABLE");
            success = clusterManagerCheckRedisReply(n, r, NULL);
            if (r) freeReplyObject(r);
            if (!success) goto cleanup;
        } else {
unhandled_case:
            success = 0;
            clusterManagerLogErr("[ERR] Sorry, keydb-cli can't fix this slot "
                                 "yet (work in progress). Slot is set as "
                                 "migrating in %s, as importing in %s, "
                                 "owner is %s:%d\n", migrating_str,
                                 importing_str, owner->ip, owner->port);
        }
    }
cleanup:
    listRelease(owners);
    listRelease(migrating);
    listRelease(importing);
    sdsfree(migrating_str);
    sdsfree(importing_str);
    return success;
}

int clusterManagerFixMultipleSlotOwners(int slot, list *owners) {
    clusterManagerLogInfo(">>> Fixing multiple owners for slot %d...\n", slot);
    int success = 0;
    assert(listLength(owners) > 1);
    clusterManagerNode *owner = clusterManagerGetNodeWithMostKeysInSlot(owners,
                                                                        slot,
                                                                        NULL);
    if (!owner) owner = listFirst(owners)->value;
    clusterManagerLogInfo(">>> Setting slot %d owner: %s:%d\n",
                          slot, owner->ip, owner->port);
    /* Set the slot owner. */
    if (!clusterManagerSetSlotOwner(owner, slot, 0)) return 0;
    listIter li;
    listNode *ln;
    listRewind(cluster_manager.nodes, &li);
    /* Update configuration in all the other master nodes by assigning the slot
     * itself to the new owner, and by eventually migrating keys if the node
     * has keys for the slot. */
    while ((ln = listNext(&li)) != NULL) {
        clusterManagerNode *n = ln->value;
        if (n == owner) continue;
        if (n->flags & CLUSTER_MANAGER_FLAG_SLAVE) continue;
        int count = clusterManagerCountKeysInSlot(n, slot);
        success = (count >= 0);
        if (!success) break;
        clusterManagerDelSlot(n, slot, 1);
        if (!clusterManagerSetSlot(n, owner, slot, "node", NULL)) return 0;
        if (count > 0) {
            int opts = CLUSTER_MANAGER_OPT_VERBOSE |
                       CLUSTER_MANAGER_OPT_COLD;
            success = clusterManagerMoveSlot(n, owner, slot, opts, NULL);
            if (!success) break;
        }
    }
    return success;
}

static clusterManagerNode *clusterNodeForResharding(char *id,
                                                    clusterManagerNode *target,
                                                    int *raise_err)
{
    clusterManagerNode *node = NULL;
    const char *invalid_node_msg = "*** The specified node (%s) is not known "
                                   "or not a master, please retry.\n";
    node = clusterManagerNodeByName(id);
    *raise_err = 0;
    if (!node || node->flags & CLUSTER_MANAGER_FLAG_SLAVE) {
        clusterManagerLogErr(invalid_node_msg, id);
        *raise_err = 1;
        return NULL;
    } else if (target != NULL) {
        if (!strcmp(node->name, target->name)) {
            clusterManagerLogErr( "*** It is not possible to use "
                                  "the target node as "
                                  "source node.\n");
            return NULL;
        }
    }
    return node;
}

static list *clusterManagerComputeReshardTable(list *sources, int numslots) {
    list *moved = listCreate();
    int src_count = listLength(sources), i = 0, tot_slots = 0, j;
    clusterManagerNode **sorted = zmalloc(src_count * sizeof(*sorted), MALLOC_LOCAL);
    listIter li;
    listNode *ln;
    listRewind(sources, &li);
    while ((ln = listNext(&li)) != NULL) {
        clusterManagerNode *node = ln->value;
        tot_slots += node->slots_count;
        sorted[i++] = node;
    }
    qsort(sorted, src_count, sizeof(clusterManagerNode *),
          clusterManagerSlotCountCompareDesc);
    for (i = 0; i < src_count; i++) {
        clusterManagerNode *node = sorted[i];
        float n = ((float) numslots / tot_slots * node->slots_count);
        if (i == 0) n = ceil(n);
        else n = floor(n);
        int max = (int) n, count = 0;
        for (j = 0; j < CLUSTER_MANAGER_SLOTS; j++) {
            int slot = node->slots[j];
            if (!slot) continue;
            if (count >= max || (int)listLength(moved) >= numslots) break;
            clusterManagerReshardTableItem *item = zmalloc(sizeof(*item), MALLOC_LOCAL);
            item->source = node;
            item->slot = j;
            listAddNodeTail(moved, item);
            count++;
        }
    }
    zfree(sorted);
    return moved;
}

static void clusterManagerShowReshardTable(list *table) {
    listIter li;
    listNode *ln;
    listRewind(table, &li);
    while ((ln = listNext(&li)) != NULL) {
        clusterManagerReshardTableItem *item = ln->value;
        clusterManagerNode *n = item->source;
        printf("    Moving slot %d from %s\n", item->slot, (char *) n->name);
    }
}

static void clusterManagerReleaseReshardTable(list *table) {
    if (table != NULL) {
        listIter li;
        listNode *ln;
        listRewind(table, &li);
        while ((ln = listNext(&li)) != NULL) {
            clusterManagerReshardTableItem *item = ln->value;
            zfree(item);
        }
        listRelease(table);
    }
}

void clusterManagerLog(int level, const char* fmt, ...) {
    int use_colors =
        (config.cluster_manager_command.flags & CLUSTER_MANAGER_CMD_FLAG_COLOR);
    if (use_colors) {
        printf("\033[");
        switch (level) {
        case CLUSTER_MANAGER_LOG_LVL_INFO: printf(LOG_COLOR_BOLD); break;
        case CLUSTER_MANAGER_LOG_LVL_WARN: printf(LOG_COLOR_YELLOW); break;
        case CLUSTER_MANAGER_LOG_LVL_ERR: printf(LOG_COLOR_RED); break;
        case CLUSTER_MANAGER_LOG_LVL_SUCCESS: printf(LOG_COLOR_GREEN); break;
        default: printf(LOG_COLOR_RESET); break;
        }
    }
    va_list ap;
    va_start(ap, fmt);
    vprintf(fmt, ap);
    va_end(ap);
    if (use_colors) printf("\033[" LOG_COLOR_RESET);
}

static void clusterManagerNodeArrayInit(clusterManagerNodeArray *array,
                                        int alloc_len)
{
    array->nodes = zcalloc(alloc_len * sizeof(clusterManagerNode*), MALLOC_LOCAL);
    array->alloc = array->nodes;
    array->len = alloc_len;
    array->count = 0;
}

/* Reset array->nodes to the original array allocation and re-count non-NULL
 * nodes. */
static void clusterManagerNodeArrayReset(clusterManagerNodeArray *array) {
    if (array->nodes > array->alloc) {
        array->len = array->nodes - array->alloc;
        array->nodes = array->alloc;
        array->count = 0;
        int i = 0;
        for(; i < array->len; i++) {
            if (array->nodes[i] != NULL) array->count++;
        }
    }
}

/* Shift array->nodes and store the shifted node into 'nodeptr'. */
static void clusterManagerNodeArrayShift(clusterManagerNodeArray *array,
                                         clusterManagerNode **nodeptr)
{
    assert(array->nodes < (array->nodes + array->len));
    /* If the first node to be shifted is not NULL, decrement count. */
    if (*array->nodes != NULL) array->count--;
    /* Store the first node to be shifted into 'nodeptr'. */
    *nodeptr = *array->nodes;
    /* Shift the nodes array and decrement length. */
    array->nodes++;
    array->len--;
}

static void clusterManagerNodeArrayAdd(clusterManagerNodeArray *array,
                                       clusterManagerNode *node)
{
    assert(array->nodes < (array->nodes + array->len));
    assert(node != NULL);
    assert(array->count < array->len);
    array->nodes[array->count++] = node;
}

static void clusterManagerPrintNotEmptyNodeError(clusterManagerNode *node,
                                                 char *err)
{
    char *msg;
    if (err) msg = err;
    else {
        msg = "is not empty. Either the node already knows other "
              "nodes (check with CLUSTER NODES) or contains some "
              "key in database 0.";
    }
    clusterManagerLogErr("[ERR] Node %s:%d %s\n", node->ip, node->port, msg);
}

static void clusterManagerPrintNotClusterNodeError(clusterManagerNode *node,
                                                   char *err)
{
    char *msg = (err ? err : "is not configured as a cluster node.");
    clusterManagerLogErr("[ERR] Node %s:%d %s\n", node->ip, node->port, msg);
}

/* Execute keydb-cli in Cluster Manager mode */
static void clusterManagerMode(clusterManagerCommandProc *proc) {
    int argc = config.cluster_manager_command.argc;
    char **argv = config.cluster_manager_command.argv;
    cluster_manager.nodes = NULL;
    if (!proc(argc, argv)) goto cluster_manager_err;
    freeClusterManager();
    exit(0);
cluster_manager_err:
    freeClusterManager();
    exit(1);
}

/* Cluster Manager Commands */

static int clusterManagerCommandCreate(int argc, char **argv) {
    int i, j, success = 1;
    cluster_manager.nodes = listCreate();
    for (i = 0; i < argc; i++) {
        char *addr = argv[i];
        char *c = strrchr(addr, '@');
        if (c != NULL) *c = '\0';
        c = strrchr(addr, ':');
        if (c == NULL) {
            fprintf(stderr, "Invalid address format: %s\n", addr);
            return 0;
        }
        *c = '\0';
        char *ip = addr;
        int port = atoi(++c);
        clusterManagerNode *node = clusterManagerNewNode(ip, port);
        if (!clusterManagerNodeConnect(node)) {
            freeClusterManagerNode(node);
            return 0;
        }
        char *err = NULL;
        if (!clusterManagerNodeIsCluster(node, &err)) {
            clusterManagerPrintNotClusterNodeError(node, err);
            if (err) zfree(err);
            freeClusterManagerNode(node);
            return 0;
        }
        err = NULL;
        if (!clusterManagerNodeLoadInfo(node, 0, &err)) {
            if (err) {
                CLUSTER_MANAGER_PRINT_REPLY_ERROR(node, err);
                zfree(err);
            }
            freeClusterManagerNode(node);
            return 0;
        }
        err = NULL;
        if (!clusterManagerNodeIsEmpty(node, &err)) {
            clusterManagerPrintNotEmptyNodeError(node, err);
            if (err) zfree(err);
            freeClusterManagerNode(node);
            return 0;
        }
        listAddNodeTail(cluster_manager.nodes, node);
    }
    int node_len = cluster_manager.nodes->len;
    int replicas = config.cluster_manager_command.replicas;
    int masters_count = CLUSTER_MANAGER_MASTERS_COUNT(node_len, replicas);
    if (masters_count < 3) {
        clusterManagerLogErr(
            "*** ERROR: Invalid configuration for cluster creation.\n"
            "*** KeyDB Cluster requires at least 3 master nodes.\n"
            "*** This is not possible with %d nodes and %d replicas per node.",
            node_len, replicas);
        clusterManagerLogErr("\n*** At least %d nodes are required.\n",
                             3 * (replicas + 1));
        return 0;
    }
    clusterManagerLogInfo(">>> Performing hash slots allocation "
                          "on %d nodes...\n", node_len);
    int interleaved_len = 0, ip_count = 0;
    clusterManagerNode **interleaved = zcalloc(node_len*sizeof(**interleaved), MALLOC_LOCAL);
    char **ips = zcalloc(node_len * sizeof(char*), MALLOC_LOCAL);
    clusterManagerNodeArray *ip_nodes = zcalloc(node_len * sizeof(*ip_nodes), MALLOC_LOCAL);
    listIter li;
    listNode *ln;
    listRewind(cluster_manager.nodes, &li);
    while ((ln = listNext(&li)) != NULL) {
        clusterManagerNode *n = ln->value;
        int found = 0;
        for (i = 0; i < ip_count; i++) {
            char *ip = ips[i];
            if (!strcmp(ip, n->ip)) {
                found = 1;
                break;
            }
        }
        if (!found) {
            ips[ip_count++] = n->ip;
        }
        clusterManagerNodeArray *node_array = &(ip_nodes[i]);
        if (node_array->nodes == NULL)
            clusterManagerNodeArrayInit(node_array, node_len);
        clusterManagerNodeArrayAdd(node_array, n);
    }
    while (interleaved_len < node_len) {
        for (i = 0; i < ip_count; i++) {
            clusterManagerNodeArray *node_array = &(ip_nodes[i]);
            if (node_array->count > 0) {
                clusterManagerNode *n = NULL;
                clusterManagerNodeArrayShift(node_array, &n);
                interleaved[interleaved_len++] = n;
            }
        }
    }
    clusterManagerNode **masters = interleaved;
    interleaved += masters_count;
    interleaved_len -= masters_count;
    float slots_per_node = CLUSTER_MANAGER_SLOTS / (float) masters_count;
    long first = 0;
    float cursor = 0.0f;
    for (i = 0; i < masters_count; i++) {
        clusterManagerNode *master = masters[i];
        long last = lround(cursor + slots_per_node - 1);
        if (last > CLUSTER_MANAGER_SLOTS || i == (masters_count - 1))
            last = CLUSTER_MANAGER_SLOTS - 1;
        if (last < first) last = first;
        printf("Master[%d] -> Slots %ld - %ld\n", i, first, last);
        master->slots_count = 0;
        for (j = first; j <= last; j++) {
            master->slots[j] = 1;
            master->slots_count++;
        }
        master->dirty = 1;
        first = last + 1;
        cursor += slots_per_node;
    }

    /* Rotating the list sometimes helps to get better initial
     * anti-affinity before the optimizer runs. */
    clusterManagerNode *first_node = interleaved[0];
    for (i = 0; i < (interleaved_len - 1); i++)
        interleaved[i] = interleaved[i + 1];
    interleaved[interleaved_len - 1] = first_node;
    int assign_unused = 0, available_count = interleaved_len;
assign_replicas:
    for (i = 0; i < masters_count; i++) {
        clusterManagerNode *master = masters[i];
        int assigned_replicas = 0;
        while (assigned_replicas < replicas) {
            if (available_count == 0) break;
            clusterManagerNode *found = NULL, *slave = NULL;
            int firstNodeIdx = -1;
            for (j = 0; j < interleaved_len; j++) {
                clusterManagerNode *n = interleaved[j];
                if (n == NULL) continue;
                if (strcmp(n->ip, master->ip)) {
                    found = n;
                    interleaved[j] = NULL;
                    break;
                }
                if (firstNodeIdx < 0) firstNodeIdx = j;
            }
            if (found) slave = found;
            else if (firstNodeIdx >= 0) {
                slave = interleaved[firstNodeIdx];
                interleaved_len -= (interleaved - (interleaved + firstNodeIdx));
                interleaved += (firstNodeIdx + 1);
            }
            if (slave != NULL) {
                assigned_replicas++;
                available_count--;
                if (slave->replicate) sdsfree(slave->replicate);
                slave->replicate = sdsnew(master->name);
                slave->dirty = 1;
            } else break;
            printf("Adding replica %s:%d to %s:%d\n", slave->ip, slave->port,
                   master->ip, master->port);
            if (assign_unused) break;
        }
    }
    if (!assign_unused && available_count > 0) {
        assign_unused = 1;
        printf("Adding extra replicas...\n");
        goto assign_replicas;
    }
    for (i = 0; i < ip_count; i++) {
        clusterManagerNodeArray *node_array = ip_nodes + i;
        clusterManagerNodeArrayReset(node_array);
    }
    clusterManagerOptimizeAntiAffinity(ip_nodes, ip_count);
    clusterManagerShowNodes();
    int ignore_force = 0;
    if (confirmWithYes("Can I set the above configuration?", ignore_force)) {
        listRewind(cluster_manager.nodes, &li);
        while ((ln = listNext(&li)) != NULL) {
            clusterManagerNode *node = ln->value;
            char *err = NULL;
            int flushed = clusterManagerFlushNodeConfig(node, &err);
            if (!flushed && node->dirty && !node->replicate) {
                if (err != NULL) {
                    CLUSTER_MANAGER_PRINT_REPLY_ERROR(node, err);
                    zfree(err);
                }
                success = 0;
                goto cleanup;
            } else if (err != NULL) zfree(err);
        }
        clusterManagerLogInfo(">>> Nodes configuration updated\n");
        clusterManagerLogInfo(">>> Assign a different config epoch to "
                              "each node\n");
        int config_epoch = 1;
        listRewind(cluster_manager.nodes, &li);
        while ((ln = listNext(&li)) != NULL) {
            clusterManagerNode *node = ln->value;
            redisReply *reply = NULL;
            reply = CLUSTER_MANAGER_COMMAND(node,
                                            "cluster set-config-epoch %d",
                                            config_epoch++);
            if (reply != NULL) freeReplyObject(reply);
        }
        clusterManagerLogInfo(">>> Sending CLUSTER MEET messages to join "
                              "the cluster\n");
        clusterManagerNode *first = NULL;
        listRewind(cluster_manager.nodes, &li);
        while ((ln = listNext(&li)) != NULL) {
            clusterManagerNode *node = ln->value;
            if (first == NULL) {
                first = node;
                continue;
            }
            redisReply *reply = NULL;
            reply = CLUSTER_MANAGER_COMMAND(node, "cluster meet %s %d",
                                            first->ip, first->port);
            int is_err = 0;
            if (reply != NULL) {
                if ((is_err = reply->type == REDIS_REPLY_ERROR))
                    CLUSTER_MANAGER_PRINT_REPLY_ERROR(node, reply->str);
                freeReplyObject(reply);
            } else {
                is_err = 1;
                fprintf(stderr, "Failed to send CLUSTER MEET command.\n");
            }
            if (is_err) {
                success = 0;
                goto cleanup;
            }
        }
        /* Give one second for the join to start, in order to avoid that
         * waiting for cluster join will find all the nodes agree about
         * the config as they are still empty with unassigned slots. */
        sleep(1);
        clusterManagerWaitForClusterJoin();
        /* Useful for the replicas */
        listRewind(cluster_manager.nodes, &li);
        while ((ln = listNext(&li)) != NULL) {
            clusterManagerNode *node = ln->value;
            if (!node->dirty) continue;
            char *err = NULL;
            int flushed = clusterManagerFlushNodeConfig(node, &err);
            if (!flushed && !node->replicate) {
                if (err != NULL) {
                    CLUSTER_MANAGER_PRINT_REPLY_ERROR(node, err);
                    zfree(err);
                }
                success = 0;
                goto cleanup;
            }
        }
        // Reset Nodes
        listRewind(cluster_manager.nodes, &li);
        clusterManagerNode *first_node = NULL;
        while ((ln = listNext(&li)) != NULL) {
            clusterManagerNode *node = ln->value;
            if (!first_node) first_node = node;
            else freeClusterManagerNode(node);
        }
        listEmpty(cluster_manager.nodes);
        if (!clusterManagerLoadInfoFromNode(first_node, 0)) {
            success = 0;
            goto cleanup;
        }
        clusterManagerCheckCluster(0);
    }
cleanup:
    /* Free everything */
    zfree(masters);
    zfree(ips);
    for (i = 0; i < node_len; i++) {
        clusterManagerNodeArray *node_array = ip_nodes + i;
        CLUSTER_MANAGER_NODE_ARRAY_FREE(node_array);
    }
    zfree(ip_nodes);
    return success;
}

static int clusterManagerCommandAddNode(int argc, char **argv) {
    int success = 1;
    redisReply *reply = NULL;
    char *ref_ip = NULL, *ip = NULL;
    int ref_port = 0, port = 0;
    if (!getClusterHostFromCmdArgs(argc - 1, argv + 1, &ref_ip, &ref_port))
        goto invalid_args;
    if (!getClusterHostFromCmdArgs(1, argv, &ip, &port))
        goto invalid_args;
    clusterManagerLogInfo(">>> Adding node %s:%d to cluster %s:%d\n", ip, port,
                          ref_ip, ref_port);
    // Check the existing cluster
    clusterManagerNode *refnode = clusterManagerNewNode(ref_ip, ref_port);
    if (!clusterManagerLoadInfoFromNode(refnode, 0)) return 0;
    if (!clusterManagerCheckCluster(0)) return 0;

    /* If --cluster-master-id was specified, try to resolve it now so that we
     * abort before starting with the node configuration. */
    clusterManagerNode *master_node = NULL;
    if (config.cluster_manager_command.flags & CLUSTER_MANAGER_CMD_FLAG_SLAVE) {
        char *master_id = config.cluster_manager_command.master_id;
        if (master_id != NULL) {
            master_node = clusterManagerNodeByName(master_id);
            if (master_node == NULL) {
                clusterManagerLogErr("[ERR] No such master ID %s\n", master_id);
                return 0;
            }
        } else {
            master_node = clusterManagerNodeWithLeastReplicas();
            assert(master_node != NULL);
            printf("Automatically selected master %s:%d\n", master_node->ip,
                   master_node->port);
        }
    }

    // Add the new node
    clusterManagerNode *new_node = clusterManagerNewNode(ip, port);
    int added = 0;
    if (!clusterManagerNodeConnect(new_node)) {
        clusterManagerLogErr("[ERR] Sorry, can't connect to node %s:%d\n",
                             ip, port);
        success = 0;
        goto cleanup;
    }
    char *err = NULL;
    if (!(success = clusterManagerNodeIsCluster(new_node, &err))) {
        clusterManagerPrintNotClusterNodeError(new_node, err);
        if (err) zfree(err);
        goto cleanup;
    }
    if (!clusterManagerNodeLoadInfo(new_node, 0, &err)) {
        if (err) {
            CLUSTER_MANAGER_PRINT_REPLY_ERROR(new_node, err);
            zfree(err);
        }
        success = 0;
        goto cleanup;
    }
    if (!(success = clusterManagerNodeIsEmpty(new_node, &err))) {
        clusterManagerPrintNotEmptyNodeError(new_node, err);
        if (err) zfree(err);
        goto cleanup;
    }
    clusterManagerNode *first = listFirst(cluster_manager.nodes)->value;
    listAddNodeTail(cluster_manager.nodes, new_node);
    added = 1;

    // Send CLUSTER MEET command to the new node
    clusterManagerLogInfo(">>> Send CLUSTER MEET to node %s:%d to make it "
                          "join the cluster.\n", ip, port);
    reply = CLUSTER_MANAGER_COMMAND(new_node, "CLUSTER MEET %s %d",
                                    first->ip, first->port);
    if (!(success = clusterManagerCheckRedisReply(new_node, reply, NULL)))
        goto cleanup;

    /* Additional configuration is needed if the node is added as a slave. */
    if (master_node) {
        sleep(1);
        clusterManagerWaitForClusterJoin();
        clusterManagerLogInfo(">>> Configure node as replica of %s:%d.\n",
                              master_node->ip, master_node->port);
        freeReplyObject(reply);
        reply = CLUSTER_MANAGER_COMMAND(new_node, "CLUSTER REPLICATE %s",
                                        master_node->name);
        if (!(success = clusterManagerCheckRedisReply(new_node, reply, NULL)))
            goto cleanup;
    }
    clusterManagerLogOk("[OK] New node added correctly.\n");
cleanup:
    if (!added && new_node) freeClusterManagerNode(new_node);
    if (reply) freeReplyObject(reply);
    return success;
invalid_args:
    fprintf(stderr, CLUSTER_MANAGER_INVALID_HOST_ARG);
    return 0;
}

static int clusterManagerCommandDeleteNode(int argc, char **argv) {
    UNUSED(argc);
    int success = 1;
    int port = 0;
    char *ip = NULL;
    if (!getClusterHostFromCmdArgs(1, argv, &ip, &port)) goto invalid_args;
    char *node_id = argv[1];
    clusterManagerLogInfo(">>> Removing node %s from cluster %s:%d\n",
                          node_id, ip, port);
    clusterManagerNode *ref_node = clusterManagerNewNode(ip, port);
    clusterManagerNode *node = NULL;

    // Load cluster information
    if (!clusterManagerLoadInfoFromNode(ref_node, 0)) return 0;

    // Check if the node exists and is not empty
    node = clusterManagerNodeByName(node_id);
    if (node == NULL) {
        clusterManagerLogErr("[ERR] No such node ID %s\n", node_id);
        return 0;
    }
    if (node->slots_count != 0) {
        clusterManagerLogErr("[ERR] Node %s:%d is not empty! Reshard data "
                             "away and try again.\n", node->ip, node->port);
        return 0;
    }

    // Send CLUSTER FORGET to all the nodes but the node to remove
    clusterManagerLogInfo(">>> Sending CLUSTER FORGET messages to the "
                          "cluster...\n");
    listIter li;
    listNode *ln;
    listRewind(cluster_manager.nodes, &li);
    while ((ln = listNext(&li)) != NULL) {
        clusterManagerNode *n = ln->value;
        if (n == node) continue;
        if (n->replicate && !strcasecmp(n->replicate, node_id)) {
            // Reconfigure the slave to replicate with some other node
            clusterManagerNode *master = clusterManagerNodeWithLeastReplicas();
            assert(master != NULL);
            clusterManagerLogInfo(">>> %s:%d as replica of %s:%d\n",
                                  n->ip, n->port, master->ip, master->port);
            redisReply *r = CLUSTER_MANAGER_COMMAND(n, "CLUSTER REPLICATE %s",
                                                    master->name);
            success = clusterManagerCheckRedisReply(n, r, NULL);
            if (r) freeReplyObject(r);
            if (!success) return 0;
        }
        redisReply *r = CLUSTER_MANAGER_COMMAND(n, "CLUSTER FORGET %s",
                                                node_id);
        success = clusterManagerCheckRedisReply(n, r, NULL);
        if (r) freeReplyObject(r);
        if (!success) return 0;
    }

    /* Finally send CLUSTER RESET to the node. */
    clusterManagerLogInfo(">>> Sending CLUSTER RESET SOFT to the "
                          "deleted node.\n");
    redisReply *r = redisCommand(node->context, "CLUSTER RESET %s", "SOFT");
    success = clusterManagerCheckRedisReply(node, r, NULL);
    if (r) freeReplyObject(r);
    return success;
invalid_args:
    fprintf(stderr, CLUSTER_MANAGER_INVALID_HOST_ARG);
    return 0;
}

static int clusterManagerCommandInfo(int argc, char **argv) {
    int port = 0;
    char *ip = NULL;
    if (!getClusterHostFromCmdArgs(argc, argv, &ip, &port)) goto invalid_args;
    clusterManagerNode *node = clusterManagerNewNode(ip, port);
    if (!clusterManagerLoadInfoFromNode(node, 0)) return 0;
    clusterManagerShowClusterInfo();
    return 1;
invalid_args:
    fprintf(stderr, CLUSTER_MANAGER_INVALID_HOST_ARG);
    return 0;
}

static int clusterManagerCommandCheck(int argc, char **argv) {
    int port = 0;
    char *ip = NULL;
    if (!getClusterHostFromCmdArgs(argc, argv, &ip, &port)) goto invalid_args;
    clusterManagerNode *node = clusterManagerNewNode(ip, port);
    if (!clusterManagerLoadInfoFromNode(node, 0)) return 0;
    clusterManagerShowClusterInfo();
    return clusterManagerCheckCluster(0);
invalid_args:
    fprintf(stderr, CLUSTER_MANAGER_INVALID_HOST_ARG);
    return 0;
}

static int clusterManagerCommandFix(int argc, char **argv) {
    config.cluster_manager_command.flags |= CLUSTER_MANAGER_CMD_FLAG_FIX;
    return clusterManagerCommandCheck(argc, argv);
}

static int clusterManagerCommandReshard(int argc, char **argv) {
    int port = 0;
    char *ip = NULL;
    if (!getClusterHostFromCmdArgs(argc, argv, &ip, &port)) goto invalid_args;
    clusterManagerNode *node = clusterManagerNewNode(ip, port);
    if (!clusterManagerLoadInfoFromNode(node, 0)) return 0;
    clusterManagerCheckCluster(0);
    if (cluster_manager.errors && listLength(cluster_manager.errors) > 0) {
        fflush(stdout);
        fprintf(stderr,
                "*** Please fix your cluster problems before resharding\n");
        return 0;
    }
    int slots = config.cluster_manager_command.slots;
    if (!slots) {
        while (slots <= 0 || slots > CLUSTER_MANAGER_SLOTS) {
            printf("How many slots do you want to move (from 1 to %d)? ",
                   CLUSTER_MANAGER_SLOTS);
            fflush(stdout);
            char buf[6];
            int nread = read(fileno(stdin),buf,6);
            if (nread <= 0) continue;
            int last_idx = nread - 1;
            if (buf[last_idx] != '\n') {
                int ch;
                while ((ch = getchar()) != '\n' && ch != EOF) {}
            }
            buf[last_idx] = '\0';
            slots = atoi(buf);
        }
    }
    char buf[255];
    char *to = config.cluster_manager_command.to,
         *from = config.cluster_manager_command.from;
    while (to == NULL) {
        printf("What is the receiving node ID? ");
        fflush(stdout);
        int nread = read(fileno(stdin),buf,255);
        if (nread <= 0) continue;
        int last_idx = nread - 1;
        if (buf[last_idx] != '\n') {
            int ch;
            while ((ch = getchar()) != '\n' && ch != EOF) {}
        }
        buf[last_idx] = '\0';
        if (strlen(buf) > 0) to = buf;
    }
    int raise_err = 0;
    clusterManagerNode *target = clusterNodeForResharding(to, NULL, &raise_err);
    if (target == NULL) return 0;
    list *sources = listCreate();
    list *table = NULL;
    int all = 0, result = 1;
    if (from == NULL) {
        printf("Please enter all the source node IDs.\n");
        printf("  Type 'all' to use all the nodes as source nodes for "
               "the hash slots.\n");
        printf("  Type 'done' once you entered all the source nodes IDs.\n");
        while (1) {
            printf("Source node #%lu: ", listLength(sources) + 1);
            fflush(stdout);
            int nread = read(fileno(stdin),buf,255);
            if (nread <= 0) continue;
            int last_idx = nread - 1;
            if (buf[last_idx] != '\n') {
                int ch;
                while ((ch = getchar()) != '\n' && ch != EOF) {}
            }
            buf[last_idx] = '\0';
            if (!strcmp(buf, "done")) break;
            else if (!strcmp(buf, "all")) {
                all = 1;
                break;
            } else {
                clusterManagerNode *src =
                    clusterNodeForResharding(buf, target, &raise_err);
                if (src != NULL) listAddNodeTail(sources, src);
                else if (raise_err) {
                    result = 0;
                    goto cleanup;
                }
            }
        }
    } else {
        char *p;
        while((p = strchr(from, ',')) != NULL) {
            *p = '\0';
            if (!strcmp(from, "all")) {
                all = 1;
                break;
            } else {
                clusterManagerNode *src =
                    clusterNodeForResharding(from, target, &raise_err);
                if (src != NULL) listAddNodeTail(sources, src);
                else if (raise_err) {
                    result = 0;
                    goto cleanup;
                }
            }
            from = p + 1;
        }
        /* Check if there's still another source to process. */
        if (!all && strlen(from) > 0) {
            if (!strcmp(from, "all")) all = 1;
            if (!all) {
                clusterManagerNode *src =
                    clusterNodeForResharding(from, target, &raise_err);
                if (src != NULL) listAddNodeTail(sources, src);
                else if (raise_err) {
                    result = 0;
                    goto cleanup;
                }
            }
        }
    }
    listIter li;
    listNode *ln;
    if (all) {
        listEmpty(sources);
        listRewind(cluster_manager.nodes, &li);
        while ((ln = listNext(&li)) != NULL) {
            clusterManagerNode *n = ln->value;
            if (n->flags & CLUSTER_MANAGER_FLAG_SLAVE || n->replicate)
                continue;
            if (!sdscmp(n->name, target->name)) continue;
            listAddNodeTail(sources, n);
        }
    }
    if (listLength(sources) == 0) {
        fprintf(stderr, "*** No source nodes given, operation aborted.\n");
        result = 0;
        goto cleanup;
    }
    printf("\nReady to move %d slots.\n", slots);
    printf("  Source nodes:\n");
    listRewind(sources, &li);
    while ((ln = listNext(&li)) != NULL) {
        clusterManagerNode *src = ln->value;
        sds info = clusterManagerNodeInfo(src, 4);
        printf("%s\n", info);
        sdsfree(info);
    }
    printf("  Destination node:\n");
    sds info = clusterManagerNodeInfo(target, 4);
    printf("%s\n", info);
    sdsfree(info);
    table = clusterManagerComputeReshardTable(sources, slots);
    printf("  Resharding plan:\n");
    clusterManagerShowReshardTable(table);
    if (!(config.cluster_manager_command.flags &
          CLUSTER_MANAGER_CMD_FLAG_YES))
    {
        printf("Do you want to proceed with the proposed "
               "reshard plan (yes/no)? ");
        fflush(stdout);
        char buf[4];
        int nread = read(fileno(stdin),buf,4);
        buf[3] = '\0';
        if (nread <= 0 || strcmp("yes", buf) != 0) {
            result = 0;
            goto cleanup;
        }
    }
    int opts = CLUSTER_MANAGER_OPT_VERBOSE;
    listRewind(table, &li);
    while ((ln = listNext(&li)) != NULL) {
        clusterManagerReshardTableItem *item = ln->value;
        char *err = NULL;
        result = clusterManagerMoveSlot(item->source, target, item->slot,
                                        opts, &err);
        if (!result) {
            if (err != NULL) {
                //clusterManagerLogErr("\n%s\n", err);
                zfree(err);
            }
            goto cleanup;
        }
    }
cleanup:
    listRelease(sources);
    clusterManagerReleaseReshardTable(table);
    return result;
invalid_args:
    fprintf(stderr, CLUSTER_MANAGER_INVALID_HOST_ARG);
    return 0;
}

static int clusterManagerCommandRebalance(int argc, char **argv) {
    int port = 0;
    char *ip = NULL;
    clusterManagerNode **weightedNodes = NULL;
    list *involved = NULL;
    if (!getClusterHostFromCmdArgs(argc, argv, &ip, &port)) goto invalid_args;
    clusterManagerNode *node = clusterManagerNewNode(ip, port);
    if (!clusterManagerLoadInfoFromNode(node, 0)) return 0;
    int result = 1, i;
    if (config.cluster_manager_command.weight != NULL) {
        for (i = 0; i < config.cluster_manager_command.weight_argc; i++) {
            char *name = config.cluster_manager_command.weight[i];
            char *p = strchr(name, '=');
            if (p == NULL) {
                result = 0;
                goto cleanup;
            }
            *p = '\0';
            float w = atof(++p);
            clusterManagerNode *n = clusterManagerNodeByAbbreviatedName(name);
            if (n == NULL) {
                clusterManagerLogErr("*** No such master node %s\n", name);
                result = 0;
                goto cleanup;
            }
            n->weight = w;
        }
    }
    float total_weight = 0;
    int nodes_involved = 0;
    int use_empty = config.cluster_manager_command.flags &
                    CLUSTER_MANAGER_CMD_FLAG_EMPTYMASTER;
    involved = listCreate();
    listIter li;
    listNode *ln;
    listRewind(cluster_manager.nodes, &li);
    /* Compute the total cluster weight. */
    while ((ln = listNext(&li)) != NULL) {
        clusterManagerNode *n = ln->value;
        if (n->flags & CLUSTER_MANAGER_FLAG_SLAVE || n->replicate)
            continue;
        if (!use_empty && n->slots_count == 0) {
            n->weight = 0;
            continue;
        }
        total_weight += n->weight;
        nodes_involved++;
        listAddNodeTail(involved, n);
    }
    weightedNodes = zmalloc(nodes_involved * sizeof(clusterManagerNode *), MALLOC_LOCAL);
    if (weightedNodes == NULL) goto cleanup;
    /* Check cluster, only proceed if it looks sane. */
    clusterManagerCheckCluster(1);
    if (cluster_manager.errors && listLength(cluster_manager.errors) > 0) {
        clusterManagerLogErr("*** Please fix your cluster problems "
                             "before rebalancing\n");
        result = 0;
        goto cleanup;
    }
    /* Calculate the slots balance for each node. It's the number of
     * slots the node should lose (if positive) or gain (if negative)
     * in order to be balanced. */
    int threshold_reached = 0, total_balance = 0;
    float threshold = config.cluster_manager_command.threshold;
    i = 0;
    listRewind(involved, &li);
    while ((ln = listNext(&li)) != NULL) {
        clusterManagerNode *n = ln->value;
        weightedNodes[i++] = n;
        int expected = (int) (((float)CLUSTER_MANAGER_SLOTS / total_weight) *
                        n->weight);
        n->balance = n->slots_count - expected;
        total_balance += n->balance;
        /* Compute the percentage of difference between the
         * expected number of slots and the real one, to see
         * if it's over the threshold specified by the user. */
        int over_threshold = 0;
        if (threshold > 0) {
            if (n->slots_count > 0) {
                float err_perc = fabs((100-(100.0*expected/n->slots_count)));
                if (err_perc > threshold) over_threshold = 1;
            } else if (expected > 1) {
                over_threshold = 1;
            }
        }
        if (over_threshold) threshold_reached = 1;
    }
    if (!threshold_reached) {
        clusterManagerLogWarn("*** No rebalancing needed! "
                             "All nodes are within the %.2f%% threshold.\n",
                             config.cluster_manager_command.threshold);
        goto cleanup;
    }
    /* Because of rounding, it is possible that the balance of all nodes
     * summed does not give 0. Make sure that nodes that have to provide
     * slots are always matched by nodes receiving slots. */
    while (total_balance > 0) {
        listRewind(involved, &li);
        while ((ln = listNext(&li)) != NULL) {
            clusterManagerNode *n = ln->value;
            if (n->balance <= 0 && total_balance > 0) {
                n->balance--;
                total_balance--;
            }
        }
    }
    /* Sort nodes by their slots balance. */
    qsort(weightedNodes, nodes_involved, sizeof(clusterManagerNode *),
          clusterManagerCompareNodeBalance);
    clusterManagerLogInfo(">>> Rebalancing across %d nodes. "
                          "Total weight = %.2f\n",
                          nodes_involved, total_weight);
    if (config.verbose) {
        for (i = 0; i < nodes_involved; i++) {
            clusterManagerNode *n = weightedNodes[i];
            printf("%s:%d balance is %d slots\n", n->ip, n->port, n->balance);
        }
    }
    /* Now we have at the start of the 'sn' array nodes that should get
     * slots, at the end nodes that must give slots.
     * We take two indexes, one at the start, and one at the end,
     * incrementing or decrementing the indexes accordingly til we
     * find nodes that need to get/provide slots. */
    int dst_idx = 0;
    int src_idx = nodes_involved - 1;
    int simulate = config.cluster_manager_command.flags &
                   CLUSTER_MANAGER_CMD_FLAG_SIMULATE;
    while (dst_idx < src_idx) {
        clusterManagerNode *dst = weightedNodes[dst_idx];
        clusterManagerNode *src = weightedNodes[src_idx];
        int db = abs(dst->balance);
        int sb = abs(src->balance);
        int numslots = (db < sb ? db : sb);
        if (numslots > 0) {
            printf("Moving %d slots from %s:%d to %s:%d\n", numslots,
                                                            src->ip,
                                                            src->port,
                                                            dst->ip,
                                                            dst->port);
            /* Actually move the slots. */
            list *lsrc = listCreate(), *table = NULL;
            listAddNodeTail(lsrc, src);
            table = clusterManagerComputeReshardTable(lsrc, numslots);
            listRelease(lsrc);
            int table_len = (int) listLength(table);
            if (!table || table_len != numslots) {
                clusterManagerLogErr("*** Assertion failed: Reshard table "
                                     "!= number of slots");
                result = 0;
                goto end_move;
            }
            if (simulate) {
                for (i = 0; i < table_len; i++) printf("#");
            } else {
                int opts = CLUSTER_MANAGER_OPT_QUIET |
                           CLUSTER_MANAGER_OPT_UPDATE;
                listRewind(table, &li);
                while ((ln = listNext(&li)) != NULL) {
                    clusterManagerReshardTableItem *item = ln->value;
                    result = clusterManagerMoveSlot(item->source,
                                                    dst,
                                                    item->slot,
                                                    opts, NULL);
                    if (!result) goto end_move;
                    printf("#");
                    fflush(stdout);
                }

            }
            printf("\n");
end_move:
            clusterManagerReleaseReshardTable(table);
            if (!result) goto cleanup;
        }
        /* Update nodes balance. */
        dst->balance += numslots;
        src->balance -= numslots;
        if (dst->balance == 0) dst_idx++;
        if (src->balance == 0) src_idx --;
    }
cleanup:
    if (involved != NULL) listRelease(involved);
    if (weightedNodes != NULL) zfree(weightedNodes);
    return result;
invalid_args:
    fprintf(stderr, CLUSTER_MANAGER_INVALID_HOST_ARG);
    return 0;
}

static int clusterManagerCommandSetTimeout(int argc, char **argv) {
    UNUSED(argc);
    int port = 0;
    char *ip = NULL;
    if (!getClusterHostFromCmdArgs(1, argv, &ip, &port)) goto invalid_args;
    int timeout = atoi(argv[1]);
    if (timeout < 100) {
        fprintf(stderr, "Setting a node timeout of less than 100 "
                "milliseconds is a bad idea.\n");
        return 0;
    }
    // Load cluster information
    clusterManagerNode *node = clusterManagerNewNode(ip, port);
    if (!clusterManagerLoadInfoFromNode(node, 0)) return 0;
    int ok_count = 0, err_count = 0;

    clusterManagerLogInfo(">>> Reconfiguring node timeout in every "
                          "cluster node...\n");
    listIter li;
    listNode *ln;
    listRewind(cluster_manager.nodes, &li);
    while ((ln = listNext(&li)) != NULL) {
        clusterManagerNode *n = ln->value;
        char *err = NULL;
        redisReply *reply = CLUSTER_MANAGER_COMMAND(n, "CONFIG %s %s %d",
                                                    "SET",
                                                    "cluster-node-timeout",
                                                    timeout);
        if (reply == NULL) goto reply_err;
        int ok = clusterManagerCheckRedisReply(n, reply, &err);
        freeReplyObject(reply);
        if (!ok) goto reply_err;
        reply = CLUSTER_MANAGER_COMMAND(n, "CONFIG %s", "REWRITE");
        if (reply == NULL) goto reply_err;
        ok = clusterManagerCheckRedisReply(n, reply, &err);
        freeReplyObject(reply);
        if (!ok) goto reply_err;
        clusterManagerLogWarn("*** New timeout set for %s:%d\n", n->ip,
                              n->port);
        ok_count++;
        continue;
reply_err:;
        int need_free = 0;
        if (err == NULL) err = "";
        else need_free = 1;
        clusterManagerLogErr("ERR setting node-timeot for %s:%d: %s\n", n->ip,
                             n->port, err);
        if (need_free) zfree(err);
        err_count++;
    }
    clusterManagerLogInfo(">>> New node timeout set. %d OK, %d ERR.\n",
                          ok_count, err_count);
    return 1;
invalid_args:
    fprintf(stderr, CLUSTER_MANAGER_INVALID_HOST_ARG);
    return 0;
}

static int clusterManagerCommandImport(int argc, char **argv) {
    int success = 1;
    int port = 0, src_port = 0;
    char *ip = NULL, *src_ip = NULL;
    char *invalid_args_msg = NULL;
    sds cmdfmt = NULL;
    if (!getClusterHostFromCmdArgs(argc, argv, &ip, &port)) {
        invalid_args_msg = CLUSTER_MANAGER_INVALID_HOST_ARG;
        goto invalid_args;
    }
    if (config.cluster_manager_command.from == NULL) {
        invalid_args_msg = "[ERR] Option '--cluster-from' is required for "
                           "subcommand 'import'.\n";
        goto invalid_args;
    }
    char *src_host[] = {config.cluster_manager_command.from};
    if (!getClusterHostFromCmdArgs(1, src_host, &src_ip, &src_port)) {
        invalid_args_msg = "[ERR] Invalid --cluster-from host. You need to "
                           "pass a valid address (ie. 120.0.0.1:7000).\n";
        goto invalid_args;
    }
    clusterManagerLogInfo(">>> Importing data from %s:%d to cluster %s:%d\n",
                          src_ip, src_port, ip, port);

    clusterManagerNode *refnode = clusterManagerNewNode(ip, port);
    if (!clusterManagerLoadInfoFromNode(refnode, 0)) return 0;
    if (!clusterManagerCheckCluster(0)) return 0;
    char *reply_err = NULL;
    redisReply *src_reply = NULL;
    // Connect to the source node.
    redisContext *src_ctx = redisConnect(src_ip, src_port);
    if (src_ctx->err) {
        success = 0;
        fprintf(stderr,"Could not connect to KeyDB at %s:%d: %s.\n", src_ip,
                src_port, src_ctx->errstr);
        goto cleanup;
    }
    // Auth for the source node. 
    char *from_user = config.cluster_manager_command.from_user;
    char *from_pass = config.cluster_manager_command.from_pass;
    if (cliAuth(src_ctx, from_user, from_pass) == REDIS_ERR) {
        success = 0;
        goto cleanup;
    }

    src_reply = reconnectingRedisCommand(src_ctx, "INFO");
    if (!src_reply || src_reply->type == REDIS_REPLY_ERROR) {
        if (src_reply && src_reply->str) reply_err = src_reply->str;
        success = 0;
        goto cleanup;
    }
    if (getLongInfoField(src_reply->str, "cluster_enabled")) {
        clusterManagerLogErr("[ERR] The source node should not be a "
                             "cluster node.\n");
        success = 0;
        goto cleanup;
    }
    freeReplyObject(src_reply);
    src_reply = reconnectingRedisCommand(src_ctx, "DBSIZE");
    if (!src_reply || src_reply->type == REDIS_REPLY_ERROR) {
        if (src_reply && src_reply->str) reply_err = src_reply->str;
        success = 0;
        goto cleanup;
    }
    int size = src_reply->integer, i;
    clusterManagerLogWarn("*** Importing %d keys from DB 0\n", size);

    // Build a slot -> node map
    clusterManagerNode  *slots_map[CLUSTER_MANAGER_SLOTS];
    memset(slots_map, 0, sizeof(slots_map));
    listIter li;
    listNode *ln;
    for (i = 0; i < CLUSTER_MANAGER_SLOTS; i++) {
        listRewind(cluster_manager.nodes, &li);
        while ((ln = listNext(&li)) != NULL) {
            clusterManagerNode *n = ln->value;
            if (n->flags & CLUSTER_MANAGER_FLAG_SLAVE) continue;
            if (n->slots_count == 0) continue;
            if (n->slots[i]) {
                slots_map[i] = n;
                break;
            }
        }
    }
    cmdfmt = sdsnew("MIGRATE %s %d %s %d %d");
    if (config.auth) {
        if (config.user) {
            cmdfmt = sdscatfmt(cmdfmt," AUTH2 %s %s", config.user, config.auth); 
        } else {
            cmdfmt = sdscatfmt(cmdfmt," AUTH %s", config.auth);
        }
    }

    if (config.cluster_manager_command.flags & CLUSTER_MANAGER_CMD_FLAG_COPY)
        strcat(cmdfmt, " %s");
    if (config.cluster_manager_command.flags & CLUSTER_MANAGER_CMD_FLAG_REPLACE)
        strcat(cmdfmt, " %s");

    /* Use SCAN to iterate over the keys, migrating to the
     * right node as needed. */
    int cursor = -999, timeout = config.cluster_manager_command.timeout;
    while (cursor != 0) {
        if (cursor < 0) cursor = 0;
        freeReplyObject(src_reply);
        src_reply = reconnectingRedisCommand(src_ctx, "SCAN %d COUNT %d",
                                             cursor, 1000);
        if (!src_reply || src_reply->type == REDIS_REPLY_ERROR) {
            if (src_reply && src_reply->str) reply_err = src_reply->str;
            success = 0;
            goto cleanup;
        }
        assert(src_reply->type == REDIS_REPLY_ARRAY);
        assert(src_reply->elements >= 2);
        assert(src_reply->element[1]->type == REDIS_REPLY_ARRAY);
        if (src_reply->element[0]->type == REDIS_REPLY_STRING)
            cursor = atoi(src_reply->element[0]->str);
        else if (src_reply->element[0]->type == REDIS_REPLY_INTEGER)
            cursor = src_reply->element[0]->integer;
        int keycount = src_reply->element[1]->elements;
        for (i = 0; i < keycount; i++) {
            redisReply *kr = src_reply->element[1]->element[i];
            assert(kr->type == REDIS_REPLY_STRING);
            char *key = kr->str;
            uint16_t slot = clusterManagerKeyHashSlot(key, kr->len);
            clusterManagerNode *target = slots_map[slot];
            printf("Migrating %s to %s:%d: ", key, target->ip, target->port);
            redisReply *r = reconnectingRedisCommand(src_ctx, cmdfmt,
                                                     target->ip, target->port,
                                                     key, 0, timeout,
                                                     "COPY", "REPLACE");
            if (!r || r->type == REDIS_REPLY_ERROR) {
                if (r && r->str) {
                    clusterManagerLogErr("Source %s:%d replied with "
                                         "error:\n%s\n", src_ip, src_port,
                                         r->str);
                }
                success = 0;
            }
            freeReplyObject(r);
            if (!success) goto cleanup;
            clusterManagerLogOk("OK\n");
        }
    }
cleanup:
    if (reply_err)
        clusterManagerLogErr("Source %s:%d replied with error:\n%s\n",
                             src_ip, src_port, reply_err);
    if (src_ctx) redisFree(src_ctx);
    if (src_reply) freeReplyObject(src_reply);
    if (cmdfmt) sdsfree(cmdfmt);
    return success;
invalid_args:
    fprintf(stderr, "%s", invalid_args_msg);
    return 0;
}

static int clusterManagerCommandCall(int argc, char **argv) {
    int port = 0, i;
    char *ip = NULL;
    if (!getClusterHostFromCmdArgs(1, argv, &ip, &port)) goto invalid_args;
    clusterManagerNode *refnode = clusterManagerNewNode(ip, port);
    if (!clusterManagerLoadInfoFromNode(refnode, 0)) return 0;
    argc--;
    argv++;
    size_t *argvlen = zmalloc(argc*sizeof(size_t), MALLOC_LOCAL);
    clusterManagerLogInfo(">>> Calling");
    for (i = 0; i < argc; i++) {
        argvlen[i] = strlen(argv[i]);
        printf(" %s", argv[i]);
    }
    printf("\n");
    listIter li;
    listNode *ln;
    listRewind(cluster_manager.nodes, &li);
    while ((ln = listNext(&li)) != NULL) {
        clusterManagerNode *n = ln->value;
        if ((config.cluster_manager_command.flags & CLUSTER_MANAGER_CMD_FLAG_MASTERS_ONLY)
              && (n->replicate != NULL)) continue;  // continue if node is slave
        if ((config.cluster_manager_command.flags & CLUSTER_MANAGER_CMD_FLAG_SLAVES_ONLY)
              && (n->replicate == NULL)) continue;   // continue if node is master
        if (!n->context && !clusterManagerNodeConnect(n)) continue;
        redisReply *reply = NULL;
        redisAppendCommandArgv(n->context, argc, (const char **) argv, argvlen);
        int status = redisGetReply(n->context, (void **)(&reply));
        if (status != REDIS_OK || reply == NULL )
            printf("%s:%d: Failed!\n", n->ip, n->port);
        else {
            sds formatted_reply = cliFormatReplyRaw(reply);
            printf("%s:%d: %s\n", n->ip, n->port, (char *) formatted_reply);
            sdsfree(formatted_reply);
        }
        if (reply != NULL) freeReplyObject(reply);
    }
    zfree(argvlen);
    return 1;
invalid_args:
    fprintf(stderr, CLUSTER_MANAGER_INVALID_HOST_ARG);
    return 0;
}

static int clusterManagerCommandBackup(int argc, char **argv) {
    UNUSED(argc);
    int success = 1, port = 0;
    char *ip = NULL;
    if (!getClusterHostFromCmdArgs(1, argv, &ip, &port)) goto invalid_args;
    clusterManagerNode *refnode = clusterManagerNewNode(ip, port);
    if (!clusterManagerLoadInfoFromNode(refnode, 0)) return 0;
    int no_issues = clusterManagerCheckCluster(0);
    int cluster_errors_count = (no_issues ? 0 :
                                listLength(cluster_manager.errors));
    config.cluster_manager_command.backup_dir = argv[1];
    /* TODO: check if backup_dir is a valid directory. */
    sds json = sdsnew("[\n");
    int first_node = 0;
    listIter li;
    listNode *ln;
    listRewind(cluster_manager.nodes, &li);
    while ((ln = listNext(&li)) != NULL) {
        if (!first_node) first_node = 1;
        else json = sdscat(json, ",\n");
        clusterManagerNode *node = ln->value;
        sds node_json = clusterManagerNodeGetJSON(node, cluster_errors_count);
        json = sdscat(json, node_json);
        sdsfree(node_json);
        if (node->replicate)
            continue;
        clusterManagerLogInfo(">>> Node %s:%d -> Saving RDB...\n",
                              node->ip, node->port);
        fflush(stdout);
        getRDB(node);
    }
    json = sdscat(json, "\n]");
    sds jsonpath = sdsnew(config.cluster_manager_command.backup_dir);
    if (jsonpath[sdslen(jsonpath) - 1] != '/')
        jsonpath = sdscat(jsonpath, "/");
    jsonpath = sdscat(jsonpath, "nodes.json");
    fflush(stdout);
    clusterManagerLogInfo("Saving cluster configuration to: %s\n", jsonpath);
    FILE *out = fopen(jsonpath, "w+");
    if (!out) {
        clusterManagerLogErr("Could not save nodes to: %s\n", jsonpath);
        success = 0;
        goto cleanup;
    }
    fputs(json, out);
    fclose(out);
cleanup:
    sdsfree(json);
    sdsfree(jsonpath);
    if (success) {
        if (!no_issues) {
            clusterManagerLogWarn("*** Cluster seems to have some problems, "
                                  "please be aware of it if you're going "
                                  "to restore this backup.\n");
        }
        clusterManagerLogOk("[OK] Backup created into: %s\n",
                            config.cluster_manager_command.backup_dir);
    } else clusterManagerLogOk("[ERR] Failed to back cluster!\n");
    return success;
invalid_args:
    fprintf(stderr, CLUSTER_MANAGER_INVALID_HOST_ARG);
    return 0;
}

static int clusterManagerCommandHelp(int argc, char **argv) {
    UNUSED(argc);
    UNUSED(argv);
    int commands_count = sizeof(clusterManagerCommands) /
                         sizeof(clusterManagerCommandDef);
    int i = 0, j;
    fprintf(stderr, "Cluster Manager Commands:\n");
    int padding = 15;
    for (; i < commands_count; i++) {
        clusterManagerCommandDef *def = &(clusterManagerCommands[i]);
        int namelen = strlen(def->name), padlen = padding - namelen;
        fprintf(stderr, "  %s", def->name);
        for (j = 0; j < padlen; j++) fprintf(stderr, " ");
        fprintf(stderr, "%s\n", (def->args ? def->args : ""));
        if (def->options != NULL) {
            int optslen = strlen(def->options);
            char *p = def->options, *eos = p + optslen;
            char *comma = NULL;
            while ((comma = strchr(p, ',')) != NULL) {
                int deflen = (int)(comma - p);
                char buf[255];
                memcpy(buf, p, deflen);
                buf[deflen] = '\0';
                for (j = 0; j < padding; j++) fprintf(stderr, " ");
                fprintf(stderr, "  --cluster-%s\n", buf);
                p = comma + 1;
                if (p >= eos) break;
            }
            if (p < eos) {
                for (j = 0; j < padding; j++) fprintf(stderr, " ");
                fprintf(stderr, "  --cluster-%s\n", p);
            }
        }
    }
    fprintf(stderr, "\nFor check, fix, reshard, del-node, set-timeout you "
                    "can specify the host and port of any working node in "
                    "the cluster.\n");

    int options_count = sizeof(clusterManagerOptions) /
                        sizeof(clusterManagerOptionDef);
    i = 0;
    fprintf(stderr, "\nCluster Manager Options:\n");
    for (; i < options_count; i++) {
        clusterManagerOptionDef *def = &(clusterManagerOptions[i]);
        int namelen = strlen(def->name), padlen = padding - namelen;
        fprintf(stderr, "  %s", def->name);
        for (j = 0; j < padlen; j++) fprintf(stderr, " ");
        fprintf(stderr, "%s\n", def->desc);
    }

    fprintf(stderr, "\n");
    return 0;
}

/*------------------------------------------------------------------------------
 * Latency and latency history modes
 *--------------------------------------------------------------------------- */

static void latencyModePrint(long long min, long long max, double avg, long long count) {
    if (config.output == OUTPUT_STANDARD) {
        printf("min: %lld, max: %lld, avg: %.2f (%lld samples)",
                min, max, avg, count);
        fflush(stdout);
    } else if (config.output == OUTPUT_CSV) {
        printf("%lld,%lld,%.2f,%lld\n", min, max, avg, count);
    } else if (config.output == OUTPUT_RAW) {
        printf("%lld %lld %.2f %lld\n", min, max, avg, count);
    }
}

#define LATENCY_SAMPLE_RATE 10 /* milliseconds. */
#define LATENCY_HISTORY_DEFAULT_INTERVAL 15000 /* milliseconds. */
static void latencyMode(void) {
    redisReply *reply;
    long long start, latency, min = 0, max = 0, tot = 0, count = 0;
    long long history_interval =
        config.interval ? config.interval/1000 :
                          LATENCY_HISTORY_DEFAULT_INTERVAL;
    double avg;
    long long history_start = mstime();

    /* Set a default for the interval in case of --latency option
     * with --raw, --csv or when it is redirected to non tty. */
    if (config.interval == 0) {
        config.interval = 1000;
    } else {
        config.interval /= 1000; /* We need to convert to milliseconds. */
    }

    if (!context) exit(1);
    while(1) {
        start = mstime();
        reply = reconnectingRedisCommand(context,"PING");
        if (reply == NULL) {
            fprintf(stderr,"\nI/O error\n");
            exit(1);
        }
        latency = mstime()-start;
        freeReplyObject(reply);
        count++;
        if (count == 1) {
            min = max = tot = latency;
            avg = (double) latency;
        } else {
            if (latency < min) min = latency;
            if (latency > max) max = latency;
            tot += latency;
            avg = (double) tot/count;
        }

        if (config.output == OUTPUT_STANDARD) {
            printf("\x1b[0G\x1b[2K"); /* Clear the line. */
            latencyModePrint(min,max,avg,count);
        } else {
            if (config.latency_history) {
                latencyModePrint(min,max,avg,count);
            } else if (mstime()-history_start > config.interval) {
                latencyModePrint(min,max,avg,count);
                exit(0);
            }
        }

        if (config.latency_history && mstime()-history_start > history_interval)
        {
            printf(" -- %.2f seconds range\n", (float)(mstime()-history_start)/1000);
            history_start = mstime();
            min = max = tot = count = 0;
        }
        usleep(LATENCY_SAMPLE_RATE * 1000);
    }
}

/*------------------------------------------------------------------------------
 * Latency distribution mode -- requires 256 colors xterm
 *--------------------------------------------------------------------------- */

#define LATENCY_DIST_DEFAULT_INTERVAL 1000 /* milliseconds. */

/* Structure to store samples distribution. */
struct distsamples {
    long long max;   /* Max latency to fit into this interval (usec). */
    long long count; /* Number of samples in this interval. */
    int character;   /* Associated character in visualization. */
};

/* Helper function for latencyDistMode(). Performs the spectrum visualization
 * of the collected samples targeting an xterm 256 terminal.
 *
 * Takes an array of distsamples structures, ordered from smaller to bigger
 * 'max' value. Last sample max must be 0, to mean that it olds all the
 * samples greater than the previous one, and is also the stop sentinel.
 *
 * "tot' is the total number of samples in the different buckets, so it
 * is the SUM(samples[i].count) for i to 0 up to the max sample.
 *
 * As a side effect the function sets all the buckets count to 0. */
void showLatencyDistSamples(struct distsamples *samples, long long tot) {
    int j;

     /* We convert samples into an index inside the palette
     * proportional to the percentage a given bucket represents.
     * This way intensity of the different parts of the spectrum
     * don't change relative to the number of requests, which avoids to
     * pollute the visualization with non-latency related info. */
    printf("\033[38;5;0m"); /* Set foreground color to black. */
    for (j = 0; ; j++) {
        int coloridx =
            ceil((float) samples[j].count / tot * (spectrum_palette_size-1));
        int color = spectrum_palette[coloridx];
        printf("\033[48;5;%dm%c", (int)color, samples[j].character);
        samples[j].count = 0;
        if (samples[j].max == 0) break; /* Last sample. */
    }
    printf("\033[0m\n");
    fflush(stdout);
}

/* Show the legend: different buckets values and colors meaning, so
 * that the spectrum is more easily readable. */
void showLatencyDistLegend(void) {
    int j;

    printf("---------------------------------------------\n");
    printf(". - * #          .01 .125 .25 .5 milliseconds\n");
    printf("1,2,3,...,9      from 1 to 9     milliseconds\n");
    printf("A,B,C,D,E        10,20,30,40,50  milliseconds\n");
    printf("F,G,H,I,J        .1,.2,.3,.4,.5       seconds\n");
    printf("K,L,M,N,O,P,Q,?  1,2,4,8,16,30,60,>60 seconds\n");
    printf("From 0 to 100%%: ");
    for (j = 0; j < spectrum_palette_size; j++) {
        printf("\033[48;5;%dm ", spectrum_palette[j]);
    }
    printf("\033[0m\n");
    printf("---------------------------------------------\n");
}

static void latencyDistMode(void) {
    redisReply *reply;
    long long start, latency, count = 0;
    long long history_interval =
        config.interval ? config.interval/1000 :
                          LATENCY_DIST_DEFAULT_INTERVAL;
    long long history_start = ustime();
    int j, outputs = 0;

    struct distsamples samples[] = {
        /* We use a mostly logarithmic scale, with certain linear intervals
         * which are more interesting than others, like 1-10 milliseconds
         * range. */
        {10,0,'.'},         /* 0.01 ms */
        {125,0,'-'},        /* 0.125 ms */
        {250,0,'*'},        /* 0.25 ms */
        {500,0,'#'},        /* 0.5 ms */
        {1000,0,'1'},       /* 1 ms */
        {2000,0,'2'},       /* 2 ms */
        {3000,0,'3'},       /* 3 ms */
        {4000,0,'4'},       /* 4 ms */
        {5000,0,'5'},       /* 5 ms */
        {6000,0,'6'},       /* 6 ms */
        {7000,0,'7'},       /* 7 ms */
        {8000,0,'8'},       /* 8 ms */
        {9000,0,'9'},       /* 9 ms */
        {10000,0,'A'},      /* 10 ms */
        {20000,0,'B'},      /* 20 ms */
        {30000,0,'C'},      /* 30 ms */
        {40000,0,'D'},      /* 40 ms */
        {50000,0,'E'},      /* 50 ms */
        {100000,0,'F'},     /* 0.1 s */
        {200000,0,'G'},     /* 0.2 s */
        {300000,0,'H'},     /* 0.3 s */
        {400000,0,'I'},     /* 0.4 s */
        {500000,0,'J'},     /* 0.5 s */
        {1000000,0,'K'},    /* 1 s */
        {2000000,0,'L'},    /* 2 s */
        {4000000,0,'M'},    /* 4 s */
        {8000000,0,'N'},    /* 8 s */
        {16000000,0,'O'},   /* 16 s */
        {30000000,0,'P'},   /* 30 s */
        {60000000,0,'Q'},   /* 1 minute */
        {0,0,'?'},          /* > 1 minute */
    };

    if (!context) exit(1);
    while(1) {
        start = ustime();
        reply = reconnectingRedisCommand(context,"PING");
        if (reply == NULL) {
            fprintf(stderr,"\nI/O error\n");
            exit(1);
        }
        latency = ustime()-start;
        freeReplyObject(reply);
        count++;

        /* Populate the relevant bucket. */
        for (j = 0; ; j++) {
            if (samples[j].max == 0 || latency <= samples[j].max) {
                samples[j].count++;
                break;
            }
        }

        /* From time to time show the spectrum. */
        if (count && (ustime()-history_start)/1000 > history_interval) {
            if ((outputs++ % 20) == 0)
                showLatencyDistLegend();
            showLatencyDistSamples(samples,count);
            history_start = ustime();
            count = 0;
        }
        usleep(LATENCY_SAMPLE_RATE * 1000);
    }
}

/*------------------------------------------------------------------------------
 * Slave mode
 *--------------------------------------------------------------------------- */

#define RDB_EOF_MARK_SIZE 40

void sendReplconf(const char* arg1, const char* arg2) {
    printf("sending REPLCONF %s %s\n", arg1, arg2);
    redisReply *reply = redisCommand(context, "REPLCONF %s %s", arg1, arg2);

    /* Handle any error conditions */
    if(reply == NULL) {
        fprintf(stderr, "\nI/O error\n");
        exit(1);
    } else if(reply->type == REDIS_REPLY_ERROR) {
        fprintf(stderr, "REPLCONF %s error: %s\n", arg1, reply->str);
        /* non fatal, old versions may not support it */
    }
    freeReplyObject(reply);
}

void sendCapa() {
    sendReplconf("capa", "eof");
}

void sendRdbOnly(void) {
    sendReplconf("rdb-only", "1");
}

/* Read raw bytes through a redisContext. The read operation is not greedy
 * and may not fill the buffer entirely.
 */
static ssize_t readConn(redisContext *c, char *buf, size_t len)
{
    return c->funcs->read(c, buf, len);
}

/* Sends SYNC and reads the number of bytes in the payload. Used both by
 * slaveMode() and getRDB().
 * returns 0 in case an EOF marker is used. */
unsigned long long sendSync(redisContext *c, char *out_eof) {
    /* To start we need to send the SYNC command and return the payload.
     * The hiredis client lib does not understand this part of the protocol
     * and we don't want to mess with its buffers, so everything is performed
     * using direct low-level I/O. */
    char buf[4096], *p;
    ssize_t nread;

    /* Send the SYNC command. */
    if (cliWriteConn(c, "SYNC\r\n", 6) != 6) {
        fprintf(stderr,"Error writing to master\n");
        exit(1);
    }

    /* Read $<payload>\r\n, making sure to read just up to "\n" */
    p = buf;
    while(1) {
        nread = readConn(c,p,1);
        if (nread <= 0) {
            fprintf(stderr,"Error reading bulk length while SYNCing\n");
            exit(1);
        }
        if (*p == '\n' && p != buf) break;
        if (*p != '\n') p++;
    }
    *p = '\0';
    if (buf[0] == '-') {
        printf("SYNC with master failed: %s\n", buf);
        exit(1);
    }
    if (strncmp(buf+1,"EOF:",4) == 0 && strlen(buf+5) >= RDB_EOF_MARK_SIZE) {
        memcpy(out_eof, buf+5, RDB_EOF_MARK_SIZE);
        return 0;
    }
    return strtoull(buf+1,NULL,10);
}

static void slaveMode(void) {
    static char eofmark[RDB_EOF_MARK_SIZE];
    static char lastbytes[RDB_EOF_MARK_SIZE];
    static int usemark = 0;
    unsigned long long payload = sendSync(context,eofmark);
    char buf[1024];
    int original_output = config.output;

    if (payload == 0) {
        payload = ULLONG_MAX;
        memset(lastbytes,0,RDB_EOF_MARK_SIZE);
        usemark = 1;
        fprintf(stderr,"SYNC with master, discarding "
                       "bytes of bulk transfer until EOF marker...\n");
    } else {
        fprintf(stderr,"SYNC with master, discarding %llu "
                       "bytes of bulk transfer...\n", payload);
    }


    /* Discard the payload. */
    while(payload) {
        ssize_t nread;

        nread = readConn(context,buf,(payload > sizeof(buf)) ? sizeof(buf) : payload);
        if (nread <= 0) {
            fprintf(stderr,"Error reading RDB payload while SYNCing\n");
            exit(1);
        }
        payload -= nread;

        if (usemark) {
            /* Update the last bytes array, and check if it matches our delimiter.*/
            if (nread >= RDB_EOF_MARK_SIZE) {
                memcpy(lastbytes,buf+nread-RDB_EOF_MARK_SIZE,RDB_EOF_MARK_SIZE);
            } else {
                int rem = RDB_EOF_MARK_SIZE-nread;
                memmove(lastbytes,lastbytes+nread,rem);
                memcpy(lastbytes+rem,buf,nread);
            }
            if (memcmp(lastbytes,eofmark,RDB_EOF_MARK_SIZE) == 0)
                break;
        }
    }

    if (usemark) {
        unsigned long long offset = ULLONG_MAX - payload;
        fprintf(stderr,"SYNC done after %llu bytes. Logging commands from master.\n", offset);
        /* put the slave online */
        sleep(1);
        sendReplconf("ACK", "0");
    } else
        fprintf(stderr,"SYNC done. Logging commands from master.\n");

    /* Now we can use hiredis to read the incoming protocol. */
    config.output = OUTPUT_CSV;
    while (cliReadReply(0) == REDIS_OK);
    config.output = original_output;
}

/*------------------------------------------------------------------------------
 * RDB transfer mode
 *--------------------------------------------------------------------------- */

/* This function implements --rdb, so it uses the replication protocol in order
 * to fetch the RDB file from a remote server. */
static void getRDB(clusterManagerNode *node) {
    int fd;
    redisContext *s;
    char *filename;
    if (node != NULL) {
        assert(node->context);
        s = node->context;
        filename = clusterManagerGetNodeRDBFilename(node);
    } else {
        s = context;
        filename = config.rdb_filename;
    }
    static char eofmark[RDB_EOF_MARK_SIZE];
    static char lastbytes[RDB_EOF_MARK_SIZE];
    static int usemark = 0;
    unsigned long long payload = sendSync(s, eofmark);
    char buf[4096];

    if (payload == 0) {
        payload = ULLONG_MAX;
        memset(lastbytes,0,RDB_EOF_MARK_SIZE);
        usemark = 1;
        fprintf(stderr,"SYNC sent to master, writing bytes of bulk transfer "
                "until EOF marker to '%s'\n", filename);
    } else {
        fprintf(stderr,"SYNC sent to master, writing %llu bytes to '%s'\n",
            payload, filename);
    }

    /* Write to file. */
    if (!strcmp(filename,"-")) {
        fd = STDOUT_FILENO;
    } else {
        fd = open(filename, O_CREAT|O_WRONLY, 0644);
        if (fd == -1) {
            fprintf(stderr, "Error opening '%s': %s\n", filename,
                strerror(errno));
            exit(1);
        }
    }

    while(payload) {
        ssize_t nread, nwritten;

        nread = readConn(s,buf,(payload > sizeof(buf)) ? sizeof(buf) : payload);
        if (nread <= 0) {
            fprintf(stderr,"I/O Error reading RDB payload from socket\n");
            exit(1);
        }
        nwritten = write(fd, buf, nread);
        if (nwritten != nread) {
            fprintf(stderr,"Error writing data to file: %s\n",
                (nwritten == -1) ? strerror(errno) : "short write");
            exit(1);
        }
        payload -= nread;

        if (usemark) {
            /* Update the last bytes array, and check if it matches our delimiter.*/
            if (nread >= RDB_EOF_MARK_SIZE) {
                memcpy(lastbytes,buf+nread-RDB_EOF_MARK_SIZE,RDB_EOF_MARK_SIZE);
            } else {
                int rem = RDB_EOF_MARK_SIZE-nread;
                memmove(lastbytes,lastbytes+nread,rem);
                memcpy(lastbytes+rem,buf,nread);
            }
            if (memcmp(lastbytes,eofmark,RDB_EOF_MARK_SIZE) == 0)
                break;
        }
    }
    if (usemark) {
        payload = ULLONG_MAX - payload - RDB_EOF_MARK_SIZE;
        if (ftruncate(fd, payload) == -1)
            fprintf(stderr,"ftruncate failed: %s.\n", strerror(errno));
        fprintf(stderr,"Transfer finished with success after %llu bytes\n", payload);
    } else {
        fprintf(stderr,"Transfer finished with success.\n");
    }
    redisFree(s); /* Close the connection ASAP as fsync() may take time. */
    if (node)
        node->context = NULL;
    if (fsync(fd) == -1) {
        fprintf(stderr,"Fail to fsync '%s': %s\n", filename, strerror(errno));
        exit(1);
    }
    close(fd);
    if (node) {
        sdsfree(filename);
        return;
    }
    exit(0);
}

/*------------------------------------------------------------------------------
 * Bulk import (pipe) mode
 *--------------------------------------------------------------------------- */

#define PIPEMODE_WRITE_LOOP_MAX_BYTES (128*1024)
static void pipeMode(void) {
    long long errors = 0, replies = 0, obuf_len = 0, obuf_pos = 0;
    char obuf[1024*16]; /* Output buffer */
    char aneterr[ANET_ERR_LEN];
    redisReply *reply;
    int eof = 0; /* True once we consumed all the standard input. */
    int done = 0;
    char magic[20]; /* Special reply we recognize. */
    time_t last_read_time = time(NULL);

    srand(time(NULL));

    /* Use non blocking I/O. */
    if (anetNonBlock(aneterr,context->fd) == ANET_ERR) {
        fprintf(stderr, "Can't set the socket in non blocking mode: %s\n",
            aneterr);
        exit(1);
    }

    context->flags &= ~REDIS_BLOCK;

    /* Transfer raw protocol and read replies from the server at the same
     * time. */
    while(!done) {
        int mask = AE_READABLE;

        if (!eof || obuf_len != 0) mask |= AE_WRITABLE;
        mask = aeWait(context->fd,mask,1000);

        /* Handle the readable state: we can read replies from the server. */
        if (mask & AE_READABLE) {
            int read_error = 0;

            do {
                if (!read_error && redisBufferRead(context) == REDIS_ERR) {
                    read_error = 1;
                }

                reply = NULL;
                if (redisGetReply(context, (void **) &reply) == REDIS_ERR) {
                    fprintf(stderr, "Error reading replies from server\n");
                    exit(1);
                }
                if (reply) {
                    last_read_time = time(NULL);
                    if (reply->type == REDIS_REPLY_ERROR) {
                        fprintf(stderr,"%s\n", reply->str);
                        errors++;
                    } else if (eof && reply->type == REDIS_REPLY_STRING &&
                                      reply->len == 20) {
                        /* Check if this is the reply to our final ECHO
                         * command. If so everything was received
                         * from the server. */
                        if (memcmp(reply->str,magic,20) == 0) {
                            printf("Last reply received from server.\n");
                            done = 1;
                            replies--;
                        }
                    }
                    replies++;
                    freeReplyObject(reply);
                }
            } while(reply);

            /* Abort on read errors. We abort here because it is important
             * to consume replies even after a read error: this way we can
             * show a potential problem to the user. */
            if (read_error) exit(1);
        }

        /* Handle the writable state: we can send protocol to the server. */
        if (mask & AE_WRITABLE) {
            ssize_t loop_nwritten = 0;

            while(1) {
                /* Transfer current buffer to server. */
                if (obuf_len != 0) {
                    ssize_t nwritten = cliWriteConn(context,obuf+obuf_pos,obuf_len);

                    if (nwritten == -1) {
                        if (errno != EAGAIN && errno != EINTR) {
                            fprintf(stderr, "Error writing to the server: %s\n",
                                strerror(errno));
                            exit(1);
                        } else {
                            nwritten = 0;
                        }
                    }
                    obuf_len -= nwritten;
                    obuf_pos += nwritten;
                    loop_nwritten += nwritten;
                    if (obuf_len != 0) break; /* Can't accept more data. */
                }
                if (context->err) {
                    fprintf(stderr, "Server I/O Error: %s\n", context->errstr);
                    exit(1);
                }
                /* If buffer is empty, load from stdin. */
                if (obuf_len == 0 && !eof) {
                    ssize_t nread = read(STDIN_FILENO,obuf,sizeof(obuf));

                    if (nread == 0) {
                        /* The ECHO sequence starts with a "\r\n" so that if there
                         * is garbage in the protocol we read from stdin, the ECHO
                         * will likely still be properly formatted.
                         * CRLF is ignored by Redis, so it has no effects. */
                        char echo[] =
                        "\r\n*2\r\n$4\r\nECHO\r\n$20\r\n01234567890123456789\r\n";
                        int j;

                        eof = 1;
                        /* Everything transferred, so we queue a special
                         * ECHO command that we can match in the replies
                         * to make sure everything was read from the server. */
                        for (j = 0; j < 20; j++)
                            magic[j] = rand() & 0xff;
                        memcpy(echo+21,magic,20);
                        memcpy(obuf,echo,sizeof(echo)-1);
                        obuf_len = sizeof(echo)-1;
                        obuf_pos = 0;
                        printf("All data transferred. Waiting for the last reply...\n");
                    } else if (nread == -1) {
                        fprintf(stderr, "Error reading from stdin: %s\n",
                            strerror(errno));
                        exit(1);
                    } else {
                        obuf_len = nread;
                        obuf_pos = 0;
                    }
                }
                if ((obuf_len == 0 && eof) ||
                    loop_nwritten > PIPEMODE_WRITE_LOOP_MAX_BYTES) break;
            }
        }

        /* Handle timeout, that is, we reached EOF, and we are not getting
         * replies from the server for a few seconds, nor the final ECHO is
         * received. */
        if (eof && config.pipe_timeout > 0 &&
            time(NULL)-last_read_time > config.pipe_timeout)
        {
            fprintf(stderr,"No replies for %d seconds: exiting.\n",
                config.pipe_timeout);
            errors++;
            break;
        }
    }
    printf("errors: %lld, replies: %lld\n", errors, replies);
    if (errors)
        exit(1);
    else
        exit(0);
}

/*------------------------------------------------------------------------------
 * Find big keys
 *--------------------------------------------------------------------------- */

redisReply *sendScan(unsigned long long *it) {
    redisReply *reply;

    if (config.pattern)
        reply = redisCommand(context, "SCAN %llu MATCH %b",
            *it, config.pattern, sdslen(config.pattern));
    else
        reply = redisCommand(context,"SCAN %llu",*it);

    /* Handle any error conditions */
    if(reply == NULL) {
        fprintf(stderr, "\nI/O error\n");
        exit(1);
    } else if(reply->type == REDIS_REPLY_ERROR) {
        fprintf(stderr, "SCAN error: %s\n", reply->str);
        exit(1);
    } else if(reply->type != REDIS_REPLY_ARRAY) {
        fprintf(stderr, "Non ARRAY response from SCAN!\n");
        exit(1);
    } else if(reply->elements != 2) {
        fprintf(stderr, "Invalid element count from SCAN!\n");
        exit(1);
    }

    /* Validate our types are correct */
    assert(reply->element[0]->type == REDIS_REPLY_STRING);
    assert(reply->element[1]->type == REDIS_REPLY_ARRAY);

    /* Update iterator */
    *it = strtoull(reply->element[0]->str, NULL, 10);

    return reply;
}

int getDbSize(void) {
    redisReply *reply;
    int size;

    reply = redisCommand(context, "DBSIZE");

    if (reply == NULL) {
        fprintf(stderr, "\nI/O error\n");
        exit(1);
    } else if (reply->type == REDIS_REPLY_ERROR) {
        fprintf(stderr, "Couldn't determine DBSIZE: %s\n", reply->str);
        exit(1);
    } else if (reply->type != REDIS_REPLY_INTEGER) {
        fprintf(stderr, "Non INTEGER response from DBSIZE!\n");
        exit(1);
    }

    /* Grab the number of keys and free our reply */
    size = reply->integer;
    freeReplyObject(reply);

    return size;
}

typeinfo type_string = { "string", "STRLEN", "bytes" };
typeinfo type_list = { "list", "LLEN", "items" };
typeinfo type_set = { "set", "SCARD", "members" };
typeinfo type_hash = { "hash", "HLEN", "fields" };
typeinfo type_zset = { "zset", "ZCARD", "members" };
typeinfo type_stream = { "stream", "XLEN", "entries" };
typeinfo type_other = { "other", NULL, "?" };

void type_free(void* priv_data, void* val) {
    typeinfo *info = val;
    UNUSED(priv_data);
    if (info->biggest_key)
        sdsfree(info->biggest_key);
    sdsfree(info->name);
    zfree(info);
}

void getKeySizes(redisReply *keys, typeinfo **types,
                        unsigned long long *sizes, int memkeys,
                        unsigned memkeys_samples)
{
    redisReply *reply;
    unsigned int i;

    /* Pipeline size commands */
    for(i=0;i<keys->elements;i++) {
        /* Skip keys that disappeared between SCAN and TYPE (or unknown types when not in memkeys mode) */
        if(!types[i] || (!types[i]->sizecmd && !memkeys))
            continue;

        if (!memkeys) {
            const char* argv[] = {types[i]->sizecmd, keys->element[i]->str};
            size_t lens[] = {strlen(types[i]->sizecmd), keys->element[i]->len};
            redisAppendCommandArgv(context, 2, argv, lens);
        } else if (memkeys_samples==0) {
            const char* argv[] = {"MEMORY", "USAGE", keys->element[i]->str};
            size_t lens[] = {6, 5, keys->element[i]->len};
            redisAppendCommandArgv(context, 3, argv, lens);
        } else {
            sds samplesstr = sdsfromlonglong(memkeys_samples);
            const char* argv[] = {"MEMORY", "USAGE", keys->element[i]->str, "SAMPLES", samplesstr};
            size_t lens[] = {6, 5, keys->element[i]->len, 7, sdslen(samplesstr)};
            redisAppendCommandArgv(context, 5, argv, lens);
            sdsfree(samplesstr);
        }
    }

    /* Retrieve sizes */
    for(i=0;i<keys->elements;i++) {
        /* Skip keys that disappeared between SCAN and TYPE (or unknown types when not in memkeys mode) */
        if(!types[i] || (!types[i]->sizecmd && !memkeys)) {
            sizes[i] = 0;
            continue;
        }

        /* Retrieve size */
        if(redisGetReply(context, (void**)&reply)!=REDIS_OK) {
            fprintf(stderr, "Error getting size for key '%s' (%d: %s)\n",
                keys->element[i]->str, context->err, context->errstr);
            exit(1);
        } else if(reply->type != REDIS_REPLY_INTEGER) {
            /* Theoretically the key could have been removed and
             * added as a different type between TYPE and SIZE */
            fprintf(stderr,
                "Warning:  %s on '%s' failed (may have changed type)\n",
                !memkeys? types[i]->sizecmd: "MEMORY USAGE",
                keys->element[i]->str);
            sizes[i] = 0;
        } else {
            sizes[i] = reply->integer;
        }

        freeReplyObject(reply);
    }
}

static void getKeyFreqs(redisReply *keys, unsigned long long *freqs) {
    redisReply *reply;
    unsigned int i;

    /* Pipeline OBJECT freq commands */
    for(i=0;i<keys->elements;i++) {
        const char* argv[] = {"OBJECT", "FREQ", keys->element[i]->str};
        size_t lens[] = {6, 4, keys->element[i]->len};
        redisAppendCommandArgv(context, 3, argv, lens);
    }

    /* Retrieve freqs */
    for(i=0;i<keys->elements;i++) {
        if(redisGetReply(context, (void**)&reply)!=REDIS_OK) {
            sds keyname = sdscatrepr(sdsempty(), keys->element[i]->str, keys->element[i]->len);
            fprintf(stderr, "Error getting freq for key '%s' (%d: %s)\n",
                keyname, context->err, context->errstr);
            sdsfree(keyname);
            exit(1);
        } else if(reply->type != REDIS_REPLY_INTEGER) {
            if(reply->type == REDIS_REPLY_ERROR) {
                fprintf(stderr, "Error: %s\n", reply->str);
                exit(1);
            } else {
                sds keyname = sdscatrepr(sdsempty(), keys->element[i]->str, keys->element[i]->len);
                fprintf(stderr, "Warning: OBJECT freq on '%s' failed (may have been deleted)\n", keyname);
                sdsfree(keyname);
                freqs[i] = 0;
            }
        } else {
            freqs[i] = reply->integer;
        }
        freeReplyObject(reply);
    }
}

#define HOTKEYS_SAMPLE 16
static void findHotKeys(void) {
    redisReply *keys, *reply;
    unsigned long long counters[HOTKEYS_SAMPLE] = {0};
    sds hotkeys[HOTKEYS_SAMPLE] = {NULL};
    unsigned long long sampled = 0, total_keys, *freqs = NULL, it = 0;
    unsigned int arrsize = 0, i, k;
    double pct;

    /* Total keys pre scanning */
    total_keys = getDbSize();

    /* Status message */
    printf("\n# Scanning the entire keyspace to find hot keys as well as\n");
    printf("# average sizes per key type.  You can use -i 0.1 to sleep 0.1 sec\n");
    printf("# per 100 SCAN commands (not usually needed).\n\n");

    /* SCAN loop */
    do {
        /* Calculate approximate percentage completion */
        pct = 100 * (double)sampled/total_keys;

        /* Grab some keys and point to the keys array */
        reply = sendScan(&it);
        keys  = reply->element[1];

        /* Reallocate our freqs array if we need to */
        if(keys->elements > arrsize) {
            freqs = zrealloc(freqs, sizeof(unsigned long long)*keys->elements, MALLOC_LOCAL);

            if(!freqs) {
                fprintf(stderr, "Failed to allocate storage for keys!\n");
                exit(1);
            }

            arrsize = keys->elements;
        }

        getKeyFreqs(keys, freqs);

        /* Now update our stats */
        for(i=0;i<keys->elements;i++) {
            sampled++;
            /* Update overall progress */
            if(sampled % 1000000 == 0) {
                printf("[%05.2f%%] Sampled %llu keys so far\n", pct, sampled);
            }

            /* Use eviction pool here */
            k = 0;
            while (k < HOTKEYS_SAMPLE && freqs[i] > counters[k]) k++;
            if (k == 0) continue;
            k--;
            if (k == 0 || counters[k] == 0) {
                sdsfree(hotkeys[k]);
            } else {
                sdsfree(hotkeys[0]);
                memmove(counters,counters+1,sizeof(counters[0])*k);
                memmove(hotkeys,hotkeys+1,sizeof(hotkeys[0])*k);
            }
            counters[k] = freqs[i];
            hotkeys[k] = sdscatrepr(sdsempty(), keys->element[i]->str, keys->element[i]->len);
            printf(
               "[%05.2f%%] Hot key '%s' found so far with counter %llu\n",
               pct, hotkeys[k], freqs[i]);
        }

        /* Sleep if we've been directed to do so */
        if(sampled && (sampled %100) == 0 && config.interval) {
            usleep(config.interval);
        }

        freeReplyObject(reply);
    } while(it != 0);

    if (freqs) zfree(freqs);

    /* We're done */
    printf("\n-------- summary -------\n\n");

    printf("Sampled %llu keys in the keyspace!\n", sampled);

    for (i=1; i<= HOTKEYS_SAMPLE; i++) {
        k = HOTKEYS_SAMPLE - i;
        if(counters[k]>0) {
            printf("hot key found with counter: %llu\tkeyname: %s\n", counters[k], hotkeys[k]);
            sdsfree(hotkeys[k]);
        }
    }

    exit(0);
}

/*------------------------------------------------------------------------------
 * Stats mode
 *--------------------------------------------------------------------------- */

/* Return the specified INFO field from the INFO command output "info".
 * A new buffer is allocated for the result, that needs to be free'd.
 * If the field is not found NULL is returned. */
static char *getInfoField(char *info, char *field) {
    char *p = strstr(info,field);
    char *n1, *n2;
    char *result;

    if (!p) return NULL;
    p += strlen(field)+1;
    n1 = strchr(p,'\r');
    n2 = strchr(p,',');
    if (n2 && n2 < n1) n1 = n2;
    result = zmalloc(sizeof(char)*(n1-p)+1, MALLOC_LOCAL);
    memcpy(result,p,(n1-p));
    result[n1-p] = '\0';
    return result;
}

/* Like the above function but automatically convert the result into
 * a long. On error (missing field) LONG_MIN is returned. */
static long getLongInfoField(char *info, char *field) {
    char *value = getInfoField(info,field);
    long l;

    if (!value) return LONG_MIN;
    l = strtol(value,NULL,10);
    zfree(value);
    return l;
}

/* Convert number of bytes into a human readable string of the form:
 * 100B, 2G, 100M, 4K, and so forth. */
void bytesToHuman(char *s, long long n) {
    double d;

    if (n < 0) {
        *s = '-';
        s++;
        n = -n;
    }
    if (n < 1024) {
        /* Bytes */
        sprintf(s,"%lldB",n);
        return;
    } else if (n < (1024*1024)) {
        d = (double)n/(1024);
        sprintf(s,"%.2fK",d);
    } else if (n < (1024LL*1024*1024)) {
        d = (double)n/(1024*1024);
        sprintf(s,"%.2fM",d);
    } else if (n < (1024LL*1024*1024*1024)) {
        d = (double)n/(1024LL*1024*1024);
        sprintf(s,"%.2fG",d);
    }
}

static void statMode(void) {
    redisReply *reply;
    long aux, requests = 0;
    int i = 0;

    while(1) {
        char buf[64];
        int j;

        reply = reconnectingRedisCommand(context,"INFO");
        if (reply->type == REDIS_REPLY_ERROR) {
            printf("ERROR: %s\n", reply->str);
            exit(1);
        }

        if ((i++ % 20) == 0) {
            printf(
"------- data ------ --------------------- load -------------------- - child -\n"
"keys       mem      clients blocked requests            connections          \n");
        }

        /* Keys */
        aux = 0;
        for (j = 0; j < 20; j++) {
            long k;

            sprintf(buf,"db%d:keys",j);
            k = getLongInfoField(reply->str,buf);
            if (k == LONG_MIN) continue;
            aux += k;
        }
        sprintf(buf,"%ld",aux);
        printf("%-11s",buf);

        /* Used memory */
        aux = getLongInfoField(reply->str,"used_memory");
        bytesToHuman(buf,aux);
        printf("%-8s",buf);

        /* Clients */
        aux = getLongInfoField(reply->str,"connected_clients");
        sprintf(buf,"%ld",aux);
        printf(" %-8s",buf);

        /* Blocked (BLPOPPING) Clients */
        aux = getLongInfoField(reply->str,"blocked_clients");
        sprintf(buf,"%ld",aux);
        printf("%-8s",buf);

        /* Requests */
        aux = getLongInfoField(reply->str,"total_commands_processed");
        sprintf(buf,"%ld (+%ld)",aux,requests == 0 ? 0 : aux-requests);
        printf("%-19s",buf);
        requests = aux;

        /* Connections */
        aux = getLongInfoField(reply->str,"total_connections_received");
        sprintf(buf,"%ld",aux);
        printf(" %-12s",buf);

        /* Children */
        aux = getLongInfoField(reply->str,"bgsave_in_progress");
        aux |= getLongInfoField(reply->str,"aof_rewrite_in_progress") << 1;
        aux |= getLongInfoField(reply->str,"loading") << 2;
        switch(aux) {
        case 0: break;
        case 1:
            printf("SAVE");
            break;
        case 2:
            printf("AOF");
            break;
        case 3:
            printf("SAVE+AOF");
            break;
        case 4:
            printf("LOAD");
            break;
        }

        printf("\n");
        freeReplyObject(reply);
        usleep(config.interval);
    }
}

/*------------------------------------------------------------------------------
 * Scan mode
 *--------------------------------------------------------------------------- */

static void scanMode(void) {
    redisReply *reply;
    unsigned long long cur = 0;

    do {
        reply = sendScan(&cur);
        for (unsigned int j = 0; j < reply->element[1]->elements; j++) {
            if (config.output == OUTPUT_STANDARD) {
                sds out = sdscatrepr(sdsempty(), reply->element[1]->element[j]->str,
                                     reply->element[1]->element[j]->len);
                printf("%s\n", out);
                sdsfree(out);
            } else {
                printf("%s\n", reply->element[1]->element[j]->str);
            }
        }
        freeReplyObject(reply);
    } while(cur != 0);

    exit(0);
}

/*------------------------------------------------------------------------------
 * LRU test mode
 *--------------------------------------------------------------------------- */

/* Return an integer from min to max (both inclusive) using a power-law
 * distribution, depending on the value of alpha: the greater the alpha
 * the more bias towards lower values.
 *
 * With alpha = 6.2 the output follows the 80-20 rule where 20% of
 * the returned numbers will account for 80% of the frequency. */
long long powerLawRand(long long min, long long max, double alpha) {
    double pl, r;

    max += 1;
    r = ((double)rand()) / RAND_MAX;
    pl = pow(
        ((pow(max,alpha+1) - pow(min,alpha+1))*r + pow(min,alpha+1)),
        (1.0/(alpha+1)));
    return (max-1-(long long)pl)+min;
}

/* Generates a key name among a set of lru_test_sample_size keys, using
 * an 80-20 distribution. */
void LRUTestGenKey(char *buf, size_t buflen) {
    snprintf(buf, buflen, "lru:%lld",
        powerLawRand(1, config.lru_test_sample_size, 6.2));
}

#define LRU_CYCLE_PERIOD 1000 /* 1000 milliseconds. */
#define LRU_CYCLE_PIPELINE_SIZE 250
static void LRUTestMode(void) {
    redisReply *reply;
    char key[128];
    long long start_cycle;
    int j;

    srand(time(NULL)^getpid());
    while(1) {
        /* Perform cycles of 1 second with 50% writes and 50% reads.
         * We use pipelining batching writes / reads N times per cycle in order
         * to fill the target instance easily. */
        start_cycle = mstime();
        long long hits = 0, misses = 0;
        while(mstime() - start_cycle < LRU_CYCLE_PERIOD) {
            /* Write cycle. */
            for (j = 0; j < LRU_CYCLE_PIPELINE_SIZE; j++) {
                char val[6];
                val[5] = '\0';
                for (int i = 0; i < 5; i++) val[i] = 'A'+rand()%('z'-'A');
                LRUTestGenKey(key,sizeof(key));
                redisAppendCommand(context, "SET %s %s",key,val);
            }
            for (j = 0; j < LRU_CYCLE_PIPELINE_SIZE; j++)
                redisGetReply(context, (void**)&reply);

            /* Read cycle. */
            for (j = 0; j < LRU_CYCLE_PIPELINE_SIZE; j++) {
                LRUTestGenKey(key,sizeof(key));
                redisAppendCommand(context, "GET %s",key);
            }
            for (j = 0; j < LRU_CYCLE_PIPELINE_SIZE; j++) {
                if (redisGetReply(context, (void**)&reply) == REDIS_OK) {
                    switch(reply->type) {
                        case REDIS_REPLY_ERROR:
                            printf("%s\n", reply->str);
                            break;
                        case REDIS_REPLY_NIL:
                            misses++;
                            break;
                        default:
                            hits++;
                            break;
                    }
                }
            }

            if (context->err) {
                fprintf(stderr,"I/O error during LRU test\n");
                exit(1);
            }
        }
        /* Print stats. */
        printf(
            "%lld Gets/sec | Hits: %lld (%.2f%%) | Misses: %lld (%.2f%%)\n",
            hits+misses,
            hits, (double)hits/(hits+misses)*100,
            misses, (double)misses/(hits+misses)*100);
    }
    exit(0);
}

/*------------------------------------------------------------------------------
 * Intrisic latency mode.
 *
 * Measure max latency of a running process that does not result from
 * syscalls. Basically this software should provide a hint about how much
 * time the kernel leaves the process without a chance to run.
 *--------------------------------------------------------------------------- */

/* This is just some computation the compiler can't optimize out.
 * Should run in less than 100-200 microseconds even using very
 * slow hardware. Runs in less than 10 microseconds in modern HW. */
unsigned long compute_something_fast(void) {
    unsigned char s[256], i, j, t;
    int count = 1000, k;
    unsigned long output = 0;

    for (k = 0; k < 256; k++) s[k] = k;

    i = 0;
    j = 0;
    while(count--) {
        i++;
        j = j + s[i];
        t = s[i];
        s[i] = s[j];
        s[j] = t;
        output += s[(s[i]+s[j])&255];
    }
    return output;
}

static void intrinsicLatencyModeStop(int s) {
    UNUSED(s);
    force_cancel_loop = 1;
}

static void intrinsicLatencyMode(void) {
    long long test_end, run_time, max_latency = 0, runs = 0;

    run_time = config.intrinsic_latency_duration*1000000;
    test_end = ustime() + run_time;
    signal(SIGINT, intrinsicLatencyModeStop);

    while(1) {
        long long start, end, latency;

        start = ustime();
        compute_something_fast();
        end = ustime();
        latency = end-start;
        runs++;
        if (latency <= 0) continue;

        /* Reporting */
        if (latency > max_latency) {
            max_latency = latency;
            printf("Max latency so far: %lld microseconds.\n", max_latency);
        }

        double avg_us = (double)run_time/runs;
        double avg_ns = avg_us * 1e3;
        if (force_cancel_loop || end > test_end) {
            printf("\n%lld total runs "
                "(avg latency: "
                "%.4f microseconds / %.2f nanoseconds per run).\n",
                runs, avg_us, avg_ns);
            printf("Worst run took %.0fx longer than the average latency.\n",
                max_latency / avg_us);
            exit(0);
        }
    }
}

static sds askPassword(const char *msg) {
    linenoiseMaskModeEnable();
    sds auth = linenoise(msg);
    linenoiseMaskModeDisable();
    return auth;
}

/*------------------------------------------------------------------------------
 * Program main()
 *--------------------------------------------------------------------------- */

int main(int argc, char **argv) {
    int firstarg;
    struct timeval tv;

    storage_init(NULL, 0);
    memset(&config.sslconfig, 0, sizeof(config.sslconfig));
    config.hostip = sdsnew("127.0.0.1");
    config.hostport = 6379;
    config.hostsocket = NULL;
    config.repeat = 1;
    config.interval = 0;
    config.dbnum = 0;
    config.interactive = 0;
    config.shutdown = 0;
    config.monitor_mode = 0;
    config.pubsub_mode = 0;
    config.latency_mode = 0;
    config.latency_dist_mode = 0;
    config.latency_history = 0;
    config.lru_test_mode = 0;
    config.lru_test_sample_size = 0;
    config.cluster_mode = 0;
    config.slave_mode = 0;
    config.getrdb_mode = 0;
    config.stat_mode = 0;
    config.scan_mode = 0;
    config.intrinsic_latency_mode = 0;
    config.pattern = NULL;
    config.rdb_filename = NULL;
    config.pipe_mode = 0;
    config.pipe_timeout = REDIS_CLI_DEFAULT_PIPE_TIMEOUT;
    config.bigkeys = 0;
    config.hotkeys = 0;
    config.stdinarg = 0;
    config.auth = NULL;
    config.askpass = 0;
    config.user = NULL;
    config.eval = NULL;
    config.eval_ldb = 0;
    config.eval_ldb_end = 0;
    config.eval_ldb_sync = 0;
    config.enable_ldb_on_eval = 0;
    config.last_cmd_type = -1;
    config.verbose = 0;
    config.set_errcode = 0;
    config.no_auth_warning = 0;
    config.in_multi = 0;
    config.cluster_manager_command.name = NULL;
    config.cluster_manager_command.argc = 0;
    config.cluster_manager_command.argv = NULL;
    config.cluster_manager_command.flags = 0;
    config.cluster_manager_command.replicas = 0;
    config.cluster_manager_command.from = NULL;
    config.cluster_manager_command.to = NULL;
    config.cluster_manager_command.from_user = NULL;
    config.cluster_manager_command.from_pass = NULL;
    config.cluster_manager_command.from_askpass = 0;
    config.cluster_manager_command.weight = NULL;
    config.cluster_manager_command.weight_argc = 0;
    config.cluster_manager_command.slots = 0;
    config.cluster_manager_command.timeout = CLUSTER_MANAGER_MIGRATE_TIMEOUT;
    config.cluster_manager_command.pipeline = CLUSTER_MANAGER_MIGRATE_PIPELINE;
    config.cluster_manager_command.threshold =
        CLUSTER_MANAGER_REBALANCE_THRESHOLD;
    config.cluster_manager_command.backup_dir = NULL;
    pref.hints = 1;

    spectrum_palette = spectrum_palette_color;
    spectrum_palette_size = spectrum_palette_color_size;

    if (!isatty(fileno(stdout)) && (getenv("FAKETTY") == NULL)) {
        config.output = OUTPUT_RAW;
        config.push_output = 0;
    } else {
        config.output = OUTPUT_STANDARD;
        config.push_output = 1;
    }
    config.mb_delim = sdsnew("\n");
    config.cmd_delim = sdsnew("\n");

    firstarg = parseOptions(argc,argv);
    argc -= firstarg;
    argv += firstarg;

    parseEnv();

    if (config.askpass) {
        config.auth = askPassword("Please input password: ");
    }

    if (config.cluster_manager_command.from_askpass) {
        config.cluster_manager_command.from_pass = askPassword(
            "Please input import source node password: ");
    }

#ifdef USE_OPENSSL
    if (config.tls) {
        cliSecureInit();
    }
#endif

    gettimeofday(&tv, NULL);
    init_genrand64(((long long) tv.tv_sec * 1000000 + tv.tv_usec) ^ getpid());

    /* Cluster Manager mode */
    if (CLUSTER_MANAGER_MODE()) {
        clusterManagerCommandProc *proc = validateClusterManagerCommand();
        if (!proc) {
            exit(1);
        }
        clusterManagerMode(proc);
    }

    /* Latency mode */
    if (config.latency_mode) {
        if (cliConnect(0) == REDIS_ERR) exit(1);
        latencyMode();
    }

    /* Latency distribution mode */
    if (config.latency_dist_mode) {
        if (cliConnect(0) == REDIS_ERR) exit(1);
        latencyDistMode();
    }

    /* Slave mode */
    if (config.slave_mode) {
        if (cliConnect(0) == REDIS_ERR) exit(1);
        sendCapa();
        slaveMode();
    }

    /* Get RDB mode. */
    if (config.getrdb_mode) {
        if (cliConnect(0) == REDIS_ERR) exit(1);
        sendCapa();
        sendRdbOnly();
        getRDB(NULL);
    }

    /* Pipe mode */
    if (config.pipe_mode) {
        if (cliConnect(0) == REDIS_ERR) exit(1);
        pipeMode();
    }

    /* Find big keys */
    if (config.bigkeys) {
        if (cliConnect(0) == REDIS_ERR) exit(1);
        findBigKeys(0, 0);
    }

    /* Find large keys */
    if (config.memkeys) {
        if (cliConnect(0) == REDIS_ERR) exit(1);
        findBigKeys(1, config.memkeys_samples);
    }

    /* Find hot keys */
    if (config.hotkeys) {
        if (cliConnect(0) == REDIS_ERR) exit(1);
        findHotKeys();
    }

    /* Find hot keys */
    if (config.hotkeys) {
        if (cliConnect(0) == REDIS_ERR) exit(1);
        findHotKeys();
    }

    /* Stat mode */
    if (config.stat_mode) {
        if (cliConnect(0) == REDIS_ERR) exit(1);
        if (config.interval == 0) config.interval = 1000000;
        statMode();
    }

    /* Scan mode */
    if (config.scan_mode) {
        if (cliConnect(0) == REDIS_ERR) exit(1);
        scanMode();
    }

    /* LRU test mode */
    if (config.lru_test_mode) {
        if (cliConnect(0) == REDIS_ERR) exit(1);
        LRUTestMode();
    }

    /* Intrinsic latency mode */
    if (config.intrinsic_latency_mode) intrinsicLatencyMode();

    /* Start interactive mode when no command is provided */
    if (argc == 0 && !config.eval) {
        /* Show the message of the day if we are interactive */
        if (config.output == OUTPUT_STANDARD && !config.disable_motd) {
            /*enable_motd=1 will retrieve the message of today using CURL*/
            char *szMotd = fetchMOTD(1 /* cache */, 1 /* enable_motd */);
            if (szMotd != NULL) {
                printf("Message of the day:\n  %s\n", szMotd);
                sdsfree(szMotd);
            }
        }

        /* Ignore SIGPIPE in interactive mode to force a reconnect */
        signal(SIGPIPE, SIG_IGN);

        /* Note that in repl mode we don't abort on connection error.
         * A new attempt will be performed for every command send. */
        cliConnect(0);
        repl();
    }

    /* Otherwise, we have some arguments to execute */
    if (cliConnect(0) != REDIS_OK) exit(1);

    if (config.eval) {
        return evalMode(argc,argv);
    } else {
        return noninteractive(argc,argv);
    }
}<|MERGE_RESOLUTION|>--- conflicted
+++ resolved
@@ -72,100 +72,7 @@
 redisContext *context;
 struct config config;
 
-<<<<<<< HEAD
 int g_fTestMode = 0;
-=======
-static uint64_t dictSdsHash(const void *key);
-static int dictSdsKeyCompare(void *privdata, const void *key1,
-    const void *key2);
-static void dictSdsDestructor(void *privdata, void *val);
-static void dictListDestructor(void *privdata, void *val);
-
-/* Cluster Manager Command Info */
-typedef struct clusterManagerCommand {
-    char *name;
-    int argc;
-    char **argv;
-    int flags;
-    int replicas;
-    char *from;
-    char *to;
-    char **weight;
-    int weight_argc;
-    char *master_id;
-    int slots;
-    int timeout;
-    int pipeline;
-    float threshold;
-    char *backup_dir;
-    char *from_user;
-    char *from_pass;
-    int from_askpass;
-} clusterManagerCommand;
-
-static void createClusterManagerCommand(char *cmdname, int argc, char **argv);
-
-
-static redisContext *context;
-static struct config {
-    char *hostip;
-    int hostport;
-    char *hostsocket;
-    int tls;
-    cliSSLconfig sslconfig;
-    long repeat;
-    long interval;
-    int dbnum;
-    int interactive;
-    int shutdown;
-    int monitor_mode;
-    int pubsub_mode;
-    int latency_mode;
-    int latency_dist_mode;
-    int latency_history;
-    int lru_test_mode;
-    long long lru_test_sample_size;
-    int cluster_mode;
-    int cluster_reissue_command;
-    int slave_mode;
-    int pipe_mode;
-    int pipe_timeout;
-    int getrdb_mode;
-    int stat_mode;
-    int scan_mode;
-    int intrinsic_latency_mode;
-    int intrinsic_latency_duration;
-    sds pattern;
-    char *rdb_filename;
-    int bigkeys;
-    int memkeys;
-    unsigned memkeys_samples;
-    int hotkeys;
-    int stdinarg; /* get last arg from stdin. (-x option) */
-    char *auth;
-    int askpass;
-    char *user;
-    int quoted_input;   /* Force input args to be treated as quoted strings */
-    int output; /* output mode, see OUTPUT_* defines */
-    int push_output; /* Should we display spontaneous PUSH replies */
-    sds mb_delim;
-    sds cmd_delim;
-    char prompt[128];
-    char *eval;
-    int eval_ldb;
-    int eval_ldb_sync;  /* Ask for synchronous mode of the Lua debugger. */
-    int eval_ldb_end;   /* Lua debugging session ended. */
-    int enable_ldb_on_eval; /* Handle manual SCRIPT DEBUG + EVAL commands. */
-    int last_cmd_type;
-    int verbose;
-    int set_errcode;
-    clusterManagerCommand cluster_manager_command;
-    int no_auth_warning;
-    int resp3;
-    int in_multi;
-    int pre_multi_dbnum;
-} config;
->>>>>>> 959d6035
 
 /* User preferences. */
 static struct pref {
@@ -1829,22 +1736,13 @@
 "  Use --cluster help to list all available cluster manager commands.\n"
 "\n"
 "Examples:\n"
-<<<<<<< HEAD
 "  cat /etc/passwd | keydb-cli -x set mypasswd\n"
 "  keydb-cli get mypasswd\n"
 "  keydb-cli -r 100 lpush mylist x\n"
 "  keydb-cli -r 100 -i 1 info | grep used_memory_human:\n"
+"  keydb-cli --quoted-input set '\"null-\\x00-separated\"' value\n"
 "  keydb-cli --eval myscript.lua key1 key2 , arg1 arg2 arg3\n"
 "  keydb-cli --scan --pattern '*:12345*'\n"
-=======
-"  cat /etc/passwd | redis-cli -x set mypasswd\n"
-"  redis-cli get mypasswd\n"
-"  redis-cli -r 100 lpush mylist x\n"
-"  redis-cli -r 100 -i 1 info | grep used_memory_human:\n"
-"  redis-cli --quoted-input set '\"null-\\x00-separated\"' value\n"
-"  redis-cli --eval myscript.lua key1 key2 , arg1 arg2 arg3\n"
-"  redis-cli --scan --pattern '*:12345*'\n"
->>>>>>> 959d6035
 "\n"
 "  (Note: when using --eval the comma separates KEYS[] from ARGV[] items)\n"
 "\n"
@@ -1872,18 +1770,6 @@
     return (nread != 0 && !strcmp("yes", buf));
 }
 
-<<<<<<< HEAD
-/* Turn the plain C strings into Sds strings */
-static char **convertToSds(int count, char** args) {
-    int j;
-    char **sds = zmalloc(sizeof(char*)*count, MALLOC_LOCAL);
-
-    for(j = 0; j < count; j++)
-        sds[j] = sdsnew(args[j]);
-
-    return sds;
-}
-=======
 /* Create an sds array from argv, either as-is or by dequoting every
  * element. When quoted is non-zero, may return a NULL to indicate an
  * invalid quoted string.
@@ -1904,7 +1790,6 @@
             res[j] = sdsnew(argv[j]);
         }
     }
->>>>>>> 959d6035
 
     return res;
 }
@@ -2145,18 +2030,9 @@
         return 1;
     }
     if (config.stdinarg) {
-<<<<<<< HEAD
-        argv = zrealloc(argv, (argc+1)*sizeof(char*), MALLOC_LOCAL);
-        argv[argc] = readArgFromStdin();
-        retval = issueCommand(argc+1, argv);
-        sdsfree(argv[argc]);
-    } else {
-        retval = issueCommand(argc, argv);
-=======
         sds_args = sds_realloc(sds_args, (argc + 1) * sizeof(sds));
         sds_args[argc] = readArgFromStdin();
         argc++;
->>>>>>> 959d6035
     }
 
     retval = issueCommand(argc, sds_args);
@@ -2722,109 +2598,6 @@
     return is_empty;
 }
 
-<<<<<<< HEAD
-=======
-/* Return the anti-affinity score, which is a measure of the amount of
- * violations of anti-affinity in the current cluster layout, that is, how
- * badly the masters and slaves are distributed in the different IP
- * addresses so that slaves of the same master are not in the master
- * host and are also in different hosts.
- *
- * The score is calculated as follows:
- *
- * SAME_AS_MASTER = 10000 * each slave in the same IP of its master.
- * SAME_AS_SLAVE  = 1 * each slave having the same IP as another slave
-                      of the same master.
- * FINAL_SCORE = SAME_AS_MASTER + SAME_AS_SLAVE
- *
- * So a greater score means a worse anti-affinity level, while zero
- * means perfect anti-affinity.
- *
- * The anti affinity optimizator will try to get a score as low as
- * possible. Since we do not want to sacrifice the fact that slaves should
- * not be in the same host as the master, we assign 10000 times the score
- * to this violation, so that we'll optimize for the second factor only
- * if it does not impact the first one.
- *
- * The ipnodes argument is an array of clusterManagerNodeArray, one for
- * each IP, while ip_count is the total number of IPs in the configuration.
- *
- * The function returns the above score, and the list of
- * offending slaves can be stored into the 'offending' argument,
- * so that the optimizer can try changing the configuration of the
- * slaves violating the anti-affinity goals. */
-static int clusterManagerGetAntiAffinityScore(clusterManagerNodeArray *ipnodes,
-    int ip_count, clusterManagerNode ***offending, int *offending_len)
-{
-    int score = 0, i, j;
-    int node_len = cluster_manager.nodes->len;
-    clusterManagerNode **offending_p = NULL;
-    if (offending != NULL) {
-        *offending = zcalloc(node_len * sizeof(clusterManagerNode*));
-        offending_p = *offending;
-    }
-    /* For each set of nodes in the same host, split by
-     * related nodes (masters and slaves which are involved in
-     * replication of each other) */
-    for (i = 0; i < ip_count; i++) {
-        clusterManagerNodeArray *node_array = &(ipnodes[i]);
-        dict *related = dictCreate(&clusterManagerDictType, NULL);
-        char *ip = NULL;
-        for (j = 0; j < node_array->len; j++) {
-            clusterManagerNode *node = node_array->nodes[j];
-            if (node == NULL) continue;
-            if (!ip) ip = node->ip;
-            sds types;
-            /* We always use the Master ID as key. */
-            sds key = (!node->replicate ? node->name : node->replicate);
-            assert(key != NULL);
-            dictEntry *entry = dictFind(related, key);
-            if (entry) types = sdsdup((sds) dictGetVal(entry));
-            else types = sdsempty();
-            /* Master type 'm' is always set as the first character of the
-             * types string. */
-            if (node->replicate) types = sdscat(types, "s");
-            else {
-                sds s = sdscatsds(sdsnew("m"), types);
-                sdsfree(types);
-                types = s;
-            }
-            dictReplace(related, key, types);
-        }
-        /* Now it's trivial to check, for each related group having the
-         * same host, what is their local score. */
-        dictIterator *iter = dictGetIterator(related);
-        dictEntry *entry;
-        while ((entry = dictNext(iter)) != NULL) {
-            sds types = (sds) dictGetVal(entry);
-            sds name = (sds) dictGetKey(entry);
-            int typeslen = sdslen(types);
-            if (typeslen < 2) continue;
-            if (types[0] == 'm') score += (10000 * (typeslen - 1));
-            else score += (1 * typeslen);
-            if (offending == NULL) continue;
-            /* Populate the list of offending nodes. */
-            listIter li;
-            listNode *ln;
-            listRewind(cluster_manager.nodes, &li);
-            while ((ln = listNext(&li)) != NULL) {
-                clusterManagerNode *n = ln->value;
-                if (n->replicate == NULL) continue;
-                if (!strcmp(n->replicate, name) && !strcmp(n->ip, ip)) {
-                    *(offending_p++) = n;
-                    if (offending_len != NULL) (*offending_len)++;
-                    break;
-                }
-            }
-        }
-        //if (offending_len != NULL) *offending_len = offending_p - *offending;
-        dictReleaseIterator(iter);
-        dictRelease(related);
-    }
-    return score;
-}
-
->>>>>>> 959d6035
 static void clusterManagerOptimizeAntiAffinity(clusterManagerNodeArray *ipnodes,
     int ip_count)
 {
