/* Redis CLI (command line interface)
 *
 * Copyright (c) 2009-2012, Salvatore Sanfilippo <antirez at gmail dot com>
 * All rights reserved.
 *
 * Redistribution and use in source and binary forms, with or without
 * modification, are permitted provided that the following conditions are met:
 *
 *   * Redistributions of source code must retain the above copyright notice,
 *     this list of conditions and the following disclaimer.
 *   * Redistributions in binary form must reproduce the above copyright
 *     notice, this list of conditions and the following disclaimer in the
 *     documentation and/or other materials provided with the distribution.
 *   * Neither the name of Redis nor the names of its contributors may be used
 *     to endorse or promote products derived from this software without
 *     specific prior written permission.
 *
 * THIS SOFTWARE IS PROVIDED BY THE COPYRIGHT HOLDERS AND CONTRIBUTORS "AS IS"
 * AND ANY EXPRESS OR IMPLIED WARRANTIES, INCLUDING, BUT NOT LIMITED TO, THE
 * IMPLIED WARRANTIES OF MERCHANTABILITY AND FITNESS FOR A PARTICULAR PURPOSE
 * ARE DISCLAIMED. IN NO EVENT SHALL THE COPYRIGHT OWNER OR CONTRIBUTORS BE
 * LIABLE FOR ANY DIRECT, INDIRECT, INCIDENTAL, SPECIAL, EXEMPLARY, OR
 * CONSEQUENTIAL DAMAGES (INCLUDING, BUT NOT LIMITED TO, PROCUREMENT OF
 * SUBSTITUTE GOODS OR SERVICES; LOSS OF USE, DATA, OR PROFITS; OR BUSINESS
 * INTERRUPTION) HOWEVER CAUSED AND ON ANY THEORY OF LIABILITY, WHETHER IN
 * CONTRACT, STRICT LIABILITY, OR TORT (INCLUDING NEGLIGENCE OR OTHERWISE)
 * ARISING IN ANY WAY OUT OF THE USE OF THIS SOFTWARE, EVEN IF ADVISED OF THE
 * POSSIBILITY OF SUCH DAMAGE.
 */

#include "fmacros.h"
#include "version.h"

#include <stdio.h>
#include <string.h>
#include <stdlib.h>
#include <signal.h>
#include <unistd.h>
#include <time.h>
#include <ctype.h>
#include <errno.h>
#include <sys/stat.h>
#include <sys/time.h>
#include <assert.h>
#include <fcntl.h>
#include <limits.h>
#include <math.h>
#include <sys/types.h>
#include <pwd.h>

#include <hiredis.h>
#ifdef USE_OPENSSL
#include <openssl/ssl.h>
#include <openssl/err.h>
#include <hiredis_ssl.h>
#endif
#include <sds.h> /* use sds.h from hiredis, so that only one set of sds functions will be present in the binary */
#include "adlist.h"
#include "zmalloc.h"
#include "linenoise.h"
#include "help.h"
#include "anet.h"
#include "ae.h"
<<<<<<< HEAD
#include "storage.h"
#include "motd.h"
=======
#include "mt19937-64.h"
>>>>>>> 91ffe99e

#include "redis-cli.h"

redisContext *context;
struct config config;

int g_fTestMode = 0;

/* User preferences. */
static struct pref {
    int hints;
} pref;

static volatile sig_atomic_t force_cancel_loop = 0;
static void usage(void);
static void slaveMode(void);
char *redisGitSHA1(void);
char *redisGitDirty(void);
static int cliConnect(int force);

static char *getInfoField(char *info, char *field);
static long getLongInfoField(char *info, char *field);

/* --latency-dist palettes. */
int spectrum_palette_color_size = 19;
int spectrum_palette_color[] = {0,233,234,235,237,239,241,243,245,247,144,143,142,184,226,214,208,202,196};

int spectrum_palette_mono_size = 13;
int spectrum_palette_mono[] = {0,233,234,235,237,239,241,243,245,247,249,251,253};

/* The actual palette in use. */
int *spectrum_palette;
int spectrum_palette_size;

int g_fInCrash = 0;

const char *motd_url = "http://api.keydb.dev/motd/motd_cli.txt";
const char *motd_cache_file = "/.keydb-cli-motd";

/*------------------------------------------------------------------------------
 * Utility functions
 *--------------------------------------------------------------------------- */

uint16_t crc16(const char *buf, int len);

static long long ustime(void) {
    struct timeval tv;
    long long ust;

    gettimeofday(&tv, NULL);
    ust = ((long long)tv.tv_sec)*1000000;
    ust += tv.tv_usec;
    return ust;
}

static long long mstime(void) {
    return ustime()/1000;
}

static void cliRefreshPrompt(void) {
    if (config.eval_ldb) return;

    sds prompt = sdsempty();
    if (config.hostsocket != NULL) {
        prompt = sdscatfmt(prompt,"redis %s",config.hostsocket);
    } else {
        char addr[256];
        anetFormatAddr(addr, sizeof(addr), config.hostip, config.hostport);
        prompt = sdscatlen(prompt,addr,strlen(addr));
    }

    /* Add [dbnum] if needed */
    if (config.dbnum != 0)
        prompt = sdscatfmt(prompt,"[%i]",config.dbnum);

    /* Copy the prompt in the static buffer. */
    prompt = sdscatlen(prompt,"> ",2);
    snprintf(config.prompt,sizeof(config.prompt),"%s",prompt);
    sdsfree(prompt);
}

/* Return the name of the dotfile for the specified 'dotfilename'.
 * Normally it just concatenates user $HOME to the file specified
 * in 'dotfilename'. However if the environment variable 'envoverride'
 * is set, its value is taken as the path.
 *
 * The function returns NULL (if the file is /dev/null or cannot be
 * obtained for some error), or an SDS string that must be freed by
 * the user. */
static sds getDotfilePath(char *envoverride, char *dotfilename) {
    char *path = NULL;
    sds dotPath = NULL;

    /* Check the env for a dotfile override. */
    path = getenv(envoverride);
    if (path != NULL && *path != '\0') {
        if (!strcmp("/dev/null", path)) {
            return NULL;
        }

        /* If the env is set, return it. */
        dotPath = sdsnew(path);
    } else {
        char *home = getenv("HOME");
        if (home != NULL && *home != '\0') {
            /* If no override is set use $HOME/<dotfilename>. */
            dotPath = sdscatprintf(sdsempty(), "%s/%s", home, dotfilename);
        }
    }
    return dotPath;
}

/* URL-style percent decoding. */
#define isHexChar(c) (isdigit(c) || (c >= 'a' && c <= 'f'))
#define decodeHexChar(c) (isdigit(c) ? c - '0' : c - 'a' + 10)
#define decodeHex(h, l) ((decodeHexChar(h) << 4) + decodeHexChar(l))

static sds percentDecode(const char *pe, size_t len) {
    const char *end = pe + len;
    sds ret = sdsempty();
    const char *curr = pe;

    while (curr < end) {
        if (*curr == '%') {
            if ((end - curr) < 2) {
                fprintf(stderr, "Incomplete URI encoding\n");
                exit(1);
            }

            char h = tolower(*(++curr));
            char l = tolower(*(++curr));
            if (!isHexChar(h) || !isHexChar(l)) {
                fprintf(stderr, "Illegal character in URI encoding\n");
                exit(1);
            }
            char c = decodeHex(h, l);
            ret = sdscatlen(ret, &c, 1);
            curr++;
        } else {
            ret = sdscatlen(ret, curr++, 1);
        }
    }

    return ret;
}

/* Parse a URI and extract the server connection information.
 * URI scheme is based on the the provisional specification[1] excluding support
 * for query parameters. Valid URIs are:
 *   scheme:    "redis://"
 *   authority: [[<username> ":"] <password> "@"] [<hostname> [":" <port>]]
 *   path:      ["/" [<db>]]
 *
 *  [1]: https://www.iana.org/assignments/uri-schemes/prov/redis */
static void parseRedisUri(const char *uri) {

    const char *scheme = "redis://";
    const char *tlsscheme = "rediss://";
    const char *curr = uri;
    const char *end = uri + strlen(uri);
    const char *userinfo, *username, *port, *host, *path;

    /* URI must start with a valid scheme. */
    if (!strncasecmp(tlsscheme, curr, strlen(tlsscheme))) {
#ifdef USE_OPENSSL
        config.tls = 1;
#else
        fprintf(stderr,"rediss:// is only supported when redis-cli is compiled with OpenSSL\n");
        exit(1);
#endif
    } else if (strncasecmp(scheme, curr, strlen(scheme))) {
        fprintf(stderr,"Invalid URI scheme\n");
        exit(1);
    }
    curr += strlen(scheme);
    if (curr == end) return;

    /* Extract user info. */
    if ((userinfo = strchr(curr,'@'))) {
        if ((username = strchr(curr, ':')) && username < userinfo) {
            /* If provided, username is ignored. */
            curr = username + 1;
        }

        config.auth = percentDecode(curr, userinfo - curr);
        curr = userinfo + 1;
    }
    if (curr == end) return;

    /* Extract host and port. */
    path = strchr(curr, '/');
    if (*curr != '/') {
        host = path ? path - 1 : end;
        if ((port = strchr(curr, ':'))) {
            config.hostport = atoi(port + 1);
            host = port - 1;
        }
        config.hostip = sdsnewlen(curr, host - curr + 1);
    }
    curr = path ? path + 1 : end;
    if (curr == end) return;

    /* Extract database number. */
    config.dbnum = atoi(curr);
}

/* _serverAssert is needed by dict */
void _serverAssert(const char *estr, const char *file, int line) {
    fprintf(stderr, "=== ASSERTION FAILED ===");
    fprintf(stderr, "==> %s:%d '%s' is not true",file,line,estr);
    *((char*)-1) = 'x';
}

/*------------------------------------------------------------------------------
 * Help functions
 *--------------------------------------------------------------------------- */

#define CLI_HELP_COMMAND 1
#define CLI_HELP_GROUP 2

typedef struct {
    int type;
    int argc;
    sds *argv;
    sds full;

    /* Only used for help on commands */
    struct commandHelp *org;
} helpEntry;

static helpEntry *helpEntries;
static int helpEntriesLen;

static sds cliVersion(void) {
    sds version;
    version = sdscatprintf(sdsempty(), "%s", KEYDB_REAL_VERSION);

    /* Add git commit and working tree status when available */
    if (strtoll(redisGitSHA1(),NULL,16)) {
        version = sdscatprintf(version, " (git:%s", redisGitSHA1());
        if (strtoll(redisGitDirty(),NULL,10))
            version = sdscatprintf(version, "-dirty");
        version = sdscat(version, ")");
    }
    return version;
}

static void cliInitHelp(void) {
    int commandslen = sizeof(commandHelp)/sizeof(struct commandHelp);
    int groupslen = sizeof(commandGroups)/sizeof(char*);
    int i, len, pos = 0;
    helpEntry tmp;

    helpEntriesLen = len = commandslen+groupslen;
    helpEntries = zmalloc(sizeof(helpEntry)*len, MALLOC_LOCAL);

    for (i = 0; i < groupslen; i++) {
        tmp.argc = 1;
        tmp.argv = zmalloc(sizeof(sds), MALLOC_LOCAL);
        tmp.argv[0] = sdscatprintf(sdsempty(),"@%s",commandGroups[i]);
        tmp.full = tmp.argv[0];
        tmp.type = CLI_HELP_GROUP;
        tmp.org = NULL;
        helpEntries[pos++] = tmp;
    }

    for (i = 0; i < commandslen; i++) {
        tmp.argv = sdssplitargs(commandHelp[i].name,&tmp.argc);
        tmp.full = sdsnew(commandHelp[i].name);
        tmp.type = CLI_HELP_COMMAND;
        tmp.org = &commandHelp[i];
        helpEntries[pos++] = tmp;
    }
}

/* cliInitHelp() setups the helpEntries array with the command and group
 * names from the help.h file. However the Redis instance we are connecting
 * to may support more commands, so this function integrates the previous
 * entries with additional entries obtained using the COMMAND command
 * available in recent versions of Redis. */
static void cliIntegrateHelp(void) {
    if (cliConnect(CC_QUIET) == REDIS_ERR) return;

    redisReply *reply = redisCommand(context, "COMMAND");
    if(reply == NULL || reply->type != REDIS_REPLY_ARRAY) return;

    /* Scan the array reported by COMMAND and fill only the entries that
     * don't already match what we have. */
    for (size_t j = 0; j < reply->elements; j++) {
        redisReply *entry = reply->element[j];
        if (entry->type != REDIS_REPLY_ARRAY || entry->elements < 4 ||
            entry->element[0]->type != REDIS_REPLY_STRING ||
            entry->element[1]->type != REDIS_REPLY_INTEGER ||
            entry->element[3]->type != REDIS_REPLY_INTEGER) return;
        char *cmdname = entry->element[0]->str;
        int i;

        for (i = 0; i < helpEntriesLen; i++) {
            helpEntry *he = helpEntries+i;
            if (!strcasecmp(he->argv[0],cmdname))
                break;
        }
        if (i != helpEntriesLen) continue;

        helpEntriesLen++;
        helpEntries = zrealloc(helpEntries,sizeof(helpEntry)*helpEntriesLen, MALLOC_LOCAL);
        helpEntry *new = helpEntries+(helpEntriesLen-1);

        new->argc = 1;
        new->argv = zmalloc(sizeof(sds), MALLOC_LOCAL);
        new->argv[0] = sdsnew(cmdname);
        new->full = new->argv[0];
        new->type = CLI_HELP_COMMAND;
        sdstoupper(new->argv[0]);

        struct commandHelp *ch = zmalloc(sizeof(*ch), MALLOC_LOCAL);
        ch->name = new->argv[0];
        ch->params = sdsempty();
        int args = llabs(entry->element[1]->integer);
        args--; /* Remove the command name itself. */
        if (entry->element[3]->integer == 1) {
            ch->params = sdscat(ch->params,"key ");
            args--;
        }
        while(args-- > 0) ch->params = sdscat(ch->params,"arg ");
        if (entry->element[1]->integer < 0)
            ch->params = sdscat(ch->params,"...options...");
        ch->summary = "Help not available";
        ch->group = 0;
        ch->since = "not known";
        new->org = ch;
    }
    freeReplyObject(reply);
}

/* Output command help to stdout. */
static void cliOutputCommandHelp(struct commandHelp *help, int group) {
    printf("\r\n  \x1b[1m%s\x1b[0m \x1b[90m%s\x1b[0m\r\n", help->name, help->params);
    printf("  \x1b[33msummary:\x1b[0m %s\r\n", help->summary);
    printf("  \x1b[33msince:\x1b[0m %s\r\n", help->since);
    if (group) {
        printf("  \x1b[33mgroup:\x1b[0m %s\r\n", commandGroups[help->group]);
    }
}

/* Print generic help. */
static void cliOutputGenericHelp(void) {
    sds version = cliVersion();
    printf(
        "keydb-cli %s\n"
        "To get help about Redis commands type:\n"
        "      \"help @<group>\" to get a list of commands in <group>\n"
        "      \"help <command>\" for help on <command>\n"
        "      \"help <tab>\" to get a list of possible help topics\n"
        "      \"quit\" to exit\n"
        "\n"
        "To set keydb-cli preferences:\n"
        "      \":set hints\" enable online hints\n"
        "      \":set nohints\" disable online hints\n"
        "Set your preferences in ~/.redisclirc\n",
        version
    );
    sdsfree(version);
}

/* Output all command help, filtering by group or command name. */
static void cliOutputHelp(int argc, char **argv) {
    int i, j, len;
    int group = -1;
    helpEntry *entry;
    struct commandHelp *help;

    if (argc == 0) {
        cliOutputGenericHelp();
        return;
    } else if (argc > 0 && argv[0][0] == '@') {
        len = sizeof(commandGroups)/sizeof(char*);
        for (i = 0; i < len; i++) {
            if (strcasecmp(argv[0]+1,commandGroups[i]) == 0) {
                group = i;
                break;
            }
        }
    }

    assert(argc > 0);
    for (i = 0; i < helpEntriesLen; i++) {
        entry = &helpEntries[i];
        if (entry->type != CLI_HELP_COMMAND) continue;

        help = entry->org;
        if (group == -1) {
            /* Compare all arguments */
            if (argc == entry->argc) {
                for (j = 0; j < argc; j++) {
                    if (strcasecmp(argv[j],entry->argv[j]) != 0) break;
                }
                if (j == argc) {
                    cliOutputCommandHelp(help,1);
                }
            }
        } else {
            if (group == help->group) {
                cliOutputCommandHelp(help,0);
            }
        }
    }
    printf("\r\n");
}

/* Linenoise completion callback. */
static void completionCallback(const char *buf, linenoiseCompletions *lc) {
    size_t startpos = 0;
    int mask;
    int i;
    size_t matchlen;
    sds tmp;

    if (strncasecmp(buf,"help ",5) == 0) {
        startpos = 5;
        while (isspace(buf[startpos])) startpos++;
        mask = CLI_HELP_COMMAND | CLI_HELP_GROUP;
    } else {
        mask = CLI_HELP_COMMAND;
    }

    for (i = 0; i < helpEntriesLen; i++) {
        if (!(helpEntries[i].type & mask)) continue;

        matchlen = strlen(buf+startpos);
        if (strncasecmp(buf+startpos,helpEntries[i].full,matchlen) == 0) {
            tmp = sdsnewlen(buf,startpos);
            tmp = sdscat(tmp,helpEntries[i].full);
            linenoiseAddCompletion(lc,tmp);
            sdsfree(tmp);
        }
    }
}

/* Linenoise hints callback. */
static char *hintsCallback(const char *buf, int *color, int *bold) {
    if (!pref.hints) return NULL;

    int i, argc, buflen = strlen(buf);
    sds *argv = sdssplitargs(buf,&argc);
    int endspace = buflen && isspace(buf[buflen-1]);

    /* Check if the argument list is empty and return ASAP. */
    if (argc == 0) {
        sdsfreesplitres(argv,argc);
        return NULL;
    }

    for (i = 0; i < helpEntriesLen; i++) {
        if (!(helpEntries[i].type & CLI_HELP_COMMAND)) continue;

        if (strcasecmp(argv[0],helpEntries[i].full) == 0 ||
            strcasecmp(buf,helpEntries[i].full) == 0)
        {
            *color = 90;
            *bold = 0;
            sds hint = sdsnew(helpEntries[i].org->params);

            /* Remove arguments from the returned hint to show only the
             * ones the user did not yet typed. */
            int toremove = argc-1;
            while(toremove > 0 && sdslen(hint)) {
                if (hint[0] == '[') break;
                if (hint[0] == ' ') toremove--;
                sdsrange(hint,1,-1);
            }

            /* Add an initial space if needed. */
            if (!endspace) {
                sds newhint = sdsnewlen(" ",1);
                newhint = sdscatsds(newhint,hint);
                sdsfree(hint);
                hint = newhint;
            }

            sdsfreesplitres(argv,argc);
            return hint;
        }
    }
    sdsfreesplitres(argv,argc);
    return NULL;
}

static void freeHintsCallback(void *ptr) {
    sdsfree(ptr);
}

/*------------------------------------------------------------------------------
 * Networking / parsing
 *--------------------------------------------------------------------------- */

/* Send AUTH command to the server */
static int cliAuth(void) {
    redisReply *reply;
    if (config.auth == NULL) return REDIS_OK;

    if (config.user == NULL)
        reply = redisCommand(context,"AUTH %s",config.auth);
    else
        reply = redisCommand(context,"AUTH %s %s",config.user,config.auth);
    if (reply != NULL) {
        if (reply->type == REDIS_REPLY_ERROR)
            fprintf(stderr,"Warning: AUTH failed\n");
        freeReplyObject(reply);
        return REDIS_OK;
    }
    return REDIS_ERR;
}

/* Send SELECT dbnum to the server */
static int cliSelect(void) {
    redisReply *reply;
    if (config.dbnum == 0) return REDIS_OK;

    reply = redisCommand(context,"SELECT %d",config.dbnum);
    if (reply != NULL) {
        int result = REDIS_OK;
        if (reply->type == REDIS_REPLY_ERROR) result = REDIS_ERR;
        freeReplyObject(reply);
        return result;
    }
    return REDIS_ERR;
}

/* Wrapper around redisSecureConnection to avoid hiredis_ssl dependencies if
 * not building with TLS support.
 */
static int cliSecureConnection(redisContext *c, const char **err) {
#ifdef USE_OPENSSL
    static SSL_CTX *ssl_ctx = NULL;

    if (!ssl_ctx) {
        ssl_ctx = SSL_CTX_new(SSLv23_client_method());
        if (!ssl_ctx) {
            *err = "Failed to create SSL_CTX";
            goto error;
        }

        SSL_CTX_set_options(ssl_ctx, SSL_OP_NO_SSLv2 | SSL_OP_NO_SSLv3);
        SSL_CTX_set_verify(ssl_ctx, SSL_VERIFY_PEER, NULL);

        if (config.cacert || config.cacertdir) {
            if (!SSL_CTX_load_verify_locations(ssl_ctx, config.cacert, config.cacertdir)) {
                *err = "Invalid CA Certificate File/Directory";
                goto error;
            }
        } else {
            if (!SSL_CTX_set_default_verify_paths(ssl_ctx)) {
                *err = "Failed to use default CA paths";
                goto error;
            }
        }

        if (config.cert && !SSL_CTX_use_certificate_chain_file(ssl_ctx, config.cert)) {
            *err = "Invalid client certificate";
            goto error;
        }

        if (config.key && !SSL_CTX_use_PrivateKey_file(ssl_ctx, config.key, SSL_FILETYPE_PEM)) {
            *err = "Invalid private key";
            goto error;
        }
    }

    SSL *ssl = SSL_new(ssl_ctx);
    if (!ssl) {
        *err = "Failed to create SSL object";
        return REDIS_ERR;
    }

    if (config.sni && !SSL_set_tlsext_host_name(ssl, config.sni)) {
        *err = "Failed to configure SNI";
        SSL_free(ssl);
        return REDIS_ERR;
    }

    return redisInitiateSSL(c, ssl);

error:
    SSL_CTX_free(ssl_ctx);
    ssl_ctx = NULL;
    return REDIS_ERR;
#else
    (void) c;
    (void) err;
    return REDIS_OK;
#endif
}

/* Select RESP3 mode if redis-cli was started with the -3 option.  */
static int cliSwitchProto(void) {
    redisReply *reply;
    if (config.resp3 == 0) return REDIS_OK;

    reply = redisCommand(context,"HELLO 3");
    if (reply != NULL) {
        int result = REDIS_OK;
        if (reply->type == REDIS_REPLY_ERROR) result = REDIS_ERR;
        freeReplyObject(reply);
        return result;
    }
    return REDIS_ERR;
}

/* Connect to the server. It is possible to pass certain flags to the function:
 *      CC_FORCE: The connection is performed even if there is already
 *                a connected socket.
 *      CC_QUIET: Don't print errors if connection fails. */
static int cliConnect(int flags) {
    if (context == NULL || flags & CC_FORCE) {
        if (context != NULL) {
            redisFree(context);
        }

        if (config.hostsocket == NULL) {
            context = redisConnect(config.hostip,config.hostport);
        } else {
            context = redisConnectUnix(config.hostsocket);
        }

        if (!context->err && config.tls) {
            const char *err = NULL;
            if (cliSecureConnection(context, &err) == REDIS_ERR && err) {
                fprintf(stderr, "Could not negotiate a TLS connection: %s\n", err);
                context = NULL;
                redisFree(context);
                return REDIS_ERR;
            }
        }

        if (context->err) {
            if (!(flags & CC_QUIET)) {
                fprintf(stderr,"Could not connect to Redis at ");
                if (config.hostsocket == NULL)
                    fprintf(stderr,"%s:%d: %s\n",
                        config.hostip,config.hostport,context->errstr);
                else
                    fprintf(stderr,"%s: %s\n",
                        config.hostsocket,context->errstr);
            }
            redisFree(context);
            context = NULL;
            return REDIS_ERR;
        }


        /* Set aggressive KEEP_ALIVE socket option in the Redis context socket
         * in order to prevent timeouts caused by the execution of long
         * commands. At the same time this improves the detection of real
         * errors. */
        anetKeepAlive(NULL, context->fd, REDIS_CLI_KEEPALIVE_INTERVAL);

        /* Do AUTH, select the right DB, switch to RESP3 if needed. */
        if (cliAuth() != REDIS_OK)
            return REDIS_ERR;
        if (cliSelect() != REDIS_OK)
            return REDIS_ERR;
        if (cliSwitchProto() != REDIS_OK)
            return REDIS_ERR;
    }
    return REDIS_OK;
}

static void cliPrintContextError(void) {
    if (context == NULL) return;
    fprintf(stderr,"Error: %s\n",context->errstr);
}

static sds cliFormatReplyTTY(redisReply *r, char *prefix) {
    sds out = sdsempty();
    switch (r->type) {
    case REDIS_REPLY_ERROR:
        out = sdscatprintf(out,"(error) %s\n", r->str);
    break;
    case REDIS_REPLY_STATUS:
        out = sdscat(out,r->str);
        out = sdscat(out,"\n");
    break;
    case REDIS_REPLY_INTEGER:
        out = sdscatprintf(out,"(integer) %lld\n",r->integer);
    break;
    case REDIS_REPLY_DOUBLE:
        out = sdscatprintf(out,"(double) %s\n",r->str);
    break;
    case REDIS_REPLY_STRING:
    case REDIS_REPLY_VERB:
        /* If you are producing output for the standard output we want
        * a more interesting output with quoted characters and so forth,
        * unless it's a verbatim string type. */
        if (r->type == REDIS_REPLY_STRING) {
            out = sdscatrepr(out,r->str,r->len);
            out = sdscat(out,"\n");
        } else {
            out = sdscatlen(out,r->str,r->len);
            out = sdscat(out,"\n");
        }
    break;
    case REDIS_REPLY_NIL:
        out = sdscat(out,"(nil)\n");
    break;
    case REDIS_REPLY_BOOL:
        out = sdscat(out,r->integer ? "(true)\n" : "(false)\n");
    break;
    case REDIS_REPLY_ARRAY:
    case REDIS_REPLY_MAP:
    case REDIS_REPLY_SET:
        if (r->elements == 0) {
            if (r->type == REDIS_REPLY_ARRAY)
                out = sdscat(out,"(empty array)\n");
            else if (r->type == REDIS_REPLY_MAP)
                out = sdscat(out,"(empty hash)\n");
            else if (r->type == REDIS_REPLY_SET)
                out = sdscat(out,"(empty set)\n");
            else
                out = sdscat(out,"(empty aggregate type)\n");
        } else {
            unsigned int i, idxlen = 0;
            char _prefixlen[16];
            char _prefixfmt[16];
            sds _prefix;
            sds tmp;

            /* Calculate chars needed to represent the largest index */
            i = r->elements;
            if (r->type == REDIS_REPLY_MAP) i /= 2;
            do {
                idxlen++;
                i /= 10;
            } while(i);

            /* Prefix for nested multi bulks should grow with idxlen+2 spaces */
            memset(_prefixlen,' ',idxlen+2);
            _prefixlen[idxlen+2] = '\0';
            _prefix = sdscat(sdsnew(prefix),_prefixlen);

            /* Setup prefix format for every entry */
            char numsep;
            if (r->type == REDIS_REPLY_SET) numsep = '~';
            else if (r->type == REDIS_REPLY_MAP) numsep = '#';
            else numsep = ')';
            snprintf(_prefixfmt,sizeof(_prefixfmt),"%%s%%%ud%c ",idxlen,numsep);

            for (i = 0; i < r->elements; i++) {
                unsigned int human_idx = (r->type == REDIS_REPLY_MAP) ?
                                         i/2 : i;
                human_idx++; /* Make it 1-based. */

                /* Don't use the prefix for the first element, as the parent
                 * caller already prepended the index number. */
                out = sdscatprintf(out,_prefixfmt,i == 0 ? "" : prefix,human_idx);

                /* Format the multi bulk entry */
                tmp = cliFormatReplyTTY(r->element[i],_prefix);
                out = sdscatlen(out,tmp,sdslen(tmp));
                sdsfree(tmp);

                /* For maps, format the value as well. */
                if (r->type == REDIS_REPLY_MAP) {
                    i++;
                    sdsrange(out,0,-2);
                    out = sdscat(out," => ");
                    tmp = cliFormatReplyTTY(r->element[i],_prefix);
                    out = sdscatlen(out,tmp,sdslen(tmp));
                    sdsfree(tmp);
                }
            }
            sdsfree(_prefix);
        }
    break;
    default:
        fprintf(stderr,"Unknown reply type: %d\n", r->type);
        exit(1);
    }
    return out;
}

int isColorTerm(void) {
    char *t = getenv("TERM");
    return t != NULL && strstr(t,"xterm") != NULL;
}

/* Helper  function for sdsCatColorizedLdbReply() appending colorize strings
 * to an SDS string. */
sds sdscatcolor(sds o, char *s, size_t len, char *color) {
    if (!isColorTerm()) return sdscatlen(o,s,len);

    int bold = strstr(color,"bold") != NULL;
    int ccode = 37; /* Defaults to white. */
    if (strstr(color,"red")) ccode = 31;
    else if (strstr(color,"green")) ccode = 32;
    else if (strstr(color,"yellow")) ccode = 33;
    else if (strstr(color,"blue")) ccode = 34;
    else if (strstr(color,"magenta")) ccode = 35;
    else if (strstr(color,"cyan")) ccode = 36;
    else if (strstr(color,"white")) ccode = 37;

    o = sdscatfmt(o,"\033[%i;%i;49m",bold,ccode);
    o = sdscatlen(o,s,len);
    o = sdscat(o,"\033[0m");
    return o;
}

/* Colorize Lua debugger status replies according to the prefix they
 * have. */
sds sdsCatColorizedLdbReply(sds o, char *s, size_t len) {
    char *color = "white";

    if (strstr(s,"<debug>")) color = "bold";
    if (strstr(s,"<redis>")) color = "green";
    if (strstr(s,"<reply>")) color = "cyan";
    if (strstr(s,"<error>")) color = "red";
    if (strstr(s,"<hint>")) color = "bold";
    if (strstr(s,"<value>") || strstr(s,"<retval>")) color = "magenta";
    if (len > 4 && isdigit(s[3])) {
        if (s[1] == '>') color = "yellow"; /* Current line. */
        else if (s[2] == '#') color = "bold"; /* Break point. */
    }
    return sdscatcolor(o,s,len,color);
}

static sds cliFormatReplyRaw(redisReply *r) {
    sds out = sdsempty(), tmp;
    size_t i;

    switch (r->type) {
    case REDIS_REPLY_NIL:
        /* Nothing... */
        break;
    case REDIS_REPLY_ERROR:
        out = sdscatlen(out,r->str,r->len);
        out = sdscatlen(out,"\n",1);
        break;
    case REDIS_REPLY_STATUS:
    case REDIS_REPLY_STRING:
    case REDIS_REPLY_VERB:
        if (r->type == REDIS_REPLY_STATUS && config.eval_ldb) {
            /* The Lua debugger replies with arrays of simple (status)
             * strings. We colorize the output for more fun if this
             * is a debugging session. */

            /* Detect the end of a debugging session. */
            if (strstr(r->str,"<endsession>") == r->str) {
                config.enable_ldb_on_eval = 0;
                config.eval_ldb = 0;
                config.eval_ldb_end = 1; /* Signal the caller session ended. */
                config.output = OUTPUT_STANDARD;
                cliRefreshPrompt();
            } else {
                out = sdsCatColorizedLdbReply(out,r->str,r->len);
            }
        } else {
            out = sdscatlen(out,r->str,r->len);
        }
        break;
    case REDIS_REPLY_BOOL:
        out = sdscat(out,r->integer ? "(true)" : "(false)");
    break;
    case REDIS_REPLY_INTEGER:
        out = sdscatprintf(out,"%lld",r->integer);
        break;
    case REDIS_REPLY_DOUBLE:
        out = sdscatprintf(out,"%s",r->str);
        break;
    case REDIS_REPLY_ARRAY:
        for (i = 0; i < r->elements; i++) {
            if (i > 0) out = sdscat(out,config.mb_delim);
            tmp = cliFormatReplyRaw(r->element[i]);
            out = sdscatlen(out,tmp,sdslen(tmp));
            sdsfree(tmp);
        }
        break;
    case REDIS_REPLY_MAP:
        for (i = 0; i < r->elements; i += 2) {
            if (i > 0) out = sdscat(out,config.mb_delim);
            tmp = cliFormatReplyRaw(r->element[i]);
            out = sdscatlen(out,tmp,sdslen(tmp));
            sdsfree(tmp);

            out = sdscatlen(out," ",1);
            tmp = cliFormatReplyRaw(r->element[i+1]);
            out = sdscatlen(out,tmp,sdslen(tmp));
            sdsfree(tmp);
        }
        break;
    default:
        fprintf(stderr,"Unknown reply type: %d\n", r->type);
        exit(1);
    }
    return out;
}

static sds cliFormatReplyCSV(redisReply *r) {
    unsigned int i;

    sds out = sdsempty();
    switch (r->type) {
    case REDIS_REPLY_ERROR:
        out = sdscat(out,"ERROR,");
        out = sdscatrepr(out,r->str,strlen(r->str));
    break;
    case REDIS_REPLY_STATUS:
        out = sdscatrepr(out,r->str,r->len);
    break;
    case REDIS_REPLY_INTEGER:
        out = sdscatprintf(out,"%lld",r->integer);
    break;
    case REDIS_REPLY_DOUBLE:
        out = sdscatprintf(out,"%s",r->str);
        break;
    case REDIS_REPLY_STRING:
    case REDIS_REPLY_VERB:
        out = sdscatrepr(out,r->str,r->len);
    break;
    case REDIS_REPLY_NIL:
        out = sdscat(out,"NULL");
    break;
    case REDIS_REPLY_BOOL:
        out = sdscat(out,r->integer ? "true" : "false");
    break;
    case REDIS_REPLY_ARRAY:
    case REDIS_REPLY_MAP: /* CSV has no map type, just output flat list. */
        for (i = 0; i < r->elements; i++) {
            sds tmp = cliFormatReplyCSV(r->element[i]);
            out = sdscatlen(out,tmp,sdslen(tmp));
            if (i != r->elements-1) out = sdscat(out,",");
            sdsfree(tmp);
        }
    break;
    default:
        fprintf(stderr,"Unknown reply type: %d\n", r->type);
        exit(1);
    }
    return out;
}

static int cliReadReply(int output_raw_strings) {
    void *_reply;
    redisReply *reply;
    sds out = NULL;
    int output = 1;

    if (redisGetReply(context,&_reply) != REDIS_OK) {
        if (config.shutdown) {
            redisFree(context);
            context = NULL;
            return REDIS_OK;
        }
        if (config.interactive) {
            /* Filter cases where we should reconnect */
            if (context->err == REDIS_ERR_IO &&
                (errno == ECONNRESET || errno == EPIPE))
                return REDIS_ERR;
            if (context->err == REDIS_ERR_EOF)
                return REDIS_ERR;
        }
        cliPrintContextError();
        exit(1);
        return REDIS_ERR; /* avoid compiler warning */
    }

    reply = (redisReply*)_reply;

    config.last_cmd_type = reply->type;

    /* Check if we need to connect to a different node and reissue the
     * request. */
    if (config.cluster_mode && reply->type == REDIS_REPLY_ERROR &&
        (!strncmp(reply->str,"MOVED",5) || !strcmp(reply->str,"ASK")))
    {
        char *p = reply->str, *s;
        int slot;

        output = 0;
        /* Comments show the position of the pointer as:
         *
         * [S] for pointer 's'
         * [P] for pointer 'p'
         */
        s = strchr(p,' ');      /* MOVED[S]3999 127.0.0.1:6381 */
        p = strchr(s+1,' ');    /* MOVED[S]3999[P]127.0.0.1:6381 */
        *p = '\0';
        slot = atoi(s+1);
        s = strrchr(p+1,':');    /* MOVED 3999[P]127.0.0.1[S]6381 */
        *s = '\0';
        sdsfree(config.hostip);
        config.hostip = sdsnew(p+1);
        config.hostport = atoi(s+1);
        if (config.interactive)
            printf("-> Redirected to slot [%d] located at %s:%d\n",
                slot, config.hostip, config.hostport);
        config.cluster_reissue_command = 1;
        cliRefreshPrompt();
    }

    if (output) {
        if (output_raw_strings) {
            out = cliFormatReplyRaw(reply);
        } else {
            if (config.output == OUTPUT_RAW) {
                out = cliFormatReplyRaw(reply);
                out = sdscatsds(out, config.cmd_delim);
            } else if (config.output == OUTPUT_STANDARD) {
                out = cliFormatReplyTTY(reply,"");
            } else if (config.output == OUTPUT_CSV) {
                out = cliFormatReplyCSV(reply);
                out = sdscat(out,"\n");
            }
        }
        fwrite(out,sdslen(out),1,stdout);
        sdsfree(out);
    }
    freeReplyObject(reply);
    return REDIS_OK;
}

static int cliSendCommand(int argc, char **argv, long repeat) {
    char *command = argv[0];
    size_t *argvlen;
    int j, output_raw;

    if (!config.eval_ldb && /* In debugging mode, let's pass "help" to Redis. */
        (!strcasecmp(command,"help") || !strcasecmp(command,"?"))) {
        cliOutputHelp(--argc, ++argv);
        return REDIS_OK;
    }

    if (context == NULL) return REDIS_ERR;

    output_raw = 0;
    if (!strcasecmp(command,"info") ||
        !strcasecmp(command,"lolwut") ||
        (argc >= 2 && !strcasecmp(command,"debug") &&
                       !strcasecmp(argv[1],"htstats")) ||
        (argc >= 2 && !strcasecmp(command,"debug") &&
                       !strcasecmp(argv[1],"htstats-key")) ||
        (argc >= 2 && !strcasecmp(command,"memory") &&
                      (!strcasecmp(argv[1],"malloc-stats") ||
                       !strcasecmp(argv[1],"doctor"))) ||
        (argc == 2 && !strcasecmp(command,"cluster") &&
                      (!strcasecmp(argv[1],"nodes") ||
                       !strcasecmp(argv[1],"info"))) ||
        (argc >= 2 && !strcasecmp(command,"client") &&
                       !strcasecmp(argv[1],"list")) ||
        (argc == 3 && !strcasecmp(command,"latency") &&
                       !strcasecmp(argv[1],"graph")) ||
        (argc == 2 && !strcasecmp(command,"latency") &&
                       !strcasecmp(argv[1],"doctor")) ||
        /* Format PROXY INFO command for Redis Cluster Proxy:
         * https://github.com/artix75/redis-cluster-proxy */
        (argc >= 2 && !strcasecmp(command,"proxy") &&
                       !strcasecmp(argv[1],"info")))
    {
        output_raw = 1;
    }

    if (!strcasecmp(command,"shutdown")) config.shutdown = 1;
    if (!strcasecmp(command,"monitor")) config.monitor_mode = 1;
    if (!strcasecmp(command,"subscribe") ||
        !strcasecmp(command,"psubscribe")) config.pubsub_mode = 1;
    if (!strcasecmp(command,"sync") ||
        !strcasecmp(command,"psync")) config.slave_mode = 1;

    /* When the user manually calls SCRIPT DEBUG, setup the activation of
     * debugging mode on the next eval if needed. */
    if (argc == 3 && !strcasecmp(argv[0],"script") &&
                     !strcasecmp(argv[1],"debug"))
    {
        if (!strcasecmp(argv[2],"yes") || !strcasecmp(argv[2],"sync")) {
            config.enable_ldb_on_eval = 1;
        } else {
            config.enable_ldb_on_eval = 0;
        }
    }

    /* Actually activate LDB on EVAL if needed. */
    if (!strcasecmp(command,"eval") && config.enable_ldb_on_eval) {
        config.eval_ldb = 1;
        config.output = OUTPUT_RAW;
    }

    /* Setup argument length */
    argvlen = zmalloc(argc*sizeof(size_t), MALLOC_LOCAL);
    for (j = 0; j < argc; j++)
        argvlen[j] = sdslen(argv[j]);

    /* Negative repeat is allowed and causes infinite loop,
       works well with the interval option. */
    while(repeat < 0 || repeat-- > 0) {
        redisAppendCommandArgv(context,argc,(const char**)argv,argvlen);
        while (config.monitor_mode) {
            if (cliReadReply(output_raw) != REDIS_OK) exit(1);
            fflush(stdout);
        }

        if (config.pubsub_mode) {
            if (config.output != OUTPUT_RAW)
                printf("Reading messages... (press Ctrl-C to quit)\n");
            while (1) {
                if (cliReadReply(output_raw) != REDIS_OK) exit(1);
            }
        }

        if (config.slave_mode) {
            printf("Entering replica output mode...  (press Ctrl-C to quit)\n");
            slaveMode();
            config.slave_mode = 0;
            zfree(argvlen);
            return REDIS_ERR;  /* Error = slaveMode lost connection to master */
        }

        if (cliReadReply(output_raw) != REDIS_OK) {
            zfree(argvlen);
            return REDIS_ERR;
        } else {
            /* Store database number when SELECT was successfully executed. */
            if (!strcasecmp(command,"select") && argc == 2 && config.last_cmd_type != REDIS_REPLY_ERROR) {
                config.dbnum = atoi(argv[1]);
                cliRefreshPrompt();
            } else if (!strcasecmp(command,"auth") && (argc == 2 || argc == 3))
            {
                cliSelect();
            }
        }
        if (config.cluster_reissue_command){
            /* If we need to reissue the command, break to prevent a
               further 'repeat' number of dud interations */
            break;
        }
        if (config.interval) usleep(config.interval);
        fflush(stdout); /* Make it grep friendly */
    }

    zfree(argvlen);
    return REDIS_OK;
}

/* Send a command reconnecting the link if needed. */
static redisReply *reconnectingRedisCommand(redisContext *c, const char *fmt, ...) {
    redisReply *reply = NULL;
    int tries = 0;
    va_list ap;

    assert(!c->err);
    while(reply == NULL) {
        while (c->err & (REDIS_ERR_IO | REDIS_ERR_EOF)) {
            printf("\r\x1b[0K"); /* Cursor to left edge + clear line. */
            printf("Reconnecting... %d\r", ++tries);
            fflush(stdout);

            redisFree(c);
            c = redisConnect(config.hostip,config.hostport);
            if (!c->err && config.tls) {
                const char *err = NULL;
                if (cliSecureConnection(c, &err) == REDIS_ERR && err) {
                    fprintf(stderr, "TLS Error: %s\n", err);
                    exit(1);
                }
            }
            usleep(1000000);
        }

        va_start(ap,fmt);
        reply = redisvCommand(c,fmt,ap);
        va_end(ap);

        if (c->err && !(c->err & (REDIS_ERR_IO | REDIS_ERR_EOF))) {
            fprintf(stderr, "Error: %s\n", c->errstr);
            exit(1);
        } else if (tries > 0) {
            printf("\r\x1b[0K"); /* Cursor to left edge + clear line. */
        }
    }

    context = c;
    return reply;
}

/*------------------------------------------------------------------------------
 * User interface
 *--------------------------------------------------------------------------- */

static int parseOptions(int argc, char **argv) {
    int i;

    for (i = 1; i < argc; i++) {
        int lastarg = i==argc-1;

        if (!strcmp(argv[i],"-h") && !lastarg) {
            sdsfree(config.hostip);
            config.hostip = sdsnew(argv[++i]);
        } else if (!strcmp(argv[i],"-h") && lastarg) {
            usage();
        } else if (!strcmp(argv[i],"--help")) {
            usage();
        } else if (!strcmp(argv[i],"-x")) {
            config.stdinarg = 1;
        } else if (!strcmp(argv[i],"-p") && !lastarg) {
            config.hostport = atoi(argv[++i]);
        } else if (!strcmp(argv[i],"-s") && !lastarg) {
            config.hostsocket = argv[++i];
        } else if (!strcmp(argv[i],"-r") && !lastarg) {
            config.repeat = strtoll(argv[++i],NULL,10);
        } else if (!strcmp(argv[i],"-i") && !lastarg) {
            double seconds = atof(argv[++i]);
            config.interval = seconds*1000000;
        } else if (!strcmp(argv[i],"-n") && !lastarg) {
            config.dbnum = atoi(argv[++i]);
        } else if (!strcmp(argv[i], "--no-auth-warning")) {
            config.no_auth_warning = 1;
        } else if (!strcmp(argv[i], "--askpass")) {
            config.askpass = 1;
        } else if ((!strcmp(argv[i],"-a") || !strcmp(argv[i],"--pass"))
                   && !lastarg)
        {
            config.auth = argv[++i];
        } else if (!strcmp(argv[i],"--user") && !lastarg) {
            config.user = argv[++i];
        } else if (!strcmp(argv[i],"-u") && !lastarg) {
            parseRedisUri(argv[++i]);
        } else if (!strcmp(argv[i],"--raw")) {
            config.output = OUTPUT_RAW;
        } else if (!strcmp(argv[i],"--no-raw")) {
            config.output = OUTPUT_STANDARD;
        } else if (!strcmp(argv[i],"--csv")) {
            config.output = OUTPUT_CSV;
        } else if (!strcmp(argv[i],"--latency")) {
            config.latency_mode = 1;
        } else if (!strcmp(argv[i],"--latency-dist")) {
            config.latency_dist_mode = 1;
        } else if (!strcmp(argv[i],"--mono")) {
            spectrum_palette = spectrum_palette_mono;
            spectrum_palette_size = spectrum_palette_mono_size;
        } else if (!strcmp(argv[i],"--latency-history")) {
            config.latency_mode = 1;
            config.latency_history = 1;
        } else if (!strcmp(argv[i],"--lru-test") && !lastarg) {
            config.lru_test_mode = 1;
            config.lru_test_sample_size = strtoll(argv[++i],NULL,10);
        } else if (!strcmp(argv[i],"--slave")) {
            config.slave_mode = 1;
        } else if (!strcmp(argv[i],"--replica")) {
            config.slave_mode = 1;
        } else if (!strcmp(argv[i],"--stat")) {
            config.stat_mode = 1;
        } else if (!strcmp(argv[i],"--scan")) {
            config.scan_mode = 1;
        } else if (!strcmp(argv[i],"--pattern") && !lastarg) {
            config.pattern = argv[++i];
        } else if (!strcmp(argv[i],"--intrinsic-latency") && !lastarg) {
            config.intrinsic_latency_mode = 1;
            config.intrinsic_latency_duration = atoi(argv[++i]);
        } else if (!strcmp(argv[i],"--rdb") && !lastarg) {
            config.getrdb_mode = 1;
            config.rdb_filename = argv[++i];
        } else if (!strcmp(argv[i],"--pipe")) {
            config.pipe_mode = 1;
        } else if (!strcmp(argv[i],"--pipe-timeout") && !lastarg) {
            config.pipe_timeout = atoi(argv[++i]);
        } else if (!strcmp(argv[i],"--bigkeys")) {
            config.bigkeys = 1;
        } else if (!strcmp(argv[i],"--memkeys")) {
            config.memkeys = 1;
            config.memkeys_samples = 0; /* use redis default */
        } else if (!strcmp(argv[i],"--memkeys-samples")) {
            config.memkeys = 1;
            config.memkeys_samples = atoi(argv[++i]);
        } else if (!strcmp(argv[i],"--hotkeys")) {
            config.hotkeys = 1;
        } else if (!strcmp(argv[i],"--eval") && !lastarg) {
            config.eval = argv[++i];
        } else if (!strcmp(argv[i],"--ldb")) {
            config.eval_ldb = 1;
            config.output = OUTPUT_RAW;
        } else if (!strcmp(argv[i],"--ldb-sync-mode")) {
            config.eval_ldb = 1;
            config.eval_ldb_sync = 1;
            config.output = OUTPUT_RAW;
        } else if (!strcmp(argv[i],"-c")) {
            config.cluster_mode = 1;
        } else if (!strcmp(argv[i],"-d") && !lastarg) {
            sdsfree(config.mb_delim);
            config.mb_delim = sdsnew(argv[++i]);
        } else if (!strcmp(argv[i],"-D") && !lastarg) {
            sdsfree(config.cmd_delim);
            config.cmd_delim = sdsnew(argv[++i]);
        } else if (!strcmp(argv[i],"--verbose")) {
            config.verbose = 1;
        } else if (!strcmp(argv[i],"--cluster") && !lastarg) {
            if (CLUSTER_MANAGER_MODE()) usage();
            char *cmd = argv[++i];
            int j = i;
            while (j < argc && argv[j][0] != '-') j++;
            if (j > i) j--;
            createClusterManagerCommand(cmd, j - i, argv + i + 1);
            i = j;
        } else if (!strcmp(argv[i],"--cluster") && lastarg) {
            usage();
        } else if ((!strcmp(argv[i],"--cluster-only-masters"))) {
            config.cluster_manager_command.flags |=
                    CLUSTER_MANAGER_CMD_FLAG_MASTERS_ONLY;
        } else if ((!strcmp(argv[i],"--cluster-only-replicas"))) {
            config.cluster_manager_command.flags |=
                    CLUSTER_MANAGER_CMD_FLAG_SLAVES_ONLY;
        } else if (!strcmp(argv[i],"--cluster-replicas") && !lastarg) {
            config.cluster_manager_command.replicas = atoi(argv[++i]);
        } else if (!strcmp(argv[i],"--cluster-master-id") && !lastarg) {
            config.cluster_manager_command.master_id = argv[++i];
        } else if (!strcmp(argv[i],"--cluster-from") && !lastarg) {
            config.cluster_manager_command.from = argv[++i];
        } else if (!strcmp(argv[i],"--cluster-to") && !lastarg) {
            config.cluster_manager_command.to = argv[++i];
        } else if (!strcmp(argv[i],"--cluster-weight") && !lastarg) {
            if (config.cluster_manager_command.weight != NULL) {
                fprintf(stderr, "WARNING: you cannot use --cluster-weight "
                                "more than once.\n"
                                "You can set more weights by adding them "
                                "as a space-separated list, ie:\n"
                                "--cluster-weight n1=w n2=w\n");
                exit(1);
            }
            int widx = i + 1;
            char **weight = argv + widx;
            int wargc = 0;
            for (; widx < argc; widx++) {
                if (strstr(argv[widx], "--") == argv[widx]) break;
                if (strchr(argv[widx], '=') == NULL) break;
                wargc++;
            }
            if (wargc > 0) {
                config.cluster_manager_command.weight = weight;
                config.cluster_manager_command.weight_argc = wargc;
                i += wargc;
            }
        } else if (!strcmp(argv[i],"--cluster-slots") && !lastarg) {
            config.cluster_manager_command.slots = atoi(argv[++i]);
        } else if (!strcmp(argv[i],"--cluster-timeout") && !lastarg) {
            config.cluster_manager_command.timeout = atoi(argv[++i]);
        } else if (!strcmp(argv[i],"--cluster-pipeline") && !lastarg) {
            config.cluster_manager_command.pipeline = atoi(argv[++i]);
        } else if (!strcmp(argv[i],"--cluster-threshold") && !lastarg) {
            config.cluster_manager_command.threshold = atof(argv[++i]);
        } else if (!strcmp(argv[i],"--cluster-yes")) {
            config.cluster_manager_command.flags |=
                CLUSTER_MANAGER_CMD_FLAG_YES;
        } else if (!strcmp(argv[i],"--cluster-simulate")) {
            config.cluster_manager_command.flags |=
                CLUSTER_MANAGER_CMD_FLAG_SIMULATE;
        } else if (!strcmp(argv[i],"--cluster-replace")) {
            config.cluster_manager_command.flags |=
                CLUSTER_MANAGER_CMD_FLAG_REPLACE;
        } else if (!strcmp(argv[i],"--cluster-copy")) {
            config.cluster_manager_command.flags |=
                CLUSTER_MANAGER_CMD_FLAG_COPY;
        } else if (!strcmp(argv[i],"--cluster-slave")) {
            config.cluster_manager_command.flags |=
                CLUSTER_MANAGER_CMD_FLAG_SLAVE;
        } else if (!strcmp(argv[i],"--cluster-use-empty-masters")) {
            config.cluster_manager_command.flags |=
                CLUSTER_MANAGER_CMD_FLAG_EMPTYMASTER;
        } else if (!strcmp(argv[i],"--cluster-search-multiple-owners")) {
            config.cluster_manager_command.flags |=
                CLUSTER_MANAGER_CMD_FLAG_CHECK_OWNERS;
        } else if (!strcmp(argv[i],"--cluster-fix-with-unreachable-masters")) {
            config.cluster_manager_command.flags |=
                CLUSTER_MANAGER_CMD_FLAG_FIX_WITH_UNREACHABLE_MASTERS;
#ifdef USE_OPENSSL
        } else if (!strcmp(argv[i],"--tls")) {
            config.tls = 1;
        } else if (!strcmp(argv[i],"--sni") && !lastarg) {
            config.sni = argv[++i];
        } else if (!strcmp(argv[i],"--cacertdir") && !lastarg) {
            config.cacertdir = argv[++i];
        } else if (!strcmp(argv[i],"--cacert") && !lastarg) {
            config.cacert = argv[++i];
        } else if (!strcmp(argv[i],"--cert") && !lastarg) {
            config.cert = argv[++i];
        } else if (!strcmp(argv[i],"--key") && !lastarg) {
            config.key = argv[++i];
#endif
        } else if (!strcmp(argv[i],"-v") || !strcmp(argv[i], "--version")) {
            sds version = cliVersion();
            printf("keydb-cli %s\n", version);
            sdsfree(version);
            exit(0);
        } else if (!strcmp(argv[i],"--no-motd")) {
            config.disable_motd = 1;
        } else if (!strcmp(argv[i],"-3")) {
            config.resp3 = 1;
        } else if (CLUSTER_MANAGER_MODE() && argv[i][0] != '-') {
            if (config.cluster_manager_command.argc == 0) {
                int j = i + 1;
                while (j < argc && argv[j][0] != '-') j++;
                int cmd_argc = j - i;
                config.cluster_manager_command.argc = cmd_argc;
                config.cluster_manager_command.argv = argv + i;
                if (cmd_argc > 1) i = j - 1;
            }
        } else {
            if (argv[i][0] == '-') {
                fprintf(stderr,
                    "Unrecognized option or bad number of args for: '%s'\n",
                    argv[i]);
                exit(1);
            } else {
                /* Likely the command name, stop here. */
                break;
            }
        }
    }

    /* --ldb requires --eval. */
    if (config.eval_ldb && config.eval == NULL) {
        fprintf(stderr,"Options --ldb and --ldb-sync-mode require --eval.\n");
        fprintf(stderr,"Try %s --help for more information.\n", argv[0]);
        exit(1);
    }

    if (!config.no_auth_warning && config.auth != NULL) {
        fputs("Warning: Using a password with '-a' or '-u' option on the command"
              " line interface may not be safe.\n", stderr);
    }

    return i;
}

static void parseEnv() {
    /* Set auth from env, but do not overwrite CLI arguments if passed */
    char *auth = getenv(REDIS_CLI_AUTH_ENV);
    if (auth != NULL && config.auth == NULL) {
        config.auth = auth;
    }

    char *cluster_yes = getenv(REDIS_CLI_CLUSTER_YES_ENV);
    if (cluster_yes != NULL && !strcmp(cluster_yes, "1")) {
        config.cluster_manager_command.flags |= CLUSTER_MANAGER_CMD_FLAG_YES;
    }
}

static sds readArgFromStdin(void) {
    char buf[1024];
    sds arg = sdsempty();

    while(1) {
        int nread = read(fileno(stdin),buf,1024);

        if (nread == 0) break;
        else if (nread == -1) {
            perror("Reading from standard input");
            exit(1);
        }
        arg = sdscatlen(arg,buf,nread);
    }
    return arg;
}

static void usage(void) {
    sds version = cliVersion();
    fprintf(stderr,
"keydb-cli %s\n"
"\n"
"Usage: keydb-cli [OPTIONS] [cmd [arg [arg ...]]]\n"
"  -h <hostname>      Server hostname (default: 127.0.0.1).\n"
"  -p <port>          Server port (default: 6379).\n"
"  -s <socket>        Server socket (overrides hostname and port).\n"
"  -a <password>      Password to use when connecting to the server.\n"
"                     You can also use the " REDIS_CLI_AUTH_ENV " environment\n"
"                     variable to pass this password more safely\n"
"                     (if both are used, this argument takes precedence).\n"
"  --user <username>  Used to send ACL style 'AUTH username pass'. Needs -a.\n"
"  --pass <password>  Alias of -a for consistency with the new --user option.\n"
"  --askpass          Force user to input password with mask from STDIN.\n"
"                     If this argument is used, '-a' and " REDIS_CLI_AUTH_ENV "\n"
"                     environment variable will be ignored.\n"
"  -u <uri>           Server URI.\n"
"  -r <repeat>        Execute specified command N times.\n"
"  -i <interval>      When -r is used, waits <interval> seconds per command.\n"
"                     It is possible to specify sub-second times like -i 0.1.\n"
"  -n <db>            Database number.\n"
"  -3                 Start session in RESP3 protocol mode.\n"
"  -x                 Read last argument from STDIN.\n"
"  -d <delimiter>     Delimiter between response bulks for raw formatting (default: \\n).\n"
"  -D <delimiter>     Delimiter between responses for raw formatting (default: \\n).\n"
"  -c                 Enable cluster mode (follow -ASK and -MOVED redirections).\n"
#ifdef USE_OPENSSL
"  --tls              Establish a secure TLS connection.\n"
"  --sni <host>       Server name indication for TLS.\n"
"  --cacert <file>    CA Certificate file to verify with.\n"
"  --cacertdir <dir>  Directory where trusted CA certificates are stored.\n"
"                     If neither cacert nor cacertdir are specified, the default\n"
"                     system-wide trusted root certs configuration will apply.\n"
"  --cert <file>      Client certificate to authenticate with.\n"
"  --key <file>       Private key file to authenticate with.\n"
#endif
"  --raw              Use raw formatting for replies (default when STDOUT is\n"
"                     not a tty).\n"
"  --no-raw           Force formatted output even when STDOUT is not a tty.\n"
"  --csv              Output in CSV format.\n"
"  --stat             Print rolling stats about server: mem, clients, ...\n"
"  --latency          Enter a special mode continuously sampling latency.\n"
"                     If you use this mode in an interactive session it runs\n"
"                     forever displaying real-time stats. Otherwise if --raw or\n"
"                     --csv is specified, or if you redirect the output to a non\n"
"                     TTY, it samples the latency for 1 second (you can use\n"
"                     -i to change the interval), then produces a single output\n"
"                     and exits.\n",version);

    fprintf(stderr,
"  --latency-history  Like --latency but tracking latency changes over time.\n"
"                     Default time interval is 15 sec. Change it using -i.\n"
"  --latency-dist     Shows latency as a spectrum, requires xterm 256 colors.\n"
"                     Default time interval is 1 sec. Change it using -i.\n"
"  --lru-test <keys>  Simulate a cache workload with an 80-20 distribution.\n"
"  --replica          Simulate a replica showing commands received from the master.\n"
"  --rdb <filename>   Transfer an RDB dump from remote server to local file.\n"
"  --pipe             Transfer raw Redis protocol from stdin to server.\n"
"  --pipe-timeout <n> In --pipe mode, abort with error if after sending all data.\n"
"                     no reply is received within <n> seconds.\n"
"                     Default timeout: %d. Use 0 to wait forever.\n",
    REDIS_CLI_DEFAULT_PIPE_TIMEOUT);
    fprintf(stderr,
"  --bigkeys          Sample Redis keys looking for keys with many elements (complexity).\n"
"  --memkeys          Sample Redis keys looking for keys consuming a lot of memory.\n"
"  --memkeys-samples <n> Sample Redis keys looking for keys consuming a lot of memory.\n"
"                     And define number of key elements to sample\n"
"  --hotkeys          Sample Redis keys looking for hot keys.\n"
"                     only works when maxmemory-policy is *lfu.\n"
"  --scan             List all keys using the SCAN command.\n"
"  --pattern <pat>    Keys pattern when using the --scan, --bigkeys or --hotkeys\n"
"                     options (default: *).\n"
"  --intrinsic-latency <sec> Run a test to measure intrinsic system latency.\n"
"                     The test will run for the specified amount of seconds.\n"
"  --eval <file>      Send an EVAL command using the Lua script at <file>.\n"
"  --ldb              Used with --eval enable the Redis Lua debugger.\n"
"  --ldb-sync-mode    Like --ldb but uses the synchronous Lua debugger, in\n"
"                     this mode the server is blocked and script changes are\n"
"                     not rolled back from the server memory.\n"
"  --cluster <command> [args...] [opts...]\n"
"                     Cluster Manager command and arguments (see below).\n"
"  --verbose          Verbose mode.\n"
"  --no-auth-warning  Don't show warning message when using password on command\n"
"                     line interface.\n"
"  --help             Output this help and exit.\n"
"  --version          Output version and exit.\n"
"\n");
    /* Using another fprintf call to avoid -Woverlength-strings compile warning */
    fprintf(stderr,
"Cluster Manager Commands:\n"
"  Use --cluster help to list all available cluster manager commands.\n"
"\n"
"Examples:\n"
"  cat /etc/passwd | keydb-cli -x set mypasswd\n"
"  keydb-cli get mypasswd\n"
"  keydb-cli -r 100 lpush mylist x\n"
"  keydb-cli -r 100 -i 1 info | grep used_memory_human:\n"
"  keydb-cli --eval myscript.lua key1 key2 , arg1 arg2 arg3\n"
"  keydb-cli --scan --pattern '*:12345*'\n"
"\n"
"  (Note: when using --eval the comma separates KEYS[] from ARGV[] items)\n"
"\n"
"When no command is given, keydb-cli starts in interactive mode.\n"
"Type \"help\" in interactive mode for information on available commands\n"
"and settings.\n"
"\n");
    sdsfree(version);
    exit(1);
}

int confirmWithYes(const char *msg, int ignore_force) {
    /* if force is true and --cluster-yes option is on,
     * do not prompt for an answer */
    if (!ignore_force &&
        (config.cluster_manager_command.flags & CLUSTER_MANAGER_CMD_FLAG_YES)) {
        return 1;
    }

    printf("%s (type 'yes' to accept): ", msg);
    fflush(stdout);
    char buf[4];
    int nread = read(fileno(stdin),buf,4);
    buf[3] = '\0';
    return (nread != 0 && !strcmp("yes", buf));
}

/* Turn the plain C strings into Sds strings */
static char **convertToSds(int count, char** args) {
  int j;
  char **sds = zmalloc(sizeof(char*)*count, MALLOC_LOCAL);

  for(j = 0; j < count; j++)
    sds[j] = sdsnew(args[j]);

  return sds;
}

static int issueCommandRepeat(int argc, char **argv, long repeat) {
    while (1) {
        config.cluster_reissue_command = 0;
        if (cliSendCommand(argc,argv,repeat) != REDIS_OK) {
            cliConnect(CC_FORCE);

            /* If we still cannot send the command print error.
             * We'll try to reconnect the next time. */
            if (cliSendCommand(argc,argv,repeat) != REDIS_OK) {
                cliPrintContextError();
                return REDIS_ERR;
            }
        }
        /* Issue the command again if we got redirected in cluster mode */
        if (config.cluster_mode && config.cluster_reissue_command) {
            cliConnect(CC_FORCE);
        } else {
            break;
        }
    }
    return REDIS_OK;
}

static int issueCommand(int argc, char **argv) {
    return issueCommandRepeat(argc, argv, config.repeat);
}

/* Split the user provided command into multiple SDS arguments.
 * This function normally uses sdssplitargs() from sds.c which is able
 * to understand "quoted strings", escapes and so forth. However when
 * we are in Lua debugging mode and the "eval" command is used, we want
 * the remaining Lua script (after "e " or "eval ") to be passed verbatim
 * as a single big argument. */
static sds *cliSplitArgs(char *line, int *argc) {
    if (config.eval_ldb && (strstr(line,"eval ") == line ||
                            strstr(line,"e ") == line))
    {
        sds *argv = sds_malloc(sizeof(sds)*2);
        *argc = 2;
        int len = strlen(line);
        int elen = line[1] == ' ' ? 2 : 5; /* "e " or "eval "? */
        argv[0] = sdsnewlen(line,elen-1);
        argv[1] = sdsnewlen(line+elen,len-elen);
        return argv;
    } else {
        return sdssplitargs(line,argc);
    }
}

/* Set the CLI preferences. This function is invoked when an interactive
 * ":command" is called, or when reading ~/.redisclirc file, in order to
 * set user preferences. */
void cliSetPreferences(char **argv, int argc, int interactive) {
    if (!strcasecmp(argv[0],":set") && argc >= 2) {
        if (!strcasecmp(argv[1],"hints")) pref.hints = 1;
        else if (!strcasecmp(argv[1],"nohints")) pref.hints = 0;
        else {
            printf("%sunknown keydb-cli preference '%s'\n",
                interactive ? "" : ".redisclirc: ",
                argv[1]);
        }
    } else {
        printf("%sunknown keydb-cli internal command '%s'\n",
            interactive ? "" : ".redisclirc: ",
            argv[0]);
    }
}

/* Load the ~/.redisclirc file if any. */
void cliLoadPreferences(void) {
    sds rcfile = getDotfilePath(REDIS_CLI_RCFILE_ENV,REDIS_CLI_RCFILE_DEFAULT);
    if (rcfile == NULL) return;
    FILE *fp = fopen(rcfile,"r");
    char buf[1024];

    if (fp) {
        while(fgets(buf,sizeof(buf),fp) != NULL) {
            sds *argv;
            int argc;

            argv = sdssplitargs(buf,&argc);
            if (argc > 0) cliSetPreferences(argv,argc,0);
            sdsfreesplitres(argv,argc);
        }
        fclose(fp);
    }
    sdsfree(rcfile);
}

static void repl(void) {
    sds historyfile = NULL;
    int history = 0;
    char *line;
    int argc;
    sds *argv;

    /* Initialize the help and, if possible, use the COMMAND command in order
     * to retrieve missing entries. */
    cliInitHelp();
    cliIntegrateHelp();

    config.interactive = 1;
    linenoiseSetMultiLine(1);
    linenoiseSetCompletionCallback(completionCallback);
    linenoiseSetHintsCallback(hintsCallback);
    linenoiseSetFreeHintsCallback(freeHintsCallback);

    /* Only use history and load the rc file when stdin is a tty. */
    if (isatty(fileno(stdin))) {
        historyfile = getDotfilePath(REDIS_CLI_HISTFILE_ENV,REDIS_CLI_HISTFILE_DEFAULT);
        //keep in-memory history always regardless if history file can be determined
        history = 1;
        if (historyfile != NULL) {
            linenoiseHistoryLoad(historyfile);
        }
        cliLoadPreferences();
    }

    cliRefreshPrompt();
    while((line = linenoise(context ? config.prompt : "not connected> ")) != NULL) {
        if (line[0] != '\0') {
            long repeat = 1;
            int skipargs = 0;
            char *endptr = NULL;

            argv = cliSplitArgs(line,&argc);

            /* check if we have a repeat command option and
             * need to skip the first arg */
            if (argv && argc > 0) {
                errno = 0;
                repeat = strtol(argv[0], &endptr, 10);
                if (argc > 1 && *endptr == '\0') {
                    if (errno == ERANGE || errno == EINVAL || repeat <= 0) {
                        fputs("Invalid keydb-cli repeat command option value.\n", stdout);
                        sdsfreesplitres(argv, argc);
                        linenoiseFree(line);
                        continue;
                    }
                    skipargs = 1;
                } else {
                    repeat = 1;
                }
            }

            /* Won't save auth or acl setuser commands in history file */
            int dangerous = 0;
            if (argv && argc > 0) {
                if (!strcasecmp(argv[skipargs], "auth")) {
                    dangerous = 1;
                } else if (skipargs+1 < argc &&
                           !strcasecmp(argv[skipargs], "acl") &&
                           !strcasecmp(argv[skipargs+1], "setuser"))
                {
                    dangerous = 1;
                }
            }

            if (!dangerous) {
                if (history) linenoiseHistoryAdd(line);
                if (historyfile) linenoiseHistorySave(historyfile);
            }

            if (argv == NULL) {
                printf("Invalid argument(s)\n");
                fflush(stdout);
                linenoiseFree(line);
                continue;
            } else if (argc > 0) {
                if (strcasecmp(argv[0],"quit") == 0 ||
                    strcasecmp(argv[0],"exit") == 0)
                {
                    exit(0);
                } else if (argv[0][0] == ':') {
                    cliSetPreferences(argv,argc,1);
                    sdsfreesplitres(argv,argc);
                    linenoiseFree(line);
                    continue;
                } else if (strcasecmp(argv[0],"restart") == 0) {
                    if (config.eval) {
                        config.eval_ldb = 1;
                        config.output = OUTPUT_RAW;
                        sdsfreesplitres(argv,argc);
                        linenoiseFree(line);
                        return; /* Return to evalMode to restart the session. */
                    } else {
                        printf("Use 'restart' only in Lua debugging mode.");
                    }
                } else if (argc == 3 && !strcasecmp(argv[0],"connect")) {
                    sdsfree(config.hostip);
                    config.hostip = sdsnew(argv[1]);
                    config.hostport = atoi(argv[2]);
                    cliRefreshPrompt();
                    cliConnect(CC_FORCE);
                } else if (argc == 1 && !strcasecmp(argv[0],"clear")) {
                    linenoiseClearScreen();
                } else {
                    long long start_time = mstime(), elapsed;

                    issueCommandRepeat(argc-skipargs, argv+skipargs, repeat);

                    /* If our debugging session ended, show the EVAL final
                     * reply. */
                    if (config.eval_ldb_end) {
                        config.eval_ldb_end = 0;
                        cliReadReply(0);
                        printf("\n(Lua debugging session ended%s)\n\n",
                            config.eval_ldb_sync ? "" :
                            " -- dataset changes rolled back");
                    }

                    elapsed = mstime()-start_time;
                    if (elapsed >= 500 &&
                        config.output == OUTPUT_STANDARD)
                    {
                        printf("(%.2fs)\n",(double)elapsed/1000);
                    }
                }
            }
            /* Free the argument vector */
            sdsfreesplitres(argv,argc);
        }
        /* linenoise() returns malloc-ed lines like readline() */
        linenoiseFree(line);
    }
    exit(0);
}

static int noninteractive(int argc, char ***argv) {
    int retval = 0;
    if (config.stdinarg) {
        *argv = zrealloc(*argv, (argc+1)*sizeof(char*), MALLOC_LOCAL);
        (*argv)[argc] = readArgFromStdin();
        retval = issueCommand(argc+1, *argv);
        sdsfree((*argv)[argc]);
    } else {
        retval = issueCommand(argc, *argv);
    }
    return retval;
}

/*------------------------------------------------------------------------------
 * Eval mode
 *--------------------------------------------------------------------------- */

static int evalMode(int argc, char **argv) {
    sds script = NULL;
    FILE *fp;
    char buf[1024];
    size_t nread;
    char **argv2;
    int j, got_comma, keys;
    int retval = REDIS_OK;

    while(1) {
        if (config.eval_ldb) {
            printf(
            "Lua debugging session started, please use:\n"
            "quit    -- End the session.\n"
            "restart -- Restart the script in debug mode again.\n"
            "help    -- Show Lua script debugging commands.\n\n"
            );
        }

        sdsfree(script);
        script = sdsempty();
        got_comma = 0;
        keys = 0;

        /* Load the script from the file, as an sds string. */
        fp = fopen(config.eval,"r");
        if (!fp) {
            fprintf(stderr,
                "Can't open file '%s': %s\n", config.eval, strerror(errno));
            exit(1);
        }
        while((nread = fread(buf,1,sizeof(buf),fp)) != 0) {
            script = sdscatlen(script,buf,nread);
        }
        fclose(fp);

        /* If we are debugging a script, enable the Lua debugger. */
        if (config.eval_ldb) {
            redisReply *reply = redisCommand(context,
                    config.eval_ldb_sync ?
                    "SCRIPT DEBUG sync": "SCRIPT DEBUG yes");
            if (reply) freeReplyObject(reply);
        }

        /* Create our argument vector */
        argv2 = zmalloc(sizeof(sds)*(argc+3), MALLOC_LOCAL);
        argv2[0] = sdsnew("EVAL");
        argv2[1] = script;
        for (j = 0; j < argc; j++) {
            if (!got_comma && argv[j][0] == ',' && argv[j][1] == 0) {
                got_comma = 1;
                continue;
            }
            argv2[j+3-got_comma] = sdsnew(argv[j]);
            if (!got_comma) keys++;
        }
        argv2[2] = sdscatprintf(sdsempty(),"%d",keys);

        /* Call it */
        int eval_ldb = config.eval_ldb; /* Save it, may be reverted. */
        retval = issueCommand(argc+3-got_comma, argv2);
        if (eval_ldb) {
            if (!config.eval_ldb) {
                /* If the debugging session ended immediately, there was an
                 * error compiling the script. Show it and they don't enter
                 * the REPL at all. */
                printf("Eval debugging session can't start:\n");
                cliReadReply(0);
                break; /* Return to the caller. */
            } else {
                strncpy(config.prompt,"lua debugger> ",sizeof(config.prompt));
                repl();
                /* Restart the session if repl() returned. */
                cliConnect(CC_FORCE);
                printf("\n");
            }
        } else {
            break; /* Return to the caller. */
        }
    }
    return retval;
}

/*------------------------------------------------------------------------------
 * Cluster Manager
 *--------------------------------------------------------------------------- */

/* The Cluster Manager global structure */
struct cluster_manager;


typedef int clusterManagerCommandProc(int argc, char **argv);
typedef int (*clusterManagerOnReplyError)(redisReply *reply,
    clusterManagerNode *n, int bulk_idx);

/* Cluster Manager helper functions */

static clusterManagerNode *clusterManagerNewNode(char *ip, int port);
static clusterManagerNode *clusterManagerNodeByName(const char *name);
static clusterManagerNode *clusterManagerNodeByAbbreviatedName(const char *n);
static void clusterManagerNodeResetSlots(clusterManagerNode *node);
static int clusterManagerNodeIsCluster(clusterManagerNode *node, char **err);
static void clusterManagerPrintNotClusterNodeError(clusterManagerNode *node,
                                                   char *err);
static int clusterManagerNodeLoadInfo(clusterManagerNode *node, int opts,
                                      char **err);
static int clusterManagerLoadInfoFromNode(clusterManagerNode *node, int opts);
static int clusterManagerNodeIsEmpty(clusterManagerNode *node, char **err);
static void clusterManagerOptimizeAntiAffinity(clusterManagerNodeArray *ipnodes,
    int ip_count);
static sds clusterManagerNodeInfo(clusterManagerNode *node, int indent);
static void clusterManagerShowClusterInfo(void);
static int clusterManagerFlushNodeConfig(clusterManagerNode *node, char **err);
void clusterManagerWaitForClusterJoin(void);
int clusterManagerCheckCluster(int quiet);
void clusterManagerOnError(sds err);
static void clusterManagerNodeArrayInit(clusterManagerNodeArray *array,
                                        int len);
static void clusterManagerNodeArrayReset(clusterManagerNodeArray *array);
static void clusterManagerNodeArrayShift(clusterManagerNodeArray *array,
                                         clusterManagerNode **nodeptr);
static void clusterManagerNodeArrayAdd(clusterManagerNodeArray *array,
                                       clusterManagerNode *node);

/* Cluster Manager commands. */

static int clusterManagerCommandCreate(int argc, char **argv);
static int clusterManagerCommandAddNode(int argc, char **argv);
static int clusterManagerCommandDeleteNode(int argc, char **argv);
static int clusterManagerCommandInfo(int argc, char **argv);
static int clusterManagerCommandCheck(int argc, char **argv);
static int clusterManagerCommandFix(int argc, char **argv);
static int clusterManagerCommandReshard(int argc, char **argv);
static int clusterManagerCommandRebalance(int argc, char **argv);
static int clusterManagerCommandSetTimeout(int argc, char **argv);
static int clusterManagerCommandImport(int argc, char **argv);
static int clusterManagerCommandCall(int argc, char **argv);
static int clusterManagerCommandHelp(int argc, char **argv);
static int clusterManagerCommandBackup(int argc, char **argv);

typedef struct clusterManagerCommandDef {
    char *name;
    clusterManagerCommandProc *proc;
    int arity;
    char *args;
    char *options;
} clusterManagerCommandDef;

clusterManagerCommandDef clusterManagerCommands[] = {
    {"create", clusterManagerCommandCreate, -2, "host1:port1 ... hostN:portN",
     "replicas <arg>"},
    {"check", clusterManagerCommandCheck, -1, "host:port",
     "search-multiple-owners"},
    {"info", clusterManagerCommandInfo, -1, "host:port", NULL},
    {"fix", clusterManagerCommandFix, -1, "host:port",
     "search-multiple-owners,fix-with-unreachable-masters"},
    {"reshard", clusterManagerCommandReshard, -1, "host:port",
     "from <arg>,to <arg>,slots <arg>,yes,timeout <arg>,pipeline <arg>,"
     "replace"},
    {"rebalance", clusterManagerCommandRebalance, -1, "host:port",
     "weight <node1=w1...nodeN=wN>,use-empty-masters,"
     "timeout <arg>,simulate,pipeline <arg>,threshold <arg>,replace"},
    {"add-node", clusterManagerCommandAddNode, 2,
     "new_host:new_port existing_host:existing_port", "slave,master-id <arg>"},
    {"del-node", clusterManagerCommandDeleteNode, 2, "host:port node_id",NULL},
    {"call", clusterManagerCommandCall, -2,
        "host:port command arg arg .. arg", "only-masters,only-replicas"},
    {"set-timeout", clusterManagerCommandSetTimeout, 2,
     "host:port milliseconds", NULL},
    {"import", clusterManagerCommandImport, 1, "host:port",
     "from <arg>,copy,replace"},
    {"backup", clusterManagerCommandBackup, 2,  "host:port backup_directory",
     NULL},
    {"help", clusterManagerCommandHelp, 0, NULL, NULL}
};

static void getRDB(clusterManagerNode *node);

void createClusterManagerCommand(char *cmdname, int argc, char **argv) {
    clusterManagerCommand *cmd = &config.cluster_manager_command;
    cmd->name = cmdname;
    cmd->argc = argc;
    cmd->argv = argc ? argv : NULL;
    if (isColorTerm()) cmd->flags |= CLUSTER_MANAGER_CMD_FLAG_COLOR;
}


static clusterManagerCommandProc *validateClusterManagerCommand(void) {
    int i, commands_count = sizeof(clusterManagerCommands) /
                            sizeof(clusterManagerCommandDef);
    clusterManagerCommandProc *proc = NULL;
    char *cmdname = config.cluster_manager_command.name;
    int argc = config.cluster_manager_command.argc;
    for (i = 0; i < commands_count; i++) {
        clusterManagerCommandDef cmddef = clusterManagerCommands[i];
        if (!strcmp(cmddef.name, cmdname)) {
            if ((cmddef.arity > 0 && argc != cmddef.arity) ||
                (cmddef.arity < 0 && argc < (cmddef.arity * -1))) {
                fprintf(stderr, "[ERR] Wrong number of arguments for "
                                "specified --cluster sub command\n");
                return NULL;
            }
            proc = cmddef.proc;
        }
    }
    if (!proc) fprintf(stderr, "Unknown --cluster subcommand\n");
    return proc;
}

int parseClusterNodeAddress(char *addr, char **ip_ptr, int *port_ptr,
                                   int *bus_port_ptr)
{
    char *c = strrchr(addr, '@');
    if (c != NULL) {
        *c = '\0';
        if (bus_port_ptr != NULL)
            *bus_port_ptr = atoi(c + 1);
    }
    c = strrchr(addr, ':');
    if (c != NULL) {
        *c = '\0';
        *ip_ptr = addr;
        *port_ptr = atoi(++c);
    } else return 0;
    return 1;
}

/* Get host ip and port from command arguments. If only one argument has
 * been provided it must be in the form of 'ip:port', elsewhere
 * the first argument must be the ip and the second one the port.
 * If host and port can be detected, it returns 1 and it stores host and
 * port into variables referenced by'ip_ptr' and 'port_ptr' pointers,
 * elsewhere it returns 0. */
static int getClusterHostFromCmdArgs(int argc, char **argv,
                                     char **ip_ptr, int *port_ptr) {
    int port = 0;
    char *ip = NULL;
    if (argc == 1) {
        char *addr = argv[0];
        if (!parseClusterNodeAddress(addr, &ip, &port, NULL)) return 0;
    } else {
        ip = argv[0];
        port = atoi(argv[1]);
    }
    if (!ip || !port) return 0;
    else {
        *ip_ptr = ip;
        *port_ptr = port;
    }
    return 1;
}

static void freeClusterManagerNodeFlags(list *flags) {
    listIter li;
    listNode *ln;
    listRewind(flags, &li);
    while ((ln = listNext(&li)) != NULL) {
        sds flag = ln->value;
        sdsfree(flag);
    }
    listRelease(flags);
}

void freeClusterManagerNode(clusterManagerNode *node) {
    if (node->context != NULL) redisFree(node->context);
    if (node->friends != NULL) {
        listIter li;
        listNode *ln;
        listRewind(node->friends,&li);
        while ((ln = listNext(&li)) != NULL) {
            clusterManagerNode *fn = ln->value;
            freeClusterManagerNode(fn);
        }
        listRelease(node->friends);
        node->friends = NULL;
    }
    if (node->name != NULL) sdsfree(node->name);
    if (node->replicate != NULL) sdsfree(node->replicate);
    if ((node->flags & CLUSTER_MANAGER_FLAG_FRIEND) && node->ip)
        sdsfree(node->ip);
    int i;
    if (node->migrating != NULL) {
        for (i = 0; i < node->migrating_count; i++) sdsfree(node->migrating[i]);
        zfree(node->migrating);
    }
    if (node->importing != NULL) {
        for (i = 0; i < node->importing_count; i++) sdsfree(node->importing[i]);
        zfree(node->importing);
    }
    if (node->flags_str != NULL) {
        freeClusterManagerNodeFlags(node->flags_str);
        node->flags_str = NULL;
    }
    zfree(node);
}

void freeClusterManager(void);

static clusterManagerNode *clusterManagerNewNode(char *ip, int port) {
    clusterManagerNode *node = zmalloc(sizeof(*node), MALLOC_LOCAL);
    node->context = NULL;
    node->name = NULL;
    node->ip = ip;
    node->port = port;
    node->current_epoch = 0;
    node->ping_sent = 0;
    node->ping_recv = 0;
    node->flags = 0;
    node->flags_str = NULL;
    node->replicate = NULL;
    node->dirty = 0;
    node->friends = NULL;
    node->migrating = NULL;
    node->importing = NULL;
    node->migrating_count = 0;
    node->importing_count = 0;
    node->replicas_count = 0;
    node->weight = 1.0f;
    node->balance = 0;
    clusterManagerNodeResetSlots(node);
    return node;
}

static sds clusterManagerGetNodeRDBFilename(clusterManagerNode *node) {
    assert(config.cluster_manager_command.backup_dir);
    sds filename = sdsnew(config.cluster_manager_command.backup_dir);
    if (filename[sdslen(filename) - 1] != '/')
        filename = sdscat(filename, "/");
    filename = sdscatprintf(filename, "redis-node-%s-%d-%s.rdb", node->ip,
                            node->port, node->name);
    return filename;
}

/* Check whether reply is NULL or its type is REDIS_REPLY_ERROR. In the
 * latest case, if the 'err' arg is not NULL, it gets allocated with a copy
 * of reply error (it's up to the caller function to free it), elsewhere
 * the error is directly printed. */
int clusterManagerCheckRedisReply(clusterManagerNode *n,
                                         redisReply *r, char **err)
{
    int is_err = 0;
    if (!r || (is_err = (r->type == REDIS_REPLY_ERROR))) {
        if (is_err) {
            if (err != NULL) {
                *err = zmalloc((r->len + 1) * sizeof(char), MALLOC_LOCAL);
                strcpy(*err, r->str);
            } else CLUSTER_MANAGER_PRINT_REPLY_ERROR(n, r->str);
        }
        return 0;
    }
    return 1;
}

/* Call MULTI command on a cluster node. */
static int clusterManagerStartTransaction(clusterManagerNode *node) {
    redisReply *reply = CLUSTER_MANAGER_COMMAND(node, "MULTI");
    int success = clusterManagerCheckRedisReply(node, reply, NULL);
    if (reply) freeReplyObject(reply);
    return success;
}

/* Call EXEC command on a cluster node. */
static int clusterManagerExecTransaction(clusterManagerNode *node,
                                         clusterManagerOnReplyError onerror)
{
    redisReply *reply = CLUSTER_MANAGER_COMMAND(node, "EXEC");
    int success = clusterManagerCheckRedisReply(node, reply, NULL);
    if (success) {
        if (reply->type != REDIS_REPLY_ARRAY) {
            success = 0;
            goto cleanup;
        }
        size_t i;
        for (i = 0; i < reply->elements; i++) {
            redisReply *r = reply->element[i];
            char *err = NULL;
            success = clusterManagerCheckRedisReply(node, r, &err);
            if (!success && onerror) success = onerror(r, node, i);
            if (err) {
                if (!success)
                    CLUSTER_MANAGER_PRINT_REPLY_ERROR(node, err);
                zfree(err);
            }
            if (!success) break;
        }
    }
cleanup:
    if (reply) freeReplyObject(reply);
    return success;
}

static int clusterManagerNodeConnect(clusterManagerNode *node) {
    if (node->context) redisFree(node->context);
    node->context = redisConnect(node->ip, node->port);
    if (!node->context->err && config.tls) {
        const char *err = NULL;
        if (cliSecureConnection(node->context, &err) == REDIS_ERR && err) {
            fprintf(stderr,"TLS Error: %s\n", err);
            redisFree(node->context);
            node->context = NULL;
            return 0;
        }
    }
    if (node->context->err) {
        fprintf(stderr,"Could not connect to Redis at ");
        fprintf(stderr,"%s:%d: %s\n", node->ip, node->port,
                node->context->errstr);
        redisFree(node->context);
        node->context = NULL;
        return 0;
    }
    /* Set aggressive KEEP_ALIVE socket option in the Redis context socket
     * in order to prevent timeouts caused by the execution of long
     * commands. At the same time this improves the detection of real
     * errors. */
    anetKeepAlive(NULL, node->context->fd, REDIS_CLI_KEEPALIVE_INTERVAL);
    if (config.auth) {
        redisReply *reply;
        if (config.user == NULL)
            reply = redisCommand(node->context,"AUTH %s", config.auth);
        else
            reply = redisCommand(node->context,"AUTH %s %s",
                                 config.user,config.auth);
        int ok = clusterManagerCheckRedisReply(node, reply, NULL);
        if (reply != NULL) freeReplyObject(reply);
        if (!ok) return 0;
    }
    return 1;
}

static void clusterManagerRemoveNodeFromList(list *nodelist,
                                             clusterManagerNode *node) {
    listIter li;
    listNode *ln;
    listRewind(nodelist, &li);
    while ((ln = listNext(&li)) != NULL) {
        if (node == ln->value) {
            listDelNode(nodelist, ln);
            break;
        }
    }
}

/* Return the node with the specified name (ID) or NULL. */
static clusterManagerNode *clusterManagerNodeByName(const char *name) {
    if (cluster_manager.nodes == NULL) return NULL;
    clusterManagerNode *found = NULL;
    sds lcname = sdsempty();
    lcname = sdscpy(lcname, name);
    sdstolower(lcname);
    listIter li;
    listNode *ln;
    listRewind(cluster_manager.nodes, &li);
    while ((ln = listNext(&li)) != NULL) {
        clusterManagerNode *n = ln->value;
        if (n->name && !sdscmp(n->name, lcname)) {
            found = n;
            break;
        }
    }
    sdsfree(lcname);
    return found;
}

/* Like clusterManagerNodeByName but the specified name can be just the first
 * part of the node ID as long as the prefix in unique across the
 * cluster.
 */
static clusterManagerNode *clusterManagerNodeByAbbreviatedName(const char*name)
{
    if (cluster_manager.nodes == NULL) return NULL;
    clusterManagerNode *found = NULL;
    sds lcname = sdsempty();
    lcname = sdscpy(lcname, name);
    sdstolower(lcname);
    listIter li;
    listNode *ln;
    listRewind(cluster_manager.nodes, &li);
    while ((ln = listNext(&li)) != NULL) {
        clusterManagerNode *n = ln->value;
        if (n->name &&
            strstr(n->name, lcname) == n->name) {
            found = n;
            break;
        }
    }
    sdsfree(lcname);
    return found;
}

static void clusterManagerNodeResetSlots(clusterManagerNode *node) {
    memset(node->slots, 0, sizeof(node->slots));
    node->slots_count = 0;
}

/* Call "INFO" redis command on the specified node and return the reply. */
static redisReply *clusterManagerGetNodeRedisInfo(clusterManagerNode *node,
                                                  char **err)
{
    redisReply *info = CLUSTER_MANAGER_COMMAND(node, "INFO");
    if (err != NULL) *err = NULL;
    if (info == NULL) return NULL;
    if (info->type == REDIS_REPLY_ERROR) {
        if (err != NULL) {
            *err = zmalloc((info->len + 1) * sizeof(char), MALLOC_LOCAL);
            strcpy(*err, info->str);
        }
        freeReplyObject(info);
        return  NULL;
    }
    return info;
}

static int clusterManagerNodeIsCluster(clusterManagerNode *node, char **err) {
    redisReply *info = clusterManagerGetNodeRedisInfo(node, err);
    if (info == NULL) return 0;
    int is_cluster = (int) getLongInfoField(info->str, "cluster_enabled");
    freeReplyObject(info);
    return is_cluster;
}

/* Checks whether the node is empty. Node is considered not-empty if it has
 * some key or if it already knows other nodes */
static int clusterManagerNodeIsEmpty(clusterManagerNode *node, char **err) {
    redisReply *info = clusterManagerGetNodeRedisInfo(node, err);
    int is_empty = 1;
    if (info == NULL) return 0;
    if (strstr(info->str, "db0:") != NULL) {
        is_empty = 0;
        goto result;
    }
    freeReplyObject(info);
    info = CLUSTER_MANAGER_COMMAND(node, "CLUSTER INFO");
    if (err != NULL) *err = NULL;
    if (!clusterManagerCheckRedisReply(node, info, err)) {
        is_empty = 0;
        goto result;
    }
    long known_nodes = getLongInfoField(info->str, "cluster_known_nodes");
    is_empty = (known_nodes == 1);
result:
    freeReplyObject(info);
    return is_empty;
}

static void clusterManagerOptimizeAntiAffinity(clusterManagerNodeArray *ipnodes,
    int ip_count)
{
    clusterManagerNode **offenders = NULL;
    int score = clusterManagerGetAntiAffinityScore(ipnodes, ip_count,
                                                   NULL, NULL);
    if (score == 0) goto cleanup;
    clusterManagerLogInfo(">>> Trying to optimize slaves allocation "
                          "for anti-affinity\n");
    int node_len = cluster_manager.nodes->len;
    int maxiter = 500 * node_len; // Effort is proportional to cluster size...
    srand(time(NULL));
    while (maxiter > 0) {
        int offending_len = 0;
        if (offenders != NULL) {
            zfree(offenders);
            offenders = NULL;
        }
        score = clusterManagerGetAntiAffinityScore(ipnodes,
                                                   ip_count,
                                                   &offenders,
                                                   &offending_len);
        if (score == 0) break; // Optimal anti affinity reached
        /* We'll try to randomly swap a slave's assigned master causing
         * an affinity problem with another random slave, to see if we
         * can improve the affinity. */
        int rand_idx = rand() % offending_len;
        clusterManagerNode *first = offenders[rand_idx],
                           *second = NULL;
        clusterManagerNode **other_replicas = zcalloc((node_len - 1) *
                                                      sizeof(*other_replicas), MALLOC_LOCAL);
        int other_replicas_count = 0;
        listIter li;
        listNode *ln;
        listRewind(cluster_manager.nodes, &li);
        while ((ln = listNext(&li)) != NULL) {
            clusterManagerNode *n = ln->value;
            if (n != first && n->replicate != NULL)
                other_replicas[other_replicas_count++] = n;
        }
        if (other_replicas_count == 0) {
            zfree(other_replicas);
            break;
        }
        rand_idx = rand() % other_replicas_count;
        second = other_replicas[rand_idx];
        char *first_master = first->replicate,
             *second_master = second->replicate;
        first->replicate = second_master, first->dirty = 1;
        second->replicate = first_master, second->dirty = 1;
        int new_score = clusterManagerGetAntiAffinityScore(ipnodes,
                                                           ip_count,
                                                           NULL, NULL);
        /* If the change actually makes thing worse, revert. Otherwise
         * leave as it is because the best solution may need a few
         * combined swaps. */
        if (new_score > score) {
            first->replicate = first_master;
            second->replicate = second_master;
        }
        zfree(other_replicas);
        maxiter--;
    }
    score = clusterManagerGetAntiAffinityScore(ipnodes, ip_count, NULL, NULL);
    char *msg;
    int perfect = (score == 0);
    int log_level = (perfect ? CLUSTER_MANAGER_LOG_LVL_SUCCESS :
                               CLUSTER_MANAGER_LOG_LVL_WARN);
    if (perfect) msg = "[OK] Perfect anti-affinity obtained!";
    else if (score >= 10000)
        msg = ("[WARNING] Some slaves are in the same host as their master");
    else
        msg=("[WARNING] Some slaves of the same master are in the same host");
    clusterManagerLog(log_level, "%s\n", msg);
cleanup:
    zfree(offenders);
}

/* Return a representable string of the node's flags */
static sds clusterManagerNodeFlagString(clusterManagerNode *node) {
    sds flags = sdsempty();
    if (!node->flags_str) return flags;
    int empty = 1;
    listIter li;
    listNode *ln;
    listRewind(node->flags_str, &li);
    while ((ln = listNext(&li)) != NULL) {
        sds flag = ln->value;
        if (strcmp(flag, "myself") == 0) continue;
        if (!empty) flags = sdscat(flags, ",");
        flags = sdscatfmt(flags, "%S", flag);
        empty = 0;
    }
    return flags;
}

/* Return a representable string of the node's slots */
static sds clusterManagerNodeSlotsString(clusterManagerNode *node) {
    sds slots = sdsempty();
    int first_range_idx = -1, last_slot_idx = -1, i;
    for (i = 0; i < CLUSTER_MANAGER_SLOTS; i++) {
        int has_slot = node->slots[i];
        if (has_slot) {
            if (first_range_idx == -1) {
                if (sdslen(slots)) slots = sdscat(slots, ",");
                first_range_idx = i;
                slots = sdscatfmt(slots, "[%u", i);
            }
            last_slot_idx = i;
        } else {
            if (last_slot_idx >= 0) {
                if (first_range_idx == last_slot_idx)
                    slots = sdscat(slots, "]");
                else slots = sdscatfmt(slots, "-%u]", last_slot_idx);
            }
            last_slot_idx = -1;
            first_range_idx = -1;
        }
    }
    if (last_slot_idx >= 0) {
        if (first_range_idx == last_slot_idx) slots = sdscat(slots, "]");
        else slots = sdscatfmt(slots, "-%u]", last_slot_idx);
    }
    return slots;
}

static sds clusterManagerNodeGetJSON(clusterManagerNode *node,
                                     unsigned long error_count)
{
    sds json = sdsempty();
    sds replicate = sdsempty();
    if (node->replicate)
        replicate = sdscatprintf(replicate, "\"%s\"", node->replicate);
    else
        replicate = sdscat(replicate, "null");
    sds slots = clusterManagerNodeSlotsString(node);
    sds flags = clusterManagerNodeFlagString(node);
    char *p = slots;
    while ((p = strchr(p, '-')) != NULL)
        *(p++) = ',';
    json = sdscatprintf(json,
        "  {\n"
        "    \"name\": \"%s\",\n"
        "    \"host\": \"%s\",\n"
        "    \"port\": %d,\n"
        "    \"replicate\": %s,\n"
        "    \"slots\": [%s],\n"
        "    \"slots_count\": %d,\n"
        "    \"flags\": \"%s\",\n"
        "    \"current_epoch\": %llu",
        node->name,
        node->ip,
        node->port,
        replicate,
        slots,
        node->slots_count,
        flags,
        (unsigned long long)node->current_epoch
    );
    if (error_count > 0) {
        json = sdscatprintf(json, ",\n    \"cluster_errors\": %lu",
                            error_count);
    }
    if (node->migrating_count > 0 && node->migrating != NULL) {
        int i = 0;
        sds migrating = sdsempty();
        for (; i < node->migrating_count; i += 2) {
            sds slot = node->migrating[i];
            sds dest = node->migrating[i + 1];
            if (slot && dest) {
                if (sdslen(migrating) > 0) migrating = sdscat(migrating, ",");
                migrating = sdscatfmt(migrating, "\"%S\": \"%S\"", slot, dest);
            }
        }
        if (sdslen(migrating) > 0)
            json = sdscatfmt(json, ",\n    \"migrating\": {%S}", migrating);
        sdsfree(migrating);
    }
    if (node->importing_count > 0 && node->importing != NULL) {
        int i = 0;
        sds importing = sdsempty();
        for (; i < node->importing_count; i += 2) {
            sds slot = node->importing[i];
            sds from = node->importing[i + 1];
            if (slot && from) {
                if (sdslen(importing) > 0) importing = sdscat(importing, ",");
                importing = sdscatfmt(importing, "\"%S\": \"%S\"", slot, from);
            }
        }
        if (sdslen(importing) > 0)
            json = sdscatfmt(json, ",\n    \"importing\": {%S}", importing);
        sdsfree(importing);
    }
    json = sdscat(json, "\n  }");
    sdsfree(replicate);
    sdsfree(slots);
    sdsfree(flags);
    return json;
}


/* -----------------------------------------------------------------------------
 * Key space handling
 * -------------------------------------------------------------------------- */

/* We have 16384 hash slots. The hash slot of a given key is obtained
 * as the least significant 14 bits of the crc16 of the key.
 *
 * However if the key contains the {...} pattern, only the part between
 * { and } is hashed. This may be useful in the future to force certain
 * keys to be in the same node (assuming no resharding is in progress). */
static unsigned int clusterManagerKeyHashSlot(char *key, int keylen) {
    int s, e; /* start-end indexes of { and } */

    for (s = 0; s < keylen; s++)
        if (key[s] == '{') break;

    /* No '{' ? Hash the whole key. This is the base case. */
    if (s == keylen) return crc16(key,keylen) & 0x3FFF;

    /* '{' found? Check if we have the corresponding '}'. */
    for (e = s+1; e < keylen; e++)
        if (key[e] == '}') break;

    /* No '}' or nothing between {} ? Hash the whole key. */
    if (e == keylen || e == s+1) return crc16(key,keylen) & 0x3FFF;

    /* If we are here there is both a { and a } on its right. Hash
     * what is in the middle between { and }. */
    return crc16(key+s+1,e-s-1) & 0x3FFF;
}

/* Return a string representation of the cluster node. */
static sds clusterManagerNodeInfo(clusterManagerNode *node, int indent) {
    sds info = sdsempty();
    sds spaces = sdsempty();
    int i;
    for (i = 0; i < indent; i++) spaces = sdscat(spaces, " ");
    if (indent) info = sdscat(info, spaces);
    int is_master = !(node->flags & CLUSTER_MANAGER_FLAG_SLAVE);
    char *role = (is_master ? "M" : "S");
    sds slots = NULL;
    if (node->dirty && node->replicate != NULL)
        info = sdscatfmt(info, "S: %S %s:%u", node->name, node->ip, node->port);
    else {
        slots = clusterManagerNodeSlotsString(node);
        sds flags = clusterManagerNodeFlagString(node);
        info = sdscatfmt(info, "%s: %S %s:%u\n"
                               "%s   slots:%S (%u slots) "
                               "%S",
                               role, node->name, node->ip, node->port, spaces,
                               slots, node->slots_count, flags);
        sdsfree(slots);
        sdsfree(flags);
    }
    if (node->replicate != NULL)
        info = sdscatfmt(info, "\n%s   replicates %S", spaces, node->replicate);
    else if (node->replicas_count)
        info = sdscatfmt(info, "\n%s   %U additional replica(s)",
                         spaces, node->replicas_count);
    sdsfree(spaces);
    return info;
}

void clusterManagerShowNodes(void) {
    listIter li;
    listNode *ln;
    listRewind(cluster_manager.nodes, &li);
    while ((ln = listNext(&li)) != NULL) {
        clusterManagerNode *node = ln->value;
        sds info = clusterManagerNodeInfo(node, 0);
        printf("%s\n", (char *) info);
        sdsfree(info);
    }
}

static void clusterManagerShowClusterInfo(void) {
    int masters = 0;
    int keys = 0;
    listIter li;
    listNode *ln;
    listRewind(cluster_manager.nodes, &li);
    while ((ln = listNext(&li)) != NULL) {
        clusterManagerNode *node = ln->value;
        if (!(node->flags & CLUSTER_MANAGER_FLAG_SLAVE)) {
            if (!node->name) continue;
            int replicas = 0;
            int dbsize = -1;
            char name[9];
            memcpy(name, node->name, 8);
            name[8] = '\0';
            listIter ri;
            listNode *rn;
            listRewind(cluster_manager.nodes, &ri);
            while ((rn = listNext(&ri)) != NULL) {
                clusterManagerNode *n = rn->value;
                if (n == node || !(n->flags & CLUSTER_MANAGER_FLAG_SLAVE))
                    continue;
                if (n->replicate && !strcmp(n->replicate, node->name))
                    replicas++;
            }
            redisReply *reply = CLUSTER_MANAGER_COMMAND(node, "DBSIZE");
            if (reply != NULL && reply->type == REDIS_REPLY_INTEGER)
                dbsize = reply->integer;
            if (dbsize < 0) {
                char *err = "";
                if (reply != NULL && reply->type == REDIS_REPLY_ERROR)
                    err = reply->str;
                CLUSTER_MANAGER_PRINT_REPLY_ERROR(node, err);
                if (reply != NULL) freeReplyObject(reply);
                return;
            };
            if (reply != NULL) freeReplyObject(reply);
            printf("%s:%d (%s...) -> %d keys | %d slots | %d slaves.\n",
                   node->ip, node->port, name, dbsize,
                   node->slots_count, replicas);
            masters++;
            keys += dbsize;
        }
    }
    clusterManagerLogOk("[OK] %d keys in %d masters.\n", keys, masters);
    float keys_per_slot = keys / (float) CLUSTER_MANAGER_SLOTS;
    printf("%.2f keys per slot on average.\n", keys_per_slot);
}

/* Flush dirty slots configuration of the node by calling CLUSTER ADDSLOTS */
static int clusterManagerAddSlots(clusterManagerNode *node, char**err)
{
    redisReply *reply = NULL;
    void *_reply = NULL;
    int success = 1;
    /* First two args are used for the command itself. */
    int argc = node->slots_count + 2;
    sds *argv = zmalloc(argc * sizeof(*argv), MALLOC_LOCAL);
    size_t *argvlen = zmalloc(argc * sizeof(*argvlen), MALLOC_LOCAL);
    argv[0] = "CLUSTER";
    argv[1] = "ADDSLOTS";
    argvlen[0] = 7;
    argvlen[1] = 8;
    *err = NULL;
    int i, argv_idx = 2;
    for (i = 0; i < CLUSTER_MANAGER_SLOTS; i++) {
        if (argv_idx >= argc) break;
        if (node->slots[i]) {
            argv[argv_idx] = sdsfromlonglong((long long) i);
            argvlen[argv_idx] = sdslen(argv[argv_idx]);
            argv_idx++;
        }
    }
    if (!argv_idx) {
        success = 0;
        goto cleanup;
    }
    redisAppendCommandArgv(node->context,argc,(const char**)argv,argvlen);
    if (redisGetReply(node->context, &_reply) != REDIS_OK) {
        success = 0;
        goto cleanup;
    }
    reply = (redisReply*) _reply;
    success = clusterManagerCheckRedisReply(node, reply, err);
cleanup:
    zfree(argvlen);
    if (argv != NULL) {
        for (i = 2; i < argc; i++) sdsfree(argv[i]);
        zfree(argv);
    }
    if (reply != NULL) freeReplyObject(reply);
    return success;
}

/* Get the node the slot is assigned to from the point of view of node *n.
 * If the slot is unassigned or if the reply is an error, return NULL.
 * Use the **err argument in order to check wether the slot is unassigned
 * or the reply resulted in an error. */
static clusterManagerNode *clusterManagerGetSlotOwner(clusterManagerNode *n,
                                                      int slot, char **err)
{
    assert(slot >= 0 && slot < CLUSTER_MANAGER_SLOTS);
    clusterManagerNode *owner = NULL;
    redisReply *reply = CLUSTER_MANAGER_COMMAND(n, "CLUSTER SLOTS");
    if (clusterManagerCheckRedisReply(n, reply, err)) {
        assert(reply->type == REDIS_REPLY_ARRAY);
        size_t i;
        for (i = 0; i < reply->elements; i++) {
            redisReply *r = reply->element[i];
            assert(r->type == REDIS_REPLY_ARRAY && r->elements >= 3);
            int from, to;
            from = r->element[0]->integer;
            to = r->element[1]->integer;
            if (slot < from || slot > to) continue;
            redisReply *nr =  r->element[2];
            assert(nr->type == REDIS_REPLY_ARRAY && nr->elements >= 2);
            char *name = NULL;
            if (nr->elements >= 3)
                name =  nr->element[2]->str;
            if (name != NULL)
                owner = clusterManagerNodeByName(name);
            else {
                char *ip = nr->element[0]->str;
                assert(ip != NULL);
                int port = (int) nr->element[1]->integer;
                listIter li;
                listNode *ln;
                listRewind(cluster_manager.nodes, &li);
                while ((ln = listNext(&li)) != NULL) {
                    clusterManagerNode *nd = ln->value;
                    if (strcmp(nd->ip, ip) == 0 && port == nd->port) {
                        owner = nd;
                        break;
                    }
                }
            }
            if (owner) break;
        }
    }
    if (reply) freeReplyObject(reply);
    return owner;
}

/* Set slot status to "importing" or "migrating" */
int clusterManagerSetSlot(clusterManagerNode *node1,
                                 clusterManagerNode *node2,
                                 int slot, const char *status, char **err) {
    redisReply *reply = CLUSTER_MANAGER_COMMAND(node1, "CLUSTER "
                                                "SETSLOT %d %s %s",
                                                slot, status,
                                                (char *) node2->name);
    if (err != NULL) *err = NULL;
    if (!reply) return 0;
    int success = 1;
    if (reply->type == REDIS_REPLY_ERROR) {
        success = 0;
        if (err != NULL) {
            *err = zmalloc((reply->len + 1) * sizeof(char), MALLOC_LOCAL);
            strcpy(*err, reply->str);
        } else CLUSTER_MANAGER_PRINT_REPLY_ERROR(node1, reply->str);
        goto cleanup;
    }
cleanup:
    freeReplyObject(reply);
    return success;
}

int clusterManagerClearSlotStatus(clusterManagerNode *node, int slot) {
    redisReply *reply = CLUSTER_MANAGER_COMMAND(node,
        "CLUSTER SETSLOT %d %s", slot, "STABLE");
    int success = clusterManagerCheckRedisReply(node, reply, NULL);
    if (reply) freeReplyObject(reply);
    return success;
}

static int clusterManagerDelSlot(clusterManagerNode *node, int slot,
                                 int ignore_unassigned_err)
{
    redisReply *reply = CLUSTER_MANAGER_COMMAND(node,
        "CLUSTER DELSLOTS %d", slot);
    char *err = NULL;
    int success = clusterManagerCheckRedisReply(node, reply, &err);
    if (!success && reply && reply->type == REDIS_REPLY_ERROR &&
        ignore_unassigned_err)
    {
        char *get_owner_err = NULL;
        clusterManagerNode *assigned_to =
            clusterManagerGetSlotOwner(node, slot, &get_owner_err);
        if (!assigned_to) {
            if (get_owner_err == NULL) success = 1;
            else {
                CLUSTER_MANAGER_PRINT_REPLY_ERROR(node, get_owner_err);
                zfree(get_owner_err);
            }
        }
    }
    if (!success && err != NULL) {
        CLUSTER_MANAGER_PRINT_REPLY_ERROR(node, err);
        zfree(err);
    }
    if (reply) freeReplyObject(reply);
    return success;
}

static int clusterManagerAddSlot(clusterManagerNode *node, int slot) {
    redisReply *reply = CLUSTER_MANAGER_COMMAND(node,
        "CLUSTER ADDSLOTS %d", slot);
    int success = clusterManagerCheckRedisReply(node, reply, NULL);
    if (reply) freeReplyObject(reply);
    return success;
}

signed int clusterManagerCountKeysInSlot(clusterManagerNode *node,
                                                int slot)
{
    redisReply *reply = CLUSTER_MANAGER_COMMAND(node,
        "CLUSTER COUNTKEYSINSLOT %d", slot);
    int count = -1;
    int success = clusterManagerCheckRedisReply(node, reply, NULL);
    if (success && reply->type == REDIS_REPLY_INTEGER) count = reply->integer;
    if (reply) freeReplyObject(reply);
    return count;
}

static int clusterManagerBumpEpoch(clusterManagerNode *node) {
    redisReply *reply = CLUSTER_MANAGER_COMMAND(node, "CLUSTER BUMPEPOCH");
    int success = clusterManagerCheckRedisReply(node, reply, NULL);
    if (reply) freeReplyObject(reply);
    return success;
}

/* Callback used by clusterManagerSetSlotOwner transaction. It should ignore
 * errors except for ADDSLOTS errors.
 * Return 1 if the error should be ignored. */
static int clusterManagerOnSetOwnerErr(redisReply *reply,
    clusterManagerNode *n, int bulk_idx)
{
    UNUSED(reply);
    UNUSED(n);
    /* Only raise error when ADDSLOTS fail (bulk_idx == 1). */
    return (bulk_idx != 1);
}

int clusterManagerSetSlotOwner(clusterManagerNode *owner,
                                      int slot,
                                      int do_clear)
{
    int success = clusterManagerStartTransaction(owner);
    if (!success) return 0;
    /* Ensure the slot is not already assigned. */
    clusterManagerDelSlot(owner, slot, 1);
    /* Add the slot and bump epoch. */
    clusterManagerAddSlot(owner, slot);
    if (do_clear) clusterManagerClearSlotStatus(owner, slot);
    clusterManagerBumpEpoch(owner);
    success = clusterManagerExecTransaction(owner, clusterManagerOnSetOwnerErr);
    return success;
}

/* Get the hash for the values of the specified keys in *keys_reply for the
 * specified nodes *n1 and *n2, by calling DEBUG DIGEST-VALUE redis command
 * on both nodes. Every key with same name on both nodes but having different
 * values will be added to the *diffs list. Return 0 in case of reply
 * error. */
static int clusterManagerCompareKeysValues(clusterManagerNode *n1,
                                          clusterManagerNode *n2,
                                          redisReply *keys_reply,
                                          list *diffs)
{
    size_t i, argc = keys_reply->elements + 2;
    static const char *hash_zero = "0000000000000000000000000000000000000000";
    char **argv = zcalloc(argc * sizeof(char *), MALLOC_LOCAL);
    size_t  *argv_len = zcalloc(argc * sizeof(size_t), MALLOC_LOCAL);
    argv[0] = "DEBUG";
    argv_len[0] = 5;
    argv[1] = "DIGEST-VALUE";
    argv_len[1] = 12;
    for (i = 0; i < keys_reply->elements; i++) {
        redisReply *entry = keys_reply->element[i];
        int idx = i + 2;
        argv[idx] = entry->str;
        argv_len[idx] = entry->len;
    }
    int success = 0;
    void *_reply1 = NULL, *_reply2 = NULL;
    redisReply *r1 = NULL, *r2 = NULL;
    redisAppendCommandArgv(n1->context,argc, (const char**)argv,argv_len);
    success = (redisGetReply(n1->context, &_reply1) == REDIS_OK);
    if (!success) goto cleanup;
    r1 = (redisReply *) _reply1;
    redisAppendCommandArgv(n2->context,argc, (const char**)argv,argv_len);
    success = (redisGetReply(n2->context, &_reply2) == REDIS_OK);
    if (!success) goto cleanup;
    r2 = (redisReply *) _reply2;
    success = (r1->type != REDIS_REPLY_ERROR && r2->type != REDIS_REPLY_ERROR);
    if (r1->type == REDIS_REPLY_ERROR) {
        CLUSTER_MANAGER_PRINT_REPLY_ERROR(n1, r1->str);
        success = 0;
    }
    if (r2->type == REDIS_REPLY_ERROR) {
        CLUSTER_MANAGER_PRINT_REPLY_ERROR(n2, r2->str);
        success = 0;
    }
    if (!success) goto cleanup;
    assert(keys_reply->elements == r1->elements &&
           keys_reply->elements == r2->elements);
    for (i = 0; i < keys_reply->elements; i++) {
        char *key = keys_reply->element[i]->str;
        char *hash1 = r1->element[i]->str;
        char *hash2 = r2->element[i]->str;
        /* Ignore keys that don't exist in both nodes. */
        if (strcmp(hash1, hash_zero) == 0 || strcmp(hash2, hash_zero) == 0)
            continue;
        if (strcmp(hash1, hash2) != 0) listAddNodeTail(diffs, key);
    }
cleanup:
    if (r1) freeReplyObject(r1);
    if (r2) freeReplyObject(r2);
    zfree(argv);
    zfree(argv_len);
    return success;
}

/* Migrate keys taken from reply->elements. It returns the reply from the
 * MIGRATE command, or NULL if something goes wrong. If the argument 'dots'
 * is not NULL, a dot will be printed for every migrated key. */
static redisReply *clusterManagerMigrateKeysInReply(clusterManagerNode *source,
                                                    clusterManagerNode *target,
                                                    redisReply *reply,
                                                    int replace, int timeout,
                                                    char *dots)
{
    redisReply *migrate_reply = NULL;
    char **argv = NULL;
    size_t *argv_len = NULL;
    int c = (replace ? 8 : 7);
    if (config.auth) c += 2;
    if (config.user) c += 1;
    size_t argc = c + reply->elements;
    size_t i, offset = 6; // Keys Offset
    argv = zcalloc(argc * sizeof(char *), MALLOC_LOCAL);
    argv_len = zcalloc(argc * sizeof(size_t), MALLOC_LOCAL);
    char portstr[255];
    char timeoutstr[255];
    snprintf(portstr, 10, "%d", target->port);
    snprintf(timeoutstr, 10, "%d", timeout);
    argv[0] = "MIGRATE";
    argv_len[0] = 7;
    argv[1] = target->ip;
    argv_len[1] = strlen(target->ip);
    argv[2] = portstr;
    argv_len[2] = strlen(portstr);
    argv[3] = "";
    argv_len[3] = 0;
    argv[4] = "0";
    argv_len[4] = 1;
    argv[5] = timeoutstr;
    argv_len[5] = strlen(timeoutstr);
    if (replace) {
        argv[offset] = "REPLACE";
        argv_len[offset] = 7;
        offset++;
    }
    if (config.auth) {
        if (config.user) {
            argv[offset] = "AUTH2";
            argv_len[offset] = 5;
            offset++;
            argv[offset] = config.user;
            argv_len[offset] = strlen(config.user);
            offset++;
            argv[offset] = config.auth;
            argv_len[offset] = strlen(config.auth);
            offset++;
        } else {
            argv[offset] = "AUTH";
            argv_len[offset] = 4;
            offset++;
            argv[offset] = config.auth;
            argv_len[offset] = strlen(config.auth);
            offset++;
        }
    }
    argv[offset] = "KEYS";
    argv_len[offset] = 4;
    offset++;
    for (i = 0; i < reply->elements; i++) {
        redisReply *entry = reply->element[i];
        size_t idx = i + offset;
        assert(entry->type == REDIS_REPLY_STRING);
        argv[idx] = (char *) sdsnewlen(entry->str, entry->len);
        argv_len[idx] = entry->len;
        if (dots) dots[i] = '.';
    }
    if (dots) dots[reply->elements] = '\0';
    void *_reply = NULL;
    redisAppendCommandArgv(source->context,argc,
                           (const char**)argv,argv_len);
    int success = (redisGetReply(source->context, &_reply) == REDIS_OK);
    for (i = 0; i < reply->elements; i++) sdsfree(argv[i + offset]);
    if (!success) goto cleanup;
    migrate_reply = (redisReply *) _reply;
cleanup:
    zfree(argv);
    zfree(argv_len);
    return migrate_reply;
}

/* Migrate all keys in the given slot from source to target.*/
static int clusterManagerMigrateKeysInSlot(clusterManagerNode *source,
                                           clusterManagerNode *target,
                                           int slot, int timeout,
                                           int pipeline, int verbose,
                                           char **err)
{
    int success = 1;
    int do_fix = config.cluster_manager_command.flags &
                 CLUSTER_MANAGER_CMD_FLAG_FIX;
    int do_replace = config.cluster_manager_command.flags &
                     CLUSTER_MANAGER_CMD_FLAG_REPLACE;
    while (1) {
        char *dots = NULL;
        redisReply *reply = NULL, *migrate_reply = NULL;
        reply = CLUSTER_MANAGER_COMMAND(source, "CLUSTER "
                                        "GETKEYSINSLOT %d %d", slot,
                                        pipeline);
        success = (reply != NULL);
        if (!success) return 0;
        if (reply->type == REDIS_REPLY_ERROR) {
            success = 0;
            if (err != NULL) {
                *err = zmalloc((reply->len + 1) * sizeof(char), MALLOC_LOCAL);
                strcpy(*err, reply->str);
                CLUSTER_MANAGER_PRINT_REPLY_ERROR(source, *err);
            }
            goto next;
        }
        assert(reply->type == REDIS_REPLY_ARRAY);
        size_t count = reply->elements;
        if (count == 0) {
            freeReplyObject(reply);
            break;
        }
        if (verbose) dots = zmalloc((count+1) * sizeof(char), MALLOC_LOCAL);
        /* Calling MIGRATE command. */
        migrate_reply = clusterManagerMigrateKeysInReply(source, target,
                                                         reply, 0, timeout,
                                                         dots);
        if (migrate_reply == NULL) goto next;
        if (migrate_reply->type == REDIS_REPLY_ERROR) {
            int is_busy = strstr(migrate_reply->str, "BUSYKEY") != NULL;
            int not_served = 0;
            if (!is_busy) {
                /* Check if the slot is unassigned (not served) in the
                 * source node's configuration. */
                char *get_owner_err = NULL;
                clusterManagerNode *served_by =
                    clusterManagerGetSlotOwner(source, slot, &get_owner_err);
                if (!served_by) {
                    if (get_owner_err == NULL) not_served = 1;
                    else {
                        CLUSTER_MANAGER_PRINT_REPLY_ERROR(source,
                                                          get_owner_err);
                        zfree(get_owner_err);
                    }
                }
            }
            /* Try to handle errors. */
            if (is_busy || not_served) {
                /* If the key's slot is not served, try to assign slot
                 * to the target node. */
                if (do_fix && not_served) {
                    clusterManagerLogWarn("*** Slot was not served, setting "
                                          "owner to node %s:%d.\n",
                                          target->ip, target->port);
                    clusterManagerSetSlot(source, target, slot, "node", NULL);
                }
                /* If the key already exists in the target node (BUSYKEY),
                 * check whether its value is the same in both nodes.
                 * In case of equal values, retry migration with the
                 * REPLACE option.
                 * In case of different values:
                 *  - If the migration is requested by the fix command, stop
                 *    and warn the user.
                 *  - In other cases (ie. reshard), proceed only if the user
                 *    launched the command with the --cluster-replace option.*/
                if (is_busy) {
                    clusterManagerLogWarn("\n*** Target key exists\n");
                    if (!do_replace) {
                        clusterManagerLogWarn("*** Checking key values on "
                                              "both nodes...\n");
                        list *diffs = listCreate();
                        success = clusterManagerCompareKeysValues(source,
                            target, reply, diffs);
                        if (!success) {
                            clusterManagerLogErr("*** Value check failed!\n");
                            listRelease(diffs);
                            goto next;
                        }
                        if (listLength(diffs) > 0) {
                            success = 0;
                            clusterManagerLogErr(
                                "*** Found %d key(s) in both source node and "
                                "target node having different values.\n"
                                "    Source node: %s:%d\n"
                                "    Target node: %s:%d\n"
                                "    Keys(s):\n",
                                listLength(diffs),
                                source->ip, source->port,
                                target->ip, target->port);
                            listIter dli;
                            listNode *dln;
                            listRewind(diffs, &dli);
                            while((dln = listNext(&dli)) != NULL) {
                                char *k = dln->value;
                                clusterManagerLogErr("    - %s\n", k);
                            }
                            clusterManagerLogErr("Please fix the above key(s) "
                                                 "manually and try again "
                                                 "or relaunch the command \n"
                                                 "with --cluster-replace "
                                                 "option to force key "
                                                 "overriding.\n");
                            listRelease(diffs);
                            goto next;
                        }
                        listRelease(diffs);
                    }
                    clusterManagerLogWarn("*** Replacing target keys...\n");
                }
                freeReplyObject(migrate_reply);
                migrate_reply = clusterManagerMigrateKeysInReply(source,
                                                                 target,
                                                                 reply,
                                                                 is_busy,
                                                                 timeout,
                                                                 NULL);
                success = (migrate_reply != NULL &&
                           migrate_reply->type != REDIS_REPLY_ERROR);
            } else success = 0;
            if (!success) {
                if (migrate_reply != NULL) {
                    if (err) {
                        *err = zmalloc((migrate_reply->len + 1) * sizeof(char), MALLOC_LOCAL);
                        strcpy(*err, migrate_reply->str);
                    }
                    printf("\n");
                    CLUSTER_MANAGER_PRINT_REPLY_ERROR(source,
                                                      migrate_reply->str);
                }
                goto next;
            }
        }
        if (verbose) {
            printf("%s", dots);
            fflush(stdout);
        }
next:
        if (reply != NULL) freeReplyObject(reply);
        if (migrate_reply != NULL) freeReplyObject(migrate_reply);
        if (dots) zfree(dots);
        if (!success) break;
    }
    return success;
}

/* Move slots between source and target nodes using MIGRATE.
 *
 * Options:
 * CLUSTER_MANAGER_OPT_VERBOSE -- Print a dot for every moved key.
 * CLUSTER_MANAGER_OPT_COLD    -- Move keys without opening slots /
 *                                reconfiguring the nodes.
 * CLUSTER_MANAGER_OPT_UPDATE  -- Update node->slots for source/target nodes.
 * CLUSTER_MANAGER_OPT_QUIET   -- Don't print info messages.
*/
int clusterManagerMoveSlot(clusterManagerNode *source,
                                  clusterManagerNode *target,
                                  int slot, int opts,  char**err)
{
    if (!(opts & CLUSTER_MANAGER_OPT_QUIET)) {
        printf("Moving slot %d from %s:%d to %s:%d: ", slot, source->ip,
               source->port, target->ip, target->port);
        fflush(stdout);
    }
    if (err != NULL) *err = NULL;
    int pipeline = config.cluster_manager_command.pipeline,
        timeout = config.cluster_manager_command.timeout,
        print_dots = (opts & CLUSTER_MANAGER_OPT_VERBOSE),
        option_cold = (opts & CLUSTER_MANAGER_OPT_COLD),
        success = 1;
    if (!option_cold) {
        success = clusterManagerSetSlot(target, source, slot,
                                        "importing", err);
        if (!success) return 0;
        success = clusterManagerSetSlot(source, target, slot,
                                        "migrating", err);
        if (!success) return 0;
    }
    success = clusterManagerMigrateKeysInSlot(source, target, slot, timeout,
                                              pipeline, print_dots, err);
    if (!(opts & CLUSTER_MANAGER_OPT_QUIET)) printf("\n");
    if (!success) return 0;
    /* Set the new node as the owner of the slot in all the known nodes. */
    if (!option_cold) {
        listIter li;
        listNode *ln;
        listRewind(cluster_manager.nodes, &li);
        while ((ln = listNext(&li)) != NULL) {
            clusterManagerNode *n = ln->value;
            if (n->flags & CLUSTER_MANAGER_FLAG_SLAVE) continue;
            redisReply *r = CLUSTER_MANAGER_COMMAND(n, "CLUSTER "
                                                    "SETSLOT %d %s %s",
                                                    slot, "node",
                                                    target->name);
            success = (r != NULL);
            if (!success) return 0;
            if (r->type == REDIS_REPLY_ERROR) {
                success = 0;
                if (err != NULL) {
                    *err = zmalloc((r->len + 1) * sizeof(char), MALLOC_LOCAL);
                    strcpy(*err, r->str);
                    CLUSTER_MANAGER_PRINT_REPLY_ERROR(n, *err);
                }
            }
            freeReplyObject(r);
            if (!success) return 0;
        }
    }
    /* Update the node logical config */
    if (opts & CLUSTER_MANAGER_OPT_UPDATE) {
        source->slots[slot] = 0;
        target->slots[slot] = 1;
    }
    return 1;
}

/* Flush the dirty node configuration by calling replicate for slaves or
 * adding the slots defined in the masters. */
static int clusterManagerFlushNodeConfig(clusterManagerNode *node, char **err) {
    if (!node->dirty) return 0;
    redisReply *reply = NULL;
    int is_err = 0, success = 1;
    if (err != NULL) *err = NULL;
    if (node->replicate != NULL) {
        reply = CLUSTER_MANAGER_COMMAND(node, "CLUSTER REPLICATE %s",
                                        node->replicate);
        if (reply == NULL || (is_err = (reply->type == REDIS_REPLY_ERROR))) {
            if (is_err && err != NULL) {
                *err = zmalloc((reply->len + 1) * sizeof(char), MALLOC_LOCAL);
                strcpy(*err, reply->str);
            }
            success = 0;
            /* If the cluster did not already joined it is possible that
             * the slave does not know the master node yet. So on errors
             * we return ASAP leaving the dirty flag set, to flush the
             * config later. */
            goto cleanup;
        }
    } else {
        int added = clusterManagerAddSlots(node, err);
        if (!added || *err != NULL) success = 0;
    }
    node->dirty = 0;
cleanup:
    if (reply != NULL) freeReplyObject(reply);
    return success;
}

/* Load node's cluster configuration by calling "CLUSTER NODES" command.
 * Node's configuration (name, replicate, slots, ...) is then updated.
 * If CLUSTER_MANAGER_OPT_GETFRIENDS flag is set into 'opts' argument,
 * and node already knows other nodes, the node's friends list is populated
 * with the other nodes info. */
static int clusterManagerNodeLoadInfo(clusterManagerNode *node, int opts,
                                      char **err)
{
    redisReply *reply = CLUSTER_MANAGER_COMMAND(node, "CLUSTER NODES");
    int success = 1;
    *err = NULL;
    if (!clusterManagerCheckRedisReply(node, reply, err)) {
        success = 0;
        goto cleanup;
    }
    int getfriends = (opts & CLUSTER_MANAGER_OPT_GETFRIENDS);
    char *lines = reply->str, *p, *line;
    while ((p = strstr(lines, "\n")) != NULL) {
        *p = '\0';
        line = lines;
        lines = p + 1;
        char *name = NULL, *addr = NULL, *flags = NULL, *master_id = NULL,
             *ping_sent = NULL, *ping_recv = NULL, *config_epoch = NULL,
             *link_status = NULL;
        UNUSED(link_status);
        int i = 0;
        while ((p = strchr(line, ' ')) != NULL) {
            *p = '\0';
            char *token = line;
            line = p + 1;
            switch(i++){
            case 0: name = token; break;
            case 1: addr = token; break;
            case 2: flags = token; break;
            case 3: master_id = token; break;
            case 4: ping_sent = token; break;
            case 5: ping_recv = token; break;
            case 6: config_epoch = token; break;
            case 7: link_status = token; break;
            }
            if (i == 8) break; // Slots
        }
        if (!flags) {
            success = 0;
            goto cleanup;
        }
        int myself = (strstr(flags, "myself") != NULL);
        clusterManagerNode *currentNode = NULL;
        if (myself) {
            node->flags |= CLUSTER_MANAGER_FLAG_MYSELF;
            currentNode = node;
            clusterManagerNodeResetSlots(node);
            if (i == 8) {
                int remaining = strlen(line);
                while (remaining > 0) {
                    p = strchr(line, ' ');
                    if (p == NULL) p = line + remaining;
                    remaining -= (p - line);

                    char *slotsdef = line;
                    *p = '\0';
                    if (remaining) {
                        line = p + 1;
                        remaining--;
                    } else line = p;
                    char *dash = NULL;
                    if (slotsdef[0] == '[') {
                        slotsdef++;
                        if ((p = strstr(slotsdef, "->-"))) { // Migrating
                            *p = '\0';
                            p += 3;
                            char *closing_bracket = strchr(p, ']');
                            if (closing_bracket) *closing_bracket = '\0';
                            sds slot = sdsnew(slotsdef);
                            sds dst = sdsnew(p);
                            node->migrating_count += 2;
                            node->migrating = zrealloc(node->migrating,
                                (node->migrating_count * sizeof(sds)), MALLOC_LOCAL);
                            node->migrating[node->migrating_count - 2] =
                                slot;
                            node->migrating[node->migrating_count - 1] =
                                dst;
                        }  else if ((p = strstr(slotsdef, "-<-"))) {//Importing
                            *p = '\0';
                            p += 3;
                            char *closing_bracket = strchr(p, ']');
                            if (closing_bracket) *closing_bracket = '\0';
                            sds slot = sdsnew(slotsdef);
                            sds src = sdsnew(p);
                            node->importing_count += 2;
                            node->importing = zrealloc(node->importing,
                                (node->importing_count * sizeof(sds)), MALLOC_LOCAL);
                            node->importing[node->importing_count - 2] =
                                slot;
                            node->importing[node->importing_count - 1] =
                                src;
                        }
                    } else if ((dash = strchr(slotsdef, '-')) != NULL) {
                        p = dash;
                        int start, stop;
                        *p = '\0';
                        start = atoi(slotsdef);
                        stop = atoi(p + 1);
                        node->slots_count += (stop - (start - 1));
                        while (start <= stop) node->slots[start++] = 1;
                    } else if (p > slotsdef) {
                        node->slots[atoi(slotsdef)] = 1;
                        node->slots_count++;
                    }
                }
            }
            node->dirty = 0;
        } else if (!getfriends) {
            if (!(node->flags & CLUSTER_MANAGER_FLAG_MYSELF)) continue;
            else break;
        } else {
            if (addr == NULL) {
                fprintf(stderr, "Error: invalid CLUSTER NODES reply\n");
                success = 0;
                goto cleanup;
            }
            char *c = strrchr(addr, '@');
            if (c != NULL) *c = '\0';
            c = strrchr(addr, ':');
            if (c == NULL) {
                fprintf(stderr, "Error: invalid CLUSTER NODES reply\n");
                success = 0;
                goto cleanup;
            }
            *c = '\0';
            int port = atoi(++c);
            currentNode = clusterManagerNewNode(sdsnew(addr), port);
            currentNode->flags |= CLUSTER_MANAGER_FLAG_FRIEND;
            if (node->friends == NULL) node->friends = listCreate();
            listAddNodeTail(node->friends, currentNode);
        }
        if (name != NULL) {
            if (currentNode->name) sdsfree(currentNode->name);
            currentNode->name = sdsnew(name);
        }
        if (currentNode->flags_str != NULL)
            freeClusterManagerNodeFlags(currentNode->flags_str);
        currentNode->flags_str = listCreate();
        int flag_len;
        while ((flag_len = strlen(flags)) > 0) {
            sds flag = NULL;
            char *fp = strchr(flags, ',');
            if (fp) {
                *fp = '\0';
                flag = sdsnew(flags);
                flags = fp + 1;
            } else {
                flag = sdsnew(flags);
                flags += flag_len;
            }
            if (strcmp(flag, "noaddr") == 0)
                currentNode->flags |= CLUSTER_MANAGER_FLAG_NOADDR;
            else if (strcmp(flag, "disconnected") == 0)
                currentNode->flags |= CLUSTER_MANAGER_FLAG_DISCONNECT;
            else if (strcmp(flag, "fail") == 0)
                currentNode->flags |= CLUSTER_MANAGER_FLAG_FAIL;
            else if (strcmp(flag, "slave") == 0) {
                currentNode->flags |= CLUSTER_MANAGER_FLAG_SLAVE;
                if (master_id != NULL) {
                    if (currentNode->replicate) sdsfree(currentNode->replicate);
                    currentNode->replicate = sdsnew(master_id);
                }
            }
            listAddNodeTail(currentNode->flags_str, flag);
        }
        if (config_epoch != NULL)
            currentNode->current_epoch = atoll(config_epoch);
        if (ping_sent != NULL) currentNode->ping_sent = atoll(ping_sent);
        if (ping_recv != NULL) currentNode->ping_recv = atoll(ping_recv);
        if (!getfriends && myself) break;
    }
cleanup:
    if (reply) freeReplyObject(reply);
    return success;
}

/* Retrieves info about the cluster using argument 'node' as the starting
 * point. All nodes will be loaded inside the cluster_manager.nodes list.
 * Warning: if something goes wrong, it will free the starting node before
 * returning 0. */
static int clusterManagerLoadInfoFromNode(clusterManagerNode *node, int opts) {
    if (node->context == NULL && !clusterManagerNodeConnect(node)) {
        freeClusterManagerNode(node);
        return 0;
    }
    opts |= CLUSTER_MANAGER_OPT_GETFRIENDS;
    char *e = NULL;
    if (!clusterManagerNodeIsCluster(node, &e)) {
        clusterManagerPrintNotClusterNodeError(node, e);
        if (e) zfree(e);
        freeClusterManagerNode(node);
        return 0;
    }
    e = NULL;
    if (!clusterManagerNodeLoadInfo(node, opts, &e)) {
        if (e) {
            CLUSTER_MANAGER_PRINT_REPLY_ERROR(node, e);
            zfree(e);
        }
        freeClusterManagerNode(node);
        return 0;
    }
    listIter li;
    listNode *ln;
    if (cluster_manager.nodes != NULL) {
        listRewind(cluster_manager.nodes, &li);
        while ((ln = listNext(&li)) != NULL)
            freeClusterManagerNode((clusterManagerNode *) ln->value);
        listRelease(cluster_manager.nodes);
    }
    cluster_manager.nodes = listCreate();
    listAddNodeTail(cluster_manager.nodes, node);
    if (node->friends != NULL) {
        listRewind(node->friends, &li);
        while ((ln = listNext(&li)) != NULL) {
            clusterManagerNode *friend = ln->value;
            if (!friend->ip || !friend->port) goto invalid_friend;
            if (!friend->context && !clusterManagerNodeConnect(friend))
                goto invalid_friend;
            e = NULL;
            if (clusterManagerNodeLoadInfo(friend, 0, &e)) {
                if (friend->flags & (CLUSTER_MANAGER_FLAG_NOADDR |
                                     CLUSTER_MANAGER_FLAG_DISCONNECT |
                                     CLUSTER_MANAGER_FLAG_FAIL))
                {
                    goto invalid_friend;
                }
                listAddNodeTail(cluster_manager.nodes, friend);
            } else {
                clusterManagerLogErr("[ERR] Unable to load info for "
                                     "node %s:%d\n",
                                     friend->ip, friend->port);
                goto invalid_friend;
            }
            continue;
invalid_friend:
            if (!(friend->flags & CLUSTER_MANAGER_FLAG_SLAVE))
                cluster_manager.unreachable_masters++;
            freeClusterManagerNode(friend);
        }
        listRelease(node->friends);
        node->friends = NULL;
    }
    // Count replicas for each node
    listRewind(cluster_manager.nodes, &li);
    while ((ln = listNext(&li)) != NULL) {
        clusterManagerNode *n = ln->value;
        if (n->replicate != NULL) {
            clusterManagerNode *master = clusterManagerNodeByName(n->replicate);
            if (master == NULL) {
                clusterManagerLogWarn("*** WARNING: %s:%d claims to be "
                                      "slave of unknown node ID %s.\n",
                                      n->ip, n->port, n->replicate);
            } else master->replicas_count++;
        }
    }
    return 1;
}

/* Compare functions used by various sorting operations. */
int clusterManagerSlotCompare(const void *slot1, const void *slot2) {
    const char **i1 = (const char **)slot1;
    const char **i2 = (const char **)slot2;
    return strcmp(*i1, *i2);
}

int clusterManagerSlotCountCompareDesc(const void *n1, const void *n2) {
    clusterManagerNode *node1 = *((clusterManagerNode **) n1);
    clusterManagerNode *node2 = *((clusterManagerNode **) n2);
    return node2->slots_count - node1->slots_count;
}

int clusterManagerCompareNodeBalance(const void *n1, const void *n2) {
    clusterManagerNode *node1 = *((clusterManagerNode **) n1);
    clusterManagerNode *node2 = *((clusterManagerNode **) n2);
    return node1->balance - node2->balance;
}

static sds clusterManagerGetConfigSignature(clusterManagerNode *node) {
    sds signature = NULL;
    int node_count = 0, i = 0, name_len = 0;
    char **node_configs = NULL;
    redisReply *reply = CLUSTER_MANAGER_COMMAND(node, "CLUSTER NODES");
    if (reply == NULL || reply->type == REDIS_REPLY_ERROR)
        goto cleanup;
    char *lines = reply->str, *p, *line;
    while ((p = strstr(lines, "\n")) != NULL) {
        i = 0;
        *p = '\0';
        line = lines;
        lines = p + 1;
        char *nodename = NULL;
        int tot_size = 0;
        while ((p = strchr(line, ' ')) != NULL) {
            *p = '\0';
            char *token = line;
            line = p + 1;
            if (i == 0) {
                nodename = token;
                tot_size = (p - token);
                name_len = tot_size++; // Make room for ':' in tot_size
            }
            if (++i == 8) break;
        }
        if (i != 8) continue;
        if (nodename == NULL) continue;
        int remaining = strlen(line);
        if (remaining == 0) continue;
        char **slots = NULL;
        int c = 0;
        while (remaining > 0) {
            p = strchr(line, ' ');
            if (p == NULL) p = line + remaining;
            int size = (p - line);
            remaining -= size;
            tot_size += size;
            char *slotsdef = line;
            *p = '\0';
            if (remaining) {
                line = p + 1;
                remaining--;
            } else line = p;
            if (slotsdef[0] != '[') {
                c++;
                slots = zrealloc(slots, (c * sizeof(char *)), MALLOC_LOCAL);
                slots[c - 1] = slotsdef;
            }
        }
        if (c > 0) {
            if (c > 1)
                qsort(slots, c, sizeof(char *), clusterManagerSlotCompare);
            node_count++;
            node_configs =
                zrealloc(node_configs, (node_count * sizeof(char *)), MALLOC_LOCAL);
            /* Make room for '|' separators. */
            tot_size += (sizeof(char) * (c - 1));
            char *cfg = zmalloc((sizeof(char) * tot_size) + 1, MALLOC_LOCAL);
            memcpy(cfg, nodename, name_len);
            char *sp = cfg + name_len;
            *(sp++) = ':';
            for (i = 0; i < c; i++) {
                if (i > 0) *(sp++) = ',';
                int slen = strlen(slots[i]);
                memcpy(sp, slots[i], slen);
                sp += slen;
            }
            *(sp++) = '\0';
            node_configs[node_count - 1] = cfg;
        }
        zfree(slots);
    }
    if (node_count > 0) {
        if (node_count > 1) {
            qsort(node_configs, node_count, sizeof(char *),
                  clusterManagerSlotCompare);
        }
        signature = sdsempty();
        for (i = 0; i < node_count; i++) {
            if (i > 0) signature = sdscatprintf(signature, "%c", '|');
            signature = sdscatfmt(signature, "%s", node_configs[i]);
        }
    }
cleanup:
    if (reply != NULL) freeReplyObject(reply);
    if (node_configs != NULL) {
        for (i = 0; i < node_count; i++) zfree(node_configs[i]);
        zfree(node_configs);
    }
    return signature;
}

int clusterManagerIsConfigConsistent(void) {
    if (cluster_manager.nodes == NULL) return 0;
    int consistent = (listLength(cluster_manager.nodes) <= 1);
    // If the Cluster has only one node, it's always consistent
    if (consistent) return 1;
    sds first_cfg = NULL;
    listIter li;
    listNode *ln;
    listRewind(cluster_manager.nodes, &li);
    while ((ln = listNext(&li)) != NULL) {
        clusterManagerNode *node = ln->value;
        sds cfg = clusterManagerGetConfigSignature(node);
        if (cfg == NULL) {
            consistent = 0;
            break;
        }
        if (first_cfg == NULL) first_cfg = cfg;
        else {
            consistent = !sdscmp(first_cfg, cfg);
            sdsfree(cfg);
            if (!consistent) break;
        }
    }
    if (first_cfg != NULL) sdsfree(first_cfg);
    return consistent;
}

/* Add the error string to cluster_manager.errors and print it. */
void clusterManagerOnError(sds err) {
    if (cluster_manager.errors == NULL)
        cluster_manager.errors = listCreate();
    listAddNodeTail(cluster_manager.errors, err);
    clusterManagerLogErr("%s\n", (char *) err);
}

/* Check the slots coverage of the cluster. The 'all_slots' argument must be
 * and array of 16384 bytes. Every covered slot will be set to 1 in the
 * 'all_slots' array. The function returns the total number if covered slots.*/
int clusterManagerGetCoveredSlots(char *all_slots) {
    if (cluster_manager.nodes == NULL) return 0;
    listIter li;
    listNode *ln;
    listRewind(cluster_manager.nodes, &li);
    int totslots = 0, i;
    while ((ln = listNext(&li)) != NULL) {
        clusterManagerNode *node = ln->value;
        for (i = 0; i < CLUSTER_MANAGER_SLOTS; i++) {
            if (node->slots[i] && !all_slots[i]) {
                all_slots[i] = 1;
                totslots++;
            }
        }
    }
    return totslots;
}

void clusterManagerPrintSlotsList(list *slots) {
    clusterManagerNode n = {0};
    listIter li;
    listNode *ln;
    listRewind(slots, &li);
    while ((ln = listNext(&li)) != NULL) {
        int slot = atoi(ln->value);
        if (slot >= 0 && slot < CLUSTER_MANAGER_SLOTS)
            n.slots[slot] = 1;
    }
    sds nodeslist = clusterManagerNodeSlotsString(&n);
    printf("%s\n", nodeslist);
    sdsfree(nodeslist);
}

/* Return the node, among 'nodes' with the greatest number of keys
 * in the specified slot. */
clusterManagerNode * clusterManagerGetNodeWithMostKeysInSlot(list *nodes,
                                                                    int slot,
                                                                    char **err)
{
    clusterManagerNode *node = NULL;
    int numkeys = 0;
    listIter li;
    listNode *ln;
    listRewind(nodes, &li);
    if (err) *err = NULL;
    while ((ln = listNext(&li)) != NULL) {
        clusterManagerNode *n = ln->value;
        if (n->flags & CLUSTER_MANAGER_FLAG_SLAVE || n->replicate)
            continue;
        redisReply *r =
            CLUSTER_MANAGER_COMMAND(n, "CLUSTER COUNTKEYSINSLOT %d", slot);
        int success = clusterManagerCheckRedisReply(n, r, err);
        if (success) {
            if (r->integer > numkeys || node == NULL) {
                numkeys = r->integer;
                node = n;
            }
        }
        if (r != NULL) freeReplyObject(r);
        /* If the reply contains errors */
        if (!success) {
            if (err != NULL && *err != NULL)
                CLUSTER_MANAGER_PRINT_REPLY_ERROR(n, err);
            node = NULL;
            break;
        }
    }
    return node;
}

/* This function returns the master that has the least number of replicas
 * in the cluster. If there are multiple masters with the same smaller
 * number of replicas, one at random is returned. */

static clusterManagerNode *clusterManagerNodeWithLeastReplicas() {
    clusterManagerNode *node = NULL;
    int lowest_count = 0;
    listIter li;
    listNode *ln;
    listRewind(cluster_manager.nodes, &li);
    while ((ln = listNext(&li)) != NULL) {
        clusterManagerNode *n = ln->value;
        if (n->flags & CLUSTER_MANAGER_FLAG_SLAVE) continue;
        if (node == NULL || n->replicas_count < lowest_count) {
            node = n;
            lowest_count = n->replicas_count;
        }
    }
    return node;
}

/* Slot 'slot' was found to be in importing or migrating state in one or
 * more nodes. This function fixes this condition by migrating keys where
 * it seems more sensible. */
int clusterManagerFixOpenSlot(int slot) {
    int force_fix = config.cluster_manager_command.flags &
                    CLUSTER_MANAGER_CMD_FLAG_FIX_WITH_UNREACHABLE_MASTERS;

    if (cluster_manager.unreachable_masters > 0 && !force_fix) {
        clusterManagerLogWarn("*** Fixing open slots with %d unreachable masters is dangerous: redis-cli will assume that slots about masters that are not reachable are not covered, and will try to reassign them to the reachable nodes. This can cause data loss and is rarely what you want to do. If you really want to proceed use the --cluster-fix-with-unreachable-masters option.\n", cluster_manager.unreachable_masters);
        exit(1);
    }

    clusterManagerLogInfo(">>> Fixing open slot %d\n", slot);
    /* Try to obtain the current slot owner, according to the current
     * nodes configuration. */
    int success = 1;
    list *owners = listCreate();    /* List of nodes claiming some ownership.
                                       it could be stating in the configuration
                                       to have the node ownership, or just
                                       holding keys for such slot. */
    list *migrating = listCreate();
    list *importing = listCreate();
    sds migrating_str = sdsempty();
    sds importing_str = sdsempty();
    clusterManagerNode *owner = NULL; /* The obvious slot owner if any. */

    /* Iterate all the nodes, looking for potential owners of this slot. */
    listIter li;
    listNode *ln;
    listRewind(cluster_manager.nodes, &li);
    while ((ln = listNext(&li)) != NULL) {
        clusterManagerNode *n = ln->value;
        if (n->flags & CLUSTER_MANAGER_FLAG_SLAVE) continue;
        if (n->slots[slot]) {
            listAddNodeTail(owners, n);
        } else {
            redisReply *r = CLUSTER_MANAGER_COMMAND(n,
                "CLUSTER COUNTKEYSINSLOT %d", slot);
            success = clusterManagerCheckRedisReply(n, r, NULL);
            if (success && r->integer > 0) {
                clusterManagerLogWarn("*** Found keys about slot %d "
                                      "in non-owner node %s:%d!\n", slot,
                                      n->ip, n->port);
                listAddNodeTail(owners, n);
            }
            if (r) freeReplyObject(r);
            if (!success) goto cleanup;
        }
    }

    /* If we have only a single potential owner for this slot,
     * set it as "owner". */
    if (listLength(owners) == 1) owner = listFirst(owners)->value;

    /* Scan the list of nodes again, in order to populate the
     * list of nodes in importing or migrating state for
     * this slot. */
    listRewind(cluster_manager.nodes, &li);
    while ((ln = listNext(&li)) != NULL) {
        clusterManagerNode *n = ln->value;
        if (n->flags & CLUSTER_MANAGER_FLAG_SLAVE) continue;
        int is_migrating = 0, is_importing = 0;
        if (n->migrating) {
            for (int i = 0; i < n->migrating_count; i += 2) {
                sds migrating_slot = n->migrating[i];
                if (atoi(migrating_slot) == slot) {
                    char *sep = (listLength(migrating) == 0 ? "" : ",");
                    migrating_str = sdscatfmt(migrating_str, "%s%s:%u",
                                              sep, n->ip, n->port);
                    listAddNodeTail(migrating, n);
                    is_migrating = 1;
                    break;
                }
            }
        }
        if (!is_migrating && n->importing) {
            for (int i = 0; i < n->importing_count; i += 2) {
                sds importing_slot = n->importing[i];
                if (atoi(importing_slot) == slot) {
                    char *sep = (listLength(importing) == 0 ? "" : ",");
                    importing_str = sdscatfmt(importing_str, "%s%s:%u",
                                              sep, n->ip, n->port);
                    listAddNodeTail(importing, n);
                    is_importing = 1;
                    break;
                }
            }
        }

        /* If the node is neither migrating nor importing and it's not
         * the owner, then is added to the importing list in case
         * it has keys in the slot. */
        if (!is_migrating && !is_importing && n != owner) {
            redisReply *r = CLUSTER_MANAGER_COMMAND(n,
                "CLUSTER COUNTKEYSINSLOT %d", slot);
            success = clusterManagerCheckRedisReply(n, r, NULL);
            if (success && r->integer > 0) {
                clusterManagerLogWarn("*** Found keys about slot %d "
                                      "in node %s:%d!\n", slot, n->ip,
                                      n->port);
                char *sep = (listLength(importing) == 0 ? "" : ",");
                importing_str = sdscatfmt(importing_str, "%s%S:%u",
                                          sep, n->ip, n->port);
                listAddNodeTail(importing, n);
            }
            if (r) freeReplyObject(r);
            if (!success) goto cleanup;
        }
    }
    if (sdslen(migrating_str) > 0)
        printf("Set as migrating in: %s\n", migrating_str);
    if (sdslen(importing_str) > 0)
        printf("Set as importing in: %s\n", importing_str);

    /* If there is no slot owner, set as owner the node with the biggest
     * number of keys, among the set of migrating / importing nodes. */
    if (owner == NULL) {
        clusterManagerLogInfo(">>> No single clear owner for the slot, "
                              "selecting an owner by # of keys...\n");
        owner = clusterManagerGetNodeWithMostKeysInSlot(cluster_manager.nodes,
                                                        slot, NULL);
        // If we still don't have an owner, we can't fix it.
        if (owner == NULL) {
            clusterManagerLogErr("[ERR] Can't select a slot owner. "
                                 "Impossible to fix.\n");
            success = 0;
            goto cleanup;
        }

        // Use ADDSLOTS to assign the slot.
        clusterManagerLogWarn("*** Configuring %s:%d as the slot owner\n",
                              owner->ip, owner->port);
        success = clusterManagerClearSlotStatus(owner, slot);
        if (!success) goto cleanup;
        success = clusterManagerSetSlotOwner(owner, slot, 0);
        if (!success) goto cleanup;
        /* Since CLUSTER ADDSLOTS succeeded, we also update the slot
         * info into the node struct, in order to keep it synced */
        owner->slots[slot] = 1;
        /* Make sure this information will propagate. Not strictly needed
         * since there is no past owner, so all the other nodes will accept
         * whatever epoch this node will claim the slot with. */
        success = clusterManagerBumpEpoch(owner);
        if (!success) goto cleanup;
        /* Remove the owner from the list of migrating/importing
         * nodes. */
        clusterManagerRemoveNodeFromList(migrating, owner);
        clusterManagerRemoveNodeFromList(importing, owner);
    }

    /* If there are multiple owners of the slot, we need to fix it
     * so that a single node is the owner and all the other nodes
     * are in importing state. Later the fix can be handled by one
     * of the base cases above.
     *
     * Note that this case also covers multiple nodes having the slot
     * in migrating state, since migrating is a valid state only for
     * slot owners. */
    if (listLength(owners) > 1) {
        /* Owner cannot be NULL at this point, since if there are more owners,
         * the owner has been set in the previous condition (owner == NULL). */
        assert(owner != NULL);
        listRewind(owners, &li);
        while ((ln = listNext(&li)) != NULL) {
            clusterManagerNode *n = ln->value;
            if (n == owner) continue;
            success = clusterManagerDelSlot(n, slot, 1);
            if (!success) goto cleanup;
            n->slots[slot] = 0;
            /* Assign the slot to the owner in the node 'n' configuration.' */
            success = clusterManagerSetSlot(n, owner, slot, "node", NULL);
            if (!success) goto cleanup;
            success = clusterManagerSetSlot(n, owner, slot, "importing", NULL);
            if (!success) goto cleanup;
            /* Avoid duplicates. */
            clusterManagerRemoveNodeFromList(importing, n);
            listAddNodeTail(importing, n);
            /* Ensure that the node is not in the migrating list. */
            clusterManagerRemoveNodeFromList(migrating, n);
        }
    }
    int move_opts = CLUSTER_MANAGER_OPT_VERBOSE;

    /* Case 1: The slot is in migrating state in one node, and in
     *         importing state in 1 node. That's trivial to address. */
    if (listLength(migrating) == 1 && listLength(importing) == 1) {
        clusterManagerNode *src = listFirst(migrating)->value;
        clusterManagerNode *dst = listFirst(importing)->value;
        clusterManagerLogInfo(">>> Case 1: Moving slot %d from "
                              "%s:%d to %s:%d\n", slot,
                              src->ip, src->port, dst->ip, dst->port);
        move_opts |= CLUSTER_MANAGER_OPT_UPDATE;
        success = clusterManagerMoveSlot(src, dst, slot, move_opts, NULL);
    }

    /* Case 2: There are multiple nodes that claim the slot as importing,
     * they probably got keys about the slot after a restart so opened
     * the slot. In this case we just move all the keys to the owner
     * according to the configuration. */
    else if (listLength(migrating) == 0 && listLength(importing) > 0) {
        clusterManagerLogInfo(">>> Case 2: Moving all the %d slot keys to its "
                              "owner %s:%d\n", slot, owner->ip, owner->port);
        move_opts |= CLUSTER_MANAGER_OPT_COLD;
        listRewind(importing, &li);
        while ((ln = listNext(&li)) != NULL) {
            clusterManagerNode *n = ln->value;
            if (n == owner) continue;
            success = clusterManagerMoveSlot(n, owner, slot, move_opts, NULL);
            if (!success) goto cleanup;
            clusterManagerLogInfo(">>> Setting %d as STABLE in "
                                  "%s:%d\n", slot, n->ip, n->port);
            success = clusterManagerClearSlotStatus(n, slot);
            if (!success) goto cleanup;
        }
        /* Since the slot has been moved in "cold" mode, ensure that all the
         * other nodes update their own configuration about the slot itself. */
        listRewind(cluster_manager.nodes, &li);
        while ((ln = listNext(&li)) != NULL) {
            clusterManagerNode *n = ln->value;
            if (n == owner) continue;
            if (n->flags & CLUSTER_MANAGER_FLAG_SLAVE) continue;
            success = clusterManagerSetSlot(n, owner, slot, "NODE", NULL);
            if (!success) goto cleanup;
        }
    }

    /* Case 3: The slot is in migrating state in one node but multiple
     * other nodes claim to be in importing state and don't have any key in
     * the slot. We search for the importing node having the same ID as
     * the destination node of the migrating node.
     * In that case we move the slot from the migrating node to this node and
     * we close the importing states on all the other importing nodes.
     * If no importing node has the same ID as the destination node of the
     * migrating node, the slot's state is closed on both the migrating node
     * and the importing nodes. */
    else if (listLength(migrating) == 1 && listLength(importing) > 1) {
        int try_to_fix = 1;
        clusterManagerNode *src = listFirst(migrating)->value;
        clusterManagerNode *dst = NULL;
        sds target_id = NULL;
        for (int i = 0; i < src->migrating_count; i += 2) {
            sds migrating_slot = src->migrating[i];
            if (atoi(migrating_slot) == slot) {
                target_id = src->migrating[i + 1];
                break;
            }
        }
        assert(target_id != NULL);
        listIter li;
        listNode *ln;
        listRewind(importing, &li);
        while ((ln = listNext(&li)) != NULL) {
            clusterManagerNode *n = ln->value;
            int count = clusterManagerCountKeysInSlot(n, slot);
            if (count > 0) {
                try_to_fix = 0;
                break;
            }
            if (strcmp(n->name, target_id) == 0) dst = n;
        }
        if (!try_to_fix) goto unhandled_case;
        if (dst != NULL) {
            clusterManagerLogInfo(">>> Case 3: Moving slot %d from %s:%d to "
                                  "%s:%d and closing it on all the other "
                                  "importing nodes.\n",
                                  slot, src->ip, src->port,
                                  dst->ip, dst->port);
            /* Move the slot to the destination node. */
            success = clusterManagerMoveSlot(src, dst, slot, move_opts, NULL);
            if (!success) goto cleanup;
            /* Close slot on all the other importing nodes. */
            listRewind(importing, &li);
            while ((ln = listNext(&li)) != NULL) {
                clusterManagerNode *n = ln->value;
                if (dst == n) continue;
                success = clusterManagerClearSlotStatus(n, slot);
                if (!success) goto cleanup;
            }
        } else {
            clusterManagerLogInfo(">>> Case 3: Closing slot %d on both "
                                  "migrating and importing nodes.\n", slot);
            /* Close the slot on both the migrating node and the importing
             * nodes. */
            success = clusterManagerClearSlotStatus(src, slot);
            if (!success) goto cleanup;
            listRewind(importing, &li);
            while ((ln = listNext(&li)) != NULL) {
                clusterManagerNode *n = ln->value;
                success = clusterManagerClearSlotStatus(n, slot);
                if (!success) goto cleanup;
            }
        }
    } else {
        int try_to_close_slot = (listLength(importing) == 0 &&
                                 listLength(migrating) == 1);
        if (try_to_close_slot) {
            clusterManagerNode *n = listFirst(migrating)->value;
            if (!owner || owner != n) {
                redisReply *r = CLUSTER_MANAGER_COMMAND(n,
                    "CLUSTER GETKEYSINSLOT %d %d", slot, 10);
                success = clusterManagerCheckRedisReply(n, r, NULL);
                if (r) {
                    if (success) try_to_close_slot = (r->elements == 0);
                    freeReplyObject(r);
                }
                if (!success) goto cleanup;
            }
        }
        /* Case 4: There are no slots claiming to be in importing state, but
         * there is a migrating node that actually don't have any key or is the
         * slot owner. We can just close the slot, probably a reshard
         * interrupted in the middle. */
        if (try_to_close_slot) {
            clusterManagerNode *n = listFirst(migrating)->value;
            clusterManagerLogInfo(">>> Case 4: Closing slot %d on %s:%d\n",
                                  slot, n->ip, n->port);
            redisReply *r = CLUSTER_MANAGER_COMMAND(n, "CLUSTER SETSLOT %d %s",
                                                    slot, "STABLE");
            success = clusterManagerCheckRedisReply(n, r, NULL);
            if (r) freeReplyObject(r);
            if (!success) goto cleanup;
        } else {
unhandled_case:
            success = 0;
            clusterManagerLogErr("[ERR] Sorry, keydb-cli can't fix this slot "
                                 "yet (work in progress). Slot is set as "
                                 "migrating in %s, as importing in %s, "
                                 "owner is %s:%d\n", migrating_str,
                                 importing_str, owner->ip, owner->port);
        }
    }
cleanup:
    listRelease(owners);
    listRelease(migrating);
    listRelease(importing);
    sdsfree(migrating_str);
    sdsfree(importing_str);
    return success;
}

int clusterManagerFixMultipleSlotOwners(int slot, list *owners) {
    clusterManagerLogInfo(">>> Fixing multiple owners for slot %d...\n", slot);
    int success = 0;
    assert(listLength(owners) > 1);
    clusterManagerNode *owner = clusterManagerGetNodeWithMostKeysInSlot(owners,
                                                                        slot,
                                                                        NULL);
    if (!owner) owner = listFirst(owners)->value;
    clusterManagerLogInfo(">>> Setting slot %d owner: %s:%d\n",
                          slot, owner->ip, owner->port);
    /* Set the slot owner. */
    if (!clusterManagerSetSlotOwner(owner, slot, 0)) return 0;
    listIter li;
    listNode *ln;
    listRewind(cluster_manager.nodes, &li);
    /* Update configuration in all the other master nodes by assigning the slot
     * itself to the new owner, and by eventually migrating keys if the node
     * has keys for the slot. */
    while ((ln = listNext(&li)) != NULL) {
        clusterManagerNode *n = ln->value;
        if (n == owner) continue;
        if (n->flags & CLUSTER_MANAGER_FLAG_SLAVE) continue;
        int count = clusterManagerCountKeysInSlot(n, slot);
        success = (count >= 0);
        if (!success) break;
        clusterManagerDelSlot(n, slot, 1);
        if (!clusterManagerSetSlot(n, owner, slot, "node", NULL)) return 0;
        if (count > 0) {
            int opts = CLUSTER_MANAGER_OPT_VERBOSE |
                       CLUSTER_MANAGER_OPT_COLD;
            success = clusterManagerMoveSlot(n, owner, slot, opts, NULL);
            if (!success) break;
        }
    }
    return success;
}

static clusterManagerNode *clusterNodeForResharding(char *id,
                                                    clusterManagerNode *target,
                                                    int *raise_err)
{
    clusterManagerNode *node = NULL;
    const char *invalid_node_msg = "*** The specified node (%s) is not known "
                                   "or not a master, please retry.\n";
    node = clusterManagerNodeByName(id);
    *raise_err = 0;
    if (!node || node->flags & CLUSTER_MANAGER_FLAG_SLAVE) {
        clusterManagerLogErr(invalid_node_msg, id);
        *raise_err = 1;
        return NULL;
    } else if (node != NULL && target != NULL) {
        if (!strcmp(node->name, target->name)) {
            clusterManagerLogErr( "*** It is not possible to use "
                                  "the target node as "
                                  "source node.\n");
            return NULL;
        }
    }
    return node;
}

static list *clusterManagerComputeReshardTable(list *sources, int numslots) {
    list *moved = listCreate();
    int src_count = listLength(sources), i = 0, tot_slots = 0, j;
    clusterManagerNode **sorted = zmalloc(src_count * sizeof(*sorted), MALLOC_LOCAL);
    listIter li;
    listNode *ln;
    listRewind(sources, &li);
    while ((ln = listNext(&li)) != NULL) {
        clusterManagerNode *node = ln->value;
        tot_slots += node->slots_count;
        sorted[i++] = node;
    }
    qsort(sorted, src_count, sizeof(clusterManagerNode *),
          clusterManagerSlotCountCompareDesc);
    for (i = 0; i < src_count; i++) {
        clusterManagerNode *node = sorted[i];
        float n = ((float) numslots / tot_slots * node->slots_count);
        if (i == 0) n = ceil(n);
        else n = floor(n);
        int max = (int) n, count = 0;
        for (j = 0; j < CLUSTER_MANAGER_SLOTS; j++) {
            int slot = node->slots[j];
            if (!slot) continue;
            if (count >= max || (int)listLength(moved) >= numslots) break;
            clusterManagerReshardTableItem *item = zmalloc(sizeof(*item), MALLOC_LOCAL);
            item->source = node;
            item->slot = j;
            listAddNodeTail(moved, item);
            count++;
        }
    }
    zfree(sorted);
    return moved;
}

static void clusterManagerShowReshardTable(list *table) {
    listIter li;
    listNode *ln;
    listRewind(table, &li);
    while ((ln = listNext(&li)) != NULL) {
        clusterManagerReshardTableItem *item = ln->value;
        clusterManagerNode *n = item->source;
        printf("    Moving slot %d from %s\n", item->slot, (char *) n->name);
    }
}

static void clusterManagerReleaseReshardTable(list *table) {
    if (table != NULL) {
        listIter li;
        listNode *ln;
        listRewind(table, &li);
        while ((ln = listNext(&li)) != NULL) {
            clusterManagerReshardTableItem *item = ln->value;
            zfree(item);
        }
        listRelease(table);
    }
}

void clusterManagerLog(int level, const char* fmt, ...) {
    int use_colors =
        (config.cluster_manager_command.flags & CLUSTER_MANAGER_CMD_FLAG_COLOR);
    if (use_colors) {
        printf("\033[");
        switch (level) {
        case CLUSTER_MANAGER_LOG_LVL_INFO: printf(LOG_COLOR_BOLD); break;
        case CLUSTER_MANAGER_LOG_LVL_WARN: printf(LOG_COLOR_YELLOW); break;
        case CLUSTER_MANAGER_LOG_LVL_ERR: printf(LOG_COLOR_RED); break;
        case CLUSTER_MANAGER_LOG_LVL_SUCCESS: printf(LOG_COLOR_GREEN); break;
        default: printf(LOG_COLOR_RESET); break;
        }
    }
    va_list ap;
    va_start(ap, fmt);
    vprintf(fmt, ap);
    va_end(ap);
    if (use_colors) printf("\033[" LOG_COLOR_RESET);
}

static void clusterManagerNodeArrayInit(clusterManagerNodeArray *array,
                                        int alloc_len)
{
    array->nodes = zcalloc(alloc_len * sizeof(clusterManagerNode*), MALLOC_LOCAL);
    array->alloc = array->nodes;
    array->len = alloc_len;
    array->count = 0;
}

/* Reset array->nodes to the original array allocation and re-count non-NULL
 * nodes. */
static void clusterManagerNodeArrayReset(clusterManagerNodeArray *array) {
    if (array->nodes > array->alloc) {
        array->len = array->nodes - array->alloc;
        array->nodes = array->alloc;
        array->count = 0;
        int i = 0;
        for(; i < array->len; i++) {
            if (array->nodes[i] != NULL) array->count++;
        }
    }
}

/* Shift array->nodes and store the shifted node into 'nodeptr'. */
static void clusterManagerNodeArrayShift(clusterManagerNodeArray *array,
                                         clusterManagerNode **nodeptr)
{
    assert(array->nodes < (array->nodes + array->len));
    /* If the first node to be shifted is not NULL, decrement count. */
    if (*array->nodes != NULL) array->count--;
    /* Store the first node to be shifted into 'nodeptr'. */
    *nodeptr = *array->nodes;
    /* Shift the nodes array and decrement length. */
    array->nodes++;
    array->len--;
}

static void clusterManagerNodeArrayAdd(clusterManagerNodeArray *array,
                                       clusterManagerNode *node)
{
    assert(array->nodes < (array->nodes + array->len));
    assert(node != NULL);
    assert(array->count < array->len);
    array->nodes[array->count++] = node;
}

static void clusterManagerPrintNotEmptyNodeError(clusterManagerNode *node,
                                                 char *err)
{
    char *msg;
    if (err) msg = err;
    else {
        msg = "is not empty. Either the node already knows other "
              "nodes (check with CLUSTER NODES) or contains some "
              "key in database 0.";
    }
    clusterManagerLogErr("[ERR] Node %s:%d %s\n", node->ip, node->port, msg);
}

static void clusterManagerPrintNotClusterNodeError(clusterManagerNode *node,
                                                   char *err)
{
    char *msg = (err ? err : "is not configured as a cluster node.");
    clusterManagerLogErr("[ERR] Node %s:%d %s\n", node->ip, node->port, msg);
}

/* Execute keydb-cli in Cluster Manager mode */
static void clusterManagerMode(clusterManagerCommandProc *proc) {
    int argc = config.cluster_manager_command.argc;
    char **argv = config.cluster_manager_command.argv;
    cluster_manager.nodes = NULL;
    if (!proc(argc, argv)) goto cluster_manager_err;
    freeClusterManager();
    exit(0);
cluster_manager_err:
    freeClusterManager();
    exit(1);
}

/* Cluster Manager Commands */

static int clusterManagerCommandCreate(int argc, char **argv) {
    int i, j, success = 1;
    cluster_manager.nodes = listCreate();
    for (i = 0; i < argc; i++) {
        char *addr = argv[i];
        char *c = strrchr(addr, '@');
        if (c != NULL) *c = '\0';
        c = strrchr(addr, ':');
        if (c == NULL) {
            fprintf(stderr, "Invalid address format: %s\n", addr);
            return 0;
        }
        *c = '\0';
        char *ip = addr;
        int port = atoi(++c);
        clusterManagerNode *node = clusterManagerNewNode(ip, port);
        if (!clusterManagerNodeConnect(node)) {
            freeClusterManagerNode(node);
            return 0;
        }
        char *err = NULL;
        if (!clusterManagerNodeIsCluster(node, &err)) {
            clusterManagerPrintNotClusterNodeError(node, err);
            if (err) zfree(err);
            freeClusterManagerNode(node);
            return 0;
        }
        err = NULL;
        if (!clusterManagerNodeLoadInfo(node, 0, &err)) {
            if (err) {
                CLUSTER_MANAGER_PRINT_REPLY_ERROR(node, err);
                zfree(err);
            }
            freeClusterManagerNode(node);
            return 0;
        }
        err = NULL;
        if (!clusterManagerNodeIsEmpty(node, &err)) {
            clusterManagerPrintNotEmptyNodeError(node, err);
            if (err) zfree(err);
            freeClusterManagerNode(node);
            return 0;
        }
        listAddNodeTail(cluster_manager.nodes, node);
    }
    int node_len = cluster_manager.nodes->len;
    int replicas = config.cluster_manager_command.replicas;
    int masters_count = CLUSTER_MANAGER_MASTERS_COUNT(node_len, replicas);
    if (masters_count < 3) {
        clusterManagerLogErr(
            "*** ERROR: Invalid configuration for cluster creation.\n"
            "*** Redis Cluster requires at least 3 master nodes.\n"
            "*** This is not possible with %d nodes and %d replicas per node.",
            node_len, replicas);
        clusterManagerLogErr("\n*** At least %d nodes are required.\n",
                             3 * (replicas + 1));
        return 0;
    }
    clusterManagerLogInfo(">>> Performing hash slots allocation "
                          "on %d nodes...\n", node_len);
    int interleaved_len = 0, ip_count = 0;
    clusterManagerNode **interleaved = zcalloc(node_len*sizeof(**interleaved), MALLOC_LOCAL);
    char **ips = zcalloc(node_len * sizeof(char*), MALLOC_LOCAL);
    clusterManagerNodeArray *ip_nodes = zcalloc(node_len * sizeof(*ip_nodes), MALLOC_LOCAL);
    listIter li;
    listNode *ln;
    listRewind(cluster_manager.nodes, &li);
    while ((ln = listNext(&li)) != NULL) {
        clusterManagerNode *n = ln->value;
        int found = 0;
        for (i = 0; i < ip_count; i++) {
            char *ip = ips[i];
            if (!strcmp(ip, n->ip)) {
                found = 1;
                break;
            }
        }
        if (!found) {
            ips[ip_count++] = n->ip;
        }
        clusterManagerNodeArray *node_array = &(ip_nodes[i]);
        if (node_array->nodes == NULL)
            clusterManagerNodeArrayInit(node_array, node_len);
        clusterManagerNodeArrayAdd(node_array, n);
    }
    while (interleaved_len < node_len) {
        for (i = 0; i < ip_count; i++) {
            clusterManagerNodeArray *node_array = &(ip_nodes[i]);
            if (node_array->count > 0) {
                clusterManagerNode *n = NULL;
                clusterManagerNodeArrayShift(node_array, &n);
                interleaved[interleaved_len++] = n;
            }
        }
    }
    clusterManagerNode **masters = interleaved;
    interleaved += masters_count;
    interleaved_len -= masters_count;
    float slots_per_node = CLUSTER_MANAGER_SLOTS / (float) masters_count;
    long first = 0;
    float cursor = 0.0f;
    for (i = 0; i < masters_count; i++) {
        clusterManagerNode *master = masters[i];
        long last = lround(cursor + slots_per_node - 1);
        if (last > CLUSTER_MANAGER_SLOTS || i == (masters_count - 1))
            last = CLUSTER_MANAGER_SLOTS - 1;
        if (last < first) last = first;
        printf("Master[%d] -> Slots %lu - %lu\n", i, first, last);
        master->slots_count = 0;
        for (j = first; j <= last; j++) {
            master->slots[j] = 1;
            master->slots_count++;
        }
        master->dirty = 1;
        first = last + 1;
        cursor += slots_per_node;
    }

    /* Rotating the list sometimes helps to get better initial
     * anti-affinity before the optimizer runs. */
    clusterManagerNode *first_node = interleaved[0];
    for (i = 0; i < (interleaved_len - 1); i++)
        interleaved[i] = interleaved[i + 1];
    interleaved[interleaved_len - 1] = first_node;
    int assign_unused = 0, available_count = interleaved_len;
assign_replicas:
    for (i = 0; i < masters_count; i++) {
        clusterManagerNode *master = masters[i];
        int assigned_replicas = 0;
        while (assigned_replicas < replicas) {
            if (available_count == 0) break;
            clusterManagerNode *found = NULL, *slave = NULL;
            int firstNodeIdx = -1;
            for (j = 0; j < interleaved_len; j++) {
                clusterManagerNode *n = interleaved[j];
                if (n == NULL) continue;
                if (strcmp(n->ip, master->ip)) {
                    found = n;
                    interleaved[j] = NULL;
                    break;
                }
                if (firstNodeIdx < 0) firstNodeIdx = j;
            }
            if (found) slave = found;
            else if (firstNodeIdx >= 0) {
                slave = interleaved[firstNodeIdx];
                interleaved_len -= (interleaved - (interleaved + firstNodeIdx));
                interleaved += (firstNodeIdx + 1);
            }
            if (slave != NULL) {
                assigned_replicas++;
                available_count--;
                if (slave->replicate) sdsfree(slave->replicate);
                slave->replicate = sdsnew(master->name);
                slave->dirty = 1;
            } else break;
            printf("Adding replica %s:%d to %s:%d\n", slave->ip, slave->port,
                   master->ip, master->port);
            if (assign_unused) break;
        }
    }
    if (!assign_unused && available_count > 0) {
        assign_unused = 1;
        printf("Adding extra replicas...\n");
        goto assign_replicas;
    }
    for (i = 0; i < ip_count; i++) {
        clusterManagerNodeArray *node_array = ip_nodes + i;
        clusterManagerNodeArrayReset(node_array);
    }
    clusterManagerOptimizeAntiAffinity(ip_nodes, ip_count);
    clusterManagerShowNodes();
    int ignore_force = 0;
    if (confirmWithYes("Can I set the above configuration?", ignore_force)) {
        listRewind(cluster_manager.nodes, &li);
        while ((ln = listNext(&li)) != NULL) {
            clusterManagerNode *node = ln->value;
            char *err = NULL;
            int flushed = clusterManagerFlushNodeConfig(node, &err);
            if (!flushed && node->dirty && !node->replicate) {
                if (err != NULL) {
                    CLUSTER_MANAGER_PRINT_REPLY_ERROR(node, err);
                    zfree(err);
                }
                success = 0;
                goto cleanup;
            } else if (err != NULL) zfree(err);
        }
        clusterManagerLogInfo(">>> Nodes configuration updated\n");
        clusterManagerLogInfo(">>> Assign a different config epoch to "
                              "each node\n");
        int config_epoch = 1;
        listRewind(cluster_manager.nodes, &li);
        while ((ln = listNext(&li)) != NULL) {
            clusterManagerNode *node = ln->value;
            redisReply *reply = NULL;
            reply = CLUSTER_MANAGER_COMMAND(node,
                                            "cluster set-config-epoch %d",
                                            config_epoch++);
            if (reply != NULL) freeReplyObject(reply);
        }
        clusterManagerLogInfo(">>> Sending CLUSTER MEET messages to join "
                              "the cluster\n");
        clusterManagerNode *first = NULL;
        listRewind(cluster_manager.nodes, &li);
        while ((ln = listNext(&li)) != NULL) {
            clusterManagerNode *node = ln->value;
            if (first == NULL) {
                first = node;
                continue;
            }
            redisReply *reply = NULL;
            reply = CLUSTER_MANAGER_COMMAND(node, "cluster meet %s %d",
                                            first->ip, first->port);
            int is_err = 0;
            if (reply != NULL) {
                if ((is_err = reply->type == REDIS_REPLY_ERROR))
                    CLUSTER_MANAGER_PRINT_REPLY_ERROR(node, reply->str);
                freeReplyObject(reply);
            } else {
                is_err = 1;
                fprintf(stderr, "Failed to send CLUSTER MEET command.\n");
            }
            if (is_err) {
                success = 0;
                goto cleanup;
            }
        }
        /* Give one second for the join to start, in order to avoid that
         * waiting for cluster join will find all the nodes agree about
         * the config as they are still empty with unassigned slots. */
        sleep(1);
        clusterManagerWaitForClusterJoin();
        /* Useful for the replicas */
        listRewind(cluster_manager.nodes, &li);
        while ((ln = listNext(&li)) != NULL) {
            clusterManagerNode *node = ln->value;
            if (!node->dirty) continue;
            char *err = NULL;
            int flushed = clusterManagerFlushNodeConfig(node, &err);
            if (!flushed && !node->replicate) {
                if (err != NULL) {
                    CLUSTER_MANAGER_PRINT_REPLY_ERROR(node, err);
                    zfree(err);
                }
                success = 0;
                goto cleanup;
            }
        }
        // Reset Nodes
        listRewind(cluster_manager.nodes, &li);
        clusterManagerNode *first_node = NULL;
        while ((ln = listNext(&li)) != NULL) {
            clusterManagerNode *node = ln->value;
            if (!first_node) first_node = node;
            else freeClusterManagerNode(node);
        }
        listEmpty(cluster_manager.nodes);
        if (!clusterManagerLoadInfoFromNode(first_node, 0)) {
            success = 0;
            goto cleanup;
        }
        clusterManagerCheckCluster(0);
    }
cleanup:
    /* Free everything */
    zfree(masters);
    zfree(ips);
    for (i = 0; i < node_len; i++) {
        clusterManagerNodeArray *node_array = ip_nodes + i;
        CLUSTER_MANAGER_NODE_ARRAY_FREE(node_array);
    }
    zfree(ip_nodes);
    return success;
}

static int clusterManagerCommandAddNode(int argc, char **argv) {
    int success = 1;
    redisReply *reply = NULL;
    char *ref_ip = NULL, *ip = NULL;
    int ref_port = 0, port = 0;
    if (!getClusterHostFromCmdArgs(argc - 1, argv + 1, &ref_ip, &ref_port))
        goto invalid_args;
    if (!getClusterHostFromCmdArgs(1, argv, &ip, &port))
        goto invalid_args;
    clusterManagerLogInfo(">>> Adding node %s:%d to cluster %s:%d\n", ip, port,
                          ref_ip, ref_port);
    // Check the existing cluster
    clusterManagerNode *refnode = clusterManagerNewNode(ref_ip, ref_port);
    if (!clusterManagerLoadInfoFromNode(refnode, 0)) return 0;
    if (!clusterManagerCheckCluster(0)) return 0;

    /* If --cluster-master-id was specified, try to resolve it now so that we
     * abort before starting with the node configuration. */
    clusterManagerNode *master_node = NULL;
    if (config.cluster_manager_command.flags & CLUSTER_MANAGER_CMD_FLAG_SLAVE) {
        char *master_id = config.cluster_manager_command.master_id;
        if (master_id != NULL) {
            master_node = clusterManagerNodeByName(master_id);
            if (master_node == NULL) {
                clusterManagerLogErr("[ERR] No such master ID %s\n", master_id);
                return 0;
            }
        } else {
            master_node = clusterManagerNodeWithLeastReplicas();
            assert(master_node != NULL);
            printf("Automatically selected master %s:%d\n", master_node->ip,
                   master_node->port);
        }
    }

    // Add the new node
    clusterManagerNode *new_node = clusterManagerNewNode(ip, port);
    int added = 0;
    if (!clusterManagerNodeConnect(new_node)) {
        clusterManagerLogErr("[ERR] Sorry, can't connect to node %s:%d\n",
                             ip, port);
        success = 0;
        goto cleanup;
    }
    char *err = NULL;
    if (!(success = clusterManagerNodeIsCluster(new_node, &err))) {
        clusterManagerPrintNotClusterNodeError(new_node, err);
        if (err) zfree(err);
        goto cleanup;
    }
    if (!clusterManagerNodeLoadInfo(new_node, 0, &err)) {
        if (err) {
            CLUSTER_MANAGER_PRINT_REPLY_ERROR(new_node, err);
            zfree(err);
        }
        success = 0;
        goto cleanup;
    }
    if (!(success = clusterManagerNodeIsEmpty(new_node, &err))) {
        clusterManagerPrintNotEmptyNodeError(new_node, err);
        if (err) zfree(err);
        goto cleanup;
    }
    clusterManagerNode *first = listFirst(cluster_manager.nodes)->value;
    listAddNodeTail(cluster_manager.nodes, new_node);
    added = 1;

    // Send CLUSTER MEET command to the new node
    clusterManagerLogInfo(">>> Send CLUSTER MEET to node %s:%d to make it "
                          "join the cluster.\n", ip, port);
    reply = CLUSTER_MANAGER_COMMAND(new_node, "CLUSTER MEET %s %d",
                                    first->ip, first->port);
    if (!(success = clusterManagerCheckRedisReply(new_node, reply, NULL)))
        goto cleanup;

    /* Additional configuration is needed if the node is added as a slave. */
    if (master_node) {
        sleep(1);
        clusterManagerWaitForClusterJoin();
        clusterManagerLogInfo(">>> Configure node as replica of %s:%d.\n",
                              master_node->ip, master_node->port);
        freeReplyObject(reply);
        reply = CLUSTER_MANAGER_COMMAND(new_node, "CLUSTER REPLICATE %s",
                                        master_node->name);
        if (!(success = clusterManagerCheckRedisReply(new_node, reply, NULL)))
            goto cleanup;
    }
    clusterManagerLogOk("[OK] New node added correctly.\n");
cleanup:
    if (!added && new_node) freeClusterManagerNode(new_node);
    if (reply) freeReplyObject(reply);
    return success;
invalid_args:
    fprintf(stderr, CLUSTER_MANAGER_INVALID_HOST_ARG);
    return 0;
}

static int clusterManagerCommandDeleteNode(int argc, char **argv) {
    UNUSED(argc);
    int success = 1;
    int port = 0;
    char *ip = NULL;
    if (!getClusterHostFromCmdArgs(1, argv, &ip, &port)) goto invalid_args;
    char *node_id = argv[1];
    clusterManagerLogInfo(">>> Removing node %s from cluster %s:%d\n",
                          node_id, ip, port);
    clusterManagerNode *ref_node = clusterManagerNewNode(ip, port);
    clusterManagerNode *node = NULL;

    // Load cluster information
    if (!clusterManagerLoadInfoFromNode(ref_node, 0)) return 0;

    // Check if the node exists and is not empty
    node = clusterManagerNodeByName(node_id);
    if (node == NULL) {
        clusterManagerLogErr("[ERR] No such node ID %s\n", node_id);
        return 0;
    }
    if (node->slots_count != 0) {
        clusterManagerLogErr("[ERR] Node %s:%d is not empty! Reshard data "
                             "away and try again.\n", node->ip, node->port);
        return 0;
    }

    // Send CLUSTER FORGET to all the nodes but the node to remove
    clusterManagerLogInfo(">>> Sending CLUSTER FORGET messages to the "
                          "cluster...\n");
    listIter li;
    listNode *ln;
    listRewind(cluster_manager.nodes, &li);
    while ((ln = listNext(&li)) != NULL) {
        clusterManagerNode *n = ln->value;
        if (n == node) continue;
        if (n->replicate && !strcasecmp(n->replicate, node_id)) {
            // Reconfigure the slave to replicate with some other node
            clusterManagerNode *master = clusterManagerNodeWithLeastReplicas();
            assert(master != NULL);
            clusterManagerLogInfo(">>> %s:%d as replica of %s:%d\n",
                                  n->ip, n->port, master->ip, master->port);
            redisReply *r = CLUSTER_MANAGER_COMMAND(n, "CLUSTER REPLICATE %s",
                                                    master->name);
            success = clusterManagerCheckRedisReply(n, r, NULL);
            if (r) freeReplyObject(r);
            if (!success) return 0;
        }
        redisReply *r = CLUSTER_MANAGER_COMMAND(n, "CLUSTER FORGET %s",
                                                node_id);
        success = clusterManagerCheckRedisReply(n, r, NULL);
        if (r) freeReplyObject(r);
        if (!success) return 0;
    }

    /* Finally send CLUSTER RESET to the node. */
    clusterManagerLogInfo(">>> Sending CLUSTER RESET SOFT to the "
                          "deleted node.\n");
    redisReply *r = redisCommand(node->context, "CLUSTER RESET %s", "SOFT");
    success = clusterManagerCheckRedisReply(node, r, NULL);
    if (r) freeReplyObject(r);
    return success;
invalid_args:
    fprintf(stderr, CLUSTER_MANAGER_INVALID_HOST_ARG);
    return 0;
}

static int clusterManagerCommandInfo(int argc, char **argv) {
    int port = 0;
    char *ip = NULL;
    if (!getClusterHostFromCmdArgs(argc, argv, &ip, &port)) goto invalid_args;
    clusterManagerNode *node = clusterManagerNewNode(ip, port);
    if (!clusterManagerLoadInfoFromNode(node, 0)) return 0;
    clusterManagerShowClusterInfo();
    return 1;
invalid_args:
    fprintf(stderr, CLUSTER_MANAGER_INVALID_HOST_ARG);
    return 0;
}

static int clusterManagerCommandCheck(int argc, char **argv) {
    int port = 0;
    char *ip = NULL;
    if (!getClusterHostFromCmdArgs(argc, argv, &ip, &port)) goto invalid_args;
    clusterManagerNode *node = clusterManagerNewNode(ip, port);
    if (!clusterManagerLoadInfoFromNode(node, 0)) return 0;
    clusterManagerShowClusterInfo();
    return clusterManagerCheckCluster(0);
invalid_args:
    fprintf(stderr, CLUSTER_MANAGER_INVALID_HOST_ARG);
    return 0;
}

static int clusterManagerCommandFix(int argc, char **argv) {
    config.cluster_manager_command.flags |= CLUSTER_MANAGER_CMD_FLAG_FIX;
    return clusterManagerCommandCheck(argc, argv);
}

static int clusterManagerCommandReshard(int argc, char **argv) {
    int port = 0;
    char *ip = NULL;
    if (!getClusterHostFromCmdArgs(argc, argv, &ip, &port)) goto invalid_args;
    clusterManagerNode *node = clusterManagerNewNode(ip, port);
    if (!clusterManagerLoadInfoFromNode(node, 0)) return 0;
    clusterManagerCheckCluster(0);
    if (cluster_manager.errors && listLength(cluster_manager.errors) > 0) {
        fflush(stdout);
        fprintf(stderr,
                "*** Please fix your cluster problems before resharding\n");
        return 0;
    }
    int slots = config.cluster_manager_command.slots;
    if (!slots) {
        while (slots <= 0 || slots > CLUSTER_MANAGER_SLOTS) {
            printf("How many slots do you want to move (from 1 to %d)? ",
                   CLUSTER_MANAGER_SLOTS);
            fflush(stdout);
            char buf[6];
            int nread = read(fileno(stdin),buf,6);
            if (nread <= 0) continue;
            int last_idx = nread - 1;
            if (buf[last_idx] != '\n') {
                int ch;
                while ((ch = getchar()) != '\n' && ch != EOF) {}
            }
            buf[last_idx] = '\0';
            slots = atoi(buf);
        }
    }
    char buf[255];
    char *to = config.cluster_manager_command.to,
         *from = config.cluster_manager_command.from;
    while (to == NULL) {
        printf("What is the receiving node ID? ");
        fflush(stdout);
        int nread = read(fileno(stdin),buf,255);
        if (nread <= 0) continue;
        int last_idx = nread - 1;
        if (buf[last_idx] != '\n') {
            int ch;
            while ((ch = getchar()) != '\n' && ch != EOF) {}
        }
        buf[last_idx] = '\0';
        if (strlen(buf) > 0) to = buf;
    }
    int raise_err = 0;
    clusterManagerNode *target = clusterNodeForResharding(to, NULL, &raise_err);
    if (target == NULL) return 0;
    list *sources = listCreate();
    list *table = NULL;
    int all = 0, result = 1;
    if (from == NULL) {
        printf("Please enter all the source node IDs.\n");
        printf("  Type 'all' to use all the nodes as source nodes for "
               "the hash slots.\n");
        printf("  Type 'done' once you entered all the source nodes IDs.\n");
        while (1) {
            printf("Source node #%lu: ", listLength(sources) + 1);
            fflush(stdout);
            int nread = read(fileno(stdin),buf,255);
            if (nread <= 0) continue;
            int last_idx = nread - 1;
            if (buf[last_idx] != '\n') {
                int ch;
                while ((ch = getchar()) != '\n' && ch != EOF) {}
            }
            buf[last_idx] = '\0';
            if (!strcmp(buf, "done")) break;
            else if (!strcmp(buf, "all")) {
                all = 1;
                break;
            } else {
                clusterManagerNode *src =
                    clusterNodeForResharding(buf, target, &raise_err);
                if (src != NULL) listAddNodeTail(sources, src);
                else if (raise_err) {
                    result = 0;
                    goto cleanup;
                }
            }
        }
    } else {
        char *p;
        while((p = strchr(from, ',')) != NULL) {
            *p = '\0';
            if (!strcmp(from, "all")) {
                all = 1;
                break;
            } else {
                clusterManagerNode *src =
                    clusterNodeForResharding(from, target, &raise_err);
                if (src != NULL) listAddNodeTail(sources, src);
                else if (raise_err) {
                    result = 0;
                    goto cleanup;
                }
            }
            from = p + 1;
        }
        /* Check if there's still another source to process. */
        if (!all && strlen(from) > 0) {
            if (!strcmp(from, "all")) all = 1;
            if (!all) {
                clusterManagerNode *src =
                    clusterNodeForResharding(from, target, &raise_err);
                if (src != NULL) listAddNodeTail(sources, src);
                else if (raise_err) {
                    result = 0;
                    goto cleanup;
                }
            }
        }
    }
    listIter li;
    listNode *ln;
    if (all) {
        listEmpty(sources);
        listRewind(cluster_manager.nodes, &li);
        while ((ln = listNext(&li)) != NULL) {
            clusterManagerNode *n = ln->value;
            if (n->flags & CLUSTER_MANAGER_FLAG_SLAVE || n->replicate)
                continue;
            if (!sdscmp(n->name, target->name)) continue;
            listAddNodeTail(sources, n);
        }
    }
    if (listLength(sources) == 0) {
        fprintf(stderr, "*** No source nodes given, operation aborted.\n");
        result = 0;
        goto cleanup;
    }
    printf("\nReady to move %d slots.\n", slots);
    printf("  Source nodes:\n");
    listRewind(sources, &li);
    while ((ln = listNext(&li)) != NULL) {
        clusterManagerNode *src = ln->value;
        sds info = clusterManagerNodeInfo(src, 4);
        printf("%s\n", info);
        sdsfree(info);
    }
    printf("  Destination node:\n");
    sds info = clusterManagerNodeInfo(target, 4);
    printf("%s\n", info);
    sdsfree(info);
    table = clusterManagerComputeReshardTable(sources, slots);
    printf("  Resharding plan:\n");
    clusterManagerShowReshardTable(table);
    if (!(config.cluster_manager_command.flags &
          CLUSTER_MANAGER_CMD_FLAG_YES))
    {
        printf("Do you want to proceed with the proposed "
               "reshard plan (yes/no)? ");
        fflush(stdout);
        char buf[4];
        int nread = read(fileno(stdin),buf,4);
        buf[3] = '\0';
        if (nread <= 0 || strcmp("yes", buf) != 0) {
            result = 0;
            goto cleanup;
        }
    }
    int opts = CLUSTER_MANAGER_OPT_VERBOSE;
    listRewind(table, &li);
    while ((ln = listNext(&li)) != NULL) {
        clusterManagerReshardTableItem *item = ln->value;
        char *err = NULL;
        result = clusterManagerMoveSlot(item->source, target, item->slot,
                                        opts, &err);
        if (!result) {
            if (err != NULL) {
                //clusterManagerLogErr("\n%s\n", err);
                zfree(err);
            }
            goto cleanup;
        }
    }
cleanup:
    listRelease(sources);
    clusterManagerReleaseReshardTable(table);
    return result;
invalid_args:
    fprintf(stderr, CLUSTER_MANAGER_INVALID_HOST_ARG);
    return 0;
}

static int clusterManagerCommandRebalance(int argc, char **argv) {
    int port = 0;
    char *ip = NULL;
    clusterManagerNode **weightedNodes = NULL;
    list *involved = NULL;
    if (!getClusterHostFromCmdArgs(argc, argv, &ip, &port)) goto invalid_args;
    clusterManagerNode *node = clusterManagerNewNode(ip, port);
    if (!clusterManagerLoadInfoFromNode(node, 0)) return 0;
    int result = 1, i;
    if (config.cluster_manager_command.weight != NULL) {
        for (i = 0; i < config.cluster_manager_command.weight_argc; i++) {
            char *name = config.cluster_manager_command.weight[i];
            char *p = strchr(name, '=');
            if (p == NULL) {
                result = 0;
                goto cleanup;
            }
            *p = '\0';
            float w = atof(++p);
            clusterManagerNode *n = clusterManagerNodeByAbbreviatedName(name);
            if (n == NULL) {
                clusterManagerLogErr("*** No such master node %s\n", name);
                result = 0;
                goto cleanup;
            }
            n->weight = w;
        }
    }
    float total_weight = 0;
    int nodes_involved = 0;
    int use_empty = config.cluster_manager_command.flags &
                    CLUSTER_MANAGER_CMD_FLAG_EMPTYMASTER;
    involved = listCreate();
    listIter li;
    listNode *ln;
    listRewind(cluster_manager.nodes, &li);
    /* Compute the total cluster weight. */
    while ((ln = listNext(&li)) != NULL) {
        clusterManagerNode *n = ln->value;
        if (n->flags & CLUSTER_MANAGER_FLAG_SLAVE || n->replicate)
            continue;
        if (!use_empty && n->slots_count == 0) {
            n->weight = 0;
            continue;
        }
        total_weight += n->weight;
        nodes_involved++;
        listAddNodeTail(involved, n);
    }
    weightedNodes = zmalloc(nodes_involved * sizeof(clusterManagerNode *), MALLOC_LOCAL);
    if (weightedNodes == NULL) goto cleanup;
    /* Check cluster, only proceed if it looks sane. */
    clusterManagerCheckCluster(1);
    if (cluster_manager.errors && listLength(cluster_manager.errors) > 0) {
        clusterManagerLogErr("*** Please fix your cluster problems "
                             "before rebalancing\n");
        result = 0;
        goto cleanup;
    }
    /* Calculate the slots balance for each node. It's the number of
     * slots the node should lose (if positive) or gain (if negative)
     * in order to be balanced. */
    int threshold_reached = 0, total_balance = 0;
    float threshold = config.cluster_manager_command.threshold;
    i = 0;
    listRewind(involved, &li);
    while ((ln = listNext(&li)) != NULL) {
        clusterManagerNode *n = ln->value;
        weightedNodes[i++] = n;
        int expected = (int) (((float)CLUSTER_MANAGER_SLOTS / total_weight) *
                        n->weight);
        n->balance = n->slots_count - expected;
        total_balance += n->balance;
        /* Compute the percentage of difference between the
         * expected number of slots and the real one, to see
         * if it's over the threshold specified by the user. */
        int over_threshold = 0;
        if (threshold > 0) {
            if (n->slots_count > 0) {
                float err_perc = fabs((100-(100.0*expected/n->slots_count)));
                if (err_perc > threshold) over_threshold = 1;
            } else if (expected > 1) {
                over_threshold = 1;
            }
        }
        if (over_threshold) threshold_reached = 1;
    }
    if (!threshold_reached) {
        clusterManagerLogWarn("*** No rebalancing needed! "
                             "All nodes are within the %.2f%% threshold.\n",
                             config.cluster_manager_command.threshold);
        goto cleanup;
    }
    /* Because of rounding, it is possible that the balance of all nodes
     * summed does not give 0. Make sure that nodes that have to provide
     * slots are always matched by nodes receiving slots. */
    while (total_balance > 0) {
        listRewind(involved, &li);
        while ((ln = listNext(&li)) != NULL) {
            clusterManagerNode *n = ln->value;
            if (n->balance <= 0 && total_balance > 0) {
                n->balance--;
                total_balance--;
            }
        }
    }
    /* Sort nodes by their slots balance. */
    qsort(weightedNodes, nodes_involved, sizeof(clusterManagerNode *),
          clusterManagerCompareNodeBalance);
    clusterManagerLogInfo(">>> Rebalancing across %d nodes. "
                          "Total weight = %.2f\n",
                          nodes_involved, total_weight);
    if (config.verbose) {
        for (i = 0; i < nodes_involved; i++) {
            clusterManagerNode *n = weightedNodes[i];
            printf("%s:%d balance is %d slots\n", n->ip, n->port, n->balance);
        }
    }
    /* Now we have at the start of the 'sn' array nodes that should get
     * slots, at the end nodes that must give slots.
     * We take two indexes, one at the start, and one at the end,
     * incrementing or decrementing the indexes accordingly til we
     * find nodes that need to get/provide slots. */
    int dst_idx = 0;
    int src_idx = nodes_involved - 1;
    int simulate = config.cluster_manager_command.flags &
                   CLUSTER_MANAGER_CMD_FLAG_SIMULATE;
    while (dst_idx < src_idx) {
        clusterManagerNode *dst = weightedNodes[dst_idx];
        clusterManagerNode *src = weightedNodes[src_idx];
        int db = abs(dst->balance);
        int sb = abs(src->balance);
        int numslots = (db < sb ? db : sb);
        if (numslots > 0) {
            printf("Moving %d slots from %s:%d to %s:%d\n", numslots,
                                                            src->ip,
                                                            src->port,
                                                            dst->ip,
                                                            dst->port);
            /* Actually move the slots. */
            list *lsrc = listCreate(), *table = NULL;
            listAddNodeTail(lsrc, src);
            table = clusterManagerComputeReshardTable(lsrc, numslots);
            listRelease(lsrc);
            int table_len = (int) listLength(table);
            if (!table || table_len != numslots) {
                clusterManagerLogErr("*** Assertion failed: Reshard table "
                                     "!= number of slots");
                result = 0;
                goto end_move;
            }
            if (simulate) {
                for (i = 0; i < table_len; i++) printf("#");
            } else {
                int opts = CLUSTER_MANAGER_OPT_QUIET |
                           CLUSTER_MANAGER_OPT_UPDATE;
                listRewind(table, &li);
                while ((ln = listNext(&li)) != NULL) {
                    clusterManagerReshardTableItem *item = ln->value;
                    result = clusterManagerMoveSlot(item->source,
                                                    dst,
                                                    item->slot,
                                                    opts, NULL);
                    if (!result) goto end_move;
                    printf("#");
                    fflush(stdout);
                }

            }
            printf("\n");
end_move:
            clusterManagerReleaseReshardTable(table);
            if (!result) goto cleanup;
        }
        /* Update nodes balance. */
        dst->balance += numslots;
        src->balance -= numslots;
        if (dst->balance == 0) dst_idx++;
        if (src->balance == 0) src_idx --;
    }
cleanup:
    if (involved != NULL) listRelease(involved);
    if (weightedNodes != NULL) zfree(weightedNodes);
    return result;
invalid_args:
    fprintf(stderr, CLUSTER_MANAGER_INVALID_HOST_ARG);
    return 0;
}

static int clusterManagerCommandSetTimeout(int argc, char **argv) {
    UNUSED(argc);
    int port = 0;
    char *ip = NULL;
    if (!getClusterHostFromCmdArgs(1, argv, &ip, &port)) goto invalid_args;
    int timeout = atoi(argv[1]);
    if (timeout < 100) {
        fprintf(stderr, "Setting a node timeout of less than 100 "
                "milliseconds is a bad idea.\n");
        return 0;
    }
    // Load cluster information
    clusterManagerNode *node = clusterManagerNewNode(ip, port);
    if (!clusterManagerLoadInfoFromNode(node, 0)) return 0;
    int ok_count = 0, err_count = 0;

    clusterManagerLogInfo(">>> Reconfiguring node timeout in every "
                          "cluster node...\n");
    listIter li;
    listNode *ln;
    listRewind(cluster_manager.nodes, &li);
    while ((ln = listNext(&li)) != NULL) {
        clusterManagerNode *n = ln->value;
        char *err = NULL;
        redisReply *reply = CLUSTER_MANAGER_COMMAND(n, "CONFIG %s %s %d",
                                                    "SET",
                                                    "cluster-node-timeout",
                                                    timeout);
        if (reply == NULL) goto reply_err;
        int ok = clusterManagerCheckRedisReply(n, reply, &err);
        freeReplyObject(reply);
        if (!ok) goto reply_err;
        reply = CLUSTER_MANAGER_COMMAND(n, "CONFIG %s", "REWRITE");
        if (reply == NULL) goto reply_err;
        ok = clusterManagerCheckRedisReply(n, reply, &err);
        freeReplyObject(reply);
        if (!ok) goto reply_err;
        clusterManagerLogWarn("*** New timeout set for %s:%d\n", n->ip,
                              n->port);
        ok_count++;
        continue;
reply_err:;
        int need_free = 0;
        if (err == NULL) err = "";
        else need_free = 1;
        clusterManagerLogErr("ERR setting node-timeot for %s:%d: %s\n", n->ip,
                             n->port, err);
        if (need_free) zfree(err);
        err_count++;
    }
    clusterManagerLogInfo(">>> New node timeout set. %d OK, %d ERR.\n",
                          ok_count, err_count);
    return 1;
invalid_args:
    fprintf(stderr, CLUSTER_MANAGER_INVALID_HOST_ARG);
    return 0;
}

static int clusterManagerCommandImport(int argc, char **argv) {
    int success = 1;
    int port = 0, src_port = 0;
    char *ip = NULL, *src_ip = NULL;
    char *invalid_args_msg = NULL;
    if (!getClusterHostFromCmdArgs(argc, argv, &ip, &port)) {
        invalid_args_msg = CLUSTER_MANAGER_INVALID_HOST_ARG;
        goto invalid_args;
    }
    if (config.cluster_manager_command.from == NULL) {
        invalid_args_msg = "[ERR] Option '--cluster-from' is required for "
                           "subcommand 'import'.\n";
        goto invalid_args;
    }
    char *src_host[] = {config.cluster_manager_command.from};
    if (!getClusterHostFromCmdArgs(1, src_host, &src_ip, &src_port)) {
        invalid_args_msg = "[ERR] Invalid --cluster-from host. You need to "
                           "pass a valid address (ie. 120.0.0.1:7000).\n";
        goto invalid_args;
    }
    clusterManagerLogInfo(">>> Importing data from %s:%d to cluster %s:%d\n",
                          src_ip, src_port, ip, port);

    clusterManagerNode *refnode = clusterManagerNewNode(ip, port);
    if (!clusterManagerLoadInfoFromNode(refnode, 0)) return 0;
    if (!clusterManagerCheckCluster(0)) return 0;
    char *reply_err = NULL;
    redisReply *src_reply = NULL;
    // Connect to the source node.
    redisContext *src_ctx = redisConnect(src_ip, src_port);
    if (src_ctx->err) {
        success = 0;
        fprintf(stderr,"Could not connect to Redis at %s:%d: %s.\n", src_ip,
                src_port, src_ctx->errstr);
        goto cleanup;
    }
    src_reply = reconnectingRedisCommand(src_ctx, "INFO");
    if (!src_reply || src_reply->type == REDIS_REPLY_ERROR) {
        if (src_reply && src_reply->str) reply_err = src_reply->str;
        success = 0;
        goto cleanup;
    }
    if (getLongInfoField(src_reply->str, "cluster_enabled")) {
        clusterManagerLogErr("[ERR] The source node should not be a "
                             "cluster node.\n");
        success = 0;
        goto cleanup;
    }
    freeReplyObject(src_reply);
    src_reply = reconnectingRedisCommand(src_ctx, "DBSIZE");
    if (!src_reply || src_reply->type == REDIS_REPLY_ERROR) {
        if (src_reply && src_reply->str) reply_err = src_reply->str;
        success = 0;
        goto cleanup;
    }
    int size = src_reply->integer, i;
    clusterManagerLogWarn("*** Importing %d keys from DB 0\n", size);

    // Build a slot -> node map
    clusterManagerNode  *slots_map[CLUSTER_MANAGER_SLOTS];
    memset(slots_map, 0, sizeof(slots_map));
    listIter li;
    listNode *ln;
    for (i = 0; i < CLUSTER_MANAGER_SLOTS; i++) {
        listRewind(cluster_manager.nodes, &li);
        while ((ln = listNext(&li)) != NULL) {
            clusterManagerNode *n = ln->value;
            if (n->flags & CLUSTER_MANAGER_FLAG_SLAVE) continue;
            if (n->slots_count == 0) continue;
            if (n->slots[i]) {
                slots_map[i] = n;
                break;
            }
        }
    }

    char cmdfmt[50] = "MIGRATE %s %d %s %d %d";
    if (config.cluster_manager_command.flags & CLUSTER_MANAGER_CMD_FLAG_COPY)
        strcat(cmdfmt, " %s");
    if (config.cluster_manager_command.flags & CLUSTER_MANAGER_CMD_FLAG_REPLACE)
        strcat(cmdfmt, " %s");

    /* Use SCAN to iterate over the keys, migrating to the
     * right node as needed. */
    int cursor = -999, timeout = config.cluster_manager_command.timeout;
    while (cursor != 0) {
        if (cursor < 0) cursor = 0;
        freeReplyObject(src_reply);
        src_reply = reconnectingRedisCommand(src_ctx, "SCAN %d COUNT %d",
                                             cursor, 1000);
        if (!src_reply || src_reply->type == REDIS_REPLY_ERROR) {
            if (src_reply && src_reply->str) reply_err = src_reply->str;
            success = 0;
            goto cleanup;
        }
        assert(src_reply->type == REDIS_REPLY_ARRAY);
        assert(src_reply->elements >= 2);
        assert(src_reply->element[1]->type == REDIS_REPLY_ARRAY);
        if (src_reply->element[0]->type == REDIS_REPLY_STRING)
            cursor = atoi(src_reply->element[0]->str);
        else if (src_reply->element[0]->type == REDIS_REPLY_INTEGER)
            cursor = src_reply->element[0]->integer;
        int keycount = src_reply->element[1]->elements;
        for (i = 0; i < keycount; i++) {
            redisReply *kr = src_reply->element[1]->element[i];
            assert(kr->type == REDIS_REPLY_STRING);
            char *key = kr->str;
            uint16_t slot = clusterManagerKeyHashSlot(key, kr->len);
            clusterManagerNode *target = slots_map[slot];
            printf("Migrating %s to %s:%d: ", key, target->ip, target->port);
            redisReply *r = reconnectingRedisCommand(src_ctx, cmdfmt,
                                                     target->ip, target->port,
                                                     key, 0, timeout,
                                                     "COPY", "REPLACE");
            if (!r || r->type == REDIS_REPLY_ERROR) {
                if (r && r->str) {
                    clusterManagerLogErr("Source %s:%d replied with "
                                         "error:\n%s\n", src_ip, src_port,
                                         r->str);
                }
                success = 0;
            }
            freeReplyObject(r);
            if (!success) goto cleanup;
            clusterManagerLogOk("OK\n");
        }
    }
cleanup:
    if (reply_err)
        clusterManagerLogErr("Source %s:%d replied with error:\n%s\n",
                             src_ip, src_port, reply_err);
    if (src_ctx) redisFree(src_ctx);
    if (src_reply) freeReplyObject(src_reply);
    return success;
invalid_args:
    fprintf(stderr, "%s", invalid_args_msg);
    return 0;
}

static int clusterManagerCommandCall(int argc, char **argv) {
    int port = 0, i;
    char *ip = NULL;
    if (!getClusterHostFromCmdArgs(1, argv, &ip, &port)) goto invalid_args;
    clusterManagerNode *refnode = clusterManagerNewNode(ip, port);
    if (!clusterManagerLoadInfoFromNode(refnode, 0)) return 0;
    argc--;
    argv++;
    size_t *argvlen = zmalloc(argc*sizeof(size_t), MALLOC_LOCAL);
    clusterManagerLogInfo(">>> Calling");
    for (i = 0; i < argc; i++) {
        argvlen[i] = strlen(argv[i]);
        printf(" %s", argv[i]);
    }
    printf("\n");
    listIter li;
    listNode *ln;
    listRewind(cluster_manager.nodes, &li);
    while ((ln = listNext(&li)) != NULL) {
        clusterManagerNode *n = ln->value;
        if ((config.cluster_manager_command.flags & CLUSTER_MANAGER_CMD_FLAG_MASTERS_ONLY)
              && (n->replicate != NULL)) continue;  // continue if node is slave
        if ((config.cluster_manager_command.flags & CLUSTER_MANAGER_CMD_FLAG_SLAVES_ONLY)
              && (n->replicate == NULL)) continue;   // continue if node is master
        if (!n->context && !clusterManagerNodeConnect(n)) continue;
        redisReply *reply = NULL;
        redisAppendCommandArgv(n->context, argc, (const char **) argv, argvlen);
        int status = redisGetReply(n->context, (void **)(&reply));
        if (status != REDIS_OK || reply == NULL )
            printf("%s:%d: Failed!\n", n->ip, n->port);
        else {
            sds formatted_reply = cliFormatReplyRaw(reply);
            printf("%s:%d: %s\n", n->ip, n->port, (char *) formatted_reply);
            sdsfree(formatted_reply);
        }
        if (reply != NULL) freeReplyObject(reply);
    }
    zfree(argvlen);
    return 1;
invalid_args:
    fprintf(stderr, CLUSTER_MANAGER_INVALID_HOST_ARG);
    return 0;
}

static int clusterManagerCommandBackup(int argc, char **argv) {
    UNUSED(argc);
    int success = 1, port = 0;
    char *ip = NULL;
    if (!getClusterHostFromCmdArgs(1, argv, &ip, &port)) goto invalid_args;
    clusterManagerNode *refnode = clusterManagerNewNode(ip, port);
    if (!clusterManagerLoadInfoFromNode(refnode, 0)) return 0;
    int no_issues = clusterManagerCheckCluster(0);
    int cluster_errors_count = (no_issues ? 0 :
                                listLength(cluster_manager.errors));
    config.cluster_manager_command.backup_dir = argv[1];
    /* TODO: check if backup_dir is a valid directory. */
    sds json = sdsnew("[\n");
    int first_node = 0;
    listIter li;
    listNode *ln;
    listRewind(cluster_manager.nodes, &li);
    while ((ln = listNext(&li)) != NULL) {
        if (!first_node) first_node = 1;
        else json = sdscat(json, ",\n");
        clusterManagerNode *node = ln->value;
        sds node_json = clusterManagerNodeGetJSON(node, cluster_errors_count);
        json = sdscat(json, node_json);
        sdsfree(node_json);
        if (node->replicate)
            continue;
        clusterManagerLogInfo(">>> Node %s:%d -> Saving RDB...\n",
                              node->ip, node->port);
        fflush(stdout);
        getRDB(node);
    }
    json = sdscat(json, "\n]");
    sds jsonpath = sdsnew(config.cluster_manager_command.backup_dir);
    if (jsonpath[sdslen(jsonpath) - 1] != '/')
        jsonpath = sdscat(jsonpath, "/");
    jsonpath = sdscat(jsonpath, "nodes.json");
    fflush(stdout);
    clusterManagerLogInfo("Saving cluster configuration to: %s\n", jsonpath);
    FILE *out = fopen(jsonpath, "w+");
    if (!out) {
        clusterManagerLogErr("Could not save nodes to: %s\n", jsonpath);
        success = 0;
        goto cleanup;
    }
    fputs(json, out);
    fclose(out);
cleanup:
    sdsfree(json);
    sdsfree(jsonpath);
    if (success) {
        if (!no_issues) {
            clusterManagerLogWarn("*** Cluster seems to have some problems, "
                                  "please be aware of it if you're going "
                                  "to restore this backup.\n");
        }
        clusterManagerLogOk("[OK] Backup created into: %s\n",
                            config.cluster_manager_command.backup_dir);
    } else clusterManagerLogOk("[ERR] Failed to back cluster!\n");
    return success;
invalid_args:
    fprintf(stderr, CLUSTER_MANAGER_INVALID_HOST_ARG);
    return 0;
}

static int clusterManagerCommandHelp(int argc, char **argv) {
    UNUSED(argc);
    UNUSED(argv);
    int commands_count = sizeof(clusterManagerCommands) /
                         sizeof(clusterManagerCommandDef);
    int i = 0, j;
    fprintf(stderr, "Cluster Manager Commands:\n");
    int padding = 15;
    for (; i < commands_count; i++) {
        clusterManagerCommandDef *def = &(clusterManagerCommands[i]);
        int namelen = strlen(def->name), padlen = padding - namelen;
        fprintf(stderr, "  %s", def->name);
        for (j = 0; j < padlen; j++) fprintf(stderr, " ");
        fprintf(stderr, "%s\n", (def->args ? def->args : ""));
        if (def->options != NULL) {
            int optslen = strlen(def->options);
            char *p = def->options, *eos = p + optslen;
            char *comma = NULL;
            while ((comma = strchr(p, ',')) != NULL) {
                int deflen = (int)(comma - p);
                char buf[255];
                memcpy(buf, p, deflen);
                buf[deflen] = '\0';
                for (j = 0; j < padding; j++) fprintf(stderr, " ");
                fprintf(stderr, "  --cluster-%s\n", buf);
                p = comma + 1;
                if (p >= eos) break;
            }
            if (p < eos) {
                for (j = 0; j < padding; j++) fprintf(stderr, " ");
                fprintf(stderr, "  --cluster-%s\n", p);
            }
        }
    }
    fprintf(stderr, "\nFor check, fix, reshard, del-node, set-timeout you "
                    "can specify the host and port of any working node in "
                    "the cluster.\n\n");
    return 0;
}

/*------------------------------------------------------------------------------
 * Latency and latency history modes
 *--------------------------------------------------------------------------- */

static void latencyModePrint(long long min, long long max, double avg, long long count) {
    if (config.output == OUTPUT_STANDARD) {
        printf("min: %lld, max: %lld, avg: %.2f (%lld samples)",
                min, max, avg, count);
        fflush(stdout);
    } else if (config.output == OUTPUT_CSV) {
        printf("%lld,%lld,%.2f,%lld\n", min, max, avg, count);
    } else if (config.output == OUTPUT_RAW) {
        printf("%lld %lld %.2f %lld\n", min, max, avg, count);
    }
}

#define LATENCY_SAMPLE_RATE 10 /* milliseconds. */
#define LATENCY_HISTORY_DEFAULT_INTERVAL 15000 /* milliseconds. */
static void latencyMode(void) {
    redisReply *reply;
    long long start, latency, min = 0, max = 0, tot = 0, count = 0;
    long long history_interval =
        config.interval ? config.interval/1000 :
                          LATENCY_HISTORY_DEFAULT_INTERVAL;
    double avg;
    long long history_start = mstime();

    /* Set a default for the interval in case of --latency option
     * with --raw, --csv or when it is redirected to non tty. */
    if (config.interval == 0) {
        config.interval = 1000;
    } else {
        config.interval /= 1000; /* We need to convert to milliseconds. */
    }

    if (!context) exit(1);
    while(1) {
        start = mstime();
        reply = reconnectingRedisCommand(context,"PING");
        if (reply == NULL) {
            fprintf(stderr,"\nI/O error\n");
            exit(1);
        }
        latency = mstime()-start;
        freeReplyObject(reply);
        count++;
        if (count == 1) {
            min = max = tot = latency;
            avg = (double) latency;
        } else {
            if (latency < min) min = latency;
            if (latency > max) max = latency;
            tot += latency;
            avg = (double) tot/count;
        }

        if (config.output == OUTPUT_STANDARD) {
            printf("\x1b[0G\x1b[2K"); /* Clear the line. */
            latencyModePrint(min,max,avg,count);
        } else {
            if (config.latency_history) {
                latencyModePrint(min,max,avg,count);
            } else if (mstime()-history_start > config.interval) {
                latencyModePrint(min,max,avg,count);
                exit(0);
            }
        }

        if (config.latency_history && mstime()-history_start > history_interval)
        {
            printf(" -- %.2f seconds range\n", (float)(mstime()-history_start)/1000);
            history_start = mstime();
            min = max = tot = count = 0;
        }
        usleep(LATENCY_SAMPLE_RATE * 1000);
    }
}

/*------------------------------------------------------------------------------
 * Latency distribution mode -- requires 256 colors xterm
 *--------------------------------------------------------------------------- */

#define LATENCY_DIST_DEFAULT_INTERVAL 1000 /* milliseconds. */

/* Structure to store samples distribution. */
struct distsamples {
    long long max;   /* Max latency to fit into this interval (usec). */
    long long count; /* Number of samples in this interval. */
    int character;   /* Associated character in visualization. */
};

/* Helper function for latencyDistMode(). Performs the spectrum visualization
 * of the collected samples targeting an xterm 256 terminal.
 *
 * Takes an array of distsamples structures, ordered from smaller to bigger
 * 'max' value. Last sample max must be 0, to mean that it olds all the
 * samples greater than the previous one, and is also the stop sentinel.
 *
 * "tot' is the total number of samples in the different buckets, so it
 * is the SUM(samples[i].count) for i to 0 up to the max sample.
 *
 * As a side effect the function sets all the buckets count to 0. */
void showLatencyDistSamples(struct distsamples *samples, long long tot) {
    int j;

     /* We convert samples into an index inside the palette
     * proportional to the percentage a given bucket represents.
     * This way intensity of the different parts of the spectrum
     * don't change relative to the number of requests, which avoids to
     * pollute the visualization with non-latency related info. */
    printf("\033[38;5;0m"); /* Set foreground color to black. */
    for (j = 0; ; j++) {
        int coloridx =
            ceil((float) samples[j].count / tot * (spectrum_palette_size-1));
        int color = spectrum_palette[coloridx];
        printf("\033[48;5;%dm%c", (int)color, samples[j].character);
        samples[j].count = 0;
        if (samples[j].max == 0) break; /* Last sample. */
    }
    printf("\033[0m\n");
    fflush(stdout);
}

/* Show the legend: different buckets values and colors meaning, so
 * that the spectrum is more easily readable. */
void showLatencyDistLegend(void) {
    int j;

    printf("---------------------------------------------\n");
    printf(". - * #          .01 .125 .25 .5 milliseconds\n");
    printf("1,2,3,...,9      from 1 to 9     milliseconds\n");
    printf("A,B,C,D,E        10,20,30,40,50  milliseconds\n");
    printf("F,G,H,I,J        .1,.2,.3,.4,.5       seconds\n");
    printf("K,L,M,N,O,P,Q,?  1,2,4,8,16,30,60,>60 seconds\n");
    printf("From 0 to 100%%: ");
    for (j = 0; j < spectrum_palette_size; j++) {
        printf("\033[48;5;%dm ", spectrum_palette[j]);
    }
    printf("\033[0m\n");
    printf("---------------------------------------------\n");
}

static void latencyDistMode(void) {
    redisReply *reply;
    long long start, latency, count = 0;
    long long history_interval =
        config.interval ? config.interval/1000 :
                          LATENCY_DIST_DEFAULT_INTERVAL;
    long long history_start = ustime();
    int j, outputs = 0;

    struct distsamples samples[] = {
        /* We use a mostly logarithmic scale, with certain linear intervals
         * which are more interesting than others, like 1-10 milliseconds
         * range. */
        {10,0,'.'},         /* 0.01 ms */
        {125,0,'-'},        /* 0.125 ms */
        {250,0,'*'},        /* 0.25 ms */
        {500,0,'#'},        /* 0.5 ms */
        {1000,0,'1'},       /* 1 ms */
        {2000,0,'2'},       /* 2 ms */
        {3000,0,'3'},       /* 3 ms */
        {4000,0,'4'},       /* 4 ms */
        {5000,0,'5'},       /* 5 ms */
        {6000,0,'6'},       /* 6 ms */
        {7000,0,'7'},       /* 7 ms */
        {8000,0,'8'},       /* 8 ms */
        {9000,0,'9'},       /* 9 ms */
        {10000,0,'A'},      /* 10 ms */
        {20000,0,'B'},      /* 20 ms */
        {30000,0,'C'},      /* 30 ms */
        {40000,0,'D'},      /* 40 ms */
        {50000,0,'E'},      /* 50 ms */
        {100000,0,'F'},     /* 0.1 s */
        {200000,0,'G'},     /* 0.2 s */
        {300000,0,'H'},     /* 0.3 s */
        {400000,0,'I'},     /* 0.4 s */
        {500000,0,'J'},     /* 0.5 s */
        {1000000,0,'K'},    /* 1 s */
        {2000000,0,'L'},    /* 2 s */
        {4000000,0,'M'},    /* 4 s */
        {8000000,0,'N'},    /* 8 s */
        {16000000,0,'O'},   /* 16 s */
        {30000000,0,'P'},   /* 30 s */
        {60000000,0,'Q'},   /* 1 minute */
        {0,0,'?'},          /* > 1 minute */
    };

    if (!context) exit(1);
    while(1) {
        start = ustime();
        reply = reconnectingRedisCommand(context,"PING");
        if (reply == NULL) {
            fprintf(stderr,"\nI/O error\n");
            exit(1);
        }
        latency = ustime()-start;
        freeReplyObject(reply);
        count++;

        /* Populate the relevant bucket. */
        for (j = 0; ; j++) {
            if (samples[j].max == 0 || latency <= samples[j].max) {
                samples[j].count++;
                break;
            }
        }

        /* From time to time show the spectrum. */
        if (count && (ustime()-history_start)/1000 > history_interval) {
            if ((outputs++ % 20) == 0)
                showLatencyDistLegend();
            showLatencyDistSamples(samples,count);
            history_start = ustime();
            count = 0;
        }
        usleep(LATENCY_SAMPLE_RATE * 1000);
    }
}

/*------------------------------------------------------------------------------
 * Slave mode
 *--------------------------------------------------------------------------- */

#define RDB_EOF_MARK_SIZE 40

void sendReplconf(const char* arg1, const char* arg2) {
    printf("sending REPLCONF %s %s\n", arg1, arg2);
    redisReply *reply = redisCommand(context, "REPLCONF %s %s", arg1, arg2);

    /* Handle any error conditions */
    if(reply == NULL) {
        fprintf(stderr, "\nI/O error\n");
        exit(1);
    } else if(reply->type == REDIS_REPLY_ERROR) {
        fprintf(stderr, "REPLCONF %s error: %s\n", arg1, reply->str);
        /* non fatal, old versions may not support it */
    }
    freeReplyObject(reply);
}

void sendCapa() {
    sendReplconf("capa", "eof");
}

/* Wrapper around hiredis to allow arbitrary reads and writes.
 *
 * We piggybacks on top of hiredis to achieve transparent TLS support,
 * and use its internal buffers so it can co-exist with commands
 * previously/later issued on the connection.
 *
 * Interface is close to enough to read()/write() so things should mostly
 * work transparently.
 */

/* Write a raw buffer through a redisContext. If we already have something
 * in the buffer (leftovers from hiredis operations) it will be written
 * as well.
 */
static ssize_t writeConn(redisContext *c, const char *buf, size_t buf_len)
{
    int done = 0;

    /* Append data to buffer which is *usually* expected to be empty
     * but we don't assume that, and write.
     */
    c->obuf = sdscatlen(c->obuf, buf, buf_len);
    if (redisBufferWrite(c, &done) == REDIS_ERR) {
        if (!(c->flags & REDIS_BLOCK))
            errno = EAGAIN;

        /* On error, we assume nothing was written and we roll back the
         * buffer to its original state.
         */
        if (sdslen(c->obuf) > buf_len)
            sdsrange(c->obuf, 0, -(buf_len+1));
        else
            sdsclear(c->obuf);

        return -1;
    }

    /* If we're done, free up everything. We may have written more than
     * buf_len (if c->obuf was not initially empty) but we don't have to
     * tell.
     */
    if (done) {
        sdsclear(c->obuf);
        return buf_len;
    }

    /* Write was successful but we have some leftovers which we should
     * remove from the buffer.
     *
     * Do we still have data that was there prior to our buf? If so,
     * restore buffer to it's original state and report no new data was
     * writen.
     */
    if (sdslen(c->obuf) > buf_len) {
        sdsrange(c->obuf, 0, -(buf_len+1));
        return 0;
    }

    /* At this point we're sure no prior data is left. We flush the buffer
     * and report how much we've written.
     */
    size_t left = sdslen(c->obuf);
    sdsclear(c->obuf);
    return buf_len - left;
}

/* Read raw bytes through a redisContext. The read operation is not greedy
 * and may not fill the buffer entirely.
 */
static ssize_t readConn(redisContext *c, char *buf, size_t len)
{
    return c->funcs->read(c, buf, len);
}

/* Sends SYNC and reads the number of bytes in the payload. Used both by
 * slaveMode() and getRDB().
 * returns 0 in case an EOF marker is used. */
unsigned long long sendSync(redisContext *c, char *out_eof) {
    /* To start we need to send the SYNC command and return the payload.
     * The hiredis client lib does not understand this part of the protocol
     * and we don't want to mess with its buffers, so everything is performed
     * using direct low-level I/O. */
    char buf[4096], *p;
    ssize_t nread;

    /* Send the SYNC command. */
    if (writeConn(c, "SYNC\r\n", 6) != 6) {
        fprintf(stderr,"Error writing to master\n");
        exit(1);
    }

    /* Read $<payload>\r\n, making sure to read just up to "\n" */
    p = buf;
    while(1) {
        nread = readConn(c,p,1);
        if (nread <= 0) {
            fprintf(stderr,"Error reading bulk length while SYNCing\n");
            exit(1);
        }
        if (*p == '\n' && p != buf) break;
        if (*p != '\n') p++;
    }
    *p = '\0';
    if (buf[0] == '-') {
        printf("SYNC with master failed: %s\n", buf);
        exit(1);
    }
    if (strncmp(buf+1,"EOF:",4) == 0 && strlen(buf+5) >= RDB_EOF_MARK_SIZE) {
        memcpy(out_eof, buf+5, RDB_EOF_MARK_SIZE);
        return 0;
    }
    return strtoull(buf+1,NULL,10);
}

static void slaveMode(void) {
    static char eofmark[RDB_EOF_MARK_SIZE];
    static char lastbytes[RDB_EOF_MARK_SIZE];
    static int usemark = 0;
    unsigned long long payload = sendSync(context,eofmark);
    char buf[1024];
    int original_output = config.output;

    if (payload == 0) {
        payload = ULLONG_MAX;
        memset(lastbytes,0,RDB_EOF_MARK_SIZE);
        usemark = 1;
        fprintf(stderr,"SYNC with master, discarding "
                       "bytes of bulk transfer until EOF marker...\n");
    } else {
        fprintf(stderr,"SYNC with master, discarding %llu "
                       "bytes of bulk transfer...\n", payload);
    }


    /* Discard the payload. */
    while(payload) {
        ssize_t nread;

        nread = readConn(context,buf,(payload > sizeof(buf)) ? sizeof(buf) : payload);
        if (nread <= 0) {
            fprintf(stderr,"Error reading RDB payload while SYNCing\n");
            exit(1);
        }
        payload -= nread;

        if (usemark) {
            /* Update the last bytes array, and check if it matches our delimiter.*/
            if (nread >= RDB_EOF_MARK_SIZE) {
                memcpy(lastbytes,buf+nread-RDB_EOF_MARK_SIZE,RDB_EOF_MARK_SIZE);
            } else {
                int rem = RDB_EOF_MARK_SIZE-nread;
                memmove(lastbytes,lastbytes+nread,rem);
                memcpy(lastbytes+rem,buf,nread);
            }
            if (memcmp(lastbytes,eofmark,RDB_EOF_MARK_SIZE) == 0)
                break;
        }
    }

    if (usemark) {
        unsigned long long offset = ULLONG_MAX - payload;
        fprintf(stderr,"SYNC done after %llu bytes. Logging commands from master.\n", offset);
        /* put the slave online */
        sleep(1);
        sendReplconf("ACK", "0");
    } else
        fprintf(stderr,"SYNC done. Logging commands from master.\n");

    /* Now we can use hiredis to read the incoming protocol. */
    config.output = OUTPUT_CSV;
    while (cliReadReply(0) == REDIS_OK);
    config.output = original_output;
}

/*------------------------------------------------------------------------------
 * RDB transfer mode
 *--------------------------------------------------------------------------- */

/* This function implements --rdb, so it uses the replication protocol in order
 * to fetch the RDB file from a remote server. */
static void getRDB(clusterManagerNode *node) {
    int fd;
    redisContext *s;
    char *filename;
    if (node != NULL) {
        assert(node->context);
        s = node->context;
        filename = clusterManagerGetNodeRDBFilename(node);
    } else {
        s = context;
        filename = config.rdb_filename;
    }
    static char eofmark[RDB_EOF_MARK_SIZE];
    static char lastbytes[RDB_EOF_MARK_SIZE];
    static int usemark = 0;
    unsigned long long payload = sendSync(s, eofmark);
    char buf[4096];

    if (payload == 0) {
        payload = ULLONG_MAX;
        memset(lastbytes,0,RDB_EOF_MARK_SIZE);
        usemark = 1;
        fprintf(stderr,"SYNC sent to master, writing bytes of bulk transfer "
                "until EOF marker to '%s'\n", filename);
    } else {
        fprintf(stderr,"SYNC sent to master, writing %llu bytes to '%s'\n",
            payload, filename);
    }

    /* Write to file. */
    if (!strcmp(filename,"-")) {
        fd = STDOUT_FILENO;
    } else {
        fd = open(filename, O_CREAT|O_WRONLY, 0644);
        if (fd == -1) {
            fprintf(stderr, "Error opening '%s': %s\n", filename,
                strerror(errno));
            exit(1);
        }
    }

    while(payload) {
        ssize_t nread, nwritten;

        nread = readConn(s,buf,(payload > sizeof(buf)) ? sizeof(buf) : payload);
        if (nread <= 0) {
            fprintf(stderr,"I/O Error reading RDB payload from socket\n");
            exit(1);
        }
        nwritten = write(fd, buf, nread);
        if (nwritten != nread) {
            fprintf(stderr,"Error writing data to file: %s\n",
                (nwritten == -1) ? strerror(errno) : "short write");
            exit(1);
        }
        payload -= nread;

        if (usemark) {
            /* Update the last bytes array, and check if it matches our delimiter.*/
            if (nread >= RDB_EOF_MARK_SIZE) {
                memcpy(lastbytes,buf+nread-RDB_EOF_MARK_SIZE,RDB_EOF_MARK_SIZE);
            } else {
                int rem = RDB_EOF_MARK_SIZE-nread;
                memmove(lastbytes,lastbytes+nread,rem);
                memcpy(lastbytes+rem,buf,nread);
            }
            if (memcmp(lastbytes,eofmark,RDB_EOF_MARK_SIZE) == 0)
                break;
        }
    }
    if (usemark) {
        payload = ULLONG_MAX - payload - RDB_EOF_MARK_SIZE;
        if (ftruncate(fd, payload) == -1)
            fprintf(stderr,"ftruncate failed: %s.\n", strerror(errno));
        fprintf(stderr,"Transfer finished with success after %llu bytes\n", payload);
    } else {
        fprintf(stderr,"Transfer finished with success.\n");
    }
    redisFree(s); /* Close the connection ASAP as fsync() may take time. */
    if (node)
        node->context = NULL;
    fsync(fd);
    close(fd);
    fprintf(stderr,"Transfer finished with success.\n");
    if (node) {
        sdsfree(filename);
        return;
    }
    exit(0);
}

/*------------------------------------------------------------------------------
 * Bulk import (pipe) mode
 *--------------------------------------------------------------------------- */

#define PIPEMODE_WRITE_LOOP_MAX_BYTES (128*1024)
static void pipeMode(void) {
    long long errors = 0, replies = 0, obuf_len = 0, obuf_pos = 0;
    char obuf[1024*16]; /* Output buffer */
    char aneterr[ANET_ERR_LEN];
    redisReply *reply;
    int eof = 0; /* True once we consumed all the standard input. */
    int done = 0;
    char magic[20]; /* Special reply we recognize. */
    time_t last_read_time = time(NULL);

    srand(time(NULL));

    /* Use non blocking I/O. */
    if (anetNonBlock(aneterr,context->fd) == ANET_ERR) {
        fprintf(stderr, "Can't set the socket in non blocking mode: %s\n",
            aneterr);
        exit(1);
    }

    context->flags &= ~REDIS_BLOCK;

    /* Transfer raw protocol and read replies from the server at the same
     * time. */
    while(!done) {
        int mask = AE_READABLE;

        if (!eof || obuf_len != 0) mask |= AE_WRITABLE;
        mask = aeWait(context->fd,mask,1000);

        /* Handle the readable state: we can read replies from the server. */
        if (mask & AE_READABLE) {
            int read_error = 0;

            do {
                if (!read_error && redisBufferRead(context) == REDIS_ERR) {
                    read_error = 1;
                }

                reply = NULL;
                if (redisGetReply(context, (void **) &reply) == REDIS_ERR) {
                    fprintf(stderr, "Error reading replies from server\n");
                    exit(1);
                }
                if (reply) {
                    last_read_time = time(NULL);
                    if (reply->type == REDIS_REPLY_ERROR) {
                        fprintf(stderr,"%s\n", reply->str);
                        errors++;
                    } else if (eof && reply->type == REDIS_REPLY_STRING &&
                                      reply->len == 20) {
                        /* Check if this is the reply to our final ECHO
                         * command. If so everything was received
                         * from the server. */
                        if (memcmp(reply->str,magic,20) == 0) {
                            printf("Last reply received from server.\n");
                            done = 1;
                            replies--;
                        }
                    }
                    replies++;
                    freeReplyObject(reply);
                }
            } while(reply);

            /* Abort on read errors. We abort here because it is important
             * to consume replies even after a read error: this way we can
             * show a potential problem to the user. */
            if (read_error) exit(1);
        }

        /* Handle the writable state: we can send protocol to the server. */
        if (mask & AE_WRITABLE) {
            ssize_t loop_nwritten = 0;

            while(1) {
                /* Transfer current buffer to server. */
                if (obuf_len != 0) {
                    ssize_t nwritten = writeConn(context,obuf+obuf_pos,obuf_len);

                    if (nwritten == -1) {
                        if (errno != EAGAIN && errno != EINTR) {
                            fprintf(stderr, "Error writing to the server: %s\n",
                                strerror(errno));
                            exit(1);
                        } else {
                            nwritten = 0;
                        }
                    }
                    obuf_len -= nwritten;
                    obuf_pos += nwritten;
                    loop_nwritten += nwritten;
                    if (obuf_len != 0) break; /* Can't accept more data. */
                }
                if (context->err) {
                    fprintf(stderr, "Server I/O Error: %s\n", context->errstr);
                    exit(1);
                }
                /* If buffer is empty, load from stdin. */
                if (obuf_len == 0 && !eof) {
                    ssize_t nread = read(STDIN_FILENO,obuf,sizeof(obuf));

                    if (nread == 0) {
                        /* The ECHO sequence starts with a "\r\n" so that if there
                         * is garbage in the protocol we read from stdin, the ECHO
                         * will likely still be properly formatted.
                         * CRLF is ignored by Redis, so it has no effects. */
                        char echo[] =
                        "\r\n*2\r\n$4\r\nECHO\r\n$20\r\n01234567890123456789\r\n";
                        int j;

                        eof = 1;
                        /* Everything transferred, so we queue a special
                         * ECHO command that we can match in the replies
                         * to make sure everything was read from the server. */
                        for (j = 0; j < 20; j++)
                            magic[j] = rand() & 0xff;
                        memcpy(echo+21,magic,20);
                        memcpy(obuf,echo,sizeof(echo)-1);
                        obuf_len = sizeof(echo)-1;
                        obuf_pos = 0;
                        printf("All data transferred. Waiting for the last reply...\n");
                    } else if (nread == -1) {
                        fprintf(stderr, "Error reading from stdin: %s\n",
                            strerror(errno));
                        exit(1);
                    } else {
                        obuf_len = nread;
                        obuf_pos = 0;
                    }
                }
                if ((obuf_len == 0 && eof) ||
                    loop_nwritten > PIPEMODE_WRITE_LOOP_MAX_BYTES) break;
            }
        }

        /* Handle timeout, that is, we reached EOF, and we are not getting
         * replies from the server for a few seconds, nor the final ECHO is
         * received. */
        if (eof && config.pipe_timeout > 0 &&
            time(NULL)-last_read_time > config.pipe_timeout)
        {
            fprintf(stderr,"No replies for %d seconds: exiting.\n",
                config.pipe_timeout);
            errors++;
            break;
        }
    }
    printf("errors: %lld, replies: %lld\n", errors, replies);
    if (errors)
        exit(1);
    else
        exit(0);
}

/*------------------------------------------------------------------------------
 * Find big keys
 *--------------------------------------------------------------------------- */

redisReply *sendScan(unsigned long long *it) {
    redisReply *reply;

    if (config.pattern)
        reply = redisCommand(context,"SCAN %llu MATCH %s",
            *it,config.pattern);
    else
        reply = redisCommand(context,"SCAN %llu",*it);

    /* Handle any error conditions */
    if(reply == NULL) {
        fprintf(stderr, "\nI/O error\n");
        exit(1);
    } else if(reply->type == REDIS_REPLY_ERROR) {
        fprintf(stderr, "SCAN error: %s\n", reply->str);
        exit(1);
    } else if(reply->type != REDIS_REPLY_ARRAY) {
        fprintf(stderr, "Non ARRAY response from SCAN!\n");
        exit(1);
    } else if(reply->elements != 2) {
        fprintf(stderr, "Invalid element count from SCAN!\n");
        exit(1);
    }

    /* Validate our types are correct */
    assert(reply->element[0]->type == REDIS_REPLY_STRING);
    assert(reply->element[1]->type == REDIS_REPLY_ARRAY);

    /* Update iterator */
    *it = strtoull(reply->element[0]->str, NULL, 10);

    return reply;
}

int getDbSize(void) {
    redisReply *reply;
    int size;

    reply = redisCommand(context, "DBSIZE");

    if(reply == NULL || reply->type != REDIS_REPLY_INTEGER) {
        fprintf(stderr, "Couldn't determine DBSIZE!\n");
        exit(1);
    }

    /* Grab the number of keys and free our reply */
    size = reply->integer;
    freeReplyObject(reply);

    return size;
}

typeinfo type_string = { "string", "STRLEN", "bytes" };
typeinfo type_list = { "list", "LLEN", "items" };
typeinfo type_set = { "set", "SCARD", "members" };
typeinfo type_hash = { "hash", "HLEN", "fields" };
typeinfo type_zset = { "zset", "ZCARD", "members" };
typeinfo type_stream = { "stream", "XLEN", "entries" };
typeinfo type_other = { "other", NULL, "?" };

void type_free(void* priv_data, void* val) {
    typeinfo *info = val;
    UNUSED(priv_data);
    if (info->biggest_key)
        sdsfree(info->biggest_key);
    sdsfree(info->name);
    zfree(info);
}

void getKeySizes(redisReply *keys, typeinfo **types,
                        unsigned long long *sizes, int memkeys,
                        unsigned memkeys_samples)
{
    redisReply *reply;
    unsigned int i;

    /* Pipeline size commands */
    for(i=0;i<keys->elements;i++) {
        /* Skip keys that disappeared between SCAN and TYPE (or unknown types when not in memkeys mode) */
        if(!types[i] || (!types[i]->sizecmd && !memkeys))
            continue;

        if (!memkeys) {
            const char* argv[] = {types[i]->sizecmd, keys->element[i]->str};
            size_t lens[] = {strlen(types[i]->sizecmd), keys->element[i]->len};
            redisAppendCommandArgv(context, 2, argv, lens);
        } else if (memkeys_samples==0) {
            const char* argv[] = {"MEMORY", "USAGE", keys->element[i]->str};
            size_t lens[] = {6, 5, keys->element[i]->len};
            redisAppendCommandArgv(context, 3, argv, lens);
        } else {
            sds samplesstr = sdsfromlonglong(memkeys_samples);
            const char* argv[] = {"MEMORY", "USAGE", keys->element[i]->str, "SAMPLES", samplesstr};
            size_t lens[] = {6, 5, keys->element[i]->len, 7, sdslen(samplesstr)};
            redisAppendCommandArgv(context, 5, argv, lens);
            sdsfree(samplesstr);
        }
    }

    /* Retrieve sizes */
    for(i=0;i<keys->elements;i++) {
        /* Skip keys that disappeared between SCAN and TYPE (or unknown types when not in memkeys mode) */
        if(!types[i] || (!types[i]->sizecmd && !memkeys)) {
            sizes[i] = 0;
            continue;
        }

        /* Retrieve size */
        if(redisGetReply(context, (void**)&reply)!=REDIS_OK) {
            fprintf(stderr, "Error getting size for key '%s' (%d: %s)\n",
                keys->element[i]->str, context->err, context->errstr);
            exit(1);
        } else if(reply->type != REDIS_REPLY_INTEGER) {
            /* Theoretically the key could have been removed and
             * added as a different type between TYPE and SIZE */
            fprintf(stderr,
                "Warning:  %s on '%s' failed (may have changed type)\n",
                !memkeys? types[i]->sizecmd: "MEMORY USAGE",
                keys->element[i]->str);
            sizes[i] = 0;
        } else {
            sizes[i] = reply->integer;
        }

        freeReplyObject(reply);
    }
}

static void getKeyFreqs(redisReply *keys, unsigned long long *freqs) {
    redisReply *reply;
    unsigned int i;

    /* Pipeline OBJECT freq commands */
    for(i=0;i<keys->elements;i++) {
        const char* argv[] = {"OBJECT", "FREQ", keys->element[i]->str};
        size_t lens[] = {6, 4, keys->element[i]->len};
        redisAppendCommandArgv(context, 3, argv, lens);
    }

    /* Retrieve freqs */
    for(i=0;i<keys->elements;i++) {
        if(redisGetReply(context, (void**)&reply)!=REDIS_OK) {
            sds keyname = sdscatrepr(sdsempty(), keys->element[i]->str, keys->element[i]->len);
            fprintf(stderr, "Error getting freq for key '%s' (%d: %s)\n",
                keyname, context->err, context->errstr);
            sdsfree(keyname);
            exit(1);
        } else if(reply->type != REDIS_REPLY_INTEGER) {
            if(reply->type == REDIS_REPLY_ERROR) {
                fprintf(stderr, "Error: %s\n", reply->str);
                exit(1);
            } else {
                sds keyname = sdscatrepr(sdsempty(), keys->element[i]->str, keys->element[i]->len);
                fprintf(stderr, "Warning: OBJECT freq on '%s' failed (may have been deleted)\n", keyname);
                sdsfree(keyname);
                freqs[i] = 0;
            }
        } else {
            freqs[i] = reply->integer;
        }
        freeReplyObject(reply);
    }
}

#define HOTKEYS_SAMPLE 16
static void findHotKeys(void) {
    redisReply *keys, *reply;
    unsigned long long counters[HOTKEYS_SAMPLE] = {0};
    sds hotkeys[HOTKEYS_SAMPLE] = {NULL};
    unsigned long long sampled = 0, total_keys, *freqs = NULL, it = 0;
    unsigned int arrsize = 0, i, k;
    double pct;

    /* Total keys pre scanning */
    total_keys = getDbSize();

    /* Status message */
    printf("\n# Scanning the entire keyspace to find hot keys as well as\n");
    printf("# average sizes per key type.  You can use -i 0.1 to sleep 0.1 sec\n");
    printf("# per 100 SCAN commands (not usually needed).\n\n");

    /* SCAN loop */
    do {
        /* Calculate approximate percentage completion */
        pct = 100 * (double)sampled/total_keys;

        /* Grab some keys and point to the keys array */
        reply = sendScan(&it);
        keys  = reply->element[1];

        /* Reallocate our freqs array if we need to */
        if(keys->elements > arrsize) {
            freqs = zrealloc(freqs, sizeof(unsigned long long)*keys->elements, MALLOC_LOCAL);

            if(!freqs) {
                fprintf(stderr, "Failed to allocate storage for keys!\n");
                exit(1);
            }

            arrsize = keys->elements;
        }

        getKeyFreqs(keys, freqs);

        /* Now update our stats */
        for(i=0;i<keys->elements;i++) {
            sampled++;
            /* Update overall progress */
            if(sampled % 1000000 == 0) {
                printf("[%05.2f%%] Sampled %llu keys so far\n", pct, sampled);
            }

            /* Use eviction pool here */
            k = 0;
            while (k < HOTKEYS_SAMPLE && freqs[i] > counters[k]) k++;
            if (k == 0) continue;
            k--;
            if (k == 0 || counters[k] == 0) {
                sdsfree(hotkeys[k]);
            } else {
                sdsfree(hotkeys[0]);
                memmove(counters,counters+1,sizeof(counters[0])*k);
                memmove(hotkeys,hotkeys+1,sizeof(hotkeys[0])*k);
            }
            counters[k] = freqs[i];
            hotkeys[k] = sdscatrepr(sdsempty(), keys->element[i]->str, keys->element[i]->len);
            printf(
               "[%05.2f%%] Hot key '%s' found so far with counter %llu\n",
               pct, hotkeys[k], freqs[i]);
        }

        /* Sleep if we've been directed to do so */
        if(sampled && (sampled %100) == 0 && config.interval) {
            usleep(config.interval);
        }

        freeReplyObject(reply);
    } while(it != 0);

    if (freqs) zfree(freqs);

    /* We're done */
    printf("\n-------- summary -------\n\n");

    printf("Sampled %llu keys in the keyspace!\n", sampled);

    for (i=1; i<= HOTKEYS_SAMPLE; i++) {
        k = HOTKEYS_SAMPLE - i;
        if(counters[k]>0) {
            printf("hot key found with counter: %llu\tkeyname: %s\n", counters[k], hotkeys[k]);
            sdsfree(hotkeys[k]);
        }
    }

    exit(0);
}

/*------------------------------------------------------------------------------
 * Stats mode
 *--------------------------------------------------------------------------- */

/* Return the specified INFO field from the INFO command output "info".
 * A new buffer is allocated for the result, that needs to be free'd.
 * If the field is not found NULL is returned. */
static char *getInfoField(char *info, char *field) {
    char *p = strstr(info,field);
    char *n1, *n2;
    char *result;

    if (!p) return NULL;
    p += strlen(field)+1;
    n1 = strchr(p,'\r');
    n2 = strchr(p,',');
    if (n2 && n2 < n1) n1 = n2;
    result = zmalloc(sizeof(char)*(n1-p)+1, MALLOC_LOCAL);
    memcpy(result,p,(n1-p));
    result[n1-p] = '\0';
    return result;
}

/* Like the above function but automatically convert the result into
 * a long. On error (missing field) LONG_MIN is returned. */
static long getLongInfoField(char *info, char *field) {
    char *value = getInfoField(info,field);
    long l;

    if (!value) return LONG_MIN;
    l = strtol(value,NULL,10);
    zfree(value);
    return l;
}

/* Convert number of bytes into a human readable string of the form:
 * 100B, 2G, 100M, 4K, and so forth. */
void bytesToHuman(char *s, long long n) {
    double d;

    if (n < 0) {
        *s = '-';
        s++;
        n = -n;
    }
    if (n < 1024) {
        /* Bytes */
        sprintf(s,"%lldB",n);
        return;
    } else if (n < (1024*1024)) {
        d = (double)n/(1024);
        sprintf(s,"%.2fK",d);
    } else if (n < (1024LL*1024*1024)) {
        d = (double)n/(1024*1024);
        sprintf(s,"%.2fM",d);
    } else if (n < (1024LL*1024*1024*1024)) {
        d = (double)n/(1024LL*1024*1024);
        sprintf(s,"%.2fG",d);
    }
}

static void statMode(void) {
    redisReply *reply;
    long aux, requests = 0;
    int i = 0;

    while(1) {
        char buf[64];
        int j;

        reply = reconnectingRedisCommand(context,"INFO");
        if (reply->type == REDIS_REPLY_ERROR) {
            printf("ERROR: %s\n", reply->str);
            exit(1);
        }

        if ((i++ % 20) == 0) {
            printf(
"------- data ------ --------------------- load -------------------- - child -\n"
"keys       mem      clients blocked requests            connections          \n");
        }

        /* Keys */
        aux = 0;
        for (j = 0; j < 20; j++) {
            long k;

            sprintf(buf,"db%d:keys",j);
            k = getLongInfoField(reply->str,buf);
            if (k == LONG_MIN) continue;
            aux += k;
        }
        sprintf(buf,"%ld",aux);
        printf("%-11s",buf);

        /* Used memory */
        aux = getLongInfoField(reply->str,"used_memory");
        bytesToHuman(buf,aux);
        printf("%-8s",buf);

        /* Clients */
        aux = getLongInfoField(reply->str,"connected_clients");
        sprintf(buf,"%ld",aux);
        printf(" %-8s",buf);

        /* Blocked (BLPOPPING) Clients */
        aux = getLongInfoField(reply->str,"blocked_clients");
        sprintf(buf,"%ld",aux);
        printf("%-8s",buf);

        /* Requests */
        aux = getLongInfoField(reply->str,"total_commands_processed");
        sprintf(buf,"%ld (+%ld)",aux,requests == 0 ? 0 : aux-requests);
        printf("%-19s",buf);
        requests = aux;

        /* Connections */
        aux = getLongInfoField(reply->str,"total_connections_received");
        sprintf(buf,"%ld",aux);
        printf(" %-12s",buf);

        /* Children */
        aux = getLongInfoField(reply->str,"bgsave_in_progress");
        aux |= getLongInfoField(reply->str,"aof_rewrite_in_progress") << 1;
        aux |= getLongInfoField(reply->str,"loading") << 2;
        switch(aux) {
        case 0: break;
        case 1:
            printf("SAVE");
            break;
        case 2:
            printf("AOF");
            break;
        case 3:
            printf("SAVE+AOF");
            break;
        case 4:
            printf("LOAD");
            break;
        }

        printf("\n");
        freeReplyObject(reply);
        usleep(config.interval);
    }
}

/*------------------------------------------------------------------------------
 * Scan mode
 *--------------------------------------------------------------------------- */

static void scanMode(void) {
    redisReply *reply;
    unsigned long long cur = 0;

    do {
        if (config.pattern)
            reply = redisCommand(context,"SCAN %llu MATCH %s",
                cur,config.pattern);
        else
            reply = redisCommand(context,"SCAN %llu",cur);
        if (reply == NULL) {
            printf("I/O error\n");
            exit(1);
        } else if (reply->type == REDIS_REPLY_ERROR) {
            printf("ERROR: %s\n", reply->str);
            exit(1);
        } else {
            unsigned int j;

            cur = strtoull(reply->element[0]->str,NULL,10);
            for (j = 0; j < reply->element[1]->elements; j++)
                printf("%s\n", reply->element[1]->element[j]->str);
        }
        freeReplyObject(reply);
    } while(cur != 0);

    exit(0);
}

/*------------------------------------------------------------------------------
 * LRU test mode
 *--------------------------------------------------------------------------- */

/* Return an integer from min to max (both inclusive) using a power-law
 * distribution, depending on the value of alpha: the greater the alpha
 * the more bias towards lower values.
 *
 * With alpha = 6.2 the output follows the 80-20 rule where 20% of
 * the returned numbers will account for 80% of the frequency. */
long long powerLawRand(long long min, long long max, double alpha) {
    double pl, r;

    max += 1;
    r = ((double)rand()) / RAND_MAX;
    pl = pow(
        ((pow(max,alpha+1) - pow(min,alpha+1))*r + pow(min,alpha+1)),
        (1.0/(alpha+1)));
    return (max-1-(long long)pl)+min;
}

/* Generates a key name among a set of lru_test_sample_size keys, using
 * an 80-20 distribution. */
void LRUTestGenKey(char *buf, size_t buflen) {
    snprintf(buf, buflen, "lru:%lld",
        powerLawRand(1, config.lru_test_sample_size, 6.2));
}

#define LRU_CYCLE_PERIOD 1000 /* 1000 milliseconds. */
#define LRU_CYCLE_PIPELINE_SIZE 250
static void LRUTestMode(void) {
    redisReply *reply;
    char key[128];
    long long start_cycle;
    int j;

    srand(time(NULL)^getpid());
    while(1) {
        /* Perform cycles of 1 second with 50% writes and 50% reads.
         * We use pipelining batching writes / reads N times per cycle in order
         * to fill the target instance easily. */
        start_cycle = mstime();
        long long hits = 0, misses = 0;
        while(mstime() - start_cycle < LRU_CYCLE_PERIOD) {
            /* Write cycle. */
            for (j = 0; j < LRU_CYCLE_PIPELINE_SIZE; j++) {
                char val[6];
                val[5] = '\0';
                for (int i = 0; i < 5; i++) val[i] = 'A'+rand()%('z'-'A');
                LRUTestGenKey(key,sizeof(key));
                redisAppendCommand(context, "SET %s %s",key,val);
            }
            for (j = 0; j < LRU_CYCLE_PIPELINE_SIZE; j++)
                redisGetReply(context, (void**)&reply);

            /* Read cycle. */
            for (j = 0; j < LRU_CYCLE_PIPELINE_SIZE; j++) {
                LRUTestGenKey(key,sizeof(key));
                redisAppendCommand(context, "GET %s",key);
            }
            for (j = 0; j < LRU_CYCLE_PIPELINE_SIZE; j++) {
                if (redisGetReply(context, (void**)&reply) == REDIS_OK) {
                    switch(reply->type) {
                        case REDIS_REPLY_ERROR:
                            printf("%s\n", reply->str);
                            break;
                        case REDIS_REPLY_NIL:
                            misses++;
                            break;
                        default:
                            hits++;
                            break;
                    }
                }
            }

            if (context->err) {
                fprintf(stderr,"I/O error during LRU test\n");
                exit(1);
            }
        }
        /* Print stats. */
        printf(
            "%lld Gets/sec | Hits: %lld (%.2f%%) | Misses: %lld (%.2f%%)\n",
            hits+misses,
            hits, (double)hits/(hits+misses)*100,
            misses, (double)misses/(hits+misses)*100);
    }
    exit(0);
}

/*------------------------------------------------------------------------------
 * Intrisic latency mode.
 *
 * Measure max latency of a running process that does not result from
 * syscalls. Basically this software should provide a hint about how much
 * time the kernel leaves the process without a chance to run.
 *--------------------------------------------------------------------------- */

/* This is just some computation the compiler can't optimize out.
 * Should run in less than 100-200 microseconds even using very
 * slow hardware. Runs in less than 10 microseconds in modern HW. */
unsigned long compute_something_fast(void) {
    unsigned char s[256], i, j, t;
    int count = 1000, k;
    unsigned long output = 0;

    for (k = 0; k < 256; k++) s[k] = k;

    i = 0;
    j = 0;
    while(count--) {
        i++;
        j = j + s[i];
        t = s[i];
        s[i] = s[j];
        s[j] = t;
        output += s[(s[i]+s[j])&255];
    }
    return output;
}

static void intrinsicLatencyModeStop(int s) {
    UNUSED(s);
    force_cancel_loop = 1;
}

static void intrinsicLatencyMode(void) {
    long long test_end, run_time, max_latency = 0, runs = 0;

    run_time = config.intrinsic_latency_duration*1000000;
    test_end = ustime() + run_time;
    signal(SIGINT, intrinsicLatencyModeStop);

    while(1) {
        long long start, end, latency;

        start = ustime();
        compute_something_fast();
        end = ustime();
        latency = end-start;
        runs++;
        if (latency <= 0) continue;

        /* Reporting */
        if (latency > max_latency) {
            max_latency = latency;
            printf("Max latency so far: %lld microseconds.\n", max_latency);
        }

        double avg_us = (double)run_time/runs;
        double avg_ns = avg_us * 1e3;
        if (force_cancel_loop || end > test_end) {
            printf("\n%lld total runs "
                "(avg latency: "
                "%.4f microseconds / %.2f nanoseconds per run).\n",
                runs, avg_us, avg_ns);
            printf("Worst run took %.0fx longer than the average latency.\n",
                max_latency / avg_us);
            exit(0);
        }
    }
}

static sds askPassword() {
    linenoiseMaskModeEnable();
    sds auth = linenoise("Please input password: ");
    linenoiseMaskModeDisable();
    return auth;
}

/*------------------------------------------------------------------------------
 * Program main()
 *--------------------------------------------------------------------------- */

int main(int argc, char **argv) {
    int firstarg;
    struct timeval tv;

    storage_init(NULL, 0);
    config.hostip = sdsnew("127.0.0.1");
    config.hostport = 6379;
    config.hostsocket = NULL;
    config.repeat = 1;
    config.interval = 0;
    config.dbnum = 0;
    config.interactive = 0;
    config.shutdown = 0;
    config.monitor_mode = 0;
    config.pubsub_mode = 0;
    config.latency_mode = 0;
    config.latency_dist_mode = 0;
    config.latency_history = 0;
    config.lru_test_mode = 0;
    config.lru_test_sample_size = 0;
    config.cluster_mode = 0;
    config.slave_mode = 0;
    config.getrdb_mode = 0;
    config.stat_mode = 0;
    config.scan_mode = 0;
    config.intrinsic_latency_mode = 0;
    config.pattern = NULL;
    config.rdb_filename = NULL;
    config.pipe_mode = 0;
    config.pipe_timeout = REDIS_CLI_DEFAULT_PIPE_TIMEOUT;
    config.bigkeys = 0;
    config.hotkeys = 0;
    config.stdinarg = 0;
    config.auth = NULL;
    config.askpass = 0;
    config.user = NULL;
    config.eval = NULL;
    config.eval_ldb = 0;
    config.eval_ldb_end = 0;
    config.eval_ldb_sync = 0;
    config.enable_ldb_on_eval = 0;
    config.last_cmd_type = -1;
    config.verbose = 0;
    config.no_auth_warning = 0;
    config.cluster_manager_command.name = NULL;
    config.cluster_manager_command.argc = 0;
    config.cluster_manager_command.argv = NULL;
    config.cluster_manager_command.flags = 0;
    config.cluster_manager_command.replicas = 0;
    config.cluster_manager_command.from = NULL;
    config.cluster_manager_command.to = NULL;
    config.cluster_manager_command.weight = NULL;
    config.cluster_manager_command.weight_argc = 0;
    config.cluster_manager_command.slots = 0;
    config.cluster_manager_command.timeout = CLUSTER_MANAGER_MIGRATE_TIMEOUT;
    config.cluster_manager_command.pipeline = CLUSTER_MANAGER_MIGRATE_PIPELINE;
    config.cluster_manager_command.threshold =
        CLUSTER_MANAGER_REBALANCE_THRESHOLD;
    config.cluster_manager_command.backup_dir = NULL;
    pref.hints = 1;

    spectrum_palette = spectrum_palette_color;
    spectrum_palette_size = spectrum_palette_color_size;

    if (!isatty(fileno(stdout)) && (getenv("FAKETTY") == NULL))
        config.output = OUTPUT_RAW;
    else
        config.output = OUTPUT_STANDARD;
    config.mb_delim = sdsnew("\n");
    config.cmd_delim = sdsnew("\n");

    firstarg = parseOptions(argc,argv);
    argc -= firstarg;
    argv += firstarg;

    parseEnv();

    if (config.askpass) {
        config.auth = askPassword();
    }

#ifdef USE_OPENSSL
    if (config.tls) {
        ERR_load_crypto_strings();
        SSL_load_error_strings();
        SSL_library_init();
    }
#endif

    gettimeofday(&tv, NULL);
    init_genrand64(((long long) tv.tv_sec * 1000000 + tv.tv_usec) ^ getpid());

    /* Cluster Manager mode */
    if (CLUSTER_MANAGER_MODE()) {
        clusterManagerCommandProc *proc = validateClusterManagerCommand();
        if (!proc) {
            exit(1);
        }
        clusterManagerMode(proc);
    }

    /* Latency mode */
    if (config.latency_mode) {
        if (cliConnect(0) == REDIS_ERR) exit(1);
        latencyMode();
    }

    /* Latency distribution mode */
    if (config.latency_dist_mode) {
        if (cliConnect(0) == REDIS_ERR) exit(1);
        latencyDistMode();
    }

    /* Slave mode */
    if (config.slave_mode) {
        if (cliConnect(0) == REDIS_ERR) exit(1);
        sendCapa();
        slaveMode();
    }

    /* Get RDB mode. */
    if (config.getrdb_mode) {
        if (cliConnect(0) == REDIS_ERR) exit(1);
        sendCapa();
        getRDB(NULL);
    }

    /* Pipe mode */
    if (config.pipe_mode) {
        if (cliConnect(0) == REDIS_ERR) exit(1);
        pipeMode();
    }

    /* Find big keys */
    if (config.bigkeys) {
        if (cliConnect(0) == REDIS_ERR) exit(1);
        findBigKeys(0, 0);
    }

    /* Find large keys */
    if (config.memkeys) {
        if (cliConnect(0) == REDIS_ERR) exit(1);
        findBigKeys(1, config.memkeys_samples);
    }

    /* Find hot keys */
    if (config.hotkeys) {
        if (cliConnect(0) == REDIS_ERR) exit(1);
        findHotKeys();
    }

    /* Find hot keys */
    if (config.hotkeys) {
        if (cliConnect(0) == REDIS_ERR) exit(1);
        findHotKeys();
    }

    /* Stat mode */
    if (config.stat_mode) {
        if (cliConnect(0) == REDIS_ERR) exit(1);
        if (config.interval == 0) config.interval = 1000000;
        statMode();
    }

    /* Scan mode */
    if (config.scan_mode) {
        if (cliConnect(0) == REDIS_ERR) exit(1);
        scanMode();
    }

    /* LRU test mode */
    if (config.lru_test_mode) {
        if (cliConnect(0) == REDIS_ERR) exit(1);
        LRUTestMode();
    }

    /* Intrinsic latency mode */
    if (config.intrinsic_latency_mode) intrinsicLatencyMode();

    /* Start interactive mode when no command is provided */
    if (argc == 0 && !config.eval) {
        /* Show the message of the day if we are interactive */
        if (config.output == OUTPUT_STANDARD && !config.disable_motd) {
            /*enable_motd=1 will retrieve the message of today using CURL*/
            char *szMotd = fetchMOTD(1 /* cache */, 1 /* enable_motd */);
            if (szMotd != NULL) {
                printf("Message of the day:\n  %s\n", szMotd);
                sdsfree(szMotd);
            }
        }

        /* Ignore SIGPIPE in interactive mode to force a reconnect */
        signal(SIGPIPE, SIG_IGN);

        /* Note that in repl mode we don't abort on connection error.
         * A new attempt will be performed for every command send. */
        cliConnect(0);
        repl();
    }

    /* Otherwise, we have some arguments to execute */
    if (cliConnect(0) != REDIS_OK) exit(1);

    if (config.eval) {
        return evalMode(argc,argv);
    } else {
        sds *sdsArgs = convertToSds(argc,argv);
        int rval = noninteractive(argc,&sdsArgs);
        for (int i = 0; i < argc; ++i)
            sdsfree(sdsArgs[i]);
        zfree(sdsArgs);
        return rval;
    }
}<|MERGE_RESOLUTION|>--- conflicted
+++ resolved
@@ -61,12 +61,9 @@
 #include "help.h"
 #include "anet.h"
 #include "ae.h"
-<<<<<<< HEAD
 #include "storage.h"
 #include "motd.h"
-=======
 #include "mt19937-64.h"
->>>>>>> 91ffe99e
 
 #include "redis-cli.h"
 
