/* Redis CLI (command line interface)
 *
 * Copyright (c) 2009-2012, Salvatore Sanfilippo <antirez at gmail dot com>
 * All rights reserved.
 *
 * Redistribution and use in source and binary forms, with or without
 * modification, are permitted provided that the following conditions are met:
 *
 *   * Redistributions of source code must retain the above copyright notice,
 *     this list of conditions and the following disclaimer.
 *   * Redistributions in binary form must reproduce the above copyright
 *     notice, this list of conditions and the following disclaimer in the
 *     documentation and/or other materials provided with the distribution.
 *   * Neither the name of Redis nor the names of its contributors may be used
 *     to endorse or promote products derived from this software without
 *     specific prior written permission.
 *
 * THIS SOFTWARE IS PROVIDED BY THE COPYRIGHT HOLDERS AND CONTRIBUTORS "AS IS"
 * AND ANY EXPRESS OR IMPLIED WARRANTIES, INCLUDING, BUT NOT LIMITED TO, THE
 * IMPLIED WARRANTIES OF MERCHANTABILITY AND FITNESS FOR A PARTICULAR PURPOSE
 * ARE DISCLAIMED. IN NO EVENT SHALL THE COPYRIGHT OWNER OR CONTRIBUTORS BE
 * LIABLE FOR ANY DIRECT, INDIRECT, INCIDENTAL, SPECIAL, EXEMPLARY, OR
 * CONSEQUENTIAL DAMAGES (INCLUDING, BUT NOT LIMITED TO, PROCUREMENT OF
 * SUBSTITUTE GOODS OR SERVICES; LOSS OF USE, DATA, OR PROFITS; OR BUSINESS
 * INTERRUPTION) HOWEVER CAUSED AND ON ANY THEORY OF LIABILITY, WHETHER IN
 * CONTRACT, STRICT LIABILITY, OR TORT (INCLUDING NEGLIGENCE OR OTHERWISE)
 * ARISING IN ANY WAY OUT OF THE USE OF THIS SOFTWARE, EVEN IF ADVISED OF THE
 * POSSIBILITY OF SUCH DAMAGE.
 */

#include "fmacros.h"
#include "version.h"

#include <stdio.h>
#include <string.h>
#include <stdlib.h>
#include <signal.h>
#include <unistd.h>
#include <time.h>
#include <ctype.h>
#include <errno.h>
#include <sys/stat.h>
#include <sys/time.h>
#include <assert.h>
#include <fcntl.h>
#include <limits.h>
#include <math.h>

#include <hiredis.h>
#include <sds.h> /* use sds.h from hiredis, so that only one set of sds functions will be present in the binary */
#include "dict.h"
#include "adlist.h"
#include "zmalloc.h"
#include "linenoise.h"
#include "help.h"
#include "anet.h"
#include "ae.h"
#include "storage.h"

#define UNUSED(V) ((void) V)

#define OUTPUT_STANDARD 0
#define OUTPUT_RAW 1
#define OUTPUT_CSV 2
#define REDIS_CLI_KEEPALIVE_INTERVAL 15 /* seconds */
#define REDIS_CLI_DEFAULT_PIPE_TIMEOUT 30 /* seconds */
#define REDIS_CLI_HISTFILE_ENV "REDISCLI_HISTFILE"
#define REDIS_CLI_HISTFILE_DEFAULT ".rediscli_history"
#define REDIS_CLI_RCFILE_ENV "REDISCLI_RCFILE"
#define REDIS_CLI_RCFILE_DEFAULT ".redisclirc"
#define REDIS_CLI_AUTH_ENV "REDISCLI_AUTH"

#define CLUSTER_MANAGER_SLOTS               16384
#define CLUSTER_MANAGER_MIGRATE_TIMEOUT     60000
#define CLUSTER_MANAGER_MIGRATE_PIPELINE    10
#define CLUSTER_MANAGER_REBALANCE_THRESHOLD 2

#define CLUSTER_MANAGER_INVALID_HOST_ARG \
    "[ERR] Invalid arguments: you need to pass either a valid " \
    "address (ie. 120.0.0.1:7000) or space separated IP " \
    "and port (ie. 120.0.0.1 7000)\n"
#define CLUSTER_MANAGER_MODE() (config.cluster_manager_command.name != NULL)
#define CLUSTER_MANAGER_MASTERS_COUNT(nodes, replicas) (nodes/(replicas + 1))
#define CLUSTER_MANAGER_COMMAND(n,...) \
        (redisCommand(n->context, __VA_ARGS__))

#define CLUSTER_MANAGER_NODE_ARRAY_FREE(array) zfree(array->alloc)

#define CLUSTER_MANAGER_PRINT_REPLY_ERROR(n, err) \
    clusterManagerLogErr("Node %s:%d replied with error:\n%s\n", \
                         n->ip, n->port, err);

#define clusterManagerLogInfo(...) \
    clusterManagerLog(CLUSTER_MANAGER_LOG_LVL_INFO,__VA_ARGS__)

#define clusterManagerLogErr(...) \
    clusterManagerLog(CLUSTER_MANAGER_LOG_LVL_ERR,__VA_ARGS__)

#define clusterManagerLogWarn(...) \
    clusterManagerLog(CLUSTER_MANAGER_LOG_LVL_WARN,__VA_ARGS__)

#define clusterManagerLogOk(...) \
    clusterManagerLog(CLUSTER_MANAGER_LOG_LVL_SUCCESS,__VA_ARGS__)

#define CLUSTER_MANAGER_FLAG_MYSELF     1 << 0
#define CLUSTER_MANAGER_FLAG_SLAVE      1 << 1
#define CLUSTER_MANAGER_FLAG_FRIEND     1 << 2
#define CLUSTER_MANAGER_FLAG_NOADDR     1 << 3
#define CLUSTER_MANAGER_FLAG_DISCONNECT 1 << 4
#define CLUSTER_MANAGER_FLAG_FAIL       1 << 5

#define CLUSTER_MANAGER_CMD_FLAG_FIX            1 << 0
#define CLUSTER_MANAGER_CMD_FLAG_SLAVE          1 << 1
#define CLUSTER_MANAGER_CMD_FLAG_YES            1 << 2
#define CLUSTER_MANAGER_CMD_FLAG_AUTOWEIGHTS    1 << 3
#define CLUSTER_MANAGER_CMD_FLAG_EMPTYMASTER    1 << 4
#define CLUSTER_MANAGER_CMD_FLAG_SIMULATE       1 << 5
#define CLUSTER_MANAGER_CMD_FLAG_REPLACE        1 << 6
#define CLUSTER_MANAGER_CMD_FLAG_COPY           1 << 7
#define CLUSTER_MANAGER_CMD_FLAG_COLOR          1 << 8
#define CLUSTER_MANAGER_CMD_FLAG_CHECK_OWNERS   1 << 9

#define CLUSTER_MANAGER_OPT_GETFRIENDS  1 << 0
#define CLUSTER_MANAGER_OPT_COLD        1 << 1
#define CLUSTER_MANAGER_OPT_UPDATE      1 << 2
#define CLUSTER_MANAGER_OPT_QUIET       1 << 6
#define CLUSTER_MANAGER_OPT_VERBOSE     1 << 7

#define CLUSTER_MANAGER_LOG_LVL_INFO    1
#define CLUSTER_MANAGER_LOG_LVL_WARN    2
#define CLUSTER_MANAGER_LOG_LVL_ERR     3
#define CLUSTER_MANAGER_LOG_LVL_SUCCESS 4

#define LOG_COLOR_BOLD      "29;1m"
#define LOG_COLOR_RED       "31;1m"
#define LOG_COLOR_GREEN     "32;1m"
#define LOG_COLOR_YELLOW    "33;1m"
#define LOG_COLOR_RESET     "0m"

/* cliConnect() flags. */
#define CC_FORCE (1<<0)         /* Re-connect if already connected. */
#define CC_QUIET (1<<1)         /* Don't log connecting errors. */

/* --latency-dist palettes. */
int spectrum_palette_color_size = 19;
int spectrum_palette_color[] = {0,233,234,235,237,239,241,243,245,247,144,143,142,184,226,214,208,202,196};

int spectrum_palette_mono_size = 13;
int spectrum_palette_mono[] = {0,233,234,235,237,239,241,243,245,247,249,251,253};

/* The actual palette in use. */
int *spectrum_palette;
int spectrum_palette_size;

/* Dict Helpers */

static uint64_t dictSdsHash(const void *key);
static int dictSdsKeyCompare(void *privdata, const void *key1,
    const void *key2);
static void dictSdsDestructor(void *privdata, void *val);
static void dictListDestructor(void *privdata, void *val);

/* Cluster Manager Command Info */
typedef struct clusterManagerCommand {
    char *name;
    int argc;
    char **argv;
    int flags;
    int replicas;
    char *from;
    char *to;
    char **weight;
    int weight_argc;
    char *master_id;
    int slots;
    int timeout;
    int pipeline;
    float threshold;
} clusterManagerCommand;

static void createClusterManagerCommand(char *cmdname, int argc, char **argv);


static redisContext *context;
static struct config {
    char *hostip;
    int hostport;
    char *hostsocket;
    long repeat;
    long interval;
    int dbnum;
    int interactive;
    int shutdown;
    int monitor_mode;
    int pubsub_mode;
    int latency_mode;
    int latency_dist_mode;
    int latency_history;
    int lru_test_mode;
    long long lru_test_sample_size;
    int cluster_mode;
    int cluster_reissue_command;
    int slave_mode;
    int pipe_mode;
    int pipe_timeout;
    int getrdb_mode;
    int stat_mode;
    int scan_mode;
    int intrinsic_latency_mode;
    int intrinsic_latency_duration;
    char *pattern;
    char *rdb_filename;
    int bigkeys;
    int memkeys;
    unsigned memkeys_samples;
    int hotkeys;
    int stdinarg; /* get last arg from stdin. (-x option) */
    char *auth;
    int output; /* output mode, see OUTPUT_* defines */
    sds mb_delim;
    char prompt[128];
    char *eval;
    int eval_ldb;
    int eval_ldb_sync;  /* Ask for synchronous mode of the Lua debugger. */
    int eval_ldb_end;   /* Lua debugging session ended. */
    int enable_ldb_on_eval; /* Handle manual SCRIPT DEBUG + EVAL commands. */
    int last_cmd_type;
    int verbose;
    clusterManagerCommand cluster_manager_command;
    int no_auth_warning;
} config;

/* User preferences. */
static struct pref {
    int hints;
} pref;

static volatile sig_atomic_t force_cancel_loop = 0;
static void usage(void);
static void slaveMode(void);
char *redisGitSHA1(void);
char *redisGitDirty(void);
static int cliConnect(int force);

static char *getInfoField(char *info, char *field);
static long getLongInfoField(char *info, char *field);

/*------------------------------------------------------------------------------
 * Utility functions
 *--------------------------------------------------------------------------- */

uint16_t crc16(const char *buf, int len);

static long long ustime(void) {
    struct timeval tv;
    long long ust;

    gettimeofday(&tv, NULL);
    ust = ((long long)tv.tv_sec)*1000000;
    ust += tv.tv_usec;
    return ust;
}

static long long mstime(void) {
    return ustime()/1000;
}

static void cliRefreshPrompt(void) {
    if (config.eval_ldb) return;

    sds prompt = sdsempty();
    if (config.hostsocket != NULL) {
        prompt = sdscatfmt(prompt,"redis %s",config.hostsocket);
    } else {
        char addr[256];
        anetFormatAddr(addr, sizeof(addr), config.hostip, config.hostport);
        prompt = sdscatlen(prompt,addr,strlen(addr));
    }

    /* Add [dbnum] if needed */
    if (config.dbnum != 0)
        prompt = sdscatfmt(prompt,"[%i]",config.dbnum);

    /* Copy the prompt in the static buffer. */
    prompt = sdscatlen(prompt,"> ",2);
    snprintf(config.prompt,sizeof(config.prompt),"%s",prompt);
    sdsfree(prompt);
}

/* Return the name of the dotfile for the specified 'dotfilename'.
 * Normally it just concatenates user $HOME to the file specified
 * in 'dotfilename'. However if the environment varialbe 'envoverride'
 * is set, its value is taken as the path.
 *
 * The function returns NULL (if the file is /dev/null or cannot be
 * obtained for some error), or an SDS string that must be freed by
 * the user. */
static sds getDotfilePath(char *envoverride, char *dotfilename) {
    char *path = NULL;
    sds dotPath = NULL;

    /* Check the env for a dotfile override. */
    path = getenv(envoverride);
    if (path != NULL && *path != '\0') {
        if (!strcmp("/dev/null", path)) {
            return NULL;
        }

        /* If the env is set, return it. */
        dotPath = sdsnew(path);
    } else {
        char *home = getenv("HOME");
        if (home != NULL && *home != '\0') {
            /* If no override is set use $HOME/<dotfilename>. */
            dotPath = sdscatprintf(sdsempty(), "%s/%s", home, dotfilename);
        }
    }
    return dotPath;
}

/* URL-style percent decoding. */
#define isHexChar(c) (isdigit(c) || (c >= 'a' && c <= 'f'))
#define decodeHexChar(c) (isdigit(c) ? c - '0' : c - 'a' + 10)
#define decodeHex(h, l) ((decodeHexChar(h) << 4) + decodeHexChar(l))

static sds percentDecode(const char *pe, size_t len) {
    const char *end = pe + len;
    sds ret = sdsempty();
    const char *curr = pe;

    while (curr < end) {
        if (*curr == '%') {
            if ((end - curr) < 2) {
                fprintf(stderr, "Incomplete URI encoding\n");
                exit(1);
            }

            char h = tolower(*(++curr));
            char l = tolower(*(++curr));
            if (!isHexChar(h) || !isHexChar(l)) {
                fprintf(stderr, "Illegal character in URI encoding\n");
                exit(1);
            }
            char c = decodeHex(h, l);
            ret = sdscatlen(ret, &c, 1);
            curr++;
        } else {
            ret = sdscatlen(ret, curr++, 1);
        }
    }

    return ret;
}

/* Parse a URI and extract the server connection information.
 * URI scheme is based on the the provisional specification[1] excluding support
 * for query parameters. Valid URIs are:
 *   scheme:    "redis://"
 *   authority: [<username> ":"] <password> "@"] [<hostname> [":" <port>]]
 *   path:      ["/" [<db>]]
 *
 *  [1]: https://www.iana.org/assignments/uri-schemes/prov/redis */
static void parseRedisUri(const char *uri) {

    const char *scheme = "redis://";
    const char *curr = uri;
    const char *end = uri + strlen(uri);
    const char *userinfo, *username, *port, *host, *path;

    /* URI must start with a valid scheme. */
    if (strncasecmp(scheme, curr, strlen(scheme))) {
        fprintf(stderr,"Invalid URI scheme\n");
        exit(1);
    }
    curr += strlen(scheme);
    if (curr == end) return;

    /* Extract user info. */
    if ((userinfo = strchr(curr,'@'))) {
        if ((username = strchr(curr, ':')) && username < userinfo) {
            /* If provided, username is ignored. */
            curr = username + 1;
        }

        config.auth = percentDecode(curr, userinfo - curr);
        curr = userinfo + 1;
    }
    if (curr == end) return;

    /* Extract host and port. */
    path = strchr(curr, '/');
    if (*curr != '/') {
        host = path ? path - 1 : end;
        if ((port = strchr(curr, ':'))) {
            config.hostport = atoi(port + 1);
            host = port - 1;
        }
        config.hostip = sdsnewlen(curr, host - curr + 1);
    }
    curr = path ? path + 1 : end;
    if (curr == end) return;

    /* Extract database number. */
    config.dbnum = atoi(curr);
}

static uint64_t dictSdsHash(const void *key) {
    return dictGenHashFunction((unsigned char*)key, sdslen((char*)key));
}

static int dictSdsKeyCompare(void *privdata, const void *key1,
        const void *key2)
{
    int l1,l2;
    DICT_NOTUSED(privdata);

    l1 = sdslen((sds)key1);
    l2 = sdslen((sds)key2);
    if (l1 != l2) return 0;
    return memcmp(key1, key2, l1) == 0;
}

static void dictSdsDestructor(void *privdata, void *val)
{
    DICT_NOTUSED(privdata);
    sdsfree(val);
}

void dictListDestructor(void *privdata, void *val)
{
    DICT_NOTUSED(privdata);
    listRelease((list*)val);
}

/* _serverAssert is needed by dict */
void _serverAssert(const char *estr, const char *file, int line) {
    fprintf(stderr, "=== ASSERTION FAILED ===");
    fprintf(stderr, "==> %s:%d '%s' is not true",file,line,estr);
    *((char*)-1) = 'x';
}

/*------------------------------------------------------------------------------
 * Help functions
 *--------------------------------------------------------------------------- */

#define CLI_HELP_COMMAND 1
#define CLI_HELP_GROUP 2

typedef struct {
    int type;
    int argc;
    sds *argv;
    sds full;

    /* Only used for help on commands */
    struct commandHelp *org;
} helpEntry;

static helpEntry *helpEntries;
static int helpEntriesLen;

static sds cliVersion(void) {
    sds version;
    version = sdscatprintf(sdsempty(), "%s", REDIS_VERSION);

    /* Add git commit and working tree status when available */
    if (strtoll(redisGitSHA1(),NULL,16)) {
        version = sdscatprintf(version, " (git:%s", redisGitSHA1());
        if (strtoll(redisGitDirty(),NULL,10))
            version = sdscatprintf(version, "-dirty");
        version = sdscat(version, ")");
    }
    return version;
}

static void cliInitHelp(void) {
    int commandslen = sizeof(commandHelp)/sizeof(struct commandHelp);
    int groupslen = sizeof(commandGroups)/sizeof(char*);
    int i, len, pos = 0;
    helpEntry tmp;

    helpEntriesLen = len = commandslen+groupslen;
    helpEntries = zmalloc(sizeof(helpEntry)*len, MALLOC_LOCAL);

    for (i = 0; i < groupslen; i++) {
        tmp.argc = 1;
        tmp.argv = zmalloc(sizeof(sds), MALLOC_LOCAL);
        tmp.argv[0] = sdscatprintf(sdsempty(),"@%s",commandGroups[i]);
        tmp.full = tmp.argv[0];
        tmp.type = CLI_HELP_GROUP;
        tmp.org = NULL;
        helpEntries[pos++] = tmp;
    }

    for (i = 0; i < commandslen; i++) {
        tmp.argv = sdssplitargs(commandHelp[i].name,&tmp.argc);
        tmp.full = sdsnew(commandHelp[i].name);
        tmp.type = CLI_HELP_COMMAND;
        tmp.org = &commandHelp[i];
        helpEntries[pos++] = tmp;
    }
}

/* cliInitHelp() setups the helpEntries array with the command and group
 * names from the help.h file. However the Redis instance we are connecting
 * to may support more commands, so this function integrates the previous
 * entries with additional entries obtained using the COMMAND command
 * available in recent versions of Redis. */
static void cliIntegrateHelp(void) {
    if (cliConnect(CC_QUIET) == REDIS_ERR) return;

    redisReply *reply = redisCommand(context, "COMMAND");
    if(reply == NULL || reply->type != REDIS_REPLY_ARRAY) return;

    /* Scan the array reported by COMMAND and fill only the entries that
     * don't already match what we have. */
    for (size_t j = 0; j < reply->elements; j++) {
        redisReply *entry = reply->element[j];
        if (entry->type != REDIS_REPLY_ARRAY || entry->elements < 4 ||
            entry->element[0]->type != REDIS_REPLY_STRING ||
            entry->element[1]->type != REDIS_REPLY_INTEGER ||
            entry->element[3]->type != REDIS_REPLY_INTEGER) return;
        char *cmdname = entry->element[0]->str;
        int i;

        for (i = 0; i < helpEntriesLen; i++) {
            helpEntry *he = helpEntries+i;
            if (!strcasecmp(he->argv[0],cmdname))
                break;
        }
        if (i != helpEntriesLen) continue;

        helpEntriesLen++;
        helpEntries = zrealloc(helpEntries,sizeof(helpEntry)*helpEntriesLen, MALLOC_LOCAL);
        helpEntry *new = helpEntries+(helpEntriesLen-1);

        new->argc = 1;
        new->argv = zmalloc(sizeof(sds), MALLOC_LOCAL);
        new->argv[0] = sdsnew(cmdname);
        new->full = new->argv[0];
        new->type = CLI_HELP_COMMAND;
        sdstoupper(new->argv[0]);

        struct commandHelp *ch = zmalloc(sizeof(*ch), MALLOC_LOCAL);
        ch->name = new->argv[0];
        ch->params = sdsempty();
        int args = llabs(entry->element[1]->integer);
        args--; /* Remove the command name itself. */
        if (entry->element[3]->integer == 1) {
            ch->params = sdscat(ch->params,"key ");
            args--;
        }
        while(args-- > 0) ch->params = sdscat(ch->params,"arg ");
        if (entry->element[1]->integer < 0)
            ch->params = sdscat(ch->params,"...options...");
        ch->summary = "Help not available";
        ch->group = 0;
        ch->since = "not known";
        new->org = ch;
    }
    freeReplyObject(reply);
}

/* Output command help to stdout. */
static void cliOutputCommandHelp(struct commandHelp *help, int group) {
    printf("\r\n  \x1b[1m%s\x1b[0m \x1b[90m%s\x1b[0m\r\n", help->name, help->params);
    printf("  \x1b[33msummary:\x1b[0m %s\r\n", help->summary);
    printf("  \x1b[33msince:\x1b[0m %s\r\n", help->since);
    if (group) {
        printf("  \x1b[33mgroup:\x1b[0m %s\r\n", commandGroups[help->group]);
    }
}

/* Print generic help. */
static void cliOutputGenericHelp(void) {
    sds version = cliVersion();
    printf(
        "keydb-cli %s\n"
        "To get help about Redis commands type:\n"
        "      \"help @<group>\" to get a list of commands in <group>\n"
        "      \"help <command>\" for help on <command>\n"
        "      \"help <tab>\" to get a list of possible help topics\n"
        "      \"quit\" to exit\n"
        "\n"
        "To set keydb-cli preferences:\n"
        "      \":set hints\" enable online hints\n"
        "      \":set nohints\" disable online hints\n"
        "Set your preferences in ~/.redisclirc\n",
        version
    );
    sdsfree(version);
}

/* Output all command help, filtering by group or command name. */
static void cliOutputHelp(int argc, char **argv) {
    int i, j, len;
    int group = -1;
    helpEntry *entry;
    struct commandHelp *help;

    if (argc == 0) {
        cliOutputGenericHelp();
        return;
    } else if (argc > 0 && argv[0][0] == '@') {
        len = sizeof(commandGroups)/sizeof(char*);
        for (i = 0; i < len; i++) {
            if (strcasecmp(argv[0]+1,commandGroups[i]) == 0) {
                group = i;
                break;
            }
        }
    }

    assert(argc > 0);
    for (i = 0; i < helpEntriesLen; i++) {
        entry = &helpEntries[i];
        if (entry->type != CLI_HELP_COMMAND) continue;

        help = entry->org;
        if (group == -1) {
            /* Compare all arguments */
            if (argc == entry->argc) {
                for (j = 0; j < argc; j++) {
                    if (strcasecmp(argv[j],entry->argv[j]) != 0) break;
                }
                if (j == argc) {
                    cliOutputCommandHelp(help,1);
                }
            }
        } else {
            if (group == help->group) {
                cliOutputCommandHelp(help,0);
            }
        }
    }
    printf("\r\n");
}

/* Linenoise completion callback. */
static void completionCallback(const char *buf, linenoiseCompletions *lc) {
    size_t startpos = 0;
    int mask;
    int i;
    size_t matchlen;
    sds tmp;

    if (strncasecmp(buf,"help ",5) == 0) {
        startpos = 5;
        while (isspace(buf[startpos])) startpos++;
        mask = CLI_HELP_COMMAND | CLI_HELP_GROUP;
    } else {
        mask = CLI_HELP_COMMAND;
    }

    for (i = 0; i < helpEntriesLen; i++) {
        if (!(helpEntries[i].type & mask)) continue;

        matchlen = strlen(buf+startpos);
        if (strncasecmp(buf+startpos,helpEntries[i].full,matchlen) == 0) {
            tmp = sdsnewlen(buf,startpos);
            tmp = sdscat(tmp,helpEntries[i].full);
            linenoiseAddCompletion(lc,tmp);
            sdsfree(tmp);
        }
    }
}

/* Linenoise hints callback. */
static char *hintsCallback(const char *buf, int *color, int *bold) {
    if (!pref.hints) return NULL;

    int i, argc, buflen = strlen(buf);
    sds *argv = sdssplitargs(buf,&argc);
    int endspace = buflen && isspace(buf[buflen-1]);

    /* Check if the argument list is empty and return ASAP. */
    if (argc == 0) {
        sdsfreesplitres(argv,argc);
        return NULL;
    }

    for (i = 0; i < helpEntriesLen; i++) {
        if (!(helpEntries[i].type & CLI_HELP_COMMAND)) continue;

        if (strcasecmp(argv[0],helpEntries[i].full) == 0)
        {
            *color = 90;
            *bold = 0;
            sds hint = sdsnew(helpEntries[i].org->params);

            /* Remove arguments from the returned hint to show only the
             * ones the user did not yet typed. */
            int toremove = argc-1;
            while(toremove > 0 && sdslen(hint)) {
                if (hint[0] == '[') break;
                if (hint[0] == ' ') toremove--;
                sdsrange(hint,1,-1);
            }

            /* Add an initial space if needed. */
            if (!endspace) {
                sds newhint = sdsnewlen(" ",1);
                newhint = sdscatsds(newhint,hint);
                sdsfree(hint);
                hint = newhint;
            }

            sdsfreesplitres(argv,argc);
            return hint;
        }
    }
    sdsfreesplitres(argv,argc);
    return NULL;
}

static void freeHintsCallback(void *ptr) {
    sdsfree(ptr);
}

/*------------------------------------------------------------------------------
 * Networking / parsing
 *--------------------------------------------------------------------------- */

/* Send AUTH command to the server */
static int cliAuth(void) {
    redisReply *reply;
    if (config.auth == NULL) return REDIS_OK;

    reply = redisCommand(context,"AUTH %s",config.auth);
    if (reply != NULL) {
        freeReplyObject(reply);
        return REDIS_OK;
    }
    return REDIS_ERR;
}

/* Send SELECT dbnum to the server */
static int cliSelect(void) {
    redisReply *reply;
    if (config.dbnum == 0) return REDIS_OK;

    reply = redisCommand(context,"SELECT %d",config.dbnum);
    if (reply != NULL) {
        int result = REDIS_OK;
        if (reply->type == REDIS_REPLY_ERROR) result = REDIS_ERR;
        freeReplyObject(reply);
        return result;
    }
    return REDIS_ERR;
}

/* Connect to the server. It is possible to pass certain flags to the function:
 *      CC_FORCE: The connection is performed even if there is already
 *                a connected socket.
 *      CC_QUIET: Don't print errors if connection fails. */
static int cliConnect(int flags) {
    if (context == NULL || flags & CC_FORCE) {
        if (context != NULL) {
            redisFree(context);
        }

        if (config.hostsocket == NULL) {
            context = redisConnect(config.hostip,config.hostport);
        } else {
            context = redisConnectUnix(config.hostsocket);
        }

        if (context->err) {
            if (!(flags & CC_QUIET)) {
                fprintf(stderr,"Could not connect to Redis at ");
                if (config.hostsocket == NULL)
                    fprintf(stderr,"%s:%d: %s\n",
                        config.hostip,config.hostport,context->errstr);
                else
                    fprintf(stderr,"%s: %s\n",
                        config.hostsocket,context->errstr);
            }
            redisFree(context);
            context = NULL;
            return REDIS_ERR;
        }

        /* Set aggressive KEEP_ALIVE socket option in the Redis context socket
         * in order to prevent timeouts caused by the execution of long
         * commands. At the same time this improves the detection of real
         * errors. */
        anetKeepAlive(NULL, context->fd, REDIS_CLI_KEEPALIVE_INTERVAL);

        /* Do AUTH and select the right DB. */
        if (cliAuth() != REDIS_OK)
            return REDIS_ERR;
        if (cliSelect() != REDIS_OK)
            return REDIS_ERR;
    }
    return REDIS_OK;
}

static void cliPrintContextError(void) {
    if (context == NULL) return;
    fprintf(stderr,"Error: %s\n",context->errstr);
}

static sds cliFormatReplyTTY(redisReply *r, char *prefix) {
    sds out = sdsempty();
    switch (r->type) {
    case REDIS_REPLY_ERROR:
        out = sdscatprintf(out,"(error) %s\n", r->str);
    break;
    case REDIS_REPLY_STATUS:
        out = sdscat(out,r->str);
        out = sdscat(out,"\n");
    break;
    case REDIS_REPLY_INTEGER:
        out = sdscatprintf(out,"(integer) %lld\n",r->integer);
    break;
    case REDIS_REPLY_DOUBLE:
        out = sdscatprintf(out,"(double) %s\n",r->str);
    break;
    case REDIS_REPLY_STRING:
        /* If you are producing output for the standard output we want
        * a more interesting output with quoted characters and so forth */
        out = sdscatrepr(out,r->str,r->len);
        out = sdscat(out,"\n");
    break;
    case REDIS_REPLY_NIL:
        out = sdscat(out,"(nil)\n");
    break;
    case REDIS_REPLY_BOOL:
        out = sdscat(out,r->integer ? "(true)\n" : "(false)\n");
    break;
    case REDIS_REPLY_ARRAY:
    case REDIS_REPLY_MAP:
    case REDIS_REPLY_SET:
        if (r->elements == 0) {
            if (r->type == REDIS_REPLY_ARRAY)
                out = sdscat(out,"(empty array)\n");
            else if (r->type == REDIS_REPLY_MAP)
                out = sdscat(out,"(empty hash)\n");
            else if (r->type == REDIS_REPLY_SET)
                out = sdscat(out,"(empty set)\n");
            else
                out = sdscat(out,"(empty aggregate type)\n");
        } else {
            unsigned int i, idxlen = 0;
            char _prefixlen[16];
            char _prefixfmt[16];
            sds _prefix;
            sds tmp;

            /* Calculate chars needed to represent the largest index */
            i = r->elements;
            if (r->type == REDIS_REPLY_MAP) i /= 2;
            do {
                idxlen++;
                i /= 10;
            } while(i);

            /* Prefix for nested multi bulks should grow with idxlen+2 spaces */
            memset(_prefixlen,' ',idxlen+2);
            _prefixlen[idxlen+2] = '\0';
            _prefix = sdscat(sdsnew(prefix),_prefixlen);

            /* Setup prefix format for every entry */
            char numsep;
            if (r->type == REDIS_REPLY_SET) numsep = '~';
            else if (r->type == REDIS_REPLY_MAP) numsep = '#';
            else numsep = ')';
            snprintf(_prefixfmt,sizeof(_prefixfmt),"%%s%%%ud%c ",idxlen,numsep);

            for (i = 0; i < r->elements; i++) {
                unsigned int human_idx = (r->type == REDIS_REPLY_MAP) ?
                                         i/2 : i;
                human_idx++; /* Make it 1-based. */

                /* Don't use the prefix for the first element, as the parent
                 * caller already prepended the index number. */
                out = sdscatprintf(out,_prefixfmt,i == 0 ? "" : prefix,human_idx);

                /* Format the multi bulk entry */
                tmp = cliFormatReplyTTY(r->element[i],_prefix);
                out = sdscatlen(out,tmp,sdslen(tmp));
                sdsfree(tmp);

                /* For maps, format the value as well. */
                if (r->type == REDIS_REPLY_MAP) {
                    i++;
                    sdsrange(out,0,-2);
                    out = sdscat(out," => ");
                    tmp = cliFormatReplyTTY(r->element[i],_prefix);
                    out = sdscatlen(out,tmp,sdslen(tmp));
                    sdsfree(tmp);
                }
            }
            sdsfree(_prefix);
        }
    break;
    default:
        fprintf(stderr,"Unknown reply type: %d\n", r->type);
        exit(1);
    }
    return out;
}

int isColorTerm(void) {
    char *t = getenv("TERM");
    return t != NULL && strstr(t,"xterm") != NULL;
}

/* Helper  function for sdsCatColorizedLdbReply() appending colorize strings
 * to an SDS string. */
sds sdscatcolor(sds o, char *s, size_t len, char *color) {
    if (!isColorTerm()) return sdscatlen(o,s,len);

    int bold = strstr(color,"bold") != NULL;
    int ccode = 37; /* Defaults to white. */
    if (strstr(color,"red")) ccode = 31;
    else if (strstr(color,"green")) ccode = 32;
    else if (strstr(color,"yellow")) ccode = 33;
    else if (strstr(color,"blue")) ccode = 34;
    else if (strstr(color,"magenta")) ccode = 35;
    else if (strstr(color,"cyan")) ccode = 36;
    else if (strstr(color,"white")) ccode = 37;

    o = sdscatfmt(o,"\033[%i;%i;49m",bold,ccode);
    o = sdscatlen(o,s,len);
    o = sdscat(o,"\033[0m");
    return o;
}

/* Colorize Lua debugger status replies according to the prefix they
 * have. */
sds sdsCatColorizedLdbReply(sds o, char *s, size_t len) {
    char *color = "white";

    if (strstr(s,"<debug>")) color = "bold";
    if (strstr(s,"<redis>")) color = "green";
    if (strstr(s,"<reply>")) color = "cyan";
    if (strstr(s,"<error>")) color = "red";
    if (strstr(s,"<hint>")) color = "bold";
    if (strstr(s,"<value>") || strstr(s,"<retval>")) color = "magenta";
    if (len > 4 && isdigit(s[3])) {
        if (s[1] == '>') color = "yellow"; /* Current line. */
        else if (s[2] == '#') color = "bold"; /* Break point. */
    }
    return sdscatcolor(o,s,len,color);
}

static sds cliFormatReplyRaw(redisReply *r) {
    sds out = sdsempty(), tmp;
    size_t i;

    switch (r->type) {
    case REDIS_REPLY_NIL:
        /* Nothing... */
        break;
    case REDIS_REPLY_ERROR:
        out = sdscatlen(out,r->str,r->len);
        out = sdscatlen(out,"\n",1);
        break;
    case REDIS_REPLY_STATUS:
    case REDIS_REPLY_STRING:
        if (r->type == REDIS_REPLY_STATUS && config.eval_ldb) {
            /* The Lua debugger replies with arrays of simple (status)
             * strings. We colorize the output for more fun if this
             * is a debugging session. */

            /* Detect the end of a debugging session. */
            if (strstr(r->str,"<endsession>") == r->str) {
                config.enable_ldb_on_eval = 0;
                config.eval_ldb = 0;
                config.eval_ldb_end = 1; /* Signal the caller session ended. */
                config.output = OUTPUT_STANDARD;
                cliRefreshPrompt();
            } else {
                out = sdsCatColorizedLdbReply(out,r->str,r->len);
            }
        } else {
            out = sdscatlen(out,r->str,r->len);
        }
        break;
    case REDIS_REPLY_INTEGER:
        out = sdscatprintf(out,"%lld",r->integer);
        break;
    case REDIS_REPLY_ARRAY:
        for (i = 0; i < r->elements; i++) {
            if (i > 0) out = sdscat(out,config.mb_delim);
            tmp = cliFormatReplyRaw(r->element[i]);
            out = sdscatlen(out,tmp,sdslen(tmp));
            sdsfree(tmp);
        }
        break;
    default:
        fprintf(stderr,"Unknown reply type: %d\n", r->type);
        exit(1);
    }
    return out;
}

static sds cliFormatReplyCSV(redisReply *r) {
    unsigned int i;

    sds out = sdsempty();
    switch (r->type) {
    case REDIS_REPLY_ERROR:
        out = sdscat(out,"ERROR,");
        out = sdscatrepr(out,r->str,strlen(r->str));
    break;
    case REDIS_REPLY_STATUS:
        out = sdscatrepr(out,r->str,r->len);
    break;
    case REDIS_REPLY_INTEGER:
        out = sdscatprintf(out,"%lld",r->integer);
    break;
    case REDIS_REPLY_STRING:
        out = sdscatrepr(out,r->str,r->len);
    break;
    case REDIS_REPLY_NIL:
        out = sdscat(out,"NIL");
    break;
    case REDIS_REPLY_ARRAY:
        for (i = 0; i < r->elements; i++) {
            sds tmp = cliFormatReplyCSV(r->element[i]);
            out = sdscatlen(out,tmp,sdslen(tmp));
            if (i != r->elements-1) out = sdscat(out,",");
            sdsfree(tmp);
        }
    break;
    default:
        fprintf(stderr,"Unknown reply type: %d\n", r->type);
        exit(1);
    }
    return out;
}

static int cliReadReply(int output_raw_strings) {
    void *_reply;
    redisReply *reply;
    sds out = NULL;
    int output = 1;

    if (redisGetReply(context,&_reply) != REDIS_OK) {
        if (config.shutdown) {
            redisFree(context);
            context = NULL;
            return REDIS_OK;
        }
        if (config.interactive) {
            /* Filter cases where we should reconnect */
            if (context->err == REDIS_ERR_IO &&
                (errno == ECONNRESET || errno == EPIPE))
                return REDIS_ERR;
            if (context->err == REDIS_ERR_EOF)
                return REDIS_ERR;
        }
        cliPrintContextError();
        exit(1);
        return REDIS_ERR; /* avoid compiler warning */
    }

    reply = (redisReply*)_reply;

    config.last_cmd_type = reply->type;

    /* Check if we need to connect to a different node and reissue the
     * request. */
    if (config.cluster_mode && reply->type == REDIS_REPLY_ERROR &&
        (!strncmp(reply->str,"MOVED",5) || !strcmp(reply->str,"ASK")))
    {
        char *p = reply->str, *s;
        int slot;

        output = 0;
        /* Comments show the position of the pointer as:
         *
         * [S] for pointer 's'
         * [P] for pointer 'p'
         */
        s = strchr(p,' ');      /* MOVED[S]3999 127.0.0.1:6381 */
        p = strchr(s+1,' ');    /* MOVED[S]3999[P]127.0.0.1:6381 */
        *p = '\0';
        slot = atoi(s+1);
        s = strrchr(p+1,':');    /* MOVED 3999[P]127.0.0.1[S]6381 */
        *s = '\0';
        sdsfree(config.hostip);
        config.hostip = sdsnew(p+1);
        config.hostport = atoi(s+1);
        if (config.interactive)
            printf("-> Redirected to slot [%d] located at %s:%d\n",
                slot, config.hostip, config.hostport);
        config.cluster_reissue_command = 1;
        cliRefreshPrompt();
    }

    if (output) {
        if (output_raw_strings) {
            out = cliFormatReplyRaw(reply);
        } else {
            if (config.output == OUTPUT_RAW) {
                out = cliFormatReplyRaw(reply);
                out = sdscat(out,"\n");
            } else if (config.output == OUTPUT_STANDARD) {
                out = cliFormatReplyTTY(reply,"");
            } else if (config.output == OUTPUT_CSV) {
                out = cliFormatReplyCSV(reply);
                out = sdscat(out,"\n");
            }
        }
        fwrite(out,sdslen(out),1,stdout);
        sdsfree(out);
    }
    freeReplyObject(reply);
    return REDIS_OK;
}

static int cliSendCommand(int argc, char **argv, long repeat) {
    char *command = argv[0];
    size_t *argvlen;
    int j, output_raw;

    if (!config.eval_ldb && /* In debugging mode, let's pass "help" to Redis. */
        (!strcasecmp(command,"help") || !strcasecmp(command,"?"))) {
        cliOutputHelp(--argc, ++argv);
        return REDIS_OK;
    }

    if (context == NULL) return REDIS_ERR;

    output_raw = 0;
    if (!strcasecmp(command,"info") ||
        !strcasecmp(command,"lolwut") ||
        (argc >= 2 && !strcasecmp(command,"debug") &&
                       !strcasecmp(argv[1],"htstats")) ||
        (argc >= 2 && !strcasecmp(command,"debug") &&
                       !strcasecmp(argv[1],"htstats-key")) ||
        (argc >= 2 && !strcasecmp(command,"memory") &&
                      (!strcasecmp(argv[1],"malloc-stats") ||
                       !strcasecmp(argv[1],"doctor"))) ||
        (argc == 2 && !strcasecmp(command,"cluster") &&
                      (!strcasecmp(argv[1],"nodes") ||
                       !strcasecmp(argv[1],"info"))) ||
        (argc >= 2 && !strcasecmp(command,"client") &&
                       !strcasecmp(argv[1],"list")) ||
        (argc == 3 && !strcasecmp(command,"latency") &&
                       !strcasecmp(argv[1],"graph")) ||
        (argc == 2 && !strcasecmp(command,"latency") &&
                       !strcasecmp(argv[1],"doctor")))
    {
        output_raw = 1;
    }

    if (!strcasecmp(command,"shutdown")) config.shutdown = 1;
    if (!strcasecmp(command,"monitor")) config.monitor_mode = 1;
    if (!strcasecmp(command,"subscribe") ||
        !strcasecmp(command,"psubscribe")) config.pubsub_mode = 1;
    if (!strcasecmp(command,"sync") ||
        !strcasecmp(command,"psync")) config.slave_mode = 1;

    /* When the user manually calls SCRIPT DEBUG, setup the activation of
     * debugging mode on the next eval if needed. */
    if (argc == 3 && !strcasecmp(argv[0],"script") &&
                     !strcasecmp(argv[1],"debug"))
    {
        if (!strcasecmp(argv[2],"yes") || !strcasecmp(argv[2],"sync")) {
            config.enable_ldb_on_eval = 1;
        } else {
            config.enable_ldb_on_eval = 0;
        }
    }

    /* Actually activate LDB on EVAL if needed. */
    if (!strcasecmp(command,"eval") && config.enable_ldb_on_eval) {
        config.eval_ldb = 1;
        config.output = OUTPUT_RAW;
    }

    /* Setup argument length */
    argvlen = zmalloc(argc*sizeof(size_t), MALLOC_LOCAL);
    for (j = 0; j < argc; j++)
        argvlen[j] = sdslen(argv[j]);

    /* Negative repeat is allowed and causes infinite loop,
       works well with the interval option. */
    while(repeat < 0 || repeat-- > 0) {
        redisAppendCommandArgv(context,argc,(const char**)argv,argvlen);
        while (config.monitor_mode) {
            if (cliReadReply(output_raw) != REDIS_OK) exit(1);
            fflush(stdout);
        }

        if (config.pubsub_mode) {
            if (config.output != OUTPUT_RAW)
                printf("Reading messages... (press Ctrl-C to quit)\n");
            while (1) {
                if (cliReadReply(output_raw) != REDIS_OK) exit(1);
            }
        }

        if (config.slave_mode) {
            printf("Entering replica output mode...  (press Ctrl-C to quit)\n");
            slaveMode();
            config.slave_mode = 0;
            zfree(argvlen);
            return REDIS_ERR;  /* Error = slaveMode lost connection to master */
        }

        if (cliReadReply(output_raw) != REDIS_OK) {
            zfree(argvlen);
            return REDIS_ERR;
        } else {
            /* Store database number when SELECT was successfully executed. */
            if (!strcasecmp(command,"select") && argc == 2 && config.last_cmd_type != REDIS_REPLY_ERROR) {
                config.dbnum = atoi(argv[1]);
                cliRefreshPrompt();
            } else if (!strcasecmp(command,"auth") && argc == 2) {
                cliSelect();
            }
        }
        if (config.cluster_reissue_command){
            /* If we need to reissue the command, break to prevent a
               further 'repeat' number of dud interations */
            break;
        }
        if (config.interval) usleep(config.interval);
        fflush(stdout); /* Make it grep friendly */
    }

    zfree(argvlen);
    return REDIS_OK;
}

/* Send a command reconnecting the link if needed. */
static redisReply *reconnectingRedisCommand(redisContext *c, const char *fmt, ...) {
    redisReply *reply = NULL;
    int tries = 0;
    va_list ap;

    assert(!c->err);
    while(reply == NULL) {
        while (c->err & (REDIS_ERR_IO | REDIS_ERR_EOF)) {
            printf("\r\x1b[0K"); /* Cursor to left edge + clear line. */
            printf("Reconnecting... %d\r", ++tries);
            fflush(stdout);

            redisFree(c);
            c = redisConnect(config.hostip,config.hostport);
            usleep(1000000);
        }

        va_start(ap,fmt);
        reply = redisvCommand(c,fmt,ap);
        va_end(ap);

        if (c->err && !(c->err & (REDIS_ERR_IO | REDIS_ERR_EOF))) {
            fprintf(stderr, "Error: %s\n", c->errstr);
            exit(1);
        } else if (tries > 0) {
            printf("\r\x1b[0K"); /* Cursor to left edge + clear line. */
        }
    }

    context = c;
    return reply;
}

/*------------------------------------------------------------------------------
 * User interface
 *--------------------------------------------------------------------------- */

static int parseOptions(int argc, char **argv) {
    int i;

    for (i = 1; i < argc; i++) {
        int lastarg = i==argc-1;

        if (!strcmp(argv[i],"-h") && !lastarg) {
            sdsfree(config.hostip);
            config.hostip = sdsnew(argv[++i]);
        } else if (!strcmp(argv[i],"-h") && lastarg) {
            usage();
        } else if (!strcmp(argv[i],"--help")) {
            usage();
        } else if (!strcmp(argv[i],"-x")) {
            config.stdinarg = 1;
        } else if (!strcmp(argv[i],"-p") && !lastarg) {
            config.hostport = atoi(argv[++i]);
        } else if (!strcmp(argv[i],"-s") && !lastarg) {
            config.hostsocket = argv[++i];
        } else if (!strcmp(argv[i],"-r") && !lastarg) {
            config.repeat = strtoll(argv[++i],NULL,10);
        } else if (!strcmp(argv[i],"-i") && !lastarg) {
            double seconds = atof(argv[++i]);
            config.interval = seconds*1000000;
        } else if (!strcmp(argv[i],"-n") && !lastarg) {
            config.dbnum = atoi(argv[++i]);
        } else if (!strcmp(argv[i], "--no-auth-warning")) {
            config.no_auth_warning = 1;
        } else if (!strcmp(argv[i],"-a") && !lastarg) {
            config.auth = argv[++i];
        } else if (!strcmp(argv[i],"-u") && !lastarg) {
            parseRedisUri(argv[++i]);
        } else if (!strcmp(argv[i],"--raw")) {
            config.output = OUTPUT_RAW;
        } else if (!strcmp(argv[i],"--no-raw")) {
            config.output = OUTPUT_STANDARD;
        } else if (!strcmp(argv[i],"--csv")) {
            config.output = OUTPUT_CSV;
        } else if (!strcmp(argv[i],"--latency")) {
            config.latency_mode = 1;
        } else if (!strcmp(argv[i],"--latency-dist")) {
            config.latency_dist_mode = 1;
        } else if (!strcmp(argv[i],"--mono")) {
            spectrum_palette = spectrum_palette_mono;
            spectrum_palette_size = spectrum_palette_mono_size;
        } else if (!strcmp(argv[i],"--latency-history")) {
            config.latency_mode = 1;
            config.latency_history = 1;
        } else if (!strcmp(argv[i],"--lru-test") && !lastarg) {
            config.lru_test_mode = 1;
            config.lru_test_sample_size = strtoll(argv[++i],NULL,10);
        } else if (!strcmp(argv[i],"--slave")) {
            config.slave_mode = 1;
        } else if (!strcmp(argv[i],"--replica")) {
            config.slave_mode = 1;
        } else if (!strcmp(argv[i],"--stat")) {
            config.stat_mode = 1;
        } else if (!strcmp(argv[i],"--scan")) {
            config.scan_mode = 1;
        } else if (!strcmp(argv[i],"--pattern") && !lastarg) {
            config.pattern = argv[++i];
        } else if (!strcmp(argv[i],"--intrinsic-latency") && !lastarg) {
            config.intrinsic_latency_mode = 1;
            config.intrinsic_latency_duration = atoi(argv[++i]);
        } else if (!strcmp(argv[i],"--rdb") && !lastarg) {
            config.getrdb_mode = 1;
            config.rdb_filename = argv[++i];
        } else if (!strcmp(argv[i],"--pipe")) {
            config.pipe_mode = 1;
        } else if (!strcmp(argv[i],"--pipe-timeout") && !lastarg) {
            config.pipe_timeout = atoi(argv[++i]);
        } else if (!strcmp(argv[i],"--bigkeys")) {
            config.bigkeys = 1;
        } else if (!strcmp(argv[i],"--memkeys")) {
            config.memkeys = 1;
            config.memkeys_samples = 0; /* use redis default */
        } else if (!strcmp(argv[i],"--memkeys-samples")) {
            config.memkeys = 1;
            config.memkeys_samples = atoi(argv[++i]);
        } else if (!strcmp(argv[i],"--hotkeys")) {
            config.hotkeys = 1;
        } else if (!strcmp(argv[i],"--eval") && !lastarg) {
            config.eval = argv[++i];
        } else if (!strcmp(argv[i],"--ldb")) {
            config.eval_ldb = 1;
            config.output = OUTPUT_RAW;
        } else if (!strcmp(argv[i],"--ldb-sync-mode")) {
            config.eval_ldb = 1;
            config.eval_ldb_sync = 1;
            config.output = OUTPUT_RAW;
        } else if (!strcmp(argv[i],"-c")) {
            config.cluster_mode = 1;
        } else if (!strcmp(argv[i],"-d") && !lastarg) {
            sdsfree(config.mb_delim);
            config.mb_delim = sdsnew(argv[++i]);
        } else if (!strcmp(argv[i],"--verbose")) {
            config.verbose = 1;
        } else if (!strcmp(argv[i],"--cluster") && !lastarg) {
            if (CLUSTER_MANAGER_MODE()) usage();
            char *cmd = argv[++i];
            int j = i;
            while (j < argc && argv[j][0] != '-') j++;
            if (j > i) j--;
            createClusterManagerCommand(cmd, j - i, argv + i + 1);
            i = j;
        } else if (!strcmp(argv[i],"--cluster") && lastarg) {
            usage();
        } else if (!strcmp(argv[i],"--cluster-replicas") && !lastarg) {
            config.cluster_manager_command.replicas = atoi(argv[++i]);
        } else if (!strcmp(argv[i],"--cluster-master-id") && !lastarg) {
            config.cluster_manager_command.master_id = argv[++i];
        } else if (!strcmp(argv[i],"--cluster-from") && !lastarg) {
            config.cluster_manager_command.from = argv[++i];
        } else if (!strcmp(argv[i],"--cluster-to") && !lastarg) {
            config.cluster_manager_command.to = argv[++i];
        } else if (!strcmp(argv[i],"--cluster-weight") && !lastarg) {
            if (config.cluster_manager_command.weight != NULL) {
                fprintf(stderr, "WARNING: you cannot use --cluster-weight "
                                "more than once.\n"
                                "You can set more weights by adding them "
                                "as a space-separated list, ie:\n"
                                "--cluster-weight n1=w n2=w\n");
                exit(1);
            }
            int widx = i + 1;
            char **weight = argv + widx;
            int wargc = 0;
            for (; widx < argc; widx++) {
                if (strstr(argv[widx], "--") == argv[widx]) break;
                if (strchr(argv[widx], '=') == NULL) break;
                wargc++;
            }
            if (wargc > 0) {
                config.cluster_manager_command.weight = weight;
                config.cluster_manager_command.weight_argc = wargc;
                i += wargc;
            }
        } else if (!strcmp(argv[i],"--cluster-slots") && !lastarg) {
            config.cluster_manager_command.slots = atoi(argv[++i]);
        } else if (!strcmp(argv[i],"--cluster-timeout") && !lastarg) {
            config.cluster_manager_command.timeout = atoi(argv[++i]);
        } else if (!strcmp(argv[i],"--cluster-pipeline") && !lastarg) {
            config.cluster_manager_command.pipeline = atoi(argv[++i]);
        } else if (!strcmp(argv[i],"--cluster-threshold") && !lastarg) {
            config.cluster_manager_command.threshold = atof(argv[++i]);
        } else if (!strcmp(argv[i],"--cluster-yes")) {
            config.cluster_manager_command.flags |=
                CLUSTER_MANAGER_CMD_FLAG_YES;
        } else if (!strcmp(argv[i],"--cluster-simulate")) {
            config.cluster_manager_command.flags |=
                CLUSTER_MANAGER_CMD_FLAG_SIMULATE;
        } else if (!strcmp(argv[i],"--cluster-replace")) {
            config.cluster_manager_command.flags |=
                CLUSTER_MANAGER_CMD_FLAG_REPLACE;
        } else if (!strcmp(argv[i],"--cluster-copy")) {
            config.cluster_manager_command.flags |=
                CLUSTER_MANAGER_CMD_FLAG_COPY;
        } else if (!strcmp(argv[i],"--cluster-slave")) {
            config.cluster_manager_command.flags |=
                CLUSTER_MANAGER_CMD_FLAG_SLAVE;
        } else if (!strcmp(argv[i],"--cluster-use-empty-masters")) {
            config.cluster_manager_command.flags |=
                CLUSTER_MANAGER_CMD_FLAG_EMPTYMASTER;
        } else if (!strcmp(argv[i],"--cluster-search-multiple-owners")) {
            config.cluster_manager_command.flags |=
                CLUSTER_MANAGER_CMD_FLAG_CHECK_OWNERS;
        } else if (!strcmp(argv[i],"-v") || !strcmp(argv[i], "--version")) {
            sds version = cliVersion();
            printf("keydb-cli %s\n", version);
            sdsfree(version);
            exit(0);
        } else if (CLUSTER_MANAGER_MODE() && argv[i][0] != '-') {
            if (config.cluster_manager_command.argc == 0) {
                int j = i + 1;
                while (j < argc && argv[j][0] != '-') j++;
                int cmd_argc = j - i;
                config.cluster_manager_command.argc = cmd_argc;
                config.cluster_manager_command.argv = argv + i;
                if (cmd_argc > 1) i = j - 1;
            }
        } else {
            if (argv[i][0] == '-') {
                fprintf(stderr,
                    "Unrecognized option or bad number of args for: '%s'\n",
                    argv[i]);
                exit(1);
            } else {
                /* Likely the command name, stop here. */
                break;
            }
        }
    }

    /* --ldb requires --eval. */
    if (config.eval_ldb && config.eval == NULL) {
        fprintf(stderr,"Options --ldb and --ldb-sync-mode require --eval.\n");
        fprintf(stderr,"Try %s --help for more information.\n", argv[0]);
        exit(1);
    }

    if (!config.no_auth_warning && config.auth != NULL) {
        fputs("Warning: Using a password with '-a' or '-u' option on the command"
              " line interface may not be safe.\n", stderr);
    }

    return i;
}

static void parseEnv() {
    /* Set auth from env, but do not overwrite CLI arguments if passed */
    char *auth = getenv(REDIS_CLI_AUTH_ENV);
    if (auth != NULL && config.auth == NULL) {
        config.auth = auth;
    }
}

static sds readArgFromStdin(void) {
    char buf[1024];
    sds arg = sdsempty();

    while(1) {
        int nread = read(fileno(stdin),buf,1024);

        if (nread == 0) break;
        else if (nread == -1) {
            perror("Reading from standard input");
            exit(1);
        }
        arg = sdscatlen(arg,buf,nread);
    }
    return arg;
}

static void usage(void) {
    sds version = cliVersion();
    fprintf(stderr,
"keydb-cli %s\n"
"\n"
"Usage: keydb-cli [OPTIONS] [cmd [arg [arg ...]]]\n"
"  -h <hostname>      Server hostname (default: 127.0.0.1).\n"
"  -p <port>          Server port (default: 6379).\n"
"  -s <socket>        Server socket (overrides hostname and port).\n"
"  -a <password>      Password to use when connecting to the server.\n"
"                     You can also use the " REDIS_CLI_AUTH_ENV " environment\n"
"                     variable to pass this password more safely\n"
"                     (if both are used, this argument takes predecence).\n"
"  -u <uri>           Server URI.\n"
"  -r <repeat>        Execute specified command N times.\n"
"  -i <interval>      When -r is used, waits <interval> seconds per command.\n"
"                     It is possible to specify sub-second times like -i 0.1.\n"
"  -n <db>            Database number.\n"
"  -x                 Read last argument from STDIN.\n"
"  -d <delimiter>     Multi-bulk delimiter in for raw formatting (default: \\n).\n"
"  -c                 Enable cluster mode (follow -ASK and -MOVED redirections).\n"
"  --raw              Use raw formatting for replies (default when STDOUT is\n"
"                     not a tty).\n"
"  --no-raw           Force formatted output even when STDOUT is not a tty.\n"
"  --csv              Output in CSV format.\n"
"  --stat             Print rolling stats about server: mem, clients, ...\n"
"  --latency          Enter a special mode continuously sampling latency.\n"
"                     If you use this mode in an interactive session it runs\n"
"                     forever displaying real-time stats. Otherwise if --raw or\n"
"                     --csv is specified, or if you redirect the output to a non\n"
"                     TTY, it samples the latency for 1 second (you can use\n"
"                     -i to change the interval), then produces a single output\n"
"                     and exits.\n"
"  --latency-history  Like --latency but tracking latency changes over time.\n"
"                     Default time interval is 15 sec. Change it using -i.\n"
"  --latency-dist     Shows latency as a spectrum, requires xterm 256 colors.\n"
"                     Default time interval is 1 sec. Change it using -i.\n"
"  --lru-test <keys>  Simulate a cache workload with an 80-20 distribution.\n"
"  --replica          Simulate a replica showing commands received from the master.\n"
"  --rdb <filename>   Transfer an RDB dump from remote server to local file.\n"
"  --pipe             Transfer raw Redis protocol from stdin to server.\n"
"  --pipe-timeout <n> In --pipe mode, abort with error if after sending all data.\n"
"                     no reply is received within <n> seconds.\n"
"                     Default timeout: %d. Use 0 to wait forever.\n"
"  --bigkeys          Sample Redis keys looking for keys with many elements (complexity).\n"
"  --memkeys          Sample Redis keys looking for keys consuming a lot of memory.\n"
"  --memkeys-samples <n> Sample Redis keys looking for keys consuming a lot of memory.\n"
"                     And define number of key elements to sample\n"
"  --hotkeys          Sample Redis keys looking for hot keys.\n"
"                     only works when maxmemory-policy is *lfu.\n"
"  --scan             List all keys using the SCAN command.\n"
"  --pattern <pat>    Useful with --scan to specify a SCAN pattern.\n"
"  --intrinsic-latency <sec> Run a test to measure intrinsic system latency.\n"
"                     The test will run for the specified amount of seconds.\n"
"  --eval <file>      Send an EVAL command using the Lua script at <file>.\n"
"  --ldb              Used with --eval enable the Redis Lua debugger.\n"
"  --ldb-sync-mode    Like --ldb but uses the synchronous Lua debugger, in\n"
"                     this mode the server is blocked and script changes are\n"
"                     not rolled back from the server memory.\n"
"  --cluster <command> [args...] [opts...]\n"
"                     Cluster Manager command and arguments (see below).\n"
"  --verbose          Verbose mode.\n"
"  --no-auth-warning  Don't show warning message when using password on command\n"
"                     line interface.\n"
"  --help             Output this help and exit.\n"
"  --version          Output version and exit.\n"
"\n",
    version, REDIS_CLI_DEFAULT_PIPE_TIMEOUT);
    /* Using another fprintf call to avoid -Woverlength-strings compile warning */
    fprintf(stderr,
"Cluster Manager Commands:\n"
"  Use --cluster help to list all available cluster manager commands.\n"
"\n"
"Examples:\n"
"  cat /etc/passwd | keydb-cli -x set mypasswd\n"
"  keydb-cli get mypasswd\n"
"  keydb-cli -r 100 lpush mylist x\n"
"  keydb-cli -r 100 -i 1 info | grep used_memory_human:\n"
"  keydb-cli --eval myscript.lua key1 key2 , arg1 arg2 arg3\n"
"  keydb-cli --scan --pattern '*:12345*'\n"
"\n"
"  (Note: when using --eval the comma separates KEYS[] from ARGV[] items)\n"
"\n"
"When no command is given, keydb-cli starts in interactive mode.\n"
"Type \"help\" in interactive mode for information on available commands\n"
"and settings.\n"
"\n");
    sdsfree(version);
    exit(1);
}

static int confirmWithYes(char *msg) {
    printf("%s (type 'yes' to accept): ", msg);
    fflush(stdout);
    char buf[4];
    int nread = read(fileno(stdin),buf,4);
    buf[3] = '\0';
    return (nread != 0 && !strcmp("yes", buf));
}

/* Turn the plain C strings into Sds strings */
static char **convertToSds(int count, char** args) {
  int j;
  char **sds = zmalloc(sizeof(char*)*count, MALLOC_LOCAL);

  for(j = 0; j < count; j++)
    sds[j] = sdsnew(args[j]);

  return sds;
}

static int issueCommandRepeat(int argc, char **argv, long repeat) {
    while (1) {
        config.cluster_reissue_command = 0;
        if (cliSendCommand(argc,argv,repeat) != REDIS_OK) {
            cliConnect(CC_FORCE);

            /* If we still cannot send the command print error.
             * We'll try to reconnect the next time. */
            if (cliSendCommand(argc,argv,repeat) != REDIS_OK) {
                cliPrintContextError();
                return REDIS_ERR;
            }
        }
        /* Issue the command again if we got redirected in cluster mode */
        if (config.cluster_mode && config.cluster_reissue_command) {
            cliConnect(CC_FORCE);
        } else {
            break;
        }
    }
    return REDIS_OK;
}

static int issueCommand(int argc, char **argv) {
    return issueCommandRepeat(argc, argv, config.repeat);
}

/* Split the user provided command into multiple SDS arguments.
 * This function normally uses sdssplitargs() from sds.c which is able
 * to understand "quoted strings", escapes and so forth. However when
 * we are in Lua debugging mode and the "eval" command is used, we want
 * the remaining Lua script (after "e " or "eval ") to be passed verbatim
 * as a single big argument. */
static sds *cliSplitArgs(char *line, int *argc) {
    if (config.eval_ldb && (strstr(line,"eval ") == line ||
                            strstr(line,"e ") == line))
    {
        sds *argv = sds_malloc(sizeof(sds)*2);
        *argc = 2;
        int len = strlen(line);
        int elen = line[1] == ' ' ? 2 : 5; /* "e " or "eval "? */
        argv[0] = sdsnewlen(line,elen-1);
        argv[1] = sdsnewlen(line+elen,len-elen);
        return argv;
    } else {
        return sdssplitargs(line,argc);
    }
}

/* Set the CLI preferences. This function is invoked when an interactive
 * ":command" is called, or when reading ~/.redisclirc file, in order to
 * set user preferences. */
void cliSetPreferences(char **argv, int argc, int interactive) {
    if (!strcasecmp(argv[0],":set") && argc >= 2) {
        if (!strcasecmp(argv[1],"hints")) pref.hints = 1;
        else if (!strcasecmp(argv[1],"nohints")) pref.hints = 0;
        else {
            printf("%sunknown keydb-cli preference '%s'\n",
                interactive ? "" : ".redisclirc: ",
                argv[1]);
        }
    } else {
        printf("%sunknown keydb-cli internal command '%s'\n",
            interactive ? "" : ".redisclirc: ",
            argv[0]);
    }
}

/* Load the ~/.redisclirc file if any. */
void cliLoadPreferences(void) {
    sds rcfile = getDotfilePath(REDIS_CLI_RCFILE_ENV,REDIS_CLI_RCFILE_DEFAULT);
    if (rcfile == NULL) return;
    FILE *fp = fopen(rcfile,"r");
    char buf[1024];

    if (fp) {
        while(fgets(buf,sizeof(buf),fp) != NULL) {
            sds *argv;
            int argc;

            argv = sdssplitargs(buf,&argc);
            if (argc > 0) cliSetPreferences(argv,argc,0);
            sdsfreesplitres(argv,argc);
        }
        fclose(fp);
    }
    sdsfree(rcfile);
}

static void repl(void) {
    sds historyfile = NULL;
    int history = 0;
    char *line;
    int argc;
    sds *argv;

    /* Initialize the help and, if possible, use the COMMAND command in order
     * to retrieve missing entries. */
    cliInitHelp();
    cliIntegrateHelp();

    config.interactive = 1;
    linenoiseSetMultiLine(1);
    linenoiseSetCompletionCallback(completionCallback);
    linenoiseSetHintsCallback(hintsCallback);
    linenoiseSetFreeHintsCallback(freeHintsCallback);

    /* Only use history and load the rc file when stdin is a tty. */
    if (isatty(fileno(stdin))) {
        historyfile = getDotfilePath(REDIS_CLI_HISTFILE_ENV,REDIS_CLI_HISTFILE_DEFAULT);
        //keep in-memory history always regardless if history file can be determined
        history = 1;
        if (historyfile != NULL) {
            linenoiseHistoryLoad(historyfile);
        }
        cliLoadPreferences();
    }

    cliRefreshPrompt();
    while((line = linenoise(context ? config.prompt : "not connected> ")) != NULL) {
        if (line[0] != '\0') {
            long repeat = 1;
            int skipargs = 0;
            char *endptr = NULL;

            argv = cliSplitArgs(line,&argc);

            /* check if we have a repeat command option and
             * need to skip the first arg */
            if (argv && argc > 0) {
                errno = 0;
                repeat = strtol(argv[0], &endptr, 10);
                if (argc > 1 && *endptr == '\0') {
                    if (errno == ERANGE || errno == EINVAL || repeat <= 0) {
                        fputs("Invalid keydb-cli repeat command option value.\n", stdout);
                        sdsfreesplitres(argv, argc);
                        linenoiseFree(line);
                        continue;
                    }
                    skipargs = 1;
                } else {
                    repeat = 1;
                }
            }

            /* Won't save auth command in history file */
            if (!(argv && argc > 0 && !strcasecmp(argv[0+skipargs], "auth"))) {
                if (history) linenoiseHistoryAdd(line);
                if (historyfile) linenoiseHistorySave(historyfile);
            }

            if (argv == NULL) {
                printf("Invalid argument(s)\n");
                linenoiseFree(line);
                continue;
            } else if (argc > 0) {
                if (strcasecmp(argv[0],"quit") == 0 ||
                    strcasecmp(argv[0],"exit") == 0)
                {
                    exit(0);
                } else if (argv[0][0] == ':') {
                    cliSetPreferences(argv,argc,1);
                    sdsfreesplitres(argv,argc);
                    linenoiseFree(line);
                    continue;
                } else if (strcasecmp(argv[0],"restart") == 0) {
                    if (config.eval) {
                        config.eval_ldb = 1;
                        config.output = OUTPUT_RAW;
                        return; /* Return to evalMode to restart the session. */
                    } else {
                        printf("Use 'restart' only in Lua debugging mode.");
                    }
                } else if (argc == 3 && !strcasecmp(argv[0],"connect")) {
                    sdsfree(config.hostip);
                    config.hostip = sdsnew(argv[1]);
                    config.hostport = atoi(argv[2]);
                    cliRefreshPrompt();
                    cliConnect(CC_FORCE);
                } else if (argc == 1 && !strcasecmp(argv[0],"clear")) {
                    linenoiseClearScreen();
                } else {
                    long long start_time = mstime(), elapsed;

                    issueCommandRepeat(argc-skipargs, argv+skipargs, repeat);

                    /* If our debugging session ended, show the EVAL final
                     * reply. */
                    if (config.eval_ldb_end) {
                        config.eval_ldb_end = 0;
                        cliReadReply(0);
                        printf("\n(Lua debugging session ended%s)\n\n",
                            config.eval_ldb_sync ? "" :
                            " -- dataset changes rolled back");
                    }

                    elapsed = mstime()-start_time;
                    if (elapsed >= 500 &&
                        config.output == OUTPUT_STANDARD)
                    {
                        printf("(%.2fs)\n",(double)elapsed/1000);
                    }
                }
            }
            /* Free the argument vector */
            sdsfreesplitres(argv,argc);
        }
        /* linenoise() returns malloc-ed lines like readline() */
        linenoiseFree(line);
    }
    exit(0);
}

static int noninteractive(int argc, char **argv) {
    int retval = 0;
    if (config.stdinarg) {
        argv = zrealloc(argv, (argc+1)*sizeof(char*), MALLOC_LOCAL);
        argv[argc] = readArgFromStdin();
        retval = issueCommand(argc+1, argv);
    } else {
        retval = issueCommand(argc, argv);
    }
    return retval;
}

/*------------------------------------------------------------------------------
 * Eval mode
 *--------------------------------------------------------------------------- */

static int evalMode(int argc, char **argv) {
    sds script = NULL;
    FILE *fp;
    char buf[1024];
    size_t nread;
    char **argv2;
    int j, got_comma, keys;
    int retval = REDIS_OK;

    while(1) {
        if (config.eval_ldb) {
            printf(
            "Lua debugging session started, please use:\n"
            "quit    -- End the session.\n"
            "restart -- Restart the script in debug mode again.\n"
            "help    -- Show Lua script debugging commands.\n\n"
            );
        }

        sdsfree(script);
        script = sdsempty();
        got_comma = 0;
        keys = 0;

        /* Load the script from the file, as an sds string. */
        fp = fopen(config.eval,"r");
        if (!fp) {
            fprintf(stderr,
                "Can't open file '%s': %s\n", config.eval, strerror(errno));
            exit(1);
        }
        while((nread = fread(buf,1,sizeof(buf),fp)) != 0) {
            script = sdscatlen(script,buf,nread);
        }
        fclose(fp);

        /* If we are debugging a script, enable the Lua debugger. */
        if (config.eval_ldb) {
            redisReply *reply = redisCommand(context,
                    config.eval_ldb_sync ?
                    "SCRIPT DEBUG sync": "SCRIPT DEBUG yes");
            if (reply) freeReplyObject(reply);
        }

        /* Create our argument vector */
        argv2 = zmalloc(sizeof(sds)*(argc+3), MALLOC_LOCAL);
        argv2[0] = sdsnew("EVAL");
        argv2[1] = script;
        for (j = 0; j < argc; j++) {
            if (!got_comma && argv[j][0] == ',' && argv[j][1] == 0) {
                got_comma = 1;
                continue;
            }
            argv2[j+3-got_comma] = sdsnew(argv[j]);
            if (!got_comma) keys++;
        }
        argv2[2] = sdscatprintf(sdsempty(),"%d",keys);

        /* Call it */
        int eval_ldb = config.eval_ldb; /* Save it, may be reverteed. */
        retval = issueCommand(argc+3-got_comma, argv2);
        if (eval_ldb) {
            if (!config.eval_ldb) {
                /* If the debugging session ended immediately, there was an
                 * error compiling the script. Show it and they don't enter
                 * the REPL at all. */
                printf("Eval debugging session can't start:\n");
                cliReadReply(0);
                break; /* Return to the caller. */
            } else {
                strncpy(config.prompt,"lua debugger> ",sizeof(config.prompt));
                repl();
                /* Restart the session if repl() returned. */
                cliConnect(CC_FORCE);
                printf("\n");
            }
        } else {
            break; /* Return to the caller. */
        }
    }
    return retval;
}

/*------------------------------------------------------------------------------
 * Cluster Manager
 *--------------------------------------------------------------------------- */

/* The Cluster Manager global structure */
static struct clusterManager {
    list *nodes;    /* List of nodes in the configuration. */
    list *errors;
} cluster_manager;

/* Used by clusterManagerFixSlotsCoverage */
dict *clusterManagerUncoveredSlots = NULL;

typedef struct clusterManagerNode {
    redisContext *context;
    sds name;
    char *ip;
    int port;
    uint64_t current_epoch;
    time_t ping_sent;
    time_t ping_recv;
    int flags;
    list *flags_str; /* Flags string representations */
    sds replicate;  /* Master ID if node is a slave */
    int dirty;      /* Node has changes that can be flushed */
    uint8_t slots[CLUSTER_MANAGER_SLOTS];
    int slots_count;
    int replicas_count;
    list *friends;
    sds *migrating; /* An array of sds where even strings are slots and odd
                     * strings are the destination node IDs. */
    sds *importing; /* An array of sds where even strings are slots and odd
                     * strings are the source node IDs. */
    int migrating_count; /* Length of the migrating array (migrating slots*2) */
    int importing_count; /* Length of the importing array (importing slots*2) */
    float weight;   /* Weight used by rebalance */
    int balance;    /* Used by rebalance */
} clusterManagerNode;

/* Data structure used to represent a sequence of cluster nodes. */
typedef struct clusterManagerNodeArray {
    clusterManagerNode **nodes; /* Actual nodes array */
    clusterManagerNode **alloc; /* Pointer to the allocated memory */
    int len;                    /* Actual length of the array */
    int count;                  /* Non-NULL nodes count */
} clusterManagerNodeArray;

/* Used for the reshard table. */
typedef struct clusterManagerReshardTableItem {
    clusterManagerNode *source;
    int slot;
} clusterManagerReshardTableItem;

static dictType clusterManagerDictType = {
    dictSdsHash,               /* hash function */
    NULL,                      /* key dup */
    NULL,                      /* val dup */
    dictSdsKeyCompare,         /* key compare */
    NULL,                      /* key destructor */
    dictSdsDestructor          /* val destructor */
};

typedef int clusterManagerCommandProc(int argc, char **argv);
typedef int (*clusterManagerOnReplyError)(redisReply *reply,
    clusterManagerNode *n, int bulk_idx);

/* Cluster Manager helper functions */

static clusterManagerNode *clusterManagerNewNode(char *ip, int port);
static clusterManagerNode *clusterManagerNodeByName(const char *name);
static clusterManagerNode *clusterManagerNodeByAbbreviatedName(const char *n);
static void clusterManagerNodeResetSlots(clusterManagerNode *node);
static int clusterManagerNodeIsCluster(clusterManagerNode *node, char **err);
static void clusterManagerPrintNotClusterNodeError(clusterManagerNode *node,
                                                   char *err);
static int clusterManagerNodeLoadInfo(clusterManagerNode *node, int opts,
                                      char **err);
static int clusterManagerLoadInfoFromNode(clusterManagerNode *node, int opts);
static int clusterManagerNodeIsEmpty(clusterManagerNode *node, char **err);
static int clusterManagerGetAntiAffinityScore(clusterManagerNodeArray *ipnodes,
    int ip_count, clusterManagerNode ***offending, int *offending_len);
static void clusterManagerOptimizeAntiAffinity(clusterManagerNodeArray *ipnodes,
    int ip_count);
static sds clusterManagerNodeInfo(clusterManagerNode *node, int indent);
static void clusterManagerShowNodes(void);
static void clusterManagerShowClusterInfo(void);
static int clusterManagerFlushNodeConfig(clusterManagerNode *node, char **err);
static void clusterManagerWaitForClusterJoin(void);
static int clusterManagerCheckCluster(int quiet);
static void clusterManagerLog(int level, const char* fmt, ...);
static int clusterManagerIsConfigConsistent(void);
static void clusterManagerOnError(sds err);
static void clusterManagerNodeArrayInit(clusterManagerNodeArray *array,
                                        int len);
static void clusterManagerNodeArrayReset(clusterManagerNodeArray *array);
static void clusterManagerNodeArrayShift(clusterManagerNodeArray *array,
                                         clusterManagerNode **nodeptr);
static void clusterManagerNodeArrayAdd(clusterManagerNodeArray *array,
                                       clusterManagerNode *node);

/* Cluster Manager commands. */

static int clusterManagerCommandCreate(int argc, char **argv);
static int clusterManagerCommandAddNode(int argc, char **argv);
static int clusterManagerCommandDeleteNode(int argc, char **argv);
static int clusterManagerCommandInfo(int argc, char **argv);
static int clusterManagerCommandCheck(int argc, char **argv);
static int clusterManagerCommandFix(int argc, char **argv);
static int clusterManagerCommandReshard(int argc, char **argv);
static int clusterManagerCommandRebalance(int argc, char **argv);
static int clusterManagerCommandSetTimeout(int argc, char **argv);
static int clusterManagerCommandImport(int argc, char **argv);
static int clusterManagerCommandCall(int argc, char **argv);
static int clusterManagerCommandHelp(int argc, char **argv);

typedef struct clusterManagerCommandDef {
    char *name;
    clusterManagerCommandProc *proc;
    int arity;
    char *args;
    char *options;
} clusterManagerCommandDef;

clusterManagerCommandDef clusterManagerCommands[] = {
    {"create", clusterManagerCommandCreate, -2, "host1:port1 ... hostN:portN",
     "replicas <arg>"},
    {"check", clusterManagerCommandCheck, -1, "host:port",
     "search-multiple-owners"},
    {"info", clusterManagerCommandInfo, -1, "host:port", NULL},
    {"fix", clusterManagerCommandFix, -1, "host:port",
     "search-multiple-owners"},
    {"reshard", clusterManagerCommandReshard, -1, "host:port",
     "from <arg>,to <arg>,slots <arg>,yes,timeout <arg>,pipeline <arg>,"
     "replace"},
    {"rebalance", clusterManagerCommandRebalance, -1, "host:port",
     "weight <node1=w1...nodeN=wN>,use-empty-masters,"
     "timeout <arg>,simulate,pipeline <arg>,threshold <arg>,replace"},
    {"add-node", clusterManagerCommandAddNode, 2,
     "new_host:new_port existing_host:existing_port", "slave,master-id <arg>"},
    {"del-node", clusterManagerCommandDeleteNode, 2, "host:port node_id",NULL},
    {"call", clusterManagerCommandCall, -2,
        "host:port command arg arg .. arg", NULL},
    {"set-timeout", clusterManagerCommandSetTimeout, 2,
     "host:port milliseconds", NULL},
    {"import", clusterManagerCommandImport, 1, "host:port",
     "from <arg>,copy,replace"},
    {"help", clusterManagerCommandHelp, 0, NULL, NULL}
};


static void createClusterManagerCommand(char *cmdname, int argc, char **argv) {
    clusterManagerCommand *cmd = &config.cluster_manager_command;
    cmd->name = cmdname;
    cmd->argc = argc;
    cmd->argv = argc ? argv : NULL;
    if (isColorTerm()) cmd->flags |= CLUSTER_MANAGER_CMD_FLAG_COLOR;
}


static clusterManagerCommandProc *validateClusterManagerCommand(void) {
    int i, commands_count = sizeof(clusterManagerCommands) /
                            sizeof(clusterManagerCommandDef);
    clusterManagerCommandProc *proc = NULL;
    char *cmdname = config.cluster_manager_command.name;
    int argc = config.cluster_manager_command.argc;
    for (i = 0; i < commands_count; i++) {
        clusterManagerCommandDef cmddef = clusterManagerCommands[i];
        if (!strcmp(cmddef.name, cmdname)) {
            if ((cmddef.arity > 0 && argc != cmddef.arity) ||
                (cmddef.arity < 0 && argc < (cmddef.arity * -1))) {
                fprintf(stderr, "[ERR] Wrong number of arguments for "
                                "specified --cluster sub command\n");
                return NULL;
            }
            proc = cmddef.proc;
        }
    }
    if (!proc) fprintf(stderr, "Unknown --cluster subcommand\n");
    return proc;
}

/* Get host ip and port from command arguments. If only one argument has
 * been provided it must be in the form of 'ip:port', elsewhere
 * the first argument must be the ip and the second one the port.
 * If host and port can be detected, it returns 1 and it stores host and
 * port into variables referenced by'ip_ptr' and 'port_ptr' pointers,
 * elsewhere it returns 0. */
static int getClusterHostFromCmdArgs(int argc, char **argv,
                                     char **ip_ptr, int *port_ptr) {
    int port = 0;
    char *ip = NULL;
    if (argc == 1) {
        char *addr = argv[0];
        char *c = strrchr(addr, '@');
        if (c != NULL) *c = '\0';
        c = strrchr(addr, ':');
        if (c != NULL) {
            *c = '\0';
            ip = addr;
            port = atoi(++c);
        } else return 0;
    } else {
        ip = argv[0];
        port = atoi(argv[1]);
    }
    if (!ip || !port) return 0;
    else {
        *ip_ptr = ip;
        *port_ptr = port;
    }
    return 1;
}

static void freeClusterManagerNodeFlags(list *flags) {
    listIter li;
    listNode *ln;
    listRewind(flags, &li);
    while ((ln = listNext(&li)) != NULL) {
        sds flag = ln->value;
        sdsfree(flag);
    }
    listRelease(flags);
}

static void freeClusterManagerNode(clusterManagerNode *node) {
    if (node->context != NULL) redisFree(node->context);
    if (node->friends != NULL) {
        listIter li;
        listNode *ln;
        listRewind(node->friends,&li);
        while ((ln = listNext(&li)) != NULL) {
            clusterManagerNode *fn = ln->value;
            freeClusterManagerNode(fn);
        }
        listRelease(node->friends);
        node->friends = NULL;
    }
    if (node->name != NULL) sdsfree(node->name);
    if (node->replicate != NULL) sdsfree(node->replicate);
    if ((node->flags & CLUSTER_MANAGER_FLAG_FRIEND) && node->ip)
        sdsfree(node->ip);
    int i;
    if (node->migrating != NULL) {
        for (i = 0; i < node->migrating_count; i++) sdsfree(node->migrating[i]);
        zfree(node->migrating);
    }
    if (node->importing != NULL) {
        for (i = 0; i < node->importing_count; i++) sdsfree(node->importing[i]);
        zfree(node->importing);
    }
    if (node->flags_str != NULL) {
        freeClusterManagerNodeFlags(node->flags_str);
        node->flags_str = NULL;
    }
    zfree(node);
}

static void freeClusterManager(void) {
    listIter li;
    listNode *ln;
    if (cluster_manager.nodes != NULL) {
        listRewind(cluster_manager.nodes,&li);
        while ((ln = listNext(&li)) != NULL) {
            clusterManagerNode *n = ln->value;
            freeClusterManagerNode(n);
        }
        listRelease(cluster_manager.nodes);
        cluster_manager.nodes = NULL;
    }
    if (cluster_manager.errors != NULL) {
        listRewind(cluster_manager.errors,&li);
        while ((ln = listNext(&li)) != NULL) {
            sds err = ln->value;
            sdsfree(err);
        }
        listRelease(cluster_manager.errors);
        cluster_manager.errors = NULL;
    }
    if (clusterManagerUncoveredSlots != NULL)
        dictRelease(clusterManagerUncoveredSlots);
}

static clusterManagerNode *clusterManagerNewNode(char *ip, int port) {
    clusterManagerNode *node = zmalloc(sizeof(*node), MALLOC_LOCAL);
    node->context = NULL;
    node->name = NULL;
    node->ip = ip;
    node->port = port;
    node->current_epoch = 0;
    node->ping_sent = 0;
    node->ping_recv = 0;
    node->flags = 0;
    node->flags_str = NULL;
    node->replicate = NULL;
    node->dirty = 0;
    node->friends = NULL;
    node->migrating = NULL;
    node->importing = NULL;
    node->migrating_count = 0;
    node->importing_count = 0;
    node->replicas_count = 0;
    node->weight = 1.0f;
    node->balance = 0;
    clusterManagerNodeResetSlots(node);
    return node;
}

/* Check whether reply is NULL or its type is REDIS_REPLY_ERROR. In the
 * latest case, if the 'err' arg is not NULL, it gets allocated with a copy
 * of reply error (it's up to the caller function to free it), elsewhere
 * the error is directly printed. */
static int clusterManagerCheckRedisReply(clusterManagerNode *n,
                                         redisReply *r, char **err)
{
    int is_err = 0;
    if (!r || (is_err = (r->type == REDIS_REPLY_ERROR))) {
        if (is_err) {
            if (err != NULL) {
                *err = zmalloc((r->len + 1) * sizeof(char), MALLOC_LOCAL);
                strcpy(*err, r->str);
            } else CLUSTER_MANAGER_PRINT_REPLY_ERROR(n, r->str);
        }
        return 0;
    }
    return 1;
}

/* Call MULTI command on a cluster node. */
static int clusterManagerStartTransaction(clusterManagerNode *node) {
    redisReply *reply = CLUSTER_MANAGER_COMMAND(node, "MULTI");
    int success = clusterManagerCheckRedisReply(node, reply, NULL);
    if (reply) freeReplyObject(reply);
    return success;
}

/* Call EXEC command on a cluster node. */
static int clusterManagerExecTransaction(clusterManagerNode *node,
                                         clusterManagerOnReplyError onerror)
{
    redisReply *reply = CLUSTER_MANAGER_COMMAND(node, "EXEC");
    int success = clusterManagerCheckRedisReply(node, reply, NULL);
    if (success) {
        if (reply->type != REDIS_REPLY_ARRAY) {
            success = 0;
            goto cleanup;
        }
        size_t i;
        for (i = 0; i < reply->elements; i++) {
            redisReply *r = reply->element[i];
            char *err = NULL;
            success = clusterManagerCheckRedisReply(node, r, &err);
            if (!success && onerror) success = onerror(r, node, i);
            if (err) {
                if (!success)
                    CLUSTER_MANAGER_PRINT_REPLY_ERROR(node, err);
                zfree(err);
            }
            if (!success) break;
        }
    }
cleanup:
    if (reply) freeReplyObject(reply);
    return success;
}

static int clusterManagerNodeConnect(clusterManagerNode *node) {
    if (node->context) redisFree(node->context);
    node->context = redisConnect(node->ip, node->port);
    if (node->context->err) {
        fprintf(stderr,"Could not connect to Redis at ");
        fprintf(stderr,"%s:%d: %s\n", node->ip, node->port,
                node->context->errstr);
        redisFree(node->context);
        node->context = NULL;
        return 0;
    }
    /* Set aggressive KEEP_ALIVE socket option in the Redis context socket
     * in order to prevent timeouts caused by the execution of long
     * commands. At the same time this improves the detection of real
     * errors. */
    anetKeepAlive(NULL, node->context->fd, REDIS_CLI_KEEPALIVE_INTERVAL);
    if (config.auth) {
        redisReply *reply = redisCommand(node->context,"AUTH %s",config.auth);
        int ok = clusterManagerCheckRedisReply(node, reply, NULL);
        if (reply != NULL) freeReplyObject(reply);
        if (!ok) return 0;
    }
    return 1;
}

static void clusterManagerRemoveNodeFromList(list *nodelist,
                                             clusterManagerNode *node) {
    listIter li;
    listNode *ln;
    listRewind(nodelist, &li);
    while ((ln = listNext(&li)) != NULL) {
        if (node == ln->value) {
            listDelNode(nodelist, ln);
            break;
        }
    }
}

/* Return the node with the specified name (ID) or NULL. */
static clusterManagerNode *clusterManagerNodeByName(const char *name) {
    if (cluster_manager.nodes == NULL) return NULL;
    clusterManagerNode *found = NULL;
    sds lcname = sdsempty();
    lcname = sdscpy(lcname, name);
    sdstolower(lcname);
    listIter li;
    listNode *ln;
    listRewind(cluster_manager.nodes, &li);
    while ((ln = listNext(&li)) != NULL) {
        clusterManagerNode *n = ln->value;
        if (n->name && !sdscmp(n->name, lcname)) {
            found = n;
            break;
        }
    }
    sdsfree(lcname);
    return found;
}

/* Like clusterManagerNodeByName but the specified name can be just the first
 * part of the node ID as long as the prefix in unique across the
 * cluster.
 */
static clusterManagerNode *clusterManagerNodeByAbbreviatedName(const char*name)
{
    if (cluster_manager.nodes == NULL) return NULL;
    clusterManagerNode *found = NULL;
    sds lcname = sdsempty();
    lcname = sdscpy(lcname, name);
    sdstolower(lcname);
    listIter li;
    listNode *ln;
    listRewind(cluster_manager.nodes, &li);
    while ((ln = listNext(&li)) != NULL) {
        clusterManagerNode *n = ln->value;
        if (n->name &&
            strstr(n->name, lcname) == n->name) {
            found = n;
            break;
        }
    }
    sdsfree(lcname);
    return found;
}

static void clusterManagerNodeResetSlots(clusterManagerNode *node) {
    memset(node->slots, 0, sizeof(node->slots));
    node->slots_count = 0;
}

/* Call "INFO" redis command on the specified node and return the reply. */
static redisReply *clusterManagerGetNodeRedisInfo(clusterManagerNode *node,
                                                  char **err)
{
    redisReply *info = CLUSTER_MANAGER_COMMAND(node, "INFO");
    if (err != NULL) *err = NULL;
    if (info == NULL) return NULL;
    if (info->type == REDIS_REPLY_ERROR) {
        if (err != NULL) {
            *err = zmalloc((info->len + 1) * sizeof(char), MALLOC_LOCAL);
            strcpy(*err, info->str);
        }
        freeReplyObject(info);
        return  NULL;
    }
    return info;
}

static int clusterManagerNodeIsCluster(clusterManagerNode *node, char **err) {
    redisReply *info = clusterManagerGetNodeRedisInfo(node, err);
    if (info == NULL) return 0;
    int is_cluster = (int) getLongInfoField(info->str, "cluster_enabled");
    freeReplyObject(info);
    return is_cluster;
}

/* Checks whether the node is empty. Node is considered not-empty if it has
 * some key or if it already knows other nodes */
static int clusterManagerNodeIsEmpty(clusterManagerNode *node, char **err) {
    redisReply *info = clusterManagerGetNodeRedisInfo(node, err);
    int is_empty = 1;
    if (info == NULL) return 0;
    if (strstr(info->str, "db0:") != NULL) {
        is_empty = 0;
        goto result;
    }
    freeReplyObject(info);
    info = CLUSTER_MANAGER_COMMAND(node, "CLUSTER INFO");
    if (err != NULL) *err = NULL;
    if (!clusterManagerCheckRedisReply(node, info, err)) {
        is_empty = 0;
        goto result;
    }
    long known_nodes = getLongInfoField(info->str, "cluster_known_nodes");
    is_empty = (known_nodes == 1);
result:
    freeReplyObject(info);
    return is_empty;
}

/* Return the anti-affinity score, which is a measure of the amount of
 * violations of anti-affinity in the current cluster layout, that is, how
 * badly the masters and slaves are distributed in the different IP
 * addresses so that slaves of the same master are not in the master
 * host and are also in different hosts.
 *
 * The score is calculated as follows:
 *
 * SAME_AS_MASTER = 10000 * each slave in the same IP of its master.
 * SAME_AS_SLAVE  = 1 * each slave having the same IP as another slave
                      of the same master.
 * FINAL_SCORE = SAME_AS_MASTER + SAME_AS_SLAVE
 *
 * So a greater score means a worse anti-affinity level, while zero
 * means perfect anti-affinity.
 *
 * The anti affinity optimizator will try to get a score as low as
 * possible. Since we do not want to sacrifice the fact that slaves should
 * not be in the same host as the master, we assign 10000 times the score
 * to this violation, so that we'll optimize for the second factor only
 * if it does not impact the first one.
 *
 * The ipnodes argument is an array of clusterManagerNodeArray, one for
 * each IP, while ip_count is the total number of IPs in the configuration.
 *
 * The function returns the above score, and the list of
 * offending slaves can be stored into the 'offending' argument,
 * so that the optimizer can try changing the configuration of the
 * slaves violating the anti-affinity goals. */
static int clusterManagerGetAntiAffinityScore(clusterManagerNodeArray *ipnodes,
    int ip_count, clusterManagerNode ***offending, int *offending_len)
{
    int score = 0, i, j;
    int node_len = cluster_manager.nodes->len;
    clusterManagerNode **offending_p = NULL;
    if (offending != NULL) {
        *offending = zcalloc(node_len * sizeof(clusterManagerNode*), MALLOC_LOCAL);
        offending_p = *offending;
    }
    /* For each set of nodes in the same host, split by
     * related nodes (masters and slaves which are involved in
     * replication of each other) */
    for (i = 0; i < ip_count; i++) {
        clusterManagerNodeArray *node_array = &(ipnodes[i]);
        dict *related = dictCreate(&clusterManagerDictType, NULL);
        char *ip = NULL;
        for (j = 0; j < node_array->len; j++) {
            clusterManagerNode *node = node_array->nodes[j];
            if (node == NULL) continue;
            if (!ip) ip = node->ip;
            sds types;
            /* We always use the Master ID as key. */
            sds key = (!node->replicate ? node->name : node->replicate);
            assert(key != NULL);
            dictEntry *entry = dictFind(related, key);
            if (entry) types = sdsdup((sds) dictGetVal(entry));
            else types = sdsempty();
            /* Master type 'm' is always set as the first character of the
             * types string. */
            if (!node->replicate) types = sdscatprintf(types, "m%s", types);
            else types = sdscat(types, "s");
            dictReplace(related, key, types);
        }
        /* Now it's trivial to check, for each related group having the
         * same host, what is their local score. */
        dictIterator *iter = dictGetIterator(related);
        dictEntry *entry;
        while ((entry = dictNext(iter)) != NULL) {
            sds types = (sds) dictGetVal(entry);
            sds name = (sds) dictGetKey(entry);
            int typeslen = sdslen(types);
            if (typeslen < 2) continue;
            if (types[0] == 'm') score += (10000 * (typeslen - 1));
            else score += (1 * typeslen);
            if (offending == NULL) continue;
            /* Populate the list of offending nodes. */
            listIter li;
            listNode *ln;
            listRewind(cluster_manager.nodes, &li);
            while ((ln = listNext(&li)) != NULL) {
                clusterManagerNode *n = ln->value;
                if (n->replicate == NULL) continue;
                if (!strcmp(n->replicate, name) && !strcmp(n->ip, ip)) {
                    *(offending_p++) = n;
                    if (offending_len != NULL) (*offending_len)++;
                    break;
                }
            }
        }
        //if (offending_len != NULL) *offending_len = offending_p - *offending;
        dictReleaseIterator(iter);
        dictRelease(related);
    }
    return score;
}

static void clusterManagerOptimizeAntiAffinity(clusterManagerNodeArray *ipnodes,
    int ip_count)
{
    clusterManagerNode **offenders = NULL;
    int score = clusterManagerGetAntiAffinityScore(ipnodes, ip_count,
                                                   NULL, NULL);
    if (score == 0) goto cleanup;
    clusterManagerLogInfo(">>> Trying to optimize slaves allocation "
                          "for anti-affinity\n");
    int node_len = cluster_manager.nodes->len;
    int maxiter = 500 * node_len; // Effort is proportional to cluster size...
    srand(time(NULL));
    while (maxiter > 0) {
        int offending_len = 0;
        if (offenders != NULL) {
            zfree(offenders);
            offenders = NULL;
        }
        score = clusterManagerGetAntiAffinityScore(ipnodes,
                                                   ip_count,
                                                   &offenders,
                                                   &offending_len);
        if (score == 0) break; // Optimal anti affinity reached
        /* We'll try to randomly swap a slave's assigned master causing
         * an affinity problem with another random slave, to see if we
         * can improve the affinity. */
        int rand_idx = rand() % offending_len;
        clusterManagerNode *first = offenders[rand_idx],
                           *second = NULL;
        clusterManagerNode **other_replicas = zcalloc((node_len - 1) *
                                                      sizeof(*other_replicas), MALLOC_LOCAL);
        int other_replicas_count = 0;
        listIter li;
        listNode *ln;
        listRewind(cluster_manager.nodes, &li);
        while ((ln = listNext(&li)) != NULL) {
            clusterManagerNode *n = ln->value;
            if (n != first && n->replicate != NULL)
                other_replicas[other_replicas_count++] = n;
        }
        if (other_replicas_count == 0) {
            zfree(other_replicas);
            break;
        }
        rand_idx = rand() % other_replicas_count;
        second = other_replicas[rand_idx];
        char *first_master = first->replicate,
             *second_master = second->replicate;
        first->replicate = second_master, first->dirty = 1;
        second->replicate = first_master, second->dirty = 1;
        int new_score = clusterManagerGetAntiAffinityScore(ipnodes,
                                                           ip_count,
                                                           NULL, NULL);
        /* If the change actually makes thing worse, revert. Otherwise
         * leave as it is because the best solution may need a few
         * combined swaps. */
        if (new_score > score) {
            first->replicate = first_master;
            second->replicate = second_master;
        }
        zfree(other_replicas);
        maxiter--;
    }
    score = clusterManagerGetAntiAffinityScore(ipnodes, ip_count, NULL, NULL);
    char *msg;
    int perfect = (score == 0);
    int log_level = (perfect ? CLUSTER_MANAGER_LOG_LVL_SUCCESS :
                               CLUSTER_MANAGER_LOG_LVL_WARN);
    if (perfect) msg = "[OK] Perfect anti-affinity obtained!";
    else if (score >= 10000)
        msg = ("[WARNING] Some slaves are in the same host as their master");
    else
        msg=("[WARNING] Some slaves of the same master are in the same host");
    clusterManagerLog(log_level, "%s\n", msg);
cleanup:
    zfree(offenders);
}

/* Return a representable string of the node's flags */
static sds clusterManagerNodeFlagString(clusterManagerNode *node) {
    sds flags = sdsempty();
    if (!node->flags_str) return flags;
    int empty = 1;
    listIter li;
    listNode *ln;
    listRewind(node->flags_str, &li);
    while ((ln = listNext(&li)) != NULL) {
        sds flag = ln->value;
        if (strcmp(flag, "myself") == 0) continue;
        if (!empty) flags = sdscat(flags, ",");
        flags = sdscatfmt(flags, "%S", flag);
        empty = 0;
    }
    return flags;
}

/* Return a representable string of the node's slots */
static sds clusterManagerNodeSlotsString(clusterManagerNode *node) {
    sds slots = sdsempty();
    int first_range_idx = -1, last_slot_idx = -1, i;
    for (i = 0; i < CLUSTER_MANAGER_SLOTS; i++) {
        int has_slot = node->slots[i];
        if (has_slot) {
            if (first_range_idx == -1) {
                if (sdslen(slots)) slots = sdscat(slots, ",");
                first_range_idx = i;
                slots = sdscatfmt(slots, "[%u", i);
            }
            last_slot_idx = i;
        } else {
            if (last_slot_idx >= 0) {
                if (first_range_idx == last_slot_idx)
                    slots = sdscat(slots, "]");
                else slots = sdscatfmt(slots, "-%u]", last_slot_idx);
            }
            last_slot_idx = -1;
            first_range_idx = -1;
        }
    }
    if (last_slot_idx >= 0) {
        if (first_range_idx == last_slot_idx) slots = sdscat(slots, "]");
        else slots = sdscatfmt(slots, "-%u]", last_slot_idx);
    }
    return slots;
}

/* -----------------------------------------------------------------------------
 * Key space handling
 * -------------------------------------------------------------------------- */

/* We have 16384 hash slots. The hash slot of a given key is obtained
 * as the least significant 14 bits of the crc16 of the key.
 *
 * However if the key contains the {...} pattern, only the part between
 * { and } is hashed. This may be useful in the future to force certain
 * keys to be in the same node (assuming no resharding is in progress). */
static unsigned int clusterManagerKeyHashSlot(char *key, int keylen) {
    int s, e; /* start-end indexes of { and } */

    for (s = 0; s < keylen; s++)
        if (key[s] == '{') break;

    /* No '{' ? Hash the whole key. This is the base case. */
    if (s == keylen) return crc16(key,keylen) & 0x3FFF;

    /* '{' found? Check if we have the corresponding '}'. */
    for (e = s+1; e < keylen; e++)
        if (key[e] == '}') break;

    /* No '}' or nothing between {} ? Hash the whole key. */
    if (e == keylen || e == s+1) return crc16(key,keylen) & 0x3FFF;

    /* If we are here there is both a { and a } on its right. Hash
     * what is in the middle between { and }. */
    return crc16(key+s+1,e-s-1) & 0x3FFF;
}

/* Return a string representation of the cluster node. */
static sds clusterManagerNodeInfo(clusterManagerNode *node, int indent) {
    sds info = sdsempty();
    sds spaces = sdsempty();
    int i;
    for (i = 0; i < indent; i++) spaces = sdscat(spaces, " ");
    if (indent) info = sdscat(info, spaces);
    int is_master = !(node->flags & CLUSTER_MANAGER_FLAG_SLAVE);
    char *role = (is_master ? "M" : "S");
    sds slots = NULL;
    if (node->dirty && node->replicate != NULL)
        info = sdscatfmt(info, "S: %S %s:%u", node->name, node->ip, node->port);
    else {
        slots = clusterManagerNodeSlotsString(node);
        sds flags = clusterManagerNodeFlagString(node);
        info = sdscatfmt(info, "%s: %S %s:%u\n"
                               "%s   slots:%S (%u slots) "
                               "%S",
                               role, node->name, node->ip, node->port, spaces,
                               slots, node->slots_count, flags);
        sdsfree(slots);
        sdsfree(flags);
    }
    if (node->replicate != NULL)
        info = sdscatfmt(info, "\n%s   replicates %S", spaces, node->replicate);
    else if (node->replicas_count)
        info = sdscatfmt(info, "\n%s   %U additional replica(s)",
                         spaces, node->replicas_count);
    sdsfree(spaces);
    return info;
}

static void clusterManagerShowNodes(void) {
    listIter li;
    listNode *ln;
    listRewind(cluster_manager.nodes, &li);
    while ((ln = listNext(&li)) != NULL) {
        clusterManagerNode *node = ln->value;
        sds info = clusterManagerNodeInfo(node, 0);
        printf("%s\n", (char *) info);
        sdsfree(info);
    }
}

static void clusterManagerShowClusterInfo(void) {
    int masters = 0;
    int keys = 0;
    listIter li;
    listNode *ln;
    listRewind(cluster_manager.nodes, &li);
    while ((ln = listNext(&li)) != NULL) {
        clusterManagerNode *node = ln->value;
        if (!(node->flags & CLUSTER_MANAGER_FLAG_SLAVE)) {
            if (!node->name) continue;
            int replicas = 0;
            int dbsize = -1;
            char name[9];
            memcpy(name, node->name, 8);
            name[8] = '\0';
            listIter ri;
            listNode *rn;
            listRewind(cluster_manager.nodes, &ri);
            while ((rn = listNext(&ri)) != NULL) {
                clusterManagerNode *n = rn->value;
                if (n == node || !(n->flags & CLUSTER_MANAGER_FLAG_SLAVE))
                    continue;
                if (n->replicate && !strcmp(n->replicate, node->name))
                    replicas++;
            }
            redisReply *reply = CLUSTER_MANAGER_COMMAND(node, "DBSIZE");
            if (reply != NULL || reply->type == REDIS_REPLY_INTEGER)
                dbsize = reply->integer;
            if (dbsize < 0) {
                char *err = "";
                if (reply != NULL && reply->type == REDIS_REPLY_ERROR)
                    err = reply->str;
                CLUSTER_MANAGER_PRINT_REPLY_ERROR(node, err);
                if (reply != NULL) freeReplyObject(reply);
                return;
            };
            if (reply != NULL) freeReplyObject(reply);
            printf("%s:%d (%s...) -> %d keys | %d slots | %d slaves.\n",
                   node->ip, node->port, name, dbsize,
                   node->slots_count, replicas);
            masters++;
            keys += dbsize;
        }
    }
    clusterManagerLogOk("[OK] %d keys in %d masters.\n", keys, masters);
    float keys_per_slot = keys / (float) CLUSTER_MANAGER_SLOTS;
    printf("%.2f keys per slot on average.\n", keys_per_slot);
}

/* Flush dirty slots configuration of the node by calling CLUSTER ADDSLOTS */
static int clusterManagerAddSlots(clusterManagerNode *node, char**err)
{
    redisReply *reply = NULL;
    void *_reply = NULL;
    int success = 1;
    /* First two args are used for the command itself. */
    int argc = node->slots_count + 2;
    sds *argv = zmalloc(argc * sizeof(*argv), MALLOC_LOCAL);
    size_t *argvlen = zmalloc(argc * sizeof(*argvlen), MALLOC_LOCAL);
    argv[0] = "CLUSTER";
    argv[1] = "ADDSLOTS";
    argvlen[0] = 7;
    argvlen[1] = 8;
    *err = NULL;
    int i, argv_idx = 2;
    for (i = 0; i < CLUSTER_MANAGER_SLOTS; i++) {
        if (argv_idx >= argc) break;
        if (node->slots[i]) {
            argv[argv_idx] = sdsfromlonglong((long long) i);
            argvlen[argv_idx] = sdslen(argv[argv_idx]);
            argv_idx++;
        }
    }
    if (!argv_idx) {
        success = 0;
        goto cleanup;
    }
    redisAppendCommandArgv(node->context,argc,(const char**)argv,argvlen);
    if (redisGetReply(node->context, &_reply) != REDIS_OK) {
        success = 0;
        goto cleanup;
    }
    reply = (redisReply*) _reply;
    success = clusterManagerCheckRedisReply(node, reply, err);
cleanup:
    zfree(argvlen);
    if (argv != NULL) {
        for (i = 2; i < argc; i++) sdsfree(argv[i]);
        zfree(argv);
    }
    if (reply != NULL) freeReplyObject(reply);
    return success;
}

/* Get the node the slot is assigned to from the point of view of node *n.
 * If the slot is unassigned or if the reply is an error, return NULL.
 * Use the **err argument in order to check wether the slot is unassigned
 * or the reply resulted in an error. */
static clusterManagerNode *clusterManagerGetSlotOwner(clusterManagerNode *n,
                                                      int slot, char **err)
{
    assert(slot >= 0 && slot < CLUSTER_MANAGER_SLOTS);
    clusterManagerNode *owner = NULL;
    redisReply *reply = CLUSTER_MANAGER_COMMAND(n, "CLUSTER SLOTS");
    if (clusterManagerCheckRedisReply(n, reply, err)) {
        assert(reply->type == REDIS_REPLY_ARRAY);
        size_t i;
        for (i = 0; i < reply->elements; i++) {
            redisReply *r = reply->element[i];
            assert(r->type == REDIS_REPLY_ARRAY && r->elements >= 3);
            int from, to;
            from = r->element[0]->integer;
            to = r->element[1]->integer;
            if (slot < from || slot > to) continue;
            redisReply *nr =  r->element[2];
            assert(nr->type == REDIS_REPLY_ARRAY && nr->elements >= 2);
            char *name = NULL;
            if (nr->elements >= 3)
                name =  nr->element[2]->str;
            if (name != NULL)
                owner = clusterManagerNodeByName(name);
            else {
                char *ip = nr->element[0]->str;
                assert(ip != NULL);
                int port = (int) nr->element[1]->integer;
                listIter li;
                listNode *ln;
                listRewind(cluster_manager.nodes, &li);
                while ((ln = listNext(&li)) != NULL) {
                    clusterManagerNode *nd = ln->value;
                    if (strcmp(nd->ip, ip) == 0 && port == nd->port) {
                        owner = nd;
                        break;
                    }
                }
            }
            if (owner) break;
        }
    }
    if (reply) freeReplyObject(reply);
    return owner;
}

/* Set slot status to "importing" or "migrating" */
static int clusterManagerSetSlot(clusterManagerNode *node1,
                                 clusterManagerNode *node2,
                                 int slot, const char *status, char **err) {
    redisReply *reply = CLUSTER_MANAGER_COMMAND(node1, "CLUSTER "
                                                "SETSLOT %d %s %s",
                                                slot, status,
                                                (char *) node2->name);
    if (err != NULL) *err = NULL;
    if (!reply) return 0;
    int success = 1;
    if (reply->type == REDIS_REPLY_ERROR) {
        success = 0;
        if (err != NULL) {
            *err = zmalloc((reply->len + 1) * sizeof(char), MALLOC_LOCAL);
            strcpy(*err, reply->str);
        } else CLUSTER_MANAGER_PRINT_REPLY_ERROR(node1, reply->str);
        goto cleanup;
    }
cleanup:
    freeReplyObject(reply);
    return success;
}

static int clusterManagerClearSlotStatus(clusterManagerNode *node, int slot) {
    redisReply *reply = CLUSTER_MANAGER_COMMAND(node,
        "CLUSTER SETSLOT %d %s", slot, "STABLE");
    int success = clusterManagerCheckRedisReply(node, reply, NULL);
    if (reply) freeReplyObject(reply);
    return success;
}

static int clusterManagerDelSlot(clusterManagerNode *node, int slot,
                                 int ignore_unassigned_err)
{
    redisReply *reply = CLUSTER_MANAGER_COMMAND(node,
        "CLUSTER DELSLOTS %d", slot);
    char *err = NULL;
    int success = clusterManagerCheckRedisReply(node, reply, &err);
    if (!success && reply && reply->type == REDIS_REPLY_ERROR &&
        ignore_unassigned_err)
    {
        char *get_owner_err = NULL;
        clusterManagerNode *assigned_to =
            clusterManagerGetSlotOwner(node, slot, &get_owner_err);
        if (!assigned_to) {
            if (get_owner_err == NULL) success = 1;
            else {
                CLUSTER_MANAGER_PRINT_REPLY_ERROR(node, get_owner_err);
                zfree(get_owner_err);
            }
        }
    }
    if (!success && err != NULL) {
        CLUSTER_MANAGER_PRINT_REPLY_ERROR(node, err);
        zfree(err);
    }
    if (reply) freeReplyObject(reply);
    return success;
}

static int clusterManagerAddSlot(clusterManagerNode *node, int slot) {
    redisReply *reply = CLUSTER_MANAGER_COMMAND(node,
        "CLUSTER ADDSLOTS %d", slot);
    int success = clusterManagerCheckRedisReply(node, reply, NULL);
    if (reply) freeReplyObject(reply);
    return success;
}

static signed int clusterManagerCountKeysInSlot(clusterManagerNode *node,
                                                int slot)
{
    redisReply *reply = CLUSTER_MANAGER_COMMAND(node,
        "CLUSTER COUNTKEYSINSLOT %d", slot);
    int count = -1;
    int success = clusterManagerCheckRedisReply(node, reply, NULL);
    if (success && reply->type == REDIS_REPLY_INTEGER) count = reply->integer;
    if (reply) freeReplyObject(reply);
    return count;
}

static int clusterManagerBumpEpoch(clusterManagerNode *node) {
    redisReply *reply = CLUSTER_MANAGER_COMMAND(node, "CLUSTER BUMPEPOCH");
    int success = clusterManagerCheckRedisReply(node, reply, NULL);
    if (reply) freeReplyObject(reply);
    return success;
}

/* Callback used by clusterManagerSetSlotOwner transaction. It should ignore
 * errors except for ADDSLOTS errors.
 * Return 1 if the error should be ignored. */
static int clusterManagerOnSetOwnerErr(redisReply *reply,
    clusterManagerNode *n, int bulk_idx)
{
    UNUSED(reply);
    UNUSED(n);
    /* Only raise error when ADDSLOTS fail (bulk_idx == 1). */
    return (bulk_idx != 1);
}

static int clusterManagerSetSlotOwner(clusterManagerNode *owner,
                                      int slot,
                                      int do_clear)
{
    int success = clusterManagerStartTransaction(owner);
    if (!success) return 0;
    /* Ensure the slot is not already assigned. */
    clusterManagerDelSlot(owner, slot, 1);
    /* Add the slot and bump epoch. */
    clusterManagerAddSlot(owner, slot);
    if (do_clear) clusterManagerClearSlotStatus(owner, slot);
    clusterManagerBumpEpoch(owner);
    success = clusterManagerExecTransaction(owner, clusterManagerOnSetOwnerErr);
    return success;
}

/* Get the hash for the values of the specified keys in *keys_reply for the
 * specified nodes *n1 and *n2, by calling DEBUG DIGEST-VALUE redis command
 * on both nodes. Every key with same name on both nodes but having different
 * values will be added to the *diffs list. Return 0 in case of reply
 * error. */
static int clusterManagerCompareKeysValues(clusterManagerNode *n1,
                                          clusterManagerNode *n2,
                                          redisReply *keys_reply,
                                          list *diffs)
{
    size_t i, argc = keys_reply->elements + 2;
    static const char *hash_zero = "0000000000000000000000000000000000000000";
    char **argv = zcalloc(argc * sizeof(char *), MALLOC_LOCAL);
    size_t  *argv_len = zcalloc(argc * sizeof(size_t), MALLOC_LOCAL);
    argv[0] = "DEBUG";
    argv_len[0] = 5;
    argv[1] = "DIGEST-VALUE";
    argv_len[1] = 12;
    for (i = 0; i < keys_reply->elements; i++) {
        redisReply *entry = keys_reply->element[i];
        int idx = i + 2;
        argv[idx] = entry->str;
        argv_len[idx] = entry->len;
    }
    int success = 0;
    void *_reply1 = NULL, *_reply2 = NULL;
    redisReply *r1 = NULL, *r2 = NULL;
    redisAppendCommandArgv(n1->context,argc, (const char**)argv,argv_len);
    success = (redisGetReply(n1->context, &_reply1) == REDIS_OK);
    if (!success) goto cleanup;
    r1 = (redisReply *) _reply1;
    redisAppendCommandArgv(n2->context,argc, (const char**)argv,argv_len);
    success = (redisGetReply(n2->context, &_reply2) == REDIS_OK);
    if (!success) goto cleanup;
    r2 = (redisReply *) _reply2;
    success = (r1->type != REDIS_REPLY_ERROR && r2->type != REDIS_REPLY_ERROR);
    if (r1->type == REDIS_REPLY_ERROR) {
        CLUSTER_MANAGER_PRINT_REPLY_ERROR(n1, r1->str);
        success = 0;
    }
    if (r2->type == REDIS_REPLY_ERROR) {
        CLUSTER_MANAGER_PRINT_REPLY_ERROR(n2, r2->str);
        success = 0;
    }
    if (!success) goto cleanup;
    assert(keys_reply->elements == r1->elements &&
           keys_reply->elements == r2->elements);
    for (i = 0; i < keys_reply->elements; i++) {
        char *key = keys_reply->element[i]->str;
        char *hash1 = r1->element[i]->str;
        char *hash2 = r2->element[i]->str;
        /* Ignore keys that don't exist in both nodes. */
        if (strcmp(hash1, hash_zero) == 0 || strcmp(hash2, hash_zero) == 0)
            continue;
        if (strcmp(hash1, hash2) != 0) listAddNodeTail(diffs, key);
    }
cleanup:
    if (r1) freeReplyObject(r1);
    if (r2) freeReplyObject(r2);
    zfree(argv);
    zfree(argv_len);
    return success;
}

/* Migrate keys taken from reply->elements. It returns the reply from the
 * MIGRATE command, or NULL if something goes wrong. If the argument 'dots'
 * is not NULL, a dot will be printed for every migrated key. */
static redisReply *clusterManagerMigrateKeysInReply(clusterManagerNode *source,
                                                    clusterManagerNode *target,
                                                    redisReply *reply,
                                                    int replace, int timeout,
                                                    char *dots)
{
    redisReply *migrate_reply = NULL;
    char **argv = NULL;
    size_t *argv_len = NULL;
    int c = (replace ? 8 : 7);
    if (config.auth) c += 2;
    size_t argc = c + reply->elements;
    size_t i, offset = 6; // Keys Offset
    argv = zcalloc(argc * sizeof(char *), MALLOC_LOCAL);
    argv_len = zcalloc(argc * sizeof(size_t), MALLOC_LOCAL);
    char portstr[255];
    char timeoutstr[255];
    snprintf(portstr, 10, "%d", target->port);
    snprintf(timeoutstr, 10, "%d", timeout);
    argv[0] = "MIGRATE";
    argv_len[0] = 7;
    argv[1] = target->ip;
    argv_len[1] = strlen(target->ip);
    argv[2] = portstr;
    argv_len[2] = strlen(portstr);
    argv[3] = "";
    argv_len[3] = 0;
    argv[4] = "0";
    argv_len[4] = 1;
    argv[5] = timeoutstr;
    argv_len[5] = strlen(timeoutstr);
    if (replace) {
        argv[offset] = "REPLACE";
        argv_len[offset] = 7;
        offset++;
    }
    if (config.auth) {
        argv[offset] = "AUTH";
        argv_len[offset] = 4;
        offset++;
        argv[offset] = config.auth;
        argv_len[offset] = strlen(config.auth);
        offset++;
    }
    argv[offset] = "KEYS";
    argv_len[offset] = 4;
    offset++;
    for (i = 0; i < reply->elements; i++) {
        redisReply *entry = reply->element[i];
        size_t idx = i + offset;
        assert(entry->type == REDIS_REPLY_STRING);
        argv[idx] = (char *) sdsnew(entry->str);
        argv_len[idx] = entry->len;
        if (dots) dots[i] = '.';
    }
    if (dots) dots[reply->elements] = '\0';
    void *_reply = NULL;
    redisAppendCommandArgv(source->context,argc,
                           (const char**)argv,argv_len);
    int success = (redisGetReply(source->context, &_reply) == REDIS_OK);
    for (i = 0; i < reply->elements; i++) sdsfree(argv[i + offset]);
    if (!success) goto cleanup;
    migrate_reply = (redisReply *) _reply;
cleanup:
    zfree(argv);
    zfree(argv_len);
    return migrate_reply;
}

/* Migrate all keys in the given slot from source to target.*/
static int clusterManagerMigrateKeysInSlot(clusterManagerNode *source,
                                           clusterManagerNode *target,
                                           int slot, int timeout,
                                           int pipeline, int verbose,
                                           char **err)
{
    int success = 1;
    int do_fix = config.cluster_manager_command.flags &
                 CLUSTER_MANAGER_CMD_FLAG_FIX;
    int do_replace = config.cluster_manager_command.flags &
                     CLUSTER_MANAGER_CMD_FLAG_REPLACE;
    while (1) {
        char *dots = NULL;
        redisReply *reply = NULL, *migrate_reply = NULL;
        reply = CLUSTER_MANAGER_COMMAND(source, "CLUSTER "
                                        "GETKEYSINSLOT %d %d", slot,
                                        pipeline);
        success = (reply != NULL);
        if (!success) return 0;
        if (reply->type == REDIS_REPLY_ERROR) {
            success = 0;
            if (err != NULL) {
                *err = zmalloc((reply->len + 1) * sizeof(char), MALLOC_LOCAL);
                strcpy(*err, reply->str);
                CLUSTER_MANAGER_PRINT_REPLY_ERROR(source, *err);
            }
            goto next;
        }
        assert(reply->type == REDIS_REPLY_ARRAY);
        size_t count = reply->elements;
        if (count == 0) {
            freeReplyObject(reply);
            break;
        }
        if (verbose) dots = zmalloc((count+1) * sizeof(char), MALLOC_LOCAL);
        /* Calling MIGRATE command. */
        migrate_reply = clusterManagerMigrateKeysInReply(source, target,
                                                         reply, 0, timeout,
                                                         dots);
        if (migrate_reply == NULL) goto next;
        if (migrate_reply->type == REDIS_REPLY_ERROR) {
            int is_busy = strstr(migrate_reply->str, "BUSYKEY") != NULL;
            int not_served = 0;
            if (!is_busy) {
                /* Check if the slot is unassigned (not served) in the
                 * source node's configuration. */
                char *get_owner_err = NULL;
                clusterManagerNode *served_by =
                    clusterManagerGetSlotOwner(source, slot, &get_owner_err);
                if (!served_by) {
                    if (get_owner_err == NULL) not_served = 1;
                    else {
                        CLUSTER_MANAGER_PRINT_REPLY_ERROR(source,
                                                          get_owner_err);
                        zfree(get_owner_err);
                    }
                }
            }
            /* Try to handle errors. */
            if (is_busy || not_served) {
                /* If the key's slot is not served, try to assign slot
                 * to the target node. */
                if (do_fix && not_served) {
                    clusterManagerLogWarn("*** Slot was not served, setting "
                                          "owner to node %s:%d.\n",
                                          target->ip, target->port);
                    clusterManagerSetSlot(source, target, slot, "node", NULL);
                }
                /* If the key already exists in the target node (BUSYKEY),
                 * check whether its value is the same in both nodes.
                 * In case of equal values, retry migration with the
                 * REPLACE option.
                 * In case of different values:
                 *  - If the migration is requested by the fix command, stop
                 *    and warn the user.
                 *  - In other cases (ie. reshard), proceed only if the user
                 *    launched the command with the --cluster-replace option.*/
                if (is_busy) {
                    clusterManagerLogWarn("\n*** Target key exists\n");
                    if (!do_replace) {
                        clusterManagerLogWarn("*** Checking key values on "
                                              "both nodes...\n");
                        list *diffs = listCreate();
                        success = clusterManagerCompareKeysValues(source,
                            target, reply, diffs);
                        if (!success) {
                            clusterManagerLogErr("*** Value check failed!\n");
                            listRelease(diffs);
                            goto next;
                        }
                        if (listLength(diffs) > 0) {
                            success = 0;
                            clusterManagerLogErr(
                                "*** Found %d key(s) in both source node and "
                                "target node having different values.\n"
                                "    Source node: %s:%d\n"
                                "    Target node: %s:%d\n"
                                "    Keys(s):\n",
                                listLength(diffs),
                                source->ip, source->port,
                                target->ip, target->port);
                            listIter dli;
                            listNode *dln;
                            listRewind(diffs, &dli);
                            while((dln = listNext(&dli)) != NULL) {
                                char *k = dln->value;
                                clusterManagerLogErr("    - %s\n", k);
                            }
                            clusterManagerLogErr("Please fix the above key(s) "
                                                 "manually and try again "
                                                 "or relaunch the command \n"
                                                 "with --cluster-replace "
                                                 "option to force key "
                                                 "overriding.\n");
                            listRelease(diffs);
                            goto next;
                        }
                        listRelease(diffs);
                    }
                    clusterManagerLogWarn("*** Replacing target keys...\n");
                }
                freeReplyObject(migrate_reply);
                migrate_reply = clusterManagerMigrateKeysInReply(source,
                                                                 target,
                                                                 reply,
                                                                 is_busy,
                                                                 timeout,
                                                                 NULL);
                success = (migrate_reply != NULL &&
                           migrate_reply->type != REDIS_REPLY_ERROR);
            } else success = 0;
            if (!success) {
                if (migrate_reply != NULL) {
                    if (err) {
                        *err = zmalloc((migrate_reply->len + 1) * sizeof(char), MALLOC_LOCAL);
                        strcpy(*err, migrate_reply->str);
                    }
                    printf("\n");
                    CLUSTER_MANAGER_PRINT_REPLY_ERROR(source,
                                                      migrate_reply->str);
                }
                goto next;
            }
        }
        if (verbose) {
            printf("%s", dots);
            fflush(stdout);
        }
next:
        if (reply != NULL) freeReplyObject(reply);
        if (migrate_reply != NULL) freeReplyObject(migrate_reply);
        if (dots) zfree(dots);
        if (!success) break;
    }
    return success;
}

/* Move slots between source and target nodes using MIGRATE.
 *
 * Options:
 * CLUSTER_MANAGER_OPT_VERBOSE -- Print a dot for every moved key.
 * CLUSTER_MANAGER_OPT_COLD    -- Move keys without opening slots /
 *                                reconfiguring the nodes.
 * CLUSTER_MANAGER_OPT_UPDATE  -- Update node->slots for source/target nodes.
 * CLUSTER_MANAGER_OPT_QUIET   -- Don't print info messages.
*/
static int clusterManagerMoveSlot(clusterManagerNode *source,
                                  clusterManagerNode *target,
                                  int slot, int opts,  char**err)
{
    if (!(opts & CLUSTER_MANAGER_OPT_QUIET)) {
        printf("Moving slot %d from %s:%d to %s:%d: ", slot, source->ip,
               source->port, target->ip, target->port);
        fflush(stdout);
    }
    if (err != NULL) *err = NULL;
    int pipeline = config.cluster_manager_command.pipeline,
        timeout = config.cluster_manager_command.timeout,
        print_dots = (opts & CLUSTER_MANAGER_OPT_VERBOSE),
        option_cold = (opts & CLUSTER_MANAGER_OPT_COLD),
        success = 1;
    if (!option_cold) {
        success = clusterManagerSetSlot(target, source, slot,
                                        "importing", err);
        if (!success) return 0;
        success = clusterManagerSetSlot(source, target, slot,
                                        "migrating", err);
        if (!success) return 0;
    }
    success = clusterManagerMigrateKeysInSlot(source, target, slot, timeout,
                                              pipeline, print_dots, err);
    if (!(opts & CLUSTER_MANAGER_OPT_QUIET)) printf("\n");
    if (!success) return 0;
    /* Set the new node as the owner of the slot in all the known nodes. */
    if (!option_cold) {
        listIter li;
        listNode *ln;
        listRewind(cluster_manager.nodes, &li);
        while ((ln = listNext(&li)) != NULL) {
            clusterManagerNode *n = ln->value;
            if (n->flags & CLUSTER_MANAGER_FLAG_SLAVE) continue;
            redisReply *r = CLUSTER_MANAGER_COMMAND(n, "CLUSTER "
                                                    "SETSLOT %d %s %s",
                                                    slot, "node",
                                                    target->name);
            success = (r != NULL);
            if (!success) return 0;
            if (r->type == REDIS_REPLY_ERROR) {
                success = 0;
                if (err != NULL) {
                    *err = zmalloc((r->len + 1) * sizeof(char), MALLOC_LOCAL);
                    strcpy(*err, r->str);
                    CLUSTER_MANAGER_PRINT_REPLY_ERROR(n, *err);
                }
            }
            freeReplyObject(r);
            if (!success) return 0;
        }
    }
    /* Update the node logical config */
    if (opts & CLUSTER_MANAGER_OPT_UPDATE) {
        source->slots[slot] = 0;
        target->slots[slot] = 1;
    }
    return 1;
}

/* Flush the dirty node configuration by calling replicate for slaves or
 * adding the slots defined in the masters. */
static int clusterManagerFlushNodeConfig(clusterManagerNode *node, char **err) {
    if (!node->dirty) return 0;
    redisReply *reply = NULL;
    int is_err = 0, success = 1;
    if (err != NULL) *err = NULL;
    if (node->replicate != NULL) {
        reply = CLUSTER_MANAGER_COMMAND(node, "CLUSTER REPLICATE %s",
                                        node->replicate);
        if (reply == NULL || (is_err = (reply->type == REDIS_REPLY_ERROR))) {
            if (is_err && err != NULL) {
                *err = zmalloc((reply->len + 1) * sizeof(char), MALLOC_LOCAL);
                strcpy(*err, reply->str);
            }
            success = 0;
            /* If the cluster did not already joined it is possible that
             * the slave does not know the master node yet. So on errors
             * we return ASAP leaving the dirty flag set, to flush the
             * config later. */
            goto cleanup;
        }
    } else {
        int added = clusterManagerAddSlots(node, err);
        if (!added || *err != NULL) success = 0;
    }
    node->dirty = 0;
cleanup:
    if (reply != NULL) freeReplyObject(reply);
    return success;
}

/* Wait until the cluster configuration is consistent. */
static void clusterManagerWaitForClusterJoin(void) {
    printf("Waiting for the cluster to join\n");
    while(!clusterManagerIsConfigConsistent()) {
        printf(".");
        fflush(stdout);
        sleep(1);
    }
    printf("\n");
}

/* Load node's cluster configuration by calling "CLUSTER NODES" command.
 * Node's configuration (name, replicate, slots, ...) is then updated.
 * If CLUSTER_MANAGER_OPT_GETFRIENDS flag is set into 'opts' argument,
 * and node already knows other nodes, the node's friends list is populated
 * with the other nodes info. */
static int clusterManagerNodeLoadInfo(clusterManagerNode *node, int opts,
                                      char **err)
{
    redisReply *reply = CLUSTER_MANAGER_COMMAND(node, "CLUSTER NODES");
    int success = 1;
    *err = NULL;
    if (!clusterManagerCheckRedisReply(node, reply, err)) {
        success = 0;
        goto cleanup;
    }
    int getfriends = (opts & CLUSTER_MANAGER_OPT_GETFRIENDS);
    char *lines = reply->str, *p, *line;
    while ((p = strstr(lines, "\n")) != NULL) {
        *p = '\0';
        line = lines;
        lines = p + 1;
        char *name = NULL, *addr = NULL, *flags = NULL, *master_id = NULL,
             *ping_sent = NULL, *ping_recv = NULL, *config_epoch = NULL,
             *link_status = NULL;
        UNUSED(link_status);
        int i = 0;
        while ((p = strchr(line, ' ')) != NULL) {
            *p = '\0';
            char *token = line;
            line = p + 1;
            switch(i++){
            case 0: name = token; break;
            case 1: addr = token; break;
            case 2: flags = token; break;
            case 3: master_id = token; break;
            case 4: ping_sent = token; break;
            case 5: ping_recv = token; break;
            case 6: config_epoch = token; break;
            case 7: link_status = token; break;
            }
            if (i == 8) break; // Slots
        }
        if (!flags) {
            success = 0;
            goto cleanup;
        }
        int myself = (strstr(flags, "myself") != NULL);
        clusterManagerNode *currentNode = NULL;
        if (myself) {
            node->flags |= CLUSTER_MANAGER_FLAG_MYSELF;
            currentNode = node;
            clusterManagerNodeResetSlots(node);
            if (i == 8) {
                int remaining = strlen(line);
                while (remaining > 0) {
                    p = strchr(line, ' ');
                    if (p == NULL) p = line + remaining;
                    remaining -= (p - line);

                    char *slotsdef = line;
                    *p = '\0';
                    if (remaining) {
                        line = p + 1;
                        remaining--;
                    } else line = p;
                    char *dash = NULL;
                    if (slotsdef[0] == '[') {
                        slotsdef++;
                        if ((p = strstr(slotsdef, "->-"))) { // Migrating
                            *p = '\0';
                            p += 3;
                            char *closing_bracket = strchr(p, ']');
                            if (closing_bracket) *closing_bracket = '\0';
                            sds slot = sdsnew(slotsdef);
                            sds dst = sdsnew(p);
                            node->migrating_count += 2;
                            node->migrating = zrealloc(node->migrating,
                                (node->migrating_count * sizeof(sds)), MALLOC_LOCAL);
                            node->migrating[node->migrating_count - 2] =
                                slot;
                            node->migrating[node->migrating_count - 1] =
                                dst;
                        }  else if ((p = strstr(slotsdef, "-<-"))) {//Importing
                            *p = '\0';
                            p += 3;
                            char *closing_bracket = strchr(p, ']');
                            if (closing_bracket) *closing_bracket = '\0';
                            sds slot = sdsnew(slotsdef);
                            sds src = sdsnew(p);
                            node->importing_count += 2;
                            node->importing = zrealloc(node->importing,
                                (node->importing_count * sizeof(sds)), MALLOC_LOCAL);
                            node->importing[node->importing_count - 2] =
                                slot;
                            node->importing[node->importing_count - 1] =
                                src;
                        }
                    } else if ((dash = strchr(slotsdef, '-')) != NULL) {
                        p = dash;
                        int start, stop;
                        *p = '\0';
                        start = atoi(slotsdef);
                        stop = atoi(p + 1);
                        node->slots_count += (stop - (start - 1));
                        while (start <= stop) node->slots[start++] = 1;
                    } else if (p > slotsdef) {
                        node->slots[atoi(slotsdef)] = 1;
                        node->slots_count++;
                    }
                }
            }
            node->dirty = 0;
        } else if (!getfriends) {
            if (!(node->flags & CLUSTER_MANAGER_FLAG_MYSELF)) continue;
            else break;
        } else {
            if (addr == NULL) {
                fprintf(stderr, "Error: invalid CLUSTER NODES reply\n");
                success = 0;
                goto cleanup;
            }
            char *c = strrchr(addr, '@');
            if (c != NULL) *c = '\0';
            c = strrchr(addr, ':');
            if (c == NULL) {
                fprintf(stderr, "Error: invalid CLUSTER NODES reply\n");
                success = 0;
                goto cleanup;
            }
            *c = '\0';
            int port = atoi(++c);
            currentNode = clusterManagerNewNode(sdsnew(addr), port);
            currentNode->flags |= CLUSTER_MANAGER_FLAG_FRIEND;
            if (node->friends == NULL) node->friends = listCreate();
            listAddNodeTail(node->friends, currentNode);
        }
        if (name != NULL) {
            if (currentNode->name) sdsfree(currentNode->name);
            currentNode->name = sdsnew(name);
        }
        if (currentNode->flags_str != NULL)
            freeClusterManagerNodeFlags(currentNode->flags_str);
        currentNode->flags_str = listCreate();
        int flag_len;
        while ((flag_len = strlen(flags)) > 0) {
            sds flag = NULL;
            char *fp = strchr(flags, ',');
            if (fp) {
                *fp = '\0';
                flag = sdsnew(flags);
                flags = fp + 1;
            } else {
                flag = sdsnew(flags);
                flags += flag_len;
            }
            if (strcmp(flag, "noaddr") == 0)
                currentNode->flags |= CLUSTER_MANAGER_FLAG_NOADDR;
            else if (strcmp(flag, "disconnected") == 0)
                currentNode->flags |= CLUSTER_MANAGER_FLAG_DISCONNECT;
            else if (strcmp(flag, "fail") == 0)
                currentNode->flags |= CLUSTER_MANAGER_FLAG_FAIL;
            else if (strcmp(flag, "slave") == 0) {
                currentNode->flags |= CLUSTER_MANAGER_FLAG_SLAVE;
                if (master_id != NULL) {
                    if (currentNode->replicate) sdsfree(currentNode->replicate);
                    currentNode->replicate = sdsnew(master_id);
                }
            }
            listAddNodeTail(currentNode->flags_str, flag);
        }
        if (config_epoch != NULL)
            currentNode->current_epoch = atoll(config_epoch);
        if (ping_sent != NULL) currentNode->ping_sent = atoll(ping_sent);
        if (ping_recv != NULL) currentNode->ping_recv = atoll(ping_recv);
        if (!getfriends && myself) break;
    }
cleanup:
    if (reply) freeReplyObject(reply);
    return success;
}

/* Retrieves info about the cluster using argument 'node' as the starting
 * point. All nodes will be loaded inside the cluster_manager.nodes list.
 * Warning: if something goes wrong, it will free the starting node before
 * returning 0. */
static int clusterManagerLoadInfoFromNode(clusterManagerNode *node, int opts) {
    if (node->context == NULL && !clusterManagerNodeConnect(node)) {
        freeClusterManagerNode(node);
        return 0;
    }
    opts |= CLUSTER_MANAGER_OPT_GETFRIENDS;
    char *e = NULL;
    if (!clusterManagerNodeIsCluster(node, &e)) {
        clusterManagerPrintNotClusterNodeError(node, e);
        if (e) zfree(e);
        freeClusterManagerNode(node);
        return 0;
    }
    e = NULL;
    if (!clusterManagerNodeLoadInfo(node, opts, &e)) {
        if (e) {
            CLUSTER_MANAGER_PRINT_REPLY_ERROR(node, e);
            zfree(e);
        }
        freeClusterManagerNode(node);
        return 0;
    }
    listIter li;
    listNode *ln;
    if (cluster_manager.nodes != NULL) {
        listRewind(cluster_manager.nodes, &li);
        while ((ln = listNext(&li)) != NULL)
            freeClusterManagerNode((clusterManagerNode *) ln->value);
        listRelease(cluster_manager.nodes);
    }
    cluster_manager.nodes = listCreate();
    listAddNodeTail(cluster_manager.nodes, node);
    if (node->friends != NULL) {
        listRewind(node->friends, &li);
        while ((ln = listNext(&li)) != NULL) {
            clusterManagerNode *friend = ln->value;
            if (!friend->ip || !friend->port) goto invalid_friend;
            if (!friend->context && !clusterManagerNodeConnect(friend))
                goto invalid_friend;
            e = NULL;
            if (clusterManagerNodeLoadInfo(friend, 0, &e)) {
                if (friend->flags & (CLUSTER_MANAGER_FLAG_NOADDR |
                                     CLUSTER_MANAGER_FLAG_DISCONNECT |
                                     CLUSTER_MANAGER_FLAG_FAIL))
                    goto invalid_friend;
                listAddNodeTail(cluster_manager.nodes, friend);
            } else {
                clusterManagerLogErr("[ERR] Unable to load info for "
                                     "node %s:%d\n",
                                     friend->ip, friend->port);
                goto invalid_friend;
            }
            continue;
invalid_friend:
            freeClusterManagerNode(friend);
        }
        listRelease(node->friends);
        node->friends = NULL;
    }
    // Count replicas for each node
    listRewind(cluster_manager.nodes, &li);
    while ((ln = listNext(&li)) != NULL) {
        clusterManagerNode *n = ln->value;
        if (n->replicate != NULL) {
            clusterManagerNode *master = clusterManagerNodeByName(n->replicate);
            if (master == NULL) {
                clusterManagerLogWarn("*** WARNING: %s:%d claims to be "
                                      "slave of unknown node ID %s.\n",
                                      n->ip, n->port, n->replicate);
            } else master->replicas_count++;
        }
    }
    return 1;
}

/* Compare functions used by various sorting operations. */
int clusterManagerSlotCompare(const void *slot1, const void *slot2) {
    const char **i1 = (const char **)slot1;
    const char **i2 = (const char **)slot2;
    return strcmp(*i1, *i2);
}

int clusterManagerSlotCountCompareDesc(const void *n1, const void *n2) {
    clusterManagerNode *node1 = *((clusterManagerNode **) n1);
    clusterManagerNode *node2 = *((clusterManagerNode **) n2);
    return node2->slots_count - node1->slots_count;
}

int clusterManagerCompareNodeBalance(const void *n1, const void *n2) {
    clusterManagerNode *node1 = *((clusterManagerNode **) n1);
    clusterManagerNode *node2 = *((clusterManagerNode **) n2);
    return node1->balance - node2->balance;
}

static sds clusterManagerGetConfigSignature(clusterManagerNode *node) {
    sds signature = NULL;
    int node_count = 0, i = 0, name_len = 0;
    char **node_configs = NULL;
    redisReply *reply = CLUSTER_MANAGER_COMMAND(node, "CLUSTER NODES");
    if (reply == NULL || reply->type == REDIS_REPLY_ERROR)
        goto cleanup;
    char *lines = reply->str, *p, *line;
    while ((p = strstr(lines, "\n")) != NULL) {
        i = 0;
        *p = '\0';
        line = lines;
        lines = p + 1;
        char *nodename = NULL;
        int tot_size = 0;
        while ((p = strchr(line, ' ')) != NULL) {
            *p = '\0';
            char *token = line;
            line = p + 1;
            if (i == 0) {
                nodename = token;
                tot_size = (p - token);
                name_len = tot_size++; // Make room for ':' in tot_size
            }
            if (++i == 8) break;
        }
        if (i != 8) continue;
        if (nodename == NULL) continue;
        int remaining = strlen(line);
        if (remaining == 0) continue;
        char **slots = NULL;
        int c = 0;
        while (remaining > 0) {
            p = strchr(line, ' ');
            if (p == NULL) p = line + remaining;
            int size = (p - line);
            remaining -= size;
            tot_size += size;
            char *slotsdef = line;
            *p = '\0';
            if (remaining) {
                line = p + 1;
                remaining--;
            } else line = p;
            if (slotsdef[0] != '[') {
                c++;
                slots = zrealloc(slots, (c * sizeof(char *)), MALLOC_LOCAL);
                slots[c - 1] = slotsdef;
            }
        }
        if (c > 0) {
            if (c > 1)
                qsort(slots, c, sizeof(char *), clusterManagerSlotCompare);
            node_count++;
            node_configs =
                zrealloc(node_configs, (node_count * sizeof(char *)), MALLOC_LOCAL);
            /* Make room for '|' separators. */
            tot_size += (sizeof(char) * (c - 1));
            char *cfg = zmalloc((sizeof(char) * tot_size) + 1, MALLOC_LOCAL);
            memcpy(cfg, nodename, name_len);
            char *sp = cfg + name_len;
            *(sp++) = ':';
            for (i = 0; i < c; i++) {
                if (i > 0) *(sp++) = ',';
                int slen = strlen(slots[i]);
                memcpy(sp, slots[i], slen);
                sp += slen;
            }
            *(sp++) = '\0';
            node_configs[node_count - 1] = cfg;
        }
        zfree(slots);
    }
    if (node_count > 0) {
        if (node_count > 1) {
            qsort(node_configs, node_count, sizeof(char *),
                  clusterManagerSlotCompare);
        }
        signature = sdsempty();
        for (i = 0; i < node_count; i++) {
            if (i > 0) signature = sdscatprintf(signature, "%c", '|');
            signature = sdscatfmt(signature, "%s", node_configs[i]);
        }
    }
cleanup:
    if (reply != NULL) freeReplyObject(reply);
    if (node_configs != NULL) {
        for (i = 0; i < node_count; i++) zfree(node_configs[i]);
        zfree(node_configs);
    }
    return signature;
}

static int clusterManagerIsConfigConsistent(void) {
    if (cluster_manager.nodes == NULL) return 0;
    int consistent = (listLength(cluster_manager.nodes) <= 1);
    // If the Cluster has only one node, it's always consistent
    if (consistent) return 1;
    sds first_cfg = NULL;
    listIter li;
    listNode *ln;
    listRewind(cluster_manager.nodes, &li);
    while ((ln = listNext(&li)) != NULL) {
        clusterManagerNode *node = ln->value;
        sds cfg = clusterManagerGetConfigSignature(node);
        if (cfg == NULL) {
            consistent = 0;
            break;
        }
        if (first_cfg == NULL) first_cfg = cfg;
        else {
            consistent = !sdscmp(first_cfg, cfg);
            sdsfree(cfg);
            if (!consistent) break;
        }
    }
    if (first_cfg != NULL) sdsfree(first_cfg);
    return consistent;
}

/* Add the error string to cluster_manager.errors and print it. */
static void clusterManagerOnError(sds err) {
    if (cluster_manager.errors == NULL)
        cluster_manager.errors = listCreate();
    listAddNodeTail(cluster_manager.errors, err);
    clusterManagerLogErr("%s\n", (char *) err);
}

/* Check the slots coverage of the cluster. The 'all_slots' argument must be
 * and array of 16384 bytes. Every covered slot will be set to 1 in the
 * 'all_slots' array. The function returns the total number if covered slots.*/
static int clusterManagerGetCoveredSlots(char *all_slots) {
    if (cluster_manager.nodes == NULL) return 0;
    listIter li;
    listNode *ln;
    listRewind(cluster_manager.nodes, &li);
    int totslots = 0, i;
    while ((ln = listNext(&li)) != NULL) {
        clusterManagerNode *node = ln->value;
        for (i = 0; i < CLUSTER_MANAGER_SLOTS; i++) {
            if (node->slots[i] && !all_slots[i]) {
                all_slots[i] = 1;
                totslots++;
            }
        }
    }
    return totslots;
}

static void clusterManagerPrintSlotsList(list *slots) {
    listIter li;
    listNode *ln;
    listRewind(slots, &li);
    sds first = NULL;
    while ((ln = listNext(&li)) != NULL) {
        sds slot = ln->value;
        if (!first) first = slot;
        else printf(", ");
        printf("%s", slot);
    }
    printf("\n");
}

/* Return the node, among 'nodes' with the greatest number of keys
 * in the specified slot. */
static clusterManagerNode * clusterManagerGetNodeWithMostKeysInSlot(list *nodes,
                                                                    int slot,
                                                                    char **err)
{
    clusterManagerNode *node = NULL;
    int numkeys = 0;
    listIter li;
    listNode *ln;
    listRewind(nodes, &li);
    if (err) *err = NULL;
    while ((ln = listNext(&li)) != NULL) {
        clusterManagerNode *n = ln->value;
        if (n->flags & CLUSTER_MANAGER_FLAG_SLAVE || n->replicate)
            continue;
        redisReply *r =
            CLUSTER_MANAGER_COMMAND(n, "CLUSTER COUNTKEYSINSLOT %d", slot);
        int success = clusterManagerCheckRedisReply(n, r, err);
        if (success) {
            if (r->integer > numkeys || node == NULL) {
                numkeys = r->integer;
                node = n;
            }
        }
        if (r != NULL) freeReplyObject(r);
        /* If the reply contains errors */
        if (!success) {
            if (err != NULL && *err != NULL)
                CLUSTER_MANAGER_PRINT_REPLY_ERROR(n, err);
            node = NULL;
            break;
        }
    }
    return node;
}

/* This function returns the master that has the least number of replicas
 * in the cluster. If there are multiple masters with the same smaller
 * number of replicas, one at random is returned. */

static clusterManagerNode *clusterManagerNodeWithLeastReplicas() {
    clusterManagerNode *node = NULL;
    int lowest_count = 0;
    listIter li;
    listNode *ln;
    listRewind(cluster_manager.nodes, &li);
    while ((ln = listNext(&li)) != NULL) {
        clusterManagerNode *n = ln->value;
        if (n->flags & CLUSTER_MANAGER_FLAG_SLAVE) continue;
        if (node == NULL || n->replicas_count < lowest_count) {
            node = n;
            lowest_count = n->replicas_count;
        }
    }
    return node;
}

/* This function returns a random master node, return NULL if none */

static clusterManagerNode *clusterManagerNodeMasterRandom() {
    int master_count = 0;
    int idx;
    listIter li;
    listNode *ln;
    listRewind(cluster_manager.nodes, &li);
    while ((ln = listNext(&li)) != NULL) {
        clusterManagerNode *n = ln->value;
        if (n->flags & CLUSTER_MANAGER_FLAG_SLAVE) continue;
        master_count++;
    }

    srand(time(NULL));
    idx = rand() % master_count;
    listRewind(cluster_manager.nodes, &li);
    while ((ln = listNext(&li)) != NULL) {
        clusterManagerNode *n = ln->value;
        if (n->flags & CLUSTER_MANAGER_FLAG_SLAVE) continue;
        if (!idx--) {
            return n;
        }
    }
    /* Can not be reached */
    return NULL;
}

static int clusterManagerFixSlotsCoverage(char *all_slots) {
    int i, fixed = 0;
    list *none = NULL, *single = NULL, *multi = NULL;
    clusterManagerLogInfo(">>> Fixing slots coverage...\n");
    printf("List of not covered slots: \n");
    int uncovered_count = 0;
    sds log = sdsempty();
    for (i = 0; i < CLUSTER_MANAGER_SLOTS; i++) {
        int covered = all_slots[i];
        if (!covered) {
            sds key = sdsfromlonglong((long long) i);
            if (uncovered_count++ > 0) printf(",");
            printf("%s", (char *) key);
            list *slot_nodes = listCreate();
            sds slot_nodes_str = sdsempty();
            listIter li;
            listNode *ln;
            listRewind(cluster_manager.nodes, &li);
            while ((ln = listNext(&li)) != NULL) {
                clusterManagerNode *n = ln->value;
                if (n->flags & CLUSTER_MANAGER_FLAG_SLAVE || n->replicate)
                    continue;
                redisReply *reply = CLUSTER_MANAGER_COMMAND(n,
                    "CLUSTER GETKEYSINSLOT %d %d", i, 1);
                if (!clusterManagerCheckRedisReply(n, reply, NULL)) {
                    fixed = -1;
                    if (reply) freeReplyObject(reply);
                    goto cleanup;
                }
                assert(reply->type == REDIS_REPLY_ARRAY);
                if (reply->elements > 0) {
                    listAddNodeTail(slot_nodes, n);
                    if (listLength(slot_nodes) > 1)
                        slot_nodes_str = sdscat(slot_nodes_str, ", ");
                    slot_nodes_str = sdscatfmt(slot_nodes_str,
                                               "%s:%u", n->ip, n->port);
                }
                freeReplyObject(reply);
            }
            log = sdscatfmt(log, "\nSlot %S has keys in %u nodes: %S",
                            key, listLength(slot_nodes), slot_nodes_str);
            sdsfree(slot_nodes_str);
            dictAdd(clusterManagerUncoveredSlots, key, slot_nodes);
        }
    }
    printf("\n%s\n", log);
    /* For every slot, take action depending on the actual condition:
     * 1) No node has keys for this slot.
     * 2) A single node has keys for this slot.
     * 3) Multiple nodes have keys for this slot. */
    none = listCreate();
    single = listCreate();
    multi = listCreate();
    dictIterator *iter = dictGetIterator(clusterManagerUncoveredSlots);
    dictEntry *entry;
    while ((entry = dictNext(iter)) != NULL) {
        sds slot = (sds) dictGetKey(entry);
        list *nodes = (list *) dictGetVal(entry);
        switch (listLength(nodes)){
        case 0: listAddNodeTail(none, slot); break;
        case 1: listAddNodeTail(single, slot); break;
        default: listAddNodeTail(multi, slot); break;
        }
    }
    dictReleaseIterator(iter);

    /*  Handle case "1": keys in no node. */
    if (listLength(none) > 0) {
        printf("The following uncovered slots have no keys "
               "across the cluster:\n");
        clusterManagerPrintSlotsList(none);
        if (confirmWithYes("Fix these slots by covering with a random node?")){
            listIter li;
            listNode *ln;
            listRewind(none, &li);
            while ((ln = listNext(&li)) != NULL) {
                sds slot = ln->value;
                int s = atoi(slot);
                clusterManagerNode *n = clusterManagerNodeMasterRandom();
                clusterManagerLogInfo(">>> Covering slot %s with %s:%d\n",
                                      slot, n->ip, n->port);
                if (!clusterManagerSetSlotOwner(n, s, 0)) {
                    fixed = -1;
                    goto cleanup;
                }
                /* Since CLUSTER ADDSLOTS succeeded, we also update the slot
                 * info into the node struct, in order to keep it synced */
                n->slots[s] = 1;
                fixed++;
            }
        }
    }

    /*  Handle case "2": keys only in one node. */
    if (listLength(single) > 0) {
        printf("The following uncovered slots have keys in just one node:\n");
        clusterManagerPrintSlotsList(single);
        if (confirmWithYes("Fix these slots by covering with those nodes?")){
            listIter li;
            listNode *ln;
            listRewind(single, &li);
            while ((ln = listNext(&li)) != NULL) {
                sds slot = ln->value;
                int s = atoi(slot);
                dictEntry *entry = dictFind(clusterManagerUncoveredSlots, slot);
                assert(entry != NULL);
                list *nodes = (list *) dictGetVal(entry);
                listNode *fn = listFirst(nodes);
                assert(fn != NULL);
                clusterManagerNode *n = fn->value;
                clusterManagerLogInfo(">>> Covering slot %s with %s:%d\n",
                                      slot, n->ip, n->port);
                if (!clusterManagerSetSlotOwner(n, s, 0)) {
                    fixed = -1;
                    goto cleanup;
                }
                /* Since CLUSTER ADDSLOTS succeeded, we also update the slot
                 * info into the node struct, in order to keep it synced */
                n->slots[atoi(slot)] = 1;
                fixed++;
            }
        }
    }

    /* Handle case "3": keys in multiple nodes. */
    if (listLength(multi) > 0) {
        printf("The following uncovered slots have keys in multiple nodes:\n");
        clusterManagerPrintSlotsList(multi);
        if (confirmWithYes("Fix these slots by moving keys "
                           "into a single node?")) {
            listIter li;
            listNode *ln;
            listRewind(multi, &li);
            while ((ln = listNext(&li)) != NULL) {
                sds slot = ln->value;
                dictEntry *entry = dictFind(clusterManagerUncoveredSlots, slot);
                assert(entry != NULL);
                list *nodes = (list *) dictGetVal(entry);
                int s = atoi(slot);
                clusterManagerNode *target =
                    clusterManagerGetNodeWithMostKeysInSlot(nodes, s, NULL);
                if (target == NULL) {
                    fixed = -1;
                    goto cleanup;
                }
                clusterManagerLogInfo(">>> Covering slot %s moving keys "
                                      "to %s:%d\n", slot,
                                      target->ip, target->port);
                if (!clusterManagerSetSlotOwner(target, s, 1)) {
                    fixed = -1;
                    goto cleanup;
                }
                /* Since CLUSTER ADDSLOTS succeeded, we also update the slot
                 * info into the node struct, in order to keep it synced */
                target->slots[atoi(slot)] = 1;
                listIter nli;
                listNode *nln;
                listRewind(nodes, &nli);
                while ((nln = listNext(&nli)) != NULL) {
                    clusterManagerNode *src = nln->value;
                    if (src == target) continue;
                    /* Assign the slot to target node in the source node. */
                    if (!clusterManagerSetSlot(src, target, s, "NODE", NULL))
                        fixed = -1;
                    if (fixed < 0) goto cleanup;
                    /* Set the source node in 'importing' state
                     * (even if we will actually migrate keys away)
                     * in order to avoid receiving redirections
                     * for MIGRATE. */
                    if (!clusterManagerSetSlot(src, target, s,
                                               "IMPORTING", NULL)) fixed = -1;
                    if (fixed < 0) goto cleanup;
                    int opts = CLUSTER_MANAGER_OPT_VERBOSE |
                               CLUSTER_MANAGER_OPT_COLD;
                    if (!clusterManagerMoveSlot(src, target, s, opts, NULL)) {
                        fixed = -1;
                        goto cleanup;
                    }
                    if (!clusterManagerClearSlotStatus(src, s))
                        fixed = -1;
                    if (fixed < 0) goto cleanup;
                }
                fixed++;
            }
        }
    }
cleanup:
    sdsfree(log);
    if (none) listRelease(none);
    if (single) listRelease(single);
    if (multi) listRelease(multi);
    return fixed;
}

/* Slot 'slot' was found to be in importing or migrating state in one or
 * more nodes. This function fixes this condition by migrating keys where
 * it seems more sensible. */
static int clusterManagerFixOpenSlot(int slot) {
    clusterManagerLogInfo(">>> Fixing open slot %d\n", slot);
    /* Try to obtain the current slot owner, according to the current
     * nodes configuration. */
    int success = 1;
    list *owners = listCreate();
    list *migrating = listCreate();
    list *importing = listCreate();
    sds migrating_str = sdsempty();
    sds importing_str = sdsempty();
    clusterManagerNode *owner = NULL;
    listIter li;
    listNode *ln;
    listRewind(cluster_manager.nodes, &li);
    while ((ln = listNext(&li)) != NULL) {
        clusterManagerNode *n = ln->value;
        if (n->flags & CLUSTER_MANAGER_FLAG_SLAVE) continue;
        if (n->slots[slot]) listAddNodeTail(owners, n);
        else {
            redisReply *r = CLUSTER_MANAGER_COMMAND(n,
                "CLUSTER COUNTKEYSINSLOT %d", slot);
            success = clusterManagerCheckRedisReply(n, r, NULL);
            if (success && r->integer > 0) {
                clusterManagerLogWarn("*** Found keys about slot %d "
                                      "in non-owner node %s:%d!\n", slot,
                                      n->ip, n->port);
                listAddNodeTail(owners, n);
            }
            if (r) freeReplyObject(r);
            if (!success) goto cleanup;
        }
    }
    if (listLength(owners) == 1) owner = listFirst(owners)->value;
    listRewind(cluster_manager.nodes, &li);
    while ((ln = listNext(&li)) != NULL) {
        clusterManagerNode *n = ln->value;
        if (n->flags & CLUSTER_MANAGER_FLAG_SLAVE) continue;
        int is_migrating = 0, is_importing = 0;
        if (n->migrating) {
            for (int i = 0; i < n->migrating_count; i += 2) {
                sds migrating_slot = n->migrating[i];
                if (atoi(migrating_slot) == slot) {
                    char *sep = (listLength(migrating) == 0 ? "" : ",");
                    migrating_str = sdscatfmt(migrating_str, "%s%s:%u",
                                              sep, n->ip, n->port);
                    listAddNodeTail(migrating, n);
                    is_migrating = 1;
                    break;
                }
            }
        }
        if (!is_migrating && n->importing) {
            for (int i = 0; i < n->importing_count; i += 2) {
                sds importing_slot = n->importing[i];
                if (atoi(importing_slot) == slot) {
                    char *sep = (listLength(importing) == 0 ? "" : ",");
                    importing_str = sdscatfmt(importing_str, "%s%s:%u",
                                              sep, n->ip, n->port);
                    listAddNodeTail(importing, n);
                    is_importing = 1;
                    break;
                }
            }
        }
        /* If the node is neither migrating nor importing and it's not
         * the owner, then is added to the importing list in case
         * it has keys in the slot. */
        if (!is_migrating && !is_importing && n != owner) {
            redisReply *r = CLUSTER_MANAGER_COMMAND(n,
                "CLUSTER COUNTKEYSINSLOT %d", slot);
            success = clusterManagerCheckRedisReply(n, r, NULL);
            if (success && r->integer > 0) {
                clusterManagerLogWarn("*** Found keys about slot %d "
                                      "in node %s:%d!\n", slot, n->ip,
                                      n->port);
                char *sep = (listLength(importing) == 0 ? "" : ",");
                importing_str = sdscatfmt(importing_str, "%s%S:%u",
                                          sep, n->ip, n->port);
                listAddNodeTail(importing, n);
            }
            if (r) freeReplyObject(r);
            if (!success) goto cleanup;
        }
    }
    if (sdslen(migrating_str) > 0)
        printf("Set as migrating in: %s\n", migrating_str);
    if (sdslen(importing_str) > 0)
        printf("Set as importing in: %s\n", importing_str);
    /* If there is no slot owner, set as owner the node with the biggest
     * number of keys, among the set of migrating / importing nodes. */
    if (owner == NULL) {
        clusterManagerLogInfo(">>> Nobody claims ownership, "
                              "selecting an owner...\n");
        owner = clusterManagerGetNodeWithMostKeysInSlot(cluster_manager.nodes,
                                                        slot, NULL);
        // If we still don't have an owner, we can't fix it.
        if (owner == NULL) {
            clusterManagerLogErr("[ERR] Can't select a slot owner. "
                                 "Impossible to fix.\n");
            success = 0;
            goto cleanup;
        }

        // Use ADDSLOTS to assign the slot.
        clusterManagerLogWarn("*** Configuring %s:%d as the slot owner\n",
                              owner->ip, owner->port);
        success = clusterManagerClearSlotStatus(owner, slot);
        if (!success) goto cleanup;
        success = clusterManagerSetSlotOwner(owner, slot, 0);
        if (!success) goto cleanup;
        /* Since CLUSTER ADDSLOTS succeeded, we also update the slot
         * info into the node struct, in order to keep it synced */
        owner->slots[slot] = 1;
        /* Make sure this information will propagate. Not strictly needed
         * since there is no past owner, so all the other nodes will accept
         * whatever epoch this node will claim the slot with. */
        success = clusterManagerBumpEpoch(owner);
        if (!success) goto cleanup;
        /* Remove the owner from the list of migrating/importing
         * nodes. */
        clusterManagerRemoveNodeFromList(migrating, owner);
        clusterManagerRemoveNodeFromList(importing, owner);
    }
    /* If there are multiple owners of the slot, we need to fix it
     * so that a single node is the owner and all the other nodes
     * are in importing state. Later the fix can be handled by one
     * of the base cases above.
     *
     * Note that this case also covers multiple nodes having the slot
     * in migrating state, since migrating is a valid state only for
     * slot owners. */
    if (listLength(owners) > 1) {
        /* Owner cannot be NULL at this point, since if there are more owners,
         * the owner has been set in the previous condition (owner == NULL). */
        assert(owner != NULL);
        listRewind(owners, &li);
        while ((ln = listNext(&li)) != NULL) {
            clusterManagerNode *n = ln->value;
            if (n == owner) continue;
            success = clusterManagerDelSlot(n, slot, 1);
            if (!success) goto cleanup;
            n->slots[slot] = 0;
            /* Assign the slot to the owner in the node 'n' configuration.' */
            success = clusterManagerSetSlot(n, owner, slot, "node", NULL);
            if (!success) goto cleanup;
            success = clusterManagerSetSlot(n, owner, slot, "importing", NULL);
            if (!success) goto cleanup;
            /* Avoid duplicates. */
            clusterManagerRemoveNodeFromList(importing, n);
            listAddNodeTail(importing, n);
            /* Ensure that the node is not in the migrating list. */
            clusterManagerRemoveNodeFromList(migrating, n);
        }
    }
    int move_opts = CLUSTER_MANAGER_OPT_VERBOSE;
    /* Case 1: The slot is in migrating state in one node, and in
     *         importing state in 1 node. That's trivial to address. */
    if (listLength(migrating) == 1 && listLength(importing) == 1) {
        clusterManagerNode *src = listFirst(migrating)->value;
        clusterManagerNode *dst = listFirst(importing)->value;
        clusterManagerLogInfo(">>> Case 1: Moving slot %d from "
                              "%s:%d to %s:%d\n", slot,
                              src->ip, src->port, dst->ip, dst->port);
        move_opts |= CLUSTER_MANAGER_OPT_UPDATE;
        success = clusterManagerMoveSlot(src, dst, slot, move_opts, NULL);
    }
    /* Case 2: There are multiple nodes that claim the slot as importing,
     * they probably got keys about the slot after a restart so opened
     * the slot. In this case we just move all the keys to the owner
     * according to the configuration. */
    else if (listLength(migrating) == 0 && listLength(importing) > 0) {
        clusterManagerLogInfo(">>> Case 2: Moving all the %d slot keys to its "
                              "owner %s:%d\n", slot, owner->ip, owner->port);
        move_opts |= CLUSTER_MANAGER_OPT_COLD;
        listRewind(importing, &li);
        while ((ln = listNext(&li)) != NULL) {
            clusterManagerNode *n = ln->value;
            if (n == owner) continue;
            success = clusterManagerMoveSlot(n, owner, slot, move_opts, NULL);
            if (!success) goto cleanup;
            clusterManagerLogInfo(">>> Setting %d as STABLE in "
                                  "%s:%d\n", slot, n->ip, n->port);
            success = clusterManagerClearSlotStatus(n, slot);
            if (!success) goto cleanup;
        }
        /* Since the slot has been moved in "cold" mode, ensure that all the
         * other nodes update their own configuration about the slot itself. */
        listRewind(cluster_manager.nodes, &li);
        while ((ln = listNext(&li)) != NULL) {
            clusterManagerNode *n = ln->value;
            if (n == owner) continue;
            if (n->flags & CLUSTER_MANAGER_FLAG_SLAVE) continue;
            success = clusterManagerSetSlot(n, owner, slot, "NODE", NULL);
            if (!success) goto cleanup;
        }
    }
    /* Case 3: The slot is in migrating state in one node but multiple
     * other nodes claim to be in importing state and don't have any key in
     * the slot. We search for the importing node having the same ID as
     * the destination node of the migrating node.
     * In that case we move the slot from the migrating node to this node and
     * we close the importing states on all the other importing nodes.
     * If no importing node has the same ID as the destination node of the
     * migrating node, the slot's state is closed on both the migrating node
     * and the importing nodes. */
    else if (listLength(migrating) == 1 && listLength(importing) > 1) {
        int try_to_fix = 1;
        clusterManagerNode *src = listFirst(migrating)->value;
        clusterManagerNode *dst = NULL;
        sds target_id = NULL;
        for (int i = 0; i < src->migrating_count; i += 2) {
            sds migrating_slot = src->migrating[i];
            if (atoi(migrating_slot) == slot) {
                target_id = src->migrating[i + 1];
                break;
            }
        }
        assert(target_id != NULL);
        listIter li;
        listNode *ln;
        listRewind(importing, &li);
        while ((ln = listNext(&li)) != NULL) {
            clusterManagerNode *n = ln->value;
            int count = clusterManagerCountKeysInSlot(n, slot);
            if (count > 0) {
                try_to_fix = 0;
                break;
            }
            if (strcmp(n->name, target_id) == 0) dst = n;
        }
        if (!try_to_fix) goto unhandled_case;
        if (dst != NULL) {
            clusterManagerLogInfo(">>> Case 3: Moving slot %d from %s:%d to "
                                  "%s:%d and closing it on all the other "
                                  "importing nodes.\n",
                                  slot, src->ip, src->port,
                                  dst->ip, dst->port);
            /* Move the slot to the destination node. */
            success = clusterManagerMoveSlot(src, dst, slot, move_opts, NULL);
            if (!success) goto cleanup;
            /* Close slot on all the other importing nodes. */
            listRewind(importing, &li);
            while ((ln = listNext(&li)) != NULL) {
                clusterManagerNode *n = ln->value;
                if (dst == n) continue;
                success = clusterManagerClearSlotStatus(n, slot);
                if (!success) goto cleanup;
            }
        } else {
            clusterManagerLogInfo(">>> Case 3: Closing slot %d on both "
                                  "migrating and importing nodes.\n", slot);
            /* Close the slot on both the migrating node and the importing
             * nodes. */
            success = clusterManagerClearSlotStatus(src, slot);
            if (!success) goto cleanup;
            listRewind(importing, &li);
            while ((ln = listNext(&li)) != NULL) {
                clusterManagerNode *n = ln->value;
                success = clusterManagerClearSlotStatus(n, slot);
                if (!success) goto cleanup;
            }
        }
    } else {
        int try_to_close_slot = (listLength(importing) == 0 &&
                                 listLength(migrating) == 1);
        if (try_to_close_slot) {
            clusterManagerNode *n = listFirst(migrating)->value;
            if (!owner || owner != n) {
                redisReply *r = CLUSTER_MANAGER_COMMAND(n,
                    "CLUSTER GETKEYSINSLOT %d %d", slot, 10);
                success = clusterManagerCheckRedisReply(n, r, NULL);
                if (r) {
                    if (success) try_to_close_slot = (r->elements == 0);
                    freeReplyObject(r);
                }
                if (!success) goto cleanup;
            }
        }
        /* Case 4: There are no slots claiming to be in importing state, but
         * there is a migrating node that actually don't have any key or is the
         * slot owner. We can just close the slot, probably a reshard
         * interrupted in the middle. */
        if (try_to_close_slot) {
            clusterManagerNode *n = listFirst(migrating)->value;
            clusterManagerLogInfo(">>> Case 4: Closing slot %d on %s:%d\n",
                                  slot, n->ip, n->port);
            redisReply *r = CLUSTER_MANAGER_COMMAND(n, "CLUSTER SETSLOT %d %s",
                                                    slot, "STABLE");
            success = clusterManagerCheckRedisReply(n, r, NULL);
            if (r) freeReplyObject(r);
            if (!success) goto cleanup;
        } else {
unhandled_case:
            success = 0;
            clusterManagerLogErr("[ERR] Sorry, keydb-cli can't fix this slot "
                                 "yet (work in progress). Slot is set as "
                                 "migrating in %s, as importing in %s, "
                                 "owner is %s:%d\n", migrating_str,
                                 importing_str, owner->ip, owner->port);
        }
    }
cleanup:
    listRelease(owners);
    listRelease(migrating);
    listRelease(importing);
    sdsfree(migrating_str);
    sdsfree(importing_str);
    return success;
}

static int clusterManagerFixMultipleSlotOwners(int slot, list *owners) {
    clusterManagerLogInfo(">>> Fixing multiple owners for slot %d...\n", slot);
    int success = 0;
    assert(listLength(owners) > 1);
    clusterManagerNode *owner = clusterManagerGetNodeWithMostKeysInSlot(owners,
                                                                        slot,
                                                                        NULL);
    if (!owner) owner = listFirst(owners)->value;
    clusterManagerLogInfo(">>> Setting slot %d owner: %s:%d\n",
                          slot, owner->ip, owner->port);
    /* Set the slot owner. */
    if (!clusterManagerSetSlotOwner(owner, slot, 0)) return 0;
    listIter li;
    listNode *ln;
    listRewind(cluster_manager.nodes, &li);
    /* Update configuration in all the other master nodes by assigning the slot
     * itself to the new owner, and by eventually migrating keys if the node
     * has keys for the slot. */
    while ((ln = listNext(&li)) != NULL) {
        clusterManagerNode *n = ln->value;
        if (n == owner) continue;
        if (n->flags & CLUSTER_MANAGER_FLAG_SLAVE) continue;
        int count = clusterManagerCountKeysInSlot(n, slot);
        success = (count >= 0);
        if (!success) break;
        clusterManagerDelSlot(n, slot, 1);
        if (!clusterManagerSetSlot(n, owner, slot, "node", NULL)) return 0;
        if (count > 0) {
            int opts = CLUSTER_MANAGER_OPT_VERBOSE |
                       CLUSTER_MANAGER_OPT_COLD;
            success = clusterManagerMoveSlot(n, owner, slot, opts, NULL);
            if (!success) break;
        }
    }
    return success;
}

static int clusterManagerCheckCluster(int quiet) {
    listNode *ln = listFirst(cluster_manager.nodes);
    if (!ln) return 0;
    clusterManagerNode *node = ln->value;
    clusterManagerLogInfo(">>> Performing Cluster Check (using node %s:%d)\n",
                          node->ip, node->port);
    int result = 1, consistent = 0;
    int do_fix = config.cluster_manager_command.flags &
                 CLUSTER_MANAGER_CMD_FLAG_FIX;
    if (!quiet) clusterManagerShowNodes();
    consistent = clusterManagerIsConfigConsistent();
    if (!consistent) {
        sds err = sdsnew("[ERR] Nodes don't agree about configuration!");
        clusterManagerOnError(err);
        result = 0;
    } else {
        clusterManagerLogOk("[OK] All nodes agree about slots "
                            "configuration.\n");
    }
    /* Check open slots */
    clusterManagerLogInfo(">>> Check for open slots...\n");
    listIter li;
    listRewind(cluster_manager.nodes, &li);
    int i;
    dict *open_slots = NULL;
    while ((ln = listNext(&li)) != NULL) {
        clusterManagerNode *n = ln->value;
        if (n->migrating != NULL) {
            if (open_slots == NULL)
                open_slots = dictCreate(&clusterManagerDictType, NULL);
            sds errstr = sdsempty();
            errstr = sdscatprintf(errstr,
                                "[WARNING] Node %s:%d has slots in "
                                "migrating state ",
                                n->ip,
                                n->port);
            for (i = 0; i < n->migrating_count; i += 2) {
                sds slot = n->migrating[i];
                dictReplace(open_slots, slot, sdsdup(n->migrating[i + 1]));
                char *fmt = (i > 0 ? ",%S" : "%S");
                errstr = sdscatfmt(errstr, fmt, slot);
            }
            errstr = sdscat(errstr, ".");
            clusterManagerOnError(errstr);
        }
        if (n->importing != NULL) {
            if (open_slots == NULL)
                open_slots = dictCreate(&clusterManagerDictType, NULL);
            sds errstr = sdsempty();
            errstr = sdscatprintf(errstr,
                                "[WARNING] Node %s:%d has slots in "
                                "importing state ",
                                n->ip,
                                n->port);
            for (i = 0; i < n->importing_count; i += 2) {
                sds slot = n->importing[i];
                dictReplace(open_slots, slot, sdsdup(n->importing[i + 1]));
                char *fmt = (i > 0 ? ",%S" : "%S");
                errstr = sdscatfmt(errstr, fmt, slot);
            }
            errstr = sdscat(errstr, ".");
            clusterManagerOnError(errstr);
        }
    }
    if (open_slots != NULL) {
        result = 0;
        dictIterator *iter = dictGetIterator(open_slots);
        dictEntry *entry;
        sds errstr = sdsnew("[WARNING] The following slots are open: ");
        i = 0;
        while ((entry = dictNext(iter)) != NULL) {
            sds slot = (sds) dictGetKey(entry);
            char *fmt = (i++ > 0 ? ",%S" : "%S");
            errstr = sdscatfmt(errstr, fmt, slot);
        }
        clusterManagerLogErr("%s.\n", (char *) errstr);
        sdsfree(errstr);
        if (do_fix) {
            /* Fix open slots. */
            dictReleaseIterator(iter);
            iter = dictGetIterator(open_slots);
            while ((entry = dictNext(iter)) != NULL) {
                sds slot = (sds) dictGetKey(entry);
                result = clusterManagerFixOpenSlot(atoi(slot));
                if (!result) break;
            }
        }
        dictReleaseIterator(iter);
        dictRelease(open_slots);
    }
    clusterManagerLogInfo(">>> Check slots coverage...\n");
    char slots[CLUSTER_MANAGER_SLOTS];
    memset(slots, 0, CLUSTER_MANAGER_SLOTS);
    int coverage = clusterManagerGetCoveredSlots(slots);
    if (coverage == CLUSTER_MANAGER_SLOTS) {
        clusterManagerLogOk("[OK] All %d slots covered.\n",
                            CLUSTER_MANAGER_SLOTS);
    } else {
        sds err = sdsempty();
        err = sdscatprintf(err, "[ERR] Not all %d slots are "
                                "covered by nodes.\n",
                                CLUSTER_MANAGER_SLOTS);
        clusterManagerOnError(err);
        result = 0;
        if (do_fix/* && result*/) {
            dictType dtype = clusterManagerDictType;
            dtype.keyDestructor = dictSdsDestructor;
            dtype.valDestructor = dictListDestructor;
            clusterManagerUncoveredSlots = dictCreate(&dtype, NULL);
            int fixed = clusterManagerFixSlotsCoverage(slots);
            if (fixed > 0) result = 1;
        }
    }
    int search_multiple_owners = config.cluster_manager_command.flags &
                                 CLUSTER_MANAGER_CMD_FLAG_CHECK_OWNERS;
    if (search_multiple_owners) {
        /* Check whether there are multiple owners, even when slots are
         * fully covered and there are no open slots. */
        clusterManagerLogInfo(">>> Check for multiple slot owners...\n");
        int slot = 0, slots_with_multiple_owners = 0;
        for (; slot < CLUSTER_MANAGER_SLOTS; slot++) {
            listIter li;
            listNode *ln;
            listRewind(cluster_manager.nodes, &li);
            list *owners = listCreate();
            while ((ln = listNext(&li)) != NULL) {
                clusterManagerNode *n = ln->value;
                if (n->flags & CLUSTER_MANAGER_FLAG_SLAVE) continue;
                if (n->slots[slot]) listAddNodeTail(owners, n);
                else {
                    /* Nodes having keys for the slot will be considered
                     * owners too. */
                    int count = clusterManagerCountKeysInSlot(n, slot);
                    if (count > 0) listAddNodeTail(owners, n);
                }
            }
            if (listLength(owners) > 1) {
                result = 0;
                clusterManagerLogErr("[WARNING] Slot %d has %d owners:\n",
                                     slot, listLength(owners));
                listRewind(owners, &li);
                while ((ln = listNext(&li)) != NULL) {
                    clusterManagerNode *n = ln->value;
                    clusterManagerLogErr("    %s:%d\n", n->ip, n->port);
                }
                slots_with_multiple_owners++;
                if (do_fix) {
                    result = clusterManagerFixMultipleSlotOwners(slot, owners);
                    if (!result) {
                        clusterManagerLogErr("Failed to fix multiple owners "
                                             "for slot %d\n", slot);
                        listRelease(owners);
                        break;
                    } else slots_with_multiple_owners--;
                }
            }
            listRelease(owners);
        }
        if (slots_with_multiple_owners == 0)
            clusterManagerLogOk("[OK] No multiple owners found.\n");
    }
    return result;
}

static clusterManagerNode *clusterNodeForResharding(char *id,
                                                    clusterManagerNode *target,
                                                    int *raise_err)
{
    clusterManagerNode *node = NULL;
    const char *invalid_node_msg = "*** The specified node (%s) is not known "
                                   "or not a master, please retry.\n";
    node = clusterManagerNodeByName(id);
    *raise_err = 0;
    if (!node || node->flags & CLUSTER_MANAGER_FLAG_SLAVE) {
        clusterManagerLogErr(invalid_node_msg, id);
        *raise_err = 1;
        return NULL;
    } else if (node != NULL && target != NULL) {
        if (!strcmp(node->name, target->name)) {
            clusterManagerLogErr( "*** It is not possible to use "
                                  "the target node as "
                                  "source node.\n");
            return NULL;
        }
    }
    return node;
}

static list *clusterManagerComputeReshardTable(list *sources, int numslots) {
    list *moved = listCreate();
    int src_count = listLength(sources), i = 0, tot_slots = 0, j;
    clusterManagerNode **sorted = zmalloc(src_count * sizeof(*sorted), MALLOC_LOCAL);
    listIter li;
    listNode *ln;
    listRewind(sources, &li);
    while ((ln = listNext(&li)) != NULL) {
        clusterManagerNode *node = ln->value;
        tot_slots += node->slots_count;
        sorted[i++] = node;
    }
    qsort(sorted, src_count, sizeof(clusterManagerNode *),
          clusterManagerSlotCountCompareDesc);
    for (i = 0; i < src_count; i++) {
        clusterManagerNode *node = sorted[i];
        float n = ((float) numslots / tot_slots * node->slots_count);
        if (i == 0) n = ceil(n);
        else n = floor(n);
        int max = (int) n, count = 0;
        for (j = 0; j < CLUSTER_MANAGER_SLOTS; j++) {
            int slot = node->slots[j];
            if (!slot) continue;
            if (count >= max || (int)listLength(moved) >= numslots) break;
            clusterManagerReshardTableItem *item = zmalloc(sizeof(*item), MALLOC_LOCAL);
            item->source = node;
            item->slot = j;
            listAddNodeTail(moved, item);
            count++;
        }
    }
    zfree(sorted);
    return moved;
}

static void clusterManagerShowReshardTable(list *table) {
    listIter li;
    listNode *ln;
    listRewind(table, &li);
    while ((ln = listNext(&li)) != NULL) {
        clusterManagerReshardTableItem *item = ln->value;
        clusterManagerNode *n = item->source;
        printf("    Moving slot %d from %s\n", item->slot, (char *) n->name);
    }
}

static void clusterManagerReleaseReshardTable(list *table) {
    if (table != NULL) {
        listIter li;
        listNode *ln;
        listRewind(table, &li);
        while ((ln = listNext(&li)) != NULL) {
            clusterManagerReshardTableItem *item = ln->value;
            zfree(item);
        }
        listRelease(table);
    }
}

static void clusterManagerLog(int level, const char* fmt, ...) {
    int use_colors =
        (config.cluster_manager_command.flags & CLUSTER_MANAGER_CMD_FLAG_COLOR);
    if (use_colors) {
        printf("\033[");
        switch (level) {
        case CLUSTER_MANAGER_LOG_LVL_INFO: printf(LOG_COLOR_BOLD); break;
        case CLUSTER_MANAGER_LOG_LVL_WARN: printf(LOG_COLOR_YELLOW); break;
        case CLUSTER_MANAGER_LOG_LVL_ERR: printf(LOG_COLOR_RED); break;
        case CLUSTER_MANAGER_LOG_LVL_SUCCESS: printf(LOG_COLOR_GREEN); break;
        default: printf(LOG_COLOR_RESET); break;
        }
    }
    va_list ap;
    va_start(ap, fmt);
    vprintf(fmt, ap);
    va_end(ap);
    if (use_colors) printf("\033[" LOG_COLOR_RESET);
}

static void clusterManagerNodeArrayInit(clusterManagerNodeArray *array,
                                        int alloc_len)
{
    array->nodes = zcalloc(alloc_len * sizeof(clusterManagerNode*), MALLOC_LOCAL);
    array->alloc = array->nodes;
    array->len = alloc_len;
    array->count = 0;
}

/* Reset array->nodes to the original array allocation and re-count non-NULL
 * nodes. */
static void clusterManagerNodeArrayReset(clusterManagerNodeArray *array) {
    if (array->nodes > array->alloc) {
        array->len = array->nodes - array->alloc;
        array->nodes = array->alloc;
        array->count = 0;
        int i = 0;
        for(; i < array->len; i++) {
            if (array->nodes[i] != NULL) array->count++;
        }
    }
}

/* Shift array->nodes and store the shifted node into 'nodeptr'. */
static void clusterManagerNodeArrayShift(clusterManagerNodeArray *array,
                                         clusterManagerNode **nodeptr)
{
    assert(array->nodes < (array->nodes + array->len));
    /* If the first node to be shifted is not NULL, decrement count. */
    if (*array->nodes != NULL) array->count--;
    /* Store the first node to be shifted into 'nodeptr'. */
    *nodeptr = *array->nodes;
    /* Shift the nodes array and decrement length. */
    array->nodes++;
    array->len--;
}

static void clusterManagerNodeArrayAdd(clusterManagerNodeArray *array,
                                       clusterManagerNode *node)
{
    assert(array->nodes < (array->nodes + array->len));
    assert(node != NULL);
    assert(array->count < array->len);
    array->nodes[array->count++] = node;
}

static void clusterManagerPrintNotEmptyNodeError(clusterManagerNode *node,
                                                 char *err)
{
    char *msg;
    if (err) msg = err;
    else {
        msg = "is not empty. Either the node already knows other "
              "nodes (check with CLUSTER NODES) or contains some "
              "key in database 0.";
    }
    clusterManagerLogErr("[ERR] Node %s:%d %s\n", node->ip, node->port, msg);
}

static void clusterManagerPrintNotClusterNodeError(clusterManagerNode *node,
                                                   char *err)
{
    char *msg = (err ? err : "is not configured as a cluster node.");
    clusterManagerLogErr("[ERR] Node %s:%d %s\n", node->ip, node->port, msg);
}

/* Execute keydb-cli in Cluster Manager mode */
static void clusterManagerMode(clusterManagerCommandProc *proc) {
    int argc = config.cluster_manager_command.argc;
    char **argv = config.cluster_manager_command.argv;
    cluster_manager.nodes = NULL;
    if (!proc(argc, argv)) goto cluster_manager_err;
    freeClusterManager();
    exit(0);
cluster_manager_err:
    freeClusterManager();
    sdsfree(config.hostip);
    sdsfree(config.mb_delim);
    exit(1);
}

/* Cluster Manager Commands */

static int clusterManagerCommandCreate(int argc, char **argv) {
    int i, j, success = 1;
    cluster_manager.nodes = listCreate();
    for (i = 0; i < argc; i++) {
        char *addr = argv[i];
        char *c = strrchr(addr, '@');
        if (c != NULL) *c = '\0';
        c = strrchr(addr, ':');
        if (c == NULL) {
            fprintf(stderr, "Invalid address format: %s\n", addr);
            return 0;
        }
        *c = '\0';
        char *ip = addr;
        int port = atoi(++c);
        clusterManagerNode *node = clusterManagerNewNode(ip, port);
        if (!clusterManagerNodeConnect(node)) {
            freeClusterManagerNode(node);
            return 0;
        }
        char *err = NULL;
        if (!clusterManagerNodeIsCluster(node, &err)) {
            clusterManagerPrintNotClusterNodeError(node, err);
            if (err) zfree(err);
            freeClusterManagerNode(node);
            return 0;
        }
        err = NULL;
        if (!clusterManagerNodeLoadInfo(node, 0, &err)) {
            if (err) {
                CLUSTER_MANAGER_PRINT_REPLY_ERROR(node, err);
                zfree(err);
            }
            freeClusterManagerNode(node);
            return 0;
        }
        err = NULL;
        if (!clusterManagerNodeIsEmpty(node, &err)) {
            clusterManagerPrintNotEmptyNodeError(node, err);
            if (err) zfree(err);
            freeClusterManagerNode(node);
            return 0;
        }
        listAddNodeTail(cluster_manager.nodes, node);
    }
    int node_len = cluster_manager.nodes->len;
    int replicas = config.cluster_manager_command.replicas;
    int masters_count = CLUSTER_MANAGER_MASTERS_COUNT(node_len, replicas);
    if (masters_count < 3) {
        clusterManagerLogErr(
            "*** ERROR: Invalid configuration for cluster creation.\n"
            "*** Redis Cluster requires at least 3 master nodes.\n"
            "*** This is not possible with %d nodes and %d replicas per node.",
            node_len, replicas);
        clusterManagerLogErr("\n*** At least %d nodes are required.\n",
                             3 * (replicas + 1));
        return 0;
    }
    clusterManagerLogInfo(">>> Performing hash slots allocation "
                          "on %d nodes...\n", node_len);
    int interleaved_len = 0, ip_count = 0;
    clusterManagerNode **interleaved = zcalloc(node_len*sizeof(**interleaved), MALLOC_LOCAL);
    char **ips = zcalloc(node_len * sizeof(char*), MALLOC_LOCAL);
    clusterManagerNodeArray *ip_nodes = zcalloc(node_len * sizeof(*ip_nodes), MALLOC_LOCAL);
    listIter li;
    listNode *ln;
    listRewind(cluster_manager.nodes, &li);
    while ((ln = listNext(&li)) != NULL) {
        clusterManagerNode *n = ln->value;
        int found = 0;
        for (i = 0; i < ip_count; i++) {
            char *ip = ips[i];
            if (!strcmp(ip, n->ip)) {
                found = 1;
                break;
            }
        }
        if (!found) {
            ips[ip_count++] = n->ip;
        }
        clusterManagerNodeArray *node_array = &(ip_nodes[i]);
        if (node_array->nodes == NULL)
            clusterManagerNodeArrayInit(node_array, node_len);
        clusterManagerNodeArrayAdd(node_array, n);
    }
    while (interleaved_len < node_len) {
        for (i = 0; i < ip_count; i++) {
            clusterManagerNodeArray *node_array = &(ip_nodes[i]);
            if (node_array->count > 0) {
                clusterManagerNode *n = NULL;
                clusterManagerNodeArrayShift(node_array, &n);
                interleaved[interleaved_len++] = n;
            }
        }
    }
    clusterManagerNode **masters = interleaved;
    interleaved += masters_count;
    interleaved_len -= masters_count;
    float slots_per_node = CLUSTER_MANAGER_SLOTS / (float) masters_count;
    long first = 0;
    float cursor = 0.0f;
    for (i = 0; i < masters_count; i++) {
        clusterManagerNode *master = masters[i];
        long last = lround(cursor + slots_per_node - 1);
        if (last > CLUSTER_MANAGER_SLOTS || i == (masters_count - 1))
            last = CLUSTER_MANAGER_SLOTS - 1;
        if (last < first) last = first;
        printf("Master[%d] -> Slots %lu - %lu\n", i, first, last);
        master->slots_count = 0;
        for (j = first; j <= last; j++) {
            master->slots[j] = 1;
            master->slots_count++;
        }
        master->dirty = 1;
        first = last + 1;
        cursor += slots_per_node;
    }

    int assign_unused = 0, available_count = interleaved_len;
assign_replicas:
    for (i = 0; i < masters_count; i++) {
        clusterManagerNode *master = masters[i];
        int assigned_replicas = 0;
        while (assigned_replicas < replicas) {
            if (available_count == 0) break;
            clusterManagerNode *found = NULL, *slave = NULL;
            int firstNodeIdx = -1;
            for (j = 0; j < interleaved_len; j++) {
                clusterManagerNode *n = interleaved[j];
                if (n == NULL) continue;
                if (strcmp(n->ip, master->ip)) {
                    found = n;
                    interleaved[j] = NULL;
                    break;
                }
                if (firstNodeIdx < 0) firstNodeIdx = j;
            }
            if (found) slave = found;
            else if (firstNodeIdx >= 0) {
                slave = interleaved[firstNodeIdx];
                interleaved_len -= (interleaved - (interleaved + firstNodeIdx));
                interleaved += (firstNodeIdx + 1);
            }
            if (slave != NULL) {
                assigned_replicas++;
                available_count--;
                if (slave->replicate) sdsfree(slave->replicate);
                slave->replicate = sdsnew(master->name);
                slave->dirty = 1;
            } else break;
            printf("Adding replica %s:%d to %s:%d\n", slave->ip, slave->port,
                   master->ip, master->port);
            if (assign_unused) break;
        }
    }
    if (!assign_unused && available_count > 0) {
        assign_unused = 1;
        printf("Adding extra replicas...\n");
        goto assign_replicas;
    }
    for (i = 0; i < ip_count; i++) {
        clusterManagerNodeArray *node_array = ip_nodes + i;
        clusterManagerNodeArrayReset(node_array);
    }
    clusterManagerOptimizeAntiAffinity(ip_nodes, ip_count);
    clusterManagerShowNodes();
    if (confirmWithYes("Can I set the above configuration?")) {
        listRewind(cluster_manager.nodes, &li);
        while ((ln = listNext(&li)) != NULL) {
            clusterManagerNode *node = ln->value;
            char *err = NULL;
            int flushed = clusterManagerFlushNodeConfig(node, &err);
            if (!flushed && node->dirty && !node->replicate) {
                if (err != NULL) {
                    CLUSTER_MANAGER_PRINT_REPLY_ERROR(node, err);
                    zfree(err);
                }
                success = 0;
                goto cleanup;
            } else if (err != NULL) zfree(err);
        }
        clusterManagerLogInfo(">>> Nodes configuration updated\n");
        clusterManagerLogInfo(">>> Assign a different config epoch to "
                              "each node\n");
        int config_epoch = 1;
        listRewind(cluster_manager.nodes, &li);
        while ((ln = listNext(&li)) != NULL) {
            clusterManagerNode *node = ln->value;
            redisReply *reply = NULL;
            reply = CLUSTER_MANAGER_COMMAND(node,
                                            "cluster set-config-epoch %d",
                                            config_epoch++);
            if (reply != NULL) freeReplyObject(reply);
        }
        clusterManagerLogInfo(">>> Sending CLUSTER MEET messages to join "
                              "the cluster\n");
        clusterManagerNode *first = NULL;
        listRewind(cluster_manager.nodes, &li);
        while ((ln = listNext(&li)) != NULL) {
            clusterManagerNode *node = ln->value;
            if (first == NULL) {
                first = node;
                continue;
            }
            redisReply *reply = NULL;
            reply = CLUSTER_MANAGER_COMMAND(node, "cluster meet %s %d",
                                            first->ip, first->port);
            int is_err = 0;
            if (reply != NULL) {
                if ((is_err = reply->type == REDIS_REPLY_ERROR))
                    CLUSTER_MANAGER_PRINT_REPLY_ERROR(node, reply->str);
                freeReplyObject(reply);
            } else {
                is_err = 1;
                fprintf(stderr, "Failed to send CLUSTER MEET command.\n");
            }
            if (is_err) {
                success = 0;
                goto cleanup;
            }
        }
        /* Give one second for the join to start, in order to avoid that
         * waiting for cluster join will find all the nodes agree about
         * the config as they are still empty with unassigned slots. */
        sleep(1);
        clusterManagerWaitForClusterJoin();
        /* Useful for the replicas */
        listRewind(cluster_manager.nodes, &li);
        while ((ln = listNext(&li)) != NULL) {
            clusterManagerNode *node = ln->value;
            if (!node->dirty) continue;
            char *err = NULL;
            int flushed = clusterManagerFlushNodeConfig(node, &err);
            if (!flushed && !node->replicate) {
                if (err != NULL) {
                    CLUSTER_MANAGER_PRINT_REPLY_ERROR(node, err);
                    zfree(err);
                }
                success = 0;
                goto cleanup;
            }
        }
        // Reset Nodes
        listRewind(cluster_manager.nodes, &li);
        clusterManagerNode *first_node = NULL;
        while ((ln = listNext(&li)) != NULL) {
            clusterManagerNode *node = ln->value;
            if (!first_node) first_node = node;
            else freeClusterManagerNode(node);
        }
        listEmpty(cluster_manager.nodes);
        if (!clusterManagerLoadInfoFromNode(first_node, 0)) {
            success = 0;
            goto cleanup;
        }
        clusterManagerCheckCluster(0);
    }
cleanup:
    /* Free everything */
    zfree(masters);
    zfree(ips);
    for (i = 0; i < node_len; i++) {
        clusterManagerNodeArray *node_array = ip_nodes + i;
        CLUSTER_MANAGER_NODE_ARRAY_FREE(node_array);
    }
    zfree(ip_nodes);
    return success;
}

static int clusterManagerCommandAddNode(int argc, char **argv) {
    int success = 1;
    redisReply *reply = NULL;
    char *ref_ip = NULL, *ip = NULL;
    int ref_port = 0, port = 0;
    if (!getClusterHostFromCmdArgs(argc - 1, argv + 1, &ref_ip, &ref_port))
        goto invalid_args;
    if (!getClusterHostFromCmdArgs(1, argv, &ip, &port))
        goto invalid_args;
    clusterManagerLogInfo(">>> Adding node %s:%d to cluster %s:%d\n", ip, port,
                          ref_ip, ref_port);
    // Check the existing cluster
    clusterManagerNode *refnode = clusterManagerNewNode(ref_ip, ref_port);
    if (!clusterManagerLoadInfoFromNode(refnode, 0)) return 0;
    if (!clusterManagerCheckCluster(0)) return 0;

    /* If --cluster-master-id was specified, try to resolve it now so that we
     * abort before starting with the node configuration. */
    clusterManagerNode *master_node = NULL;
    if (config.cluster_manager_command.flags & CLUSTER_MANAGER_CMD_FLAG_SLAVE) {
        char *master_id = config.cluster_manager_command.master_id;
        if (master_id != NULL) {
            master_node = clusterManagerNodeByName(master_id);
            if (master_node == NULL) {
                clusterManagerLogErr("[ERR] No such master ID %s\n", master_id);
                return 0;
            }
        } else {
            master_node = clusterManagerNodeWithLeastReplicas();
            assert(master_node != NULL);
            printf("Automatically selected master %s:%d\n", master_node->ip,
                   master_node->port);
        }
    }

    // Add the new node
    clusterManagerNode *new_node = clusterManagerNewNode(ip, port);
    int added = 0;
    if (!clusterManagerNodeConnect(new_node)) {
        clusterManagerLogErr("[ERR] Sorry, can't connect to node %s:%d\n",
                             ip, port);
        success = 0;
        goto cleanup;
    }
    char *err = NULL;
    if (!(success = clusterManagerNodeIsCluster(new_node, &err))) {
        clusterManagerPrintNotClusterNodeError(new_node, err);
        if (err) zfree(err);
        goto cleanup;
    }
    if (!clusterManagerNodeLoadInfo(new_node, 0, &err)) {
        if (err) {
            CLUSTER_MANAGER_PRINT_REPLY_ERROR(new_node, err);
            zfree(err);
        }
        success = 0;
        goto cleanup;
    }
    if (!(success = clusterManagerNodeIsEmpty(new_node, &err))) {
        clusterManagerPrintNotEmptyNodeError(new_node, err);
        if (err) zfree(err);
        goto cleanup;
    }
    clusterManagerNode *first = listFirst(cluster_manager.nodes)->value;
    listAddNodeTail(cluster_manager.nodes, new_node);
    added = 1;

    // Send CLUSTER MEET command to the new node
    clusterManagerLogInfo(">>> Send CLUSTER MEET to node %s:%d to make it "
                          "join the cluster.\n", ip, port);
    reply = CLUSTER_MANAGER_COMMAND(new_node, "CLUSTER MEET %s %d",
                                    first->ip, first->port);
    if (!(success = clusterManagerCheckRedisReply(new_node, reply, NULL)))
        goto cleanup;

    /* Additional configuration is needed if the node is added as a slave. */
    if (master_node) {
        sleep(1);
        clusterManagerWaitForClusterJoin();
        clusterManagerLogInfo(">>> Configure node as replica of %s:%d.\n",
                              master_node->ip, master_node->port);
        freeReplyObject(reply);
        reply = CLUSTER_MANAGER_COMMAND(new_node, "CLUSTER REPLICATE %s",
                                        master_node->name);
        if (!(success = clusterManagerCheckRedisReply(new_node, reply, NULL)))
            goto cleanup;
    }
    clusterManagerLogOk("[OK] New node added correctly.\n");
cleanup:
    if (!added && new_node) freeClusterManagerNode(new_node);
    if (reply) freeReplyObject(reply);
    return success;
invalid_args:
    fprintf(stderr, CLUSTER_MANAGER_INVALID_HOST_ARG);
    return 0;
}

static int clusterManagerCommandDeleteNode(int argc, char **argv) {
    UNUSED(argc);
    int success = 1;
    int port = 0;
    char *ip = NULL;
    if (!getClusterHostFromCmdArgs(1, argv, &ip, &port)) goto invalid_args;
    char *node_id = argv[1];
    clusterManagerLogInfo(">>> Removing node %s from cluster %s:%d\n",
                          node_id, ip, port);
    clusterManagerNode *ref_node = clusterManagerNewNode(ip, port);
    clusterManagerNode *node = NULL;

    // Load cluster information
    if (!clusterManagerLoadInfoFromNode(ref_node, 0)) return 0;

    // Check if the node exists and is not empty
    node = clusterManagerNodeByName(node_id);
    if (node == NULL) {
        clusterManagerLogErr("[ERR] No such node ID %s\n", node_id);
        return 0;
    }
    if (node->slots_count != 0) {
        clusterManagerLogErr("[ERR] Node %s:%d is not empty! Reshard data "
                             "away and try again.\n", node->ip, node->port);
        return 0;
    }

    // Send CLUSTER FORGET to all the nodes but the node to remove
    clusterManagerLogInfo(">>> Sending CLUSTER FORGET messages to the "
                          "cluster...\n");
    listIter li;
    listNode *ln;
    listRewind(cluster_manager.nodes, &li);
    while ((ln = listNext(&li)) != NULL) {
        clusterManagerNode *n = ln->value;
        if (n == node) continue;
        if (n->replicate && !strcasecmp(n->replicate, node_id)) {
            // Reconfigure the slave to replicate with some other node
            clusterManagerNode *master = clusterManagerNodeWithLeastReplicas();
            assert(master != NULL);
            clusterManagerLogInfo(">>> %s:%d as replica of %s:%d\n",
                                  n->ip, n->port, master->ip, master->port);
            redisReply *r = CLUSTER_MANAGER_COMMAND(n, "CLUSTER REPLICATE %s",
                                                    master->name);
            success = clusterManagerCheckRedisReply(n, r, NULL);
            if (r) freeReplyObject(r);
            if (!success) return 0;
        }
        redisReply *r = CLUSTER_MANAGER_COMMAND(n, "CLUSTER FORGET %s",
                                                node_id);
        success = clusterManagerCheckRedisReply(n, r, NULL);
        if (r) freeReplyObject(r);
        if (!success) return 0;
    }

    /* Finally send CLUSTER RESET to the node. */
    clusterManagerLogInfo(">>> Sending CLUSTER RESET SOFT to the "
                          "deleted node.\n");
    redisReply *r = redisCommand(node->context, "CLUSTER RESET %s", "SOFT");
    success = clusterManagerCheckRedisReply(node, r, NULL);
    if (r) freeReplyObject(r);
    return success;
invalid_args:
    fprintf(stderr, CLUSTER_MANAGER_INVALID_HOST_ARG);
    return 0;
}

static int clusterManagerCommandInfo(int argc, char **argv) {
    int port = 0;
    char *ip = NULL;
    if (!getClusterHostFromCmdArgs(argc, argv, &ip, &port)) goto invalid_args;
    clusterManagerNode *node = clusterManagerNewNode(ip, port);
    if (!clusterManagerLoadInfoFromNode(node, 0)) return 0;
    clusterManagerShowClusterInfo();
    return 1;
invalid_args:
    fprintf(stderr, CLUSTER_MANAGER_INVALID_HOST_ARG);
    return 0;
}

static int clusterManagerCommandCheck(int argc, char **argv) {
    int port = 0;
    char *ip = NULL;
    if (!getClusterHostFromCmdArgs(argc, argv, &ip, &port)) goto invalid_args;
    clusterManagerNode *node = clusterManagerNewNode(ip, port);
    if (!clusterManagerLoadInfoFromNode(node, 0)) return 0;
    clusterManagerShowClusterInfo();
    return clusterManagerCheckCluster(0);
invalid_args:
    fprintf(stderr, CLUSTER_MANAGER_INVALID_HOST_ARG);
    return 0;
}

static int clusterManagerCommandFix(int argc, char **argv) {
    config.cluster_manager_command.flags |= CLUSTER_MANAGER_CMD_FLAG_FIX;
    return clusterManagerCommandCheck(argc, argv);
}

static int clusterManagerCommandReshard(int argc, char **argv) {
    int port = 0;
    char *ip = NULL;
    if (!getClusterHostFromCmdArgs(argc, argv, &ip, &port)) goto invalid_args;
    clusterManagerNode *node = clusterManagerNewNode(ip, port);
    if (!clusterManagerLoadInfoFromNode(node, 0)) return 0;
    clusterManagerCheckCluster(0);
    if (cluster_manager.errors && listLength(cluster_manager.errors) > 0) {
        fflush(stdout);
        fprintf(stderr,
                "*** Please fix your cluster problems before resharding\n");
        return 0;
    }
    int slots = config.cluster_manager_command.slots;
    if (!slots) {
        while (slots <= 0 || slots > CLUSTER_MANAGER_SLOTS) {
            printf("How many slots do you want to move (from 1 to %d)? ",
                   CLUSTER_MANAGER_SLOTS);
            fflush(stdout);
            char buf[6];
            int nread = read(fileno(stdin),buf,6);
            if (nread <= 0) continue;
            int last_idx = nread - 1;
            if (buf[last_idx] != '\n') {
                int ch;
                while ((ch = getchar()) != '\n' && ch != EOF) {}
            }
            buf[last_idx] = '\0';
            slots = atoi(buf);
        }
    }
    char buf[255];
    char *to = config.cluster_manager_command.to,
         *from = config.cluster_manager_command.from;
    while (to == NULL) {
        printf("What is the receiving node ID? ");
        fflush(stdout);
        int nread = read(fileno(stdin),buf,255);
        if (nread <= 0) continue;
        int last_idx = nread - 1;
        if (buf[last_idx] != '\n') {
            int ch;
            while ((ch = getchar()) != '\n' && ch != EOF) {}
        }
        buf[last_idx] = '\0';
        if (strlen(buf) > 0) to = buf;
    }
    int raise_err = 0;
    clusterManagerNode *target = clusterNodeForResharding(to, NULL, &raise_err);
    if (target == NULL) return 0;
    list *sources = listCreate();
    list *table = NULL;
    int all = 0, result = 1;
    if (from == NULL) {
        printf("Please enter all the source node IDs.\n");
        printf("  Type 'all' to use all the nodes as source nodes for "
               "the hash slots.\n");
        printf("  Type 'done' once you entered all the source nodes IDs.\n");
        while (1) {
            printf("Source node #%lu: ", listLength(sources) + 1);
            fflush(stdout);
            int nread = read(fileno(stdin),buf,255);
            if (nread <= 0) continue;
            int last_idx = nread - 1;
            if (buf[last_idx] != '\n') {
                int ch;
                while ((ch = getchar()) != '\n' && ch != EOF) {}
            }
            buf[last_idx] = '\0';
            if (!strcmp(buf, "done")) break;
            else if (!strcmp(buf, "all")) {
                all = 1;
                break;
            } else {
                clusterManagerNode *src =
                    clusterNodeForResharding(buf, target, &raise_err);
                if (src != NULL) listAddNodeTail(sources, src);
                else if (raise_err) {
                    result = 0;
                    goto cleanup;
                }
            }
        }
    } else {
        char *p;
        while((p = strchr(from, ',')) != NULL) {
            *p = '\0';
            if (!strcmp(from, "all")) {
                all = 1;
                break;
            } else {
                clusterManagerNode *src =
                    clusterNodeForResharding(from, target, &raise_err);
                if (src != NULL) listAddNodeTail(sources, src);
                else if (raise_err) {
                    result = 0;
                    goto cleanup;
                }
            }
            from = p + 1;
        }
        /* Check if there's still another source to process. */
        if (!all && strlen(from) > 0) {
            if (!strcmp(from, "all")) all = 1;
            if (!all) {
                clusterManagerNode *src =
                    clusterNodeForResharding(from, target, &raise_err);
                if (src != NULL) listAddNodeTail(sources, src);
                else if (raise_err) {
                    result = 0;
                    goto cleanup;
                }
            }
        }
    }
    listIter li;
    listNode *ln;
    if (all) {
        listEmpty(sources);
        listRewind(cluster_manager.nodes, &li);
        while ((ln = listNext(&li)) != NULL) {
            clusterManagerNode *n = ln->value;
            if (n->flags & CLUSTER_MANAGER_FLAG_SLAVE || n->replicate)
                continue;
            if (!sdscmp(n->name, target->name)) continue;
            listAddNodeTail(sources, n);
        }
    }
    if (listLength(sources) == 0) {
        fprintf(stderr, "*** No source nodes given, operation aborted.\n");
        result = 0;
        goto cleanup;
    }
    printf("\nReady to move %d slots.\n", slots);
    printf("  Source nodes:\n");
    listRewind(sources, &li);
    while ((ln = listNext(&li)) != NULL) {
        clusterManagerNode *src = ln->value;
        sds info = clusterManagerNodeInfo(src, 4);
        printf("%s\n", info);
        sdsfree(info);
    }
    printf("  Destination node:\n");
    sds info = clusterManagerNodeInfo(target, 4);
    printf("%s\n", info);
    sdsfree(info);
    table = clusterManagerComputeReshardTable(sources, slots);
    printf("  Resharding plan:\n");
    clusterManagerShowReshardTable(table);
    if (!(config.cluster_manager_command.flags &
          CLUSTER_MANAGER_CMD_FLAG_YES))
    {
        printf("Do you want to proceed with the proposed "
               "reshard plan (yes/no)? ");
        fflush(stdout);
        char buf[4];
        int nread = read(fileno(stdin),buf,4);
        buf[3] = '\0';
        if (nread <= 0 || strcmp("yes", buf) != 0) {
            result = 0;
            goto cleanup;
        }
    }
    int opts = CLUSTER_MANAGER_OPT_VERBOSE;
    listRewind(table, &li);
    while ((ln = listNext(&li)) != NULL) {
        clusterManagerReshardTableItem *item = ln->value;
        char *err = NULL;
        result = clusterManagerMoveSlot(item->source, target, item->slot,
                                        opts, &err);
        if (!result) {
            if (err != NULL) {
                //clusterManagerLogErr("\n%s\n", err);
                zfree(err);
            }
            goto cleanup;
        }
    }
cleanup:
    listRelease(sources);
    clusterManagerReleaseReshardTable(table);
    return result;
invalid_args:
    fprintf(stderr, CLUSTER_MANAGER_INVALID_HOST_ARG);
    return 0;
}

static int clusterManagerCommandRebalance(int argc, char **argv) {
    int port = 0;
    char *ip = NULL;
    clusterManagerNode **weightedNodes = NULL;
    list *involved = NULL;
    if (!getClusterHostFromCmdArgs(argc, argv, &ip, &port)) goto invalid_args;
    clusterManagerNode *node = clusterManagerNewNode(ip, port);
    if (!clusterManagerLoadInfoFromNode(node, 0)) return 0;
    int result = 1, i;
    if (config.cluster_manager_command.weight != NULL) {
        for (i = 0; i < config.cluster_manager_command.weight_argc; i++) {
            char *name = config.cluster_manager_command.weight[i];
            char *p = strchr(name, '=');
            if (p == NULL) {
                result = 0;
                goto cleanup;
            }
            *p = '\0';
            float w = atof(++p);
            clusterManagerNode *n = clusterManagerNodeByAbbreviatedName(name);
            if (n == NULL) {
                clusterManagerLogErr("*** No such master node %s\n", name);
                result = 0;
                goto cleanup;
            }
            n->weight = w;
        }
    }
    float total_weight = 0;
    int nodes_involved = 0;
    int use_empty = config.cluster_manager_command.flags &
                    CLUSTER_MANAGER_CMD_FLAG_EMPTYMASTER;
    involved = listCreate();
    listIter li;
    listNode *ln;
    listRewind(cluster_manager.nodes, &li);
    /* Compute the total cluster weight. */
    while ((ln = listNext(&li)) != NULL) {
        clusterManagerNode *n = ln->value;
        if (n->flags & CLUSTER_MANAGER_FLAG_SLAVE || n->replicate)
            continue;
        if (!use_empty && n->slots_count == 0) {
            n->weight = 0;
            continue;
        }
        total_weight += n->weight;
        nodes_involved++;
        listAddNodeTail(involved, n);
    }
    weightedNodes = zmalloc(nodes_involved * sizeof(clusterManagerNode *), MALLOC_LOCAL);
    if (weightedNodes == NULL) goto cleanup;
    /* Check cluster, only proceed if it looks sane. */
    clusterManagerCheckCluster(1);
    if (cluster_manager.errors && listLength(cluster_manager.errors) > 0) {
        clusterManagerLogErr("*** Please fix your cluster problems "
                             "before rebalancing\n");
        result = 0;
        goto cleanup;
    }
    /* Calculate the slots balance for each node. It's the number of
     * slots the node should lose (if positive) or gain (if negative)
     * in order to be balanced. */
    int threshold_reached = 0, total_balance = 0;
    float threshold = config.cluster_manager_command.threshold;
    i = 0;
    listRewind(involved, &li);
    while ((ln = listNext(&li)) != NULL) {
        clusterManagerNode *n = ln->value;
        weightedNodes[i++] = n;
        int expected = (int) (((float)CLUSTER_MANAGER_SLOTS / total_weight) *
                        n->weight);
        n->balance = n->slots_count - expected;
        total_balance += n->balance;
        /* Compute the percentage of difference between the
         * expected number of slots and the real one, to see
         * if it's over the threshold specified by the user. */
        int over_threshold = 0;
        if (threshold > 0) {
            if (n->slots_count > 0) {
                float err_perc = fabs((100-(100.0*expected/n->slots_count)));
                if (err_perc > threshold) over_threshold = 1;
            } else if (expected > 1) {
                over_threshold = 1;
            }
        }
        if (over_threshold) threshold_reached = 1;
    }
    if (!threshold_reached) {
        clusterManagerLogWarn("*** No rebalancing needed! "
                             "All nodes are within the %.2f%% threshold.\n",
                             config.cluster_manager_command.threshold);
        goto cleanup;
    }
    /* Because of rounding, it is possible that the balance of all nodes
     * summed does not give 0. Make sure that nodes that have to provide
     * slots are always matched by nodes receiving slots. */
    while (total_balance > 0) {
        listRewind(involved, &li);
        while ((ln = listNext(&li)) != NULL) {
            clusterManagerNode *n = ln->value;
            if (n->balance <= 0 && total_balance > 0) {
                n->balance--;
                total_balance--;
            }
        }
    }
    /* Sort nodes by their slots balance. */
    qsort(weightedNodes, nodes_involved, sizeof(clusterManagerNode *),
          clusterManagerCompareNodeBalance);
    clusterManagerLogInfo(">>> Rebalancing across %d nodes. "
                          "Total weight = %.2f\n",
                          nodes_involved, total_weight);
    if (config.verbose) {
        for (i = 0; i < nodes_involved; i++) {
            clusterManagerNode *n = weightedNodes[i];
            printf("%s:%d balance is %d slots\n", n->ip, n->port, n->balance);
        }
    }
    /* Now we have at the start of the 'sn' array nodes that should get
     * slots, at the end nodes that must give slots.
     * We take two indexes, one at the start, and one at the end,
     * incrementing or decrementing the indexes accordingly til we
     * find nodes that need to get/provide slots. */
    int dst_idx = 0;
    int src_idx = nodes_involved - 1;
    int simulate = config.cluster_manager_command.flags &
                   CLUSTER_MANAGER_CMD_FLAG_SIMULATE;
    while (dst_idx < src_idx) {
        clusterManagerNode *dst = weightedNodes[dst_idx];
        clusterManagerNode *src = weightedNodes[src_idx];
        int db = abs(dst->balance);
        int sb = abs(src->balance);
        int numslots = (db < sb ? db : sb);
        if (numslots > 0) {
            printf("Moving %d slots from %s:%d to %s:%d\n", numslots,
                                                            src->ip,
                                                            src->port,
                                                            dst->ip,
                                                            dst->port);
            /* Actually move the slots. */
            list *lsrc = listCreate(), *table = NULL;
            listAddNodeTail(lsrc, src);
            table = clusterManagerComputeReshardTable(lsrc, numslots);
            listRelease(lsrc);
            int table_len = (int) listLength(table);
            if (!table || table_len != numslots) {
                clusterManagerLogErr("*** Assertion failed: Reshard table "
                                     "!= number of slots");
                result = 0;
                goto end_move;
            }
            if (simulate) {
                for (i = 0; i < table_len; i++) printf("#");
            } else {
                int opts = CLUSTER_MANAGER_OPT_QUIET |
                           CLUSTER_MANAGER_OPT_UPDATE;
                listRewind(table, &li);
                while ((ln = listNext(&li)) != NULL) {
                    clusterManagerReshardTableItem *item = ln->value;
                    result = clusterManagerMoveSlot(item->source,
                                                    dst,
                                                    item->slot,
                                                    opts, NULL);
                    if (!result) goto end_move;
                    printf("#");
                    fflush(stdout);
                }

            }
            printf("\n");
end_move:
            clusterManagerReleaseReshardTable(table);
            if (!result) goto cleanup;
        }
        /* Update nodes balance. */
        dst->balance += numslots;
        src->balance -= numslots;
        if (dst->balance == 0) dst_idx++;
        if (src->balance == 0) src_idx --;
    }
cleanup:
    if (involved != NULL) listRelease(involved);
    if (weightedNodes != NULL) zfree(weightedNodes);
    return result;
invalid_args:
    fprintf(stderr, CLUSTER_MANAGER_INVALID_HOST_ARG);
    return 0;
}

static int clusterManagerCommandSetTimeout(int argc, char **argv) {
    UNUSED(argc);
    int port = 0;
    char *ip = NULL;
    if (!getClusterHostFromCmdArgs(1, argv, &ip, &port)) goto invalid_args;
    int timeout = atoi(argv[1]);
    if (timeout < 100) {
        fprintf(stderr, "Setting a node timeout of less than 100 "
                "milliseconds is a bad idea.\n");
        return 0;
    }
    // Load cluster information
    clusterManagerNode *node = clusterManagerNewNode(ip, port);
    if (!clusterManagerLoadInfoFromNode(node, 0)) return 0;
    int ok_count = 0, err_count = 0;

    clusterManagerLogInfo(">>> Reconfiguring node timeout in every "
                          "cluster node...\n");
    listIter li;
    listNode *ln;
    listRewind(cluster_manager.nodes, &li);
    while ((ln = listNext(&li)) != NULL) {
        clusterManagerNode *n = ln->value;
        char *err = NULL;
        redisReply *reply = CLUSTER_MANAGER_COMMAND(n, "CONFIG %s %s %d",
                                                    "SET",
                                                    "cluster-node-timeout",
                                                    timeout);
        if (reply == NULL) goto reply_err;
        int ok = clusterManagerCheckRedisReply(n, reply, &err);
        freeReplyObject(reply);
        if (!ok) goto reply_err;
        reply = CLUSTER_MANAGER_COMMAND(n, "CONFIG %s", "REWRITE");
        if (reply == NULL) goto reply_err;
        ok = clusterManagerCheckRedisReply(n, reply, &err);
        freeReplyObject(reply);
        if (!ok) goto reply_err;
        clusterManagerLogWarn("*** New timeout set for %s:%d\n", n->ip,
                              n->port);
        ok_count++;
        continue;
reply_err:;
        int need_free = 0;
        if (err == NULL) err = "";
        else need_free = 1;
        clusterManagerLogErr("ERR setting node-timeot for %s:%d: %s\n", n->ip,
                             n->port, err);
        if (need_free) zfree(err);
        err_count++;
    }
    clusterManagerLogInfo(">>> New node timeout set. %d OK, %d ERR.\n",
                          ok_count, err_count);
    return 1;
invalid_args:
    fprintf(stderr, CLUSTER_MANAGER_INVALID_HOST_ARG);
    return 0;
}

static int clusterManagerCommandImport(int argc, char **argv) {
    int success = 1;
    int port = 0, src_port = 0;
    char *ip = NULL, *src_ip = NULL;
    char *invalid_args_msg = NULL;
    if (!getClusterHostFromCmdArgs(argc, argv, &ip, &port)) {
        invalid_args_msg = CLUSTER_MANAGER_INVALID_HOST_ARG;
        goto invalid_args;
    }
    if (config.cluster_manager_command.from == NULL) {
        invalid_args_msg = "[ERR] Option '--cluster-from' is required for "
                           "subcommand 'import'.\n";
        goto invalid_args;
    }
    char *src_host[] = {config.cluster_manager_command.from};
    if (!getClusterHostFromCmdArgs(1, src_host, &src_ip, &src_port)) {
        invalid_args_msg = "[ERR] Invalid --cluster-from host. You need to "
                           "pass a valid address (ie. 120.0.0.1:7000).\n";
        goto invalid_args;
    }
    clusterManagerLogInfo(">>> Importing data from %s:%d to cluster %s:%d\n",
                          src_ip, src_port, ip, port);

    clusterManagerNode *refnode = clusterManagerNewNode(ip, port);
    if (!clusterManagerLoadInfoFromNode(refnode, 0)) return 0;
    if (!clusterManagerCheckCluster(0)) return 0;
    char *reply_err = NULL;
    redisReply *src_reply = NULL;
    // Connect to the source node.
    redisContext *src_ctx = redisConnect(src_ip, src_port);
    if (src_ctx->err) {
        success = 0;
        fprintf(stderr,"Could not connect to Redis at %s:%d: %s.\n", src_ip,
                src_port, src_ctx->errstr);
        goto cleanup;
    }
    src_reply = reconnectingRedisCommand(src_ctx, "INFO");
    if (!src_reply || src_reply->type == REDIS_REPLY_ERROR) {
        if (src_reply && src_reply->str) reply_err = src_reply->str;
        success = 0;
        goto cleanup;
    }
    if (getLongInfoField(src_reply->str, "cluster_enabled")) {
        clusterManagerLogErr("[ERR] The source node should not be a "
                             "cluster node.\n");
        success = 0;
        goto cleanup;
    }
    freeReplyObject(src_reply);
    src_reply = reconnectingRedisCommand(src_ctx, "DBSIZE");
    if (!src_reply || src_reply->type == REDIS_REPLY_ERROR) {
        if (src_reply && src_reply->str) reply_err = src_reply->str;
        success = 0;
        goto cleanup;
    }
    int size = src_reply->integer, i;
    clusterManagerLogWarn("*** Importing %d keys from DB 0\n", size);

    // Build a slot -> node map
    clusterManagerNode  *slots_map[CLUSTER_MANAGER_SLOTS];
    memset(slots_map, 0, sizeof(slots_map));
    listIter li;
    listNode *ln;
    for (i = 0; i < CLUSTER_MANAGER_SLOTS; i++) {
        listRewind(cluster_manager.nodes, &li);
        while ((ln = listNext(&li)) != NULL) {
            clusterManagerNode *n = ln->value;
            if (n->flags & CLUSTER_MANAGER_FLAG_SLAVE) continue;
            if (n->slots_count == 0) continue;
            if (n->slots[i]) {
                slots_map[i] = n;
                break;
            }
        }
    }

    char cmdfmt[50] = "MIGRATE %s %d %s %d %d";
    if (config.cluster_manager_command.flags & CLUSTER_MANAGER_CMD_FLAG_COPY)
        strcat(cmdfmt, " %s");
    if (config.cluster_manager_command.flags & CLUSTER_MANAGER_CMD_FLAG_REPLACE)
        strcat(cmdfmt, " %s");

    /* Use SCAN to iterate over the keys, migrating to the
     * right node as needed. */
    int cursor = -999, timeout = config.cluster_manager_command.timeout;
    while (cursor != 0) {
        if (cursor < 0) cursor = 0;
        freeReplyObject(src_reply);
        src_reply = reconnectingRedisCommand(src_ctx, "SCAN %d COUNT %d",
                                             cursor, 1000);
        if (!src_reply || src_reply->type == REDIS_REPLY_ERROR) {
            if (src_reply && src_reply->str) reply_err = src_reply->str;
            success = 0;
            goto cleanup;
        }
        assert(src_reply->type == REDIS_REPLY_ARRAY);
        assert(src_reply->elements >= 2);
        assert(src_reply->element[1]->type == REDIS_REPLY_ARRAY);
        if (src_reply->element[0]->type == REDIS_REPLY_STRING)
            cursor = atoi(src_reply->element[0]->str);
        else if (src_reply->element[0]->type == REDIS_REPLY_INTEGER)
            cursor = src_reply->element[0]->integer;
        int keycount = src_reply->element[1]->elements;
        for (i = 0; i < keycount; i++) {
            redisReply *kr = src_reply->element[1]->element[i];
            assert(kr->type == REDIS_REPLY_STRING);
            char *key = kr->str;
            uint16_t slot = clusterManagerKeyHashSlot(key, kr->len);
            clusterManagerNode *target = slots_map[slot];
            printf("Migrating %s to %s:%d: ", key, target->ip, target->port);
            redisReply *r = reconnectingRedisCommand(src_ctx, cmdfmt,
                                                     target->ip, target->port,
                                                     key, 0, timeout,
                                                     "COPY", "REPLACE");
            if (!r || r->type == REDIS_REPLY_ERROR) {
                if (r && r->str) {
                    clusterManagerLogErr("Source %s:%d replied with "
                                         "error:\n%s\n", src_ip, src_port,
                                         r->str);
                }
                success = 0;
            }
            freeReplyObject(r);
            if (!success) goto cleanup;
            clusterManagerLogOk("OK\n");
        }
    }
cleanup:
    if (reply_err)
        clusterManagerLogErr("Source %s:%d replied with error:\n%s\n",
                             src_ip, src_port, reply_err);
    if (src_ctx) redisFree(src_ctx);
    if (src_reply) freeReplyObject(src_reply);
    return success;
invalid_args:
    fprintf(stderr, "%s", invalid_args_msg);
    return 0;
}

static int clusterManagerCommandCall(int argc, char **argv) {
    int port = 0, i;
    char *ip = NULL;
    if (!getClusterHostFromCmdArgs(1, argv, &ip, &port)) goto invalid_args;
    clusterManagerNode *refnode = clusterManagerNewNode(ip, port);
    if (!clusterManagerLoadInfoFromNode(refnode, 0)) return 0;
    argc--;
    argv++;
    size_t *argvlen = zmalloc(argc*sizeof(size_t), MALLOC_LOCAL);
    clusterManagerLogInfo(">>> Calling");
    for (i = 0; i < argc; i++) {
        argvlen[i] = strlen(argv[i]);
        printf(" %s", argv[i]);
    }
    printf("\n");
    listIter li;
    listNode *ln;
    listRewind(cluster_manager.nodes, &li);
    while ((ln = listNext(&li)) != NULL) {
        clusterManagerNode *n = ln->value;
        if (!n->context && !clusterManagerNodeConnect(n)) continue;
        redisReply *reply = NULL;
        redisAppendCommandArgv(n->context, argc, (const char **) argv, argvlen);
        int status = redisGetReply(n->context, (void **)(&reply));
        if (status != REDIS_OK || reply == NULL )
            printf("%s:%d: Failed!\n", n->ip, n->port);
        else {
            sds formatted_reply = cliFormatReplyRaw(reply);
            printf("%s:%d: %s\n", n->ip, n->port, (char *) formatted_reply);
            sdsfree(formatted_reply);
        }
        if (reply != NULL) freeReplyObject(reply);
    }
    zfree(argvlen);
    return 1;
invalid_args:
    fprintf(stderr, CLUSTER_MANAGER_INVALID_HOST_ARG);
    return 0;
}

static int clusterManagerCommandHelp(int argc, char **argv) {
    UNUSED(argc);
    UNUSED(argv);
    int commands_count = sizeof(clusterManagerCommands) /
                         sizeof(clusterManagerCommandDef);
    int i = 0, j;
    fprintf(stderr, "Cluster Manager Commands:\n");
    int padding = 15;
    for (; i < commands_count; i++) {
        clusterManagerCommandDef *def = &(clusterManagerCommands[i]);
        int namelen = strlen(def->name), padlen = padding - namelen;
        fprintf(stderr, "  %s", def->name);
        for (j = 0; j < padlen; j++) fprintf(stderr, " ");
        fprintf(stderr, "%s\n", (def->args ? def->args : ""));
        if (def->options != NULL) {
            int optslen = strlen(def->options);
            char *p = def->options, *eos = p + optslen;
            char *comma = NULL;
            while ((comma = strchr(p, ',')) != NULL) {
                int deflen = (int)(comma - p);
                char buf[255];
                memcpy(buf, p, deflen);
                buf[deflen] = '\0';
                for (j = 0; j < padding; j++) fprintf(stderr, " ");
                fprintf(stderr, "  --cluster-%s\n", buf);
                p = comma + 1;
                if (p >= eos) break;
            }
            if (p < eos) {
                for (j = 0; j < padding; j++) fprintf(stderr, " ");
                fprintf(stderr, "  --cluster-%s\n", p);
            }
        }
    }
    fprintf(stderr, "\nFor check, fix, reshard, del-node, set-timeout you "
                    "can specify the host and port of any working node in "
                    "the cluster.\n\n");
    return 0;
}

/*------------------------------------------------------------------------------
 * Latency and latency history modes
 *--------------------------------------------------------------------------- */

static void latencyModePrint(long long min, long long max, double avg, long long count) {
    if (config.output == OUTPUT_STANDARD) {
        printf("min: %lld, max: %lld, avg: %.2f (%lld samples)",
                min, max, avg, count);
        fflush(stdout);
    } else if (config.output == OUTPUT_CSV) {
        printf("%lld,%lld,%.2f,%lld\n", min, max, avg, count);
    } else if (config.output == OUTPUT_RAW) {
        printf("%lld %lld %.2f %lld\n", min, max, avg, count);
    }
}

#define LATENCY_SAMPLE_RATE 10 /* milliseconds. */
#define LATENCY_HISTORY_DEFAULT_INTERVAL 15000 /* milliseconds. */
static void latencyMode(void) {
    redisReply *reply;
    long long start, latency, min = 0, max = 0, tot = 0, count = 0;
    long long history_interval =
        config.interval ? config.interval/1000 :
                          LATENCY_HISTORY_DEFAULT_INTERVAL;
    double avg;
    long long history_start = mstime();

    /* Set a default for the interval in case of --latency option
     * with --raw, --csv or when it is redirected to non tty. */
    if (config.interval == 0) {
        config.interval = 1000;
    } else {
        config.interval /= 1000; /* We need to convert to milliseconds. */
    }

    if (!context) exit(1);
    while(1) {
        start = mstime();
        reply = reconnectingRedisCommand(context,"PING");
        if (reply == NULL) {
            fprintf(stderr,"\nI/O error\n");
            exit(1);
        }
        latency = mstime()-start;
        freeReplyObject(reply);
        count++;
        if (count == 1) {
            min = max = tot = latency;
            avg = (double) latency;
        } else {
            if (latency < min) min = latency;
            if (latency > max) max = latency;
            tot += latency;
            avg = (double) tot/count;
        }

        if (config.output == OUTPUT_STANDARD) {
            printf("\x1b[0G\x1b[2K"); /* Clear the line. */
            latencyModePrint(min,max,avg,count);
        } else {
            if (config.latency_history) {
                latencyModePrint(min,max,avg,count);
            } else if (mstime()-history_start > config.interval) {
                latencyModePrint(min,max,avg,count);
                exit(0);
            }
        }

        if (config.latency_history && mstime()-history_start > history_interval)
        {
            printf(" -- %.2f seconds range\n", (float)(mstime()-history_start)/1000);
            history_start = mstime();
            min = max = tot = count = 0;
        }
        usleep(LATENCY_SAMPLE_RATE * 1000);
    }
}

/*------------------------------------------------------------------------------
 * Latency distribution mode -- requires 256 colors xterm
 *--------------------------------------------------------------------------- */

#define LATENCY_DIST_DEFAULT_INTERVAL 1000 /* milliseconds. */

/* Structure to store samples distribution. */
struct distsamples {
    long long max;   /* Max latency to fit into this interval (usec). */
    long long count; /* Number of samples in this interval. */
    int character;   /* Associated character in visualization. */
};

/* Helper function for latencyDistMode(). Performs the spectrum visualization
 * of the collected samples targeting an xterm 256 terminal.
 *
 * Takes an array of distsamples structures, ordered from smaller to bigger
 * 'max' value. Last sample max must be 0, to mean that it olds all the
 * samples greater than the previous one, and is also the stop sentinel.
 *
 * "tot' is the total number of samples in the different buckets, so it
 * is the SUM(samples[i].conut) for i to 0 up to the max sample.
 *
 * As a side effect the function sets all the buckets count to 0. */
void showLatencyDistSamples(struct distsamples *samples, long long tot) {
    int j;

     /* We convert samples into a index inside the palette
     * proportional to the percentage a given bucket represents.
     * This way intensity of the different parts of the spectrum
     * don't change relative to the number of requests, which avoids to
     * pollute the visualization with non-latency related info. */
    printf("\033[38;5;0m"); /* Set foreground color to black. */
    for (j = 0; ; j++) {
        int coloridx =
            ceil((float) samples[j].count / tot * (spectrum_palette_size-1));
        int color = spectrum_palette[coloridx];
        printf("\033[48;5;%dm%c", (int)color, samples[j].character);
        samples[j].count = 0;
        if (samples[j].max == 0) break; /* Last sample. */
    }
    printf("\033[0m\n");
    fflush(stdout);
}

/* Show the legend: different buckets values and colors meaning, so
 * that the spectrum is more easily readable. */
void showLatencyDistLegend(void) {
    int j;

    printf("---------------------------------------------\n");
    printf(". - * #          .01 .125 .25 .5 milliseconds\n");
    printf("1,2,3,...,9      from 1 to 9     milliseconds\n");
    printf("A,B,C,D,E        10,20,30,40,50  milliseconds\n");
    printf("F,G,H,I,J        .1,.2,.3,.4,.5       seconds\n");
    printf("K,L,M,N,O,P,Q,?  1,2,4,8,16,30,60,>60 seconds\n");
    printf("From 0 to 100%%: ");
    for (j = 0; j < spectrum_palette_size; j++) {
        printf("\033[48;5;%dm ", spectrum_palette[j]);
    }
    printf("\033[0m\n");
    printf("---------------------------------------------\n");
}

static void latencyDistMode(void) {
    redisReply *reply;
    long long start, latency, count = 0;
    long long history_interval =
        config.interval ? config.interval/1000 :
                          LATENCY_DIST_DEFAULT_INTERVAL;
    long long history_start = ustime();
    int j, outputs = 0;

    struct distsamples samples[] = {
        /* We use a mostly logarithmic scale, with certain linear intervals
         * which are more interesting than others, like 1-10 milliseconds
         * range. */
        {10,0,'.'},         /* 0.01 ms */
        {125,0,'-'},        /* 0.125 ms */
        {250,0,'*'},        /* 0.25 ms */
        {500,0,'#'},        /* 0.5 ms */
        {1000,0,'1'},       /* 1 ms */
        {2000,0,'2'},       /* 2 ms */
        {3000,0,'3'},       /* 3 ms */
        {4000,0,'4'},       /* 4 ms */
        {5000,0,'5'},       /* 5 ms */
        {6000,0,'6'},       /* 6 ms */
        {7000,0,'7'},       /* 7 ms */
        {8000,0,'8'},       /* 8 ms */
        {9000,0,'9'},       /* 9 ms */
        {10000,0,'A'},      /* 10 ms */
        {20000,0,'B'},      /* 20 ms */
        {30000,0,'C'},      /* 30 ms */
        {40000,0,'D'},      /* 40 ms */
        {50000,0,'E'},      /* 50 ms */
        {100000,0,'F'},     /* 0.1 s */
        {200000,0,'G'},     /* 0.2 s */
        {300000,0,'H'},     /* 0.3 s */
        {400000,0,'I'},     /* 0.4 s */
        {500000,0,'J'},     /* 0.5 s */
        {1000000,0,'K'},    /* 1 s */
        {2000000,0,'L'},    /* 2 s */
        {4000000,0,'M'},    /* 4 s */
        {8000000,0,'N'},    /* 8 s */
        {16000000,0,'O'},   /* 16 s */
        {30000000,0,'P'},   /* 30 s */
        {60000000,0,'Q'},   /* 1 minute */
        {0,0,'?'},          /* > 1 minute */
    };

    if (!context) exit(1);
    while(1) {
        start = ustime();
        reply = reconnectingRedisCommand(context,"PING");
        if (reply == NULL) {
            fprintf(stderr,"\nI/O error\n");
            exit(1);
        }
        latency = ustime()-start;
        freeReplyObject(reply);
        count++;

        /* Populate the relevant bucket. */
        for (j = 0; ; j++) {
            if (samples[j].max == 0 || latency <= samples[j].max) {
                samples[j].count++;
                break;
            }
        }

        /* From time to time show the spectrum. */
        if (count && (ustime()-history_start)/1000 > history_interval) {
            if ((outputs++ % 20) == 0)
                showLatencyDistLegend();
            showLatencyDistSamples(samples,count);
            history_start = ustime();
            count = 0;
        }
        usleep(LATENCY_SAMPLE_RATE * 1000);
    }
}

/*------------------------------------------------------------------------------
 * Slave mode
 *--------------------------------------------------------------------------- */

#define RDB_EOF_MARK_SIZE 40

void sendReplconf(const char* arg1, const char* arg2) {
    printf("sending REPLCONF %s %s\n", arg1, arg2);
    redisReply *reply = redisCommand(context, "REPLCONF %s %s", arg1, arg2);

    /* Handle any error conditions */
    if(reply == NULL) {
        fprintf(stderr, "\nI/O error\n");
        exit(1);
    } else if(reply->type == REDIS_REPLY_ERROR) {
        fprintf(stderr, "REPLCONF %s error: %s\n", arg1, reply->str);
        /* non fatal, old versions may not support it */
    }
    freeReplyObject(reply);
}

void sendCapa() {
    sendReplconf("capa", "eof");
}

/* Sends SYNC and reads the number of bytes in the payload. Used both by
 * slaveMode() and getRDB().
 * returns 0 in case an EOF marker is used. */
unsigned long long sendSync(int fd, char *out_eof) {
    /* To start we need to send the SYNC command and return the payload.
     * The hiredis client lib does not understand this part of the protocol
     * and we don't want to mess with its buffers, so everything is performed
     * using direct low-level I/O. */
    char buf[4096], *p;
    ssize_t nread;

    /* Send the SYNC command. */
    if (write(fd,"SYNC\r\n",6) != 6) {
        fprintf(stderr,"Error writing to master\n");
        exit(1);
    }

    /* Read $<payload>\r\n, making sure to read just up to "\n" */
    p = buf;
    while(1) {
        nread = read(fd,p,1);
        if (nread <= 0) {
            fprintf(stderr,"Error reading bulk length while SYNCing\n");
            exit(1);
        }
        if (*p == '\n' && p != buf) break;
        if (*p != '\n') p++;
    }
    *p = '\0';
    if (buf[0] == '-') {
        printf("SYNC with master failed: %s\n", buf);
        exit(1);
    }
    if (strncmp(buf+1,"EOF:",4) == 0 && strlen(buf+5) >= RDB_EOF_MARK_SIZE) {
        memcpy(out_eof, buf+5, RDB_EOF_MARK_SIZE);
        return 0;
    }
    return strtoull(buf+1,NULL,10);
}

static void slaveMode(void) {
    int fd = context->fd;
    static char eofmark[RDB_EOF_MARK_SIZE];
    static char lastbytes[RDB_EOF_MARK_SIZE];
    static int usemark = 0;
    unsigned long long payload = sendSync(fd, eofmark);
    char buf[1024];
    int original_output = config.output;

    if (payload == 0) {
        payload = ULLONG_MAX;
        memset(lastbytes,0,RDB_EOF_MARK_SIZE);
        usemark = 1;
        fprintf(stderr,"SYNC with master, discarding "
                       "bytes of bulk transfer until EOF marker...\n");
    } else {
        fprintf(stderr,"SYNC with master, discarding %llu "
                       "bytes of bulk transfer...\n", payload);
    }


    /* Discard the payload. */
    while(payload) {
        ssize_t nread;

        nread = read(fd,buf,(payload > sizeof(buf)) ? sizeof(buf) : payload);
        if (nread <= 0) {
            fprintf(stderr,"Error reading RDB payload while SYNCing\n");
            exit(1);
        }
        payload -= nread;

        if (usemark) {
            /* Update the last bytes array, and check if it matches our delimiter.*/
            if (nread >= RDB_EOF_MARK_SIZE) {
                memcpy(lastbytes,buf+nread-RDB_EOF_MARK_SIZE,RDB_EOF_MARK_SIZE);
            } else {
                int rem = RDB_EOF_MARK_SIZE-nread;
                memmove(lastbytes,lastbytes+nread,rem);
                memcpy(lastbytes+rem,buf,nread);
            }
            if (memcmp(lastbytes,eofmark,RDB_EOF_MARK_SIZE) == 0)
                break;
        }
    }

    if (usemark) {
        unsigned long long offset = ULLONG_MAX - payload;
        fprintf(stderr,"SYNC done after %llu bytes. Logging commands from master.\n", offset);
        /* put the slave online */
        sleep(1);
        sendReplconf("ACK", "0");
    } else
        fprintf(stderr,"SYNC done. Logging commands from master.\n");

    /* Now we can use hiredis to read the incoming protocol. */
    config.output = OUTPUT_CSV;
    while (cliReadReply(0) == REDIS_OK);
    config.output = original_output;
}

/*------------------------------------------------------------------------------
 * RDB transfer mode
 *--------------------------------------------------------------------------- */

/* This function implements --rdb, so it uses the replication protocol in order
 * to fetch the RDB file from a remote server. */
static void getRDB(void) {
    int s = context->fd;
    int fd;
    static char eofmark[RDB_EOF_MARK_SIZE];
    static char lastbytes[RDB_EOF_MARK_SIZE];
    static int usemark = 0;
    unsigned long long payload = sendSync(s, eofmark);
    char buf[4096];

    if (payload == 0) {
        payload = ULLONG_MAX;
        memset(lastbytes,0,RDB_EOF_MARK_SIZE);
        usemark = 1;
        fprintf(stderr,"SYNC sent to master, writing bytes of bulk transfer until EOF marker to '%s'\n",
            config.rdb_filename);
    } else {
        fprintf(stderr,"SYNC sent to master, writing %llu bytes to '%s'\n",
            payload, config.rdb_filename);
    }

    /* Write to file. */
    if (!strcmp(config.rdb_filename,"-")) {
        fd = STDOUT_FILENO;
    } else {
        fd = open(config.rdb_filename, O_CREAT|O_WRONLY, 0644);
        if (fd == -1) {
            fprintf(stderr, "Error opening '%s': %s\n", config.rdb_filename,
                strerror(errno));
            exit(1);
        }
    }

    while(payload) {
        ssize_t nread, nwritten;

        nread = read(s,buf,(payload > sizeof(buf)) ? sizeof(buf) : payload);
        if (nread <= 0) {
            fprintf(stderr,"I/O Error reading RDB payload from socket\n");
            exit(1);
        }
        nwritten = write(fd, buf, nread);
        if (nwritten != nread) {
            fprintf(stderr,"Error writing data to file: %s\n",
                (nwritten == -1) ? strerror(errno) : "short write");
            exit(1);
        }
        payload -= nread;

        if (usemark) {
            /* Update the last bytes array, and check if it matches our delimiter.*/
            if (nread >= RDB_EOF_MARK_SIZE) {
                memcpy(lastbytes,buf+nread-RDB_EOF_MARK_SIZE,RDB_EOF_MARK_SIZE);
            } else {
                int rem = RDB_EOF_MARK_SIZE-nread;
                memmove(lastbytes,lastbytes+nread,rem);
                memcpy(lastbytes+rem,buf,nread);
            }
            if (memcmp(lastbytes,eofmark,RDB_EOF_MARK_SIZE) == 0)
                break;
        }
    }
    if (usemark) {
        payload = ULLONG_MAX - payload - RDB_EOF_MARK_SIZE;
        if (ftruncate(fd, payload) == -1)
            fprintf(stderr,"ftruncate failed: %s.\n", strerror(errno));
        fprintf(stderr,"Transfer finished with success after %llu bytes\n", payload);
    } else {
        fprintf(stderr,"Transfer finished with success.\n");
    }
    close(s); /* Close the file descriptor ASAP as fsync() may take time. */
    fsync(fd);
    close(fd);
    exit(0);
}

/*------------------------------------------------------------------------------
 * Bulk import (pipe) mode
 *--------------------------------------------------------------------------- */

#define PIPEMODE_WRITE_LOOP_MAX_BYTES (128*1024)
static void pipeMode(void) {
    int fd = context->fd;
    long long errors = 0, replies = 0, obuf_len = 0, obuf_pos = 0;
    char ibuf[1024*16], obuf[1024*16]; /* Input and output buffers */
    char aneterr[ANET_ERR_LEN];
    redisReader *reader = redisReaderCreate();
    redisReply *reply;
    int eof = 0; /* True once we consumed all the standard input. */
    int done = 0;
    char magic[20]; /* Special reply we recognize. */
    time_t last_read_time = time(NULL);

    srand(time(NULL));

    /* Use non blocking I/O. */
    if (anetNonBlock(aneterr,fd) == ANET_ERR) {
        fprintf(stderr, "Can't set the socket in non blocking mode: %s\n",
            aneterr);
        exit(1);
    }

    /* Transfer raw protocol and read replies from the server at the same
     * time. */
    while(!done) {
        int mask = AE_READABLE;

        if (!eof || obuf_len != 0) mask |= AE_WRITABLE;
        mask = aeWait(fd,mask,1000);

        /* Handle the readable state: we can read replies from the server. */
        if (mask & AE_READABLE) {
            ssize_t nread;

            /* Read from socket and feed the hiredis reader. */
            do {
                nread = read(fd,ibuf,sizeof(ibuf));
                if (nread == -1 && errno != EAGAIN && errno != EINTR) {
                    fprintf(stderr, "Error reading from the server: %s\n",
                        strerror(errno));
                    exit(1);
                }
                if (nread > 0) {
                    redisReaderFeed(reader,ibuf,nread);
                    last_read_time = time(NULL);
                }
            } while(nread > 0);

            /* Consume replies. */
            do {
                if (redisReaderGetReply(reader,(void**)&reply) == REDIS_ERR) {
                    fprintf(stderr, "Error reading replies from server\n");
                    exit(1);
                }
                if (reply) {
                    if (reply->type == REDIS_REPLY_ERROR) {
                        fprintf(stderr,"%s\n", reply->str);
                        errors++;
                    } else if (eof && reply->type == REDIS_REPLY_STRING &&
                                      reply->len == 20) {
                        /* Check if this is the reply to our final ECHO
                         * command. If so everything was received
                         * from the server. */
                        if (memcmp(reply->str,magic,20) == 0) {
                            printf("Last reply received from server.\n");
                            done = 1;
                            replies--;
                        }
                    }
                    replies++;
                    freeReplyObject(reply);
                }
            } while(reply);
        }

        /* Handle the writable state: we can send protocol to the server. */
        if (mask & AE_WRITABLE) {
            ssize_t loop_nwritten = 0;

            while(1) {
                /* Transfer current buffer to server. */
                if (obuf_len != 0) {
                    ssize_t nwritten = write(fd,obuf+obuf_pos,obuf_len);

                    if (nwritten == -1) {
                        if (errno != EAGAIN && errno != EINTR) {
                            fprintf(stderr, "Error writing to the server: %s\n",
                                strerror(errno));
                            exit(1);
                        } else {
                            nwritten = 0;
                        }
                    }
                    obuf_len -= nwritten;
                    obuf_pos += nwritten;
                    loop_nwritten += nwritten;
                    if (obuf_len != 0) break; /* Can't accept more data. */
                }
                /* If buffer is empty, load from stdin. */
                if (obuf_len == 0 && !eof) {
                    ssize_t nread = read(STDIN_FILENO,obuf,sizeof(obuf));

                    if (nread == 0) {
                        /* The ECHO sequence starts with a "\r\n" so that if there
                         * is garbage in the protocol we read from stdin, the ECHO
                         * will likely still be properly formatted.
                         * CRLF is ignored by Redis, so it has no effects. */
                        char echo[] =
                        "\r\n*2\r\n$4\r\nECHO\r\n$20\r\n01234567890123456789\r\n";
                        int j;

                        eof = 1;
                        /* Everything transferred, so we queue a special
                         * ECHO command that we can match in the replies
                         * to make sure everything was read from the server. */
                        for (j = 0; j < 20; j++)
                            magic[j] = rand() & 0xff;
                        memcpy(echo+21,magic,20);
                        memcpy(obuf,echo,sizeof(echo)-1);
                        obuf_len = sizeof(echo)-1;
                        obuf_pos = 0;
                        printf("All data transferred. Waiting for the last reply...\n");
                    } else if (nread == -1) {
                        fprintf(stderr, "Error reading from stdin: %s\n",
                            strerror(errno));
                        exit(1);
                    } else {
                        obuf_len = nread;
                        obuf_pos = 0;
                    }
                }
                if ((obuf_len == 0 && eof) ||
                    loop_nwritten > PIPEMODE_WRITE_LOOP_MAX_BYTES) break;
            }
        }

        /* Handle timeout, that is, we reached EOF, and we are not getting
         * replies from the server for a few seconds, nor the final ECHO is
         * received. */
        if (eof && config.pipe_timeout > 0 &&
            time(NULL)-last_read_time > config.pipe_timeout)
        {
            fprintf(stderr,"No replies for %d seconds: exiting.\n",
                config.pipe_timeout);
            errors++;
            break;
        }
    }
    redisReaderFree(reader);
    printf("errors: %lld, replies: %lld\n", errors, replies);
    if (errors)
        exit(1);
    else
        exit(0);
}

/*------------------------------------------------------------------------------
 * Find big keys
 *--------------------------------------------------------------------------- */

static redisReply *sendScan(unsigned long long *it) {
    redisReply *reply = redisCommand(context, "SCAN %llu", *it);

    /* Handle any error conditions */
    if(reply == NULL) {
        fprintf(stderr, "\nI/O error\n");
        exit(1);
    } else if(reply->type == REDIS_REPLY_ERROR) {
        fprintf(stderr, "SCAN error: %s\n", reply->str);
        exit(1);
    } else if(reply->type != REDIS_REPLY_ARRAY) {
        fprintf(stderr, "Non ARRAY response from SCAN!\n");
        exit(1);
    } else if(reply->elements != 2) {
        fprintf(stderr, "Invalid element count from SCAN!\n");
        exit(1);
    }

    /* Validate our types are correct */
    assert(reply->element[0]->type == REDIS_REPLY_STRING);
    assert(reply->element[1]->type == REDIS_REPLY_ARRAY);

    /* Update iterator */
    *it = strtoull(reply->element[0]->str, NULL, 10);

    return reply;
}

static int getDbSize(void) {
    redisReply *reply;
    int size;

    reply = redisCommand(context, "DBSIZE");

    if(reply == NULL || reply->type != REDIS_REPLY_INTEGER) {
        fprintf(stderr, "Couldn't determine DBSIZE!\n");
        exit(1);
    }

    /* Grab the number of keys and free our reply */
    size = reply->integer;
    freeReplyObject(reply);

    return size;
}

typedef struct {
    char *name;
    char *sizecmd;
    char *sizeunit;
    unsigned long long biggest;
    unsigned long long count;
    unsigned long long totalsize;
    sds biggest_key;
} typeinfo;

typeinfo type_string = { "string", "STRLEN", "bytes" };
typeinfo type_list = { "list", "LLEN", "items" };
typeinfo type_set = { "set", "SCARD", "members" };
typeinfo type_hash = { "hash", "HLEN", "fields" };
typeinfo type_zset = { "zset", "ZCARD", "members" };
typeinfo type_stream = { "stream", "XLEN", "entries" };
typeinfo type_other = { "other", NULL, "?" };

static typeinfo* typeinfo_add(dict *types, char* name, typeinfo* type_template) {
    typeinfo *info = zmalloc(sizeof(typeinfo));
    *info = *type_template;
    info->name = sdsnew(name);
    dictAdd(types, info->name, info);
    return info;
}

void type_free(void* priv_data, void* val) {
    typeinfo *info = val;
    UNUSED(priv_data);
    if (info->biggest_key)
        sdsfree(info->biggest_key);
    sdsfree(info->name);
    zfree(info);
}

static dictType typeinfoDictType = {
    dictSdsHash,               /* hash function */
    NULL,                      /* key dup */
    NULL,                      /* val dup */
    dictSdsKeyCompare,         /* key compare */
    NULL,                      /* key destructor (owned by the value)*/
    type_free                  /* val destructor */
};

static void getKeyTypes(dict *types_dict, redisReply *keys, typeinfo **types) {
    redisReply *reply;
    unsigned int i;

    /* Pipeline TYPE commands */
    for(i=0;i<keys->elements;i++) {
        redisAppendCommand(context, "TYPE %s", keys->element[i]->str);
    }

    /* Retrieve types */
    for(i=0;i<keys->elements;i++) {
        if(redisGetReply(context, (void**)&reply)!=REDIS_OK) {
            fprintf(stderr, "Error getting type for key '%s' (%d: %s)\n",
                keys->element[i]->str, context->err, context->errstr);
            exit(1);
        } else if(reply->type != REDIS_REPLY_STATUS) {
            if(reply->type == REDIS_REPLY_ERROR) {
                fprintf(stderr, "TYPE returned an error: %s\n", reply->str);
            } else {
                fprintf(stderr,
                    "Invalid reply type (%d) for TYPE on key '%s'!\n",
                    reply->type, keys->element[i]->str);
            }
            exit(1);
        }

        sds typereply = sdsnew(reply->str);
        dictEntry *de = dictFind(types_dict, typereply);
        sdsfree(typereply);
        typeinfo *type = NULL;
        if (de)
            type = dictGetVal(de);
        else if (strcmp(reply->str, "none")) /* create new types for modules, (but not for deleted keys) */
            type = typeinfo_add(types_dict, reply->str, &type_other);
        types[i] = type;
        freeReplyObject(reply);
    }
}

static void getKeySizes(redisReply *keys, typeinfo **types,
                        unsigned long long *sizes, int memkeys,
                        unsigned memkeys_samples)
{
    redisReply *reply;
    unsigned int i;

    /* Pipeline size commands */
    for(i=0;i<keys->elements;i++) {
        /* Skip keys that disappeared between SCAN and TYPE (or unknown types when not in memkeys mode) */
        if(!types[i] || (!types[i]->sizecmd && !memkeys))
            continue;

        if (!memkeys)
            redisAppendCommand(context, "%s %s",
                types[i]->sizecmd, keys->element[i]->str);
        else if (memkeys_samples==0)
            redisAppendCommand(context, "%s %s %s",
                "MEMORY", "USAGE", keys->element[i]->str);
        else
            redisAppendCommand(context, "%s %s %s SAMPLES %u",
                "MEMORY", "USAGE", keys->element[i]->str, memkeys_samples);
    }

    /* Retrieve sizes */
    for(i=0;i<keys->elements;i++) {
        /* Skip keys that disappeared between SCAN and TYPE (or unknown types when not in memkeys mode) */
        if(!types[i] || (!types[i]->sizecmd && !memkeys)) {
            sizes[i] = 0;
            continue;
        }

        /* Retrieve size */
        if(redisGetReply(context, (void**)&reply)!=REDIS_OK) {
            fprintf(stderr, "Error getting size for key '%s' (%d: %s)\n",
                keys->element[i]->str, context->err, context->errstr);
            exit(1);
        } else if(reply->type != REDIS_REPLY_INTEGER) {
            /* Theoretically the key could have been removed and
             * added as a different type between TYPE and SIZE */
            fprintf(stderr,
                "Warning:  %s on '%s' failed (may have changed type)\n",
                !memkeys? types[i]->sizecmd: "MEMORY USAGE",
                keys->element[i]->str);
            sizes[i] = 0;
        } else {
            sizes[i] = reply->integer;
        }

        freeReplyObject(reply);
    }
}

static void findBigKeys(int memkeys, unsigned memkeys_samples) {
    unsigned long long sampled = 0, total_keys, totlen=0, *sizes=NULL, it=0;
    redisReply *reply, *keys;
    unsigned int arrsize=0, i;
    dictIterator *di;
    dictEntry *de;
    typeinfo **types = NULL;
    double pct;

    dict *types_dict = dictCreate(&typeinfoDictType, NULL);
    typeinfo_add(types_dict, "string", &type_string);
    typeinfo_add(types_dict, "list", &type_list);
    typeinfo_add(types_dict, "set", &type_set);
    typeinfo_add(types_dict, "hash", &type_hash);
    typeinfo_add(types_dict, "zset", &type_zset);
    typeinfo_add(types_dict, "stream", &type_stream);

    /* Total keys pre scanning */
    total_keys = getDbSize();

    /* Status message */
    printf("\n# Scanning the entire keyspace to find biggest keys as well as\n");
    printf("# average sizes per key type.  You can use -i 0.1 to sleep 0.1 sec\n");
    printf("# per 100 SCAN commands (not usually needed).\n\n");

    /* SCAN loop */
    do {
        /* Calculate approximate percentage completion */
        pct = 100 * (double)sampled/total_keys;

        /* Grab some keys and point to the keys array */
        reply = sendScan(&it);
        keys  = reply->element[1];

        /* Reallocate our type and size array if we need to */
        if(keys->elements > arrsize) {
<<<<<<< HEAD
            types = zrealloc(types, sizeof(int)*keys->elements, MALLOC_LOCAL);
            sizes = zrealloc(sizes, sizeof(unsigned long long)*keys->elements, MALLOC_LOCAL);
=======
            types = zrealloc(types, sizeof(typeinfo*)*keys->elements);
            sizes = zrealloc(sizes, sizeof(unsigned long long)*keys->elements);
>>>>>>> 7a19d5a3

            if(!types || !sizes) {
                fprintf(stderr, "Failed to allocate storage for keys!\n");
                exit(1);
            }

            arrsize = keys->elements;
        }

        /* Retrieve types and then sizes */
        getKeyTypes(types_dict, keys, types);
        getKeySizes(keys, types, sizes, memkeys, memkeys_samples);

        /* Now update our stats */
        for(i=0;i<keys->elements;i++) {
            typeinfo *type = types[i];
            /* Skip keys that disappeared between SCAN and TYPE */
            if(!type)
                continue;

            type->totalsize += sizes[i];
            type->count++;
            totlen += keys->element[i]->len;
            sampled++;

            if(type->biggest<sizes[i]) {
                printf(
                   "[%05.2f%%] Biggest %-6s found so far '%s' with %llu %s\n",
                   pct, type->name, keys->element[i]->str, sizes[i],
                   !memkeys? type->sizeunit: "bytes");

                /* Keep track of biggest key name for this type */
                if (type->biggest_key)
                    sdsfree(type->biggest_key);
                type->biggest_key = sdsnew(keys->element[i]->str);
                if(!type->biggest_key) {
                    fprintf(stderr, "Failed to allocate memory for key!\n");
                    exit(1);
                }

                /* Keep track of the biggest size for this type */
                type->biggest = sizes[i];
            }

            /* Update overall progress */
            if(sampled % 1000000 == 0) {
                printf("[%05.2f%%] Sampled %llu keys so far\n", pct, sampled);
            }
        }

        /* Sleep if we've been directed to do so */
        if(sampled && (sampled %100) == 0 && config.interval) {
            usleep(config.interval);
        }

        freeReplyObject(reply);
    } while(it != 0);

    if(types) zfree(types);
    if(sizes) zfree(sizes);

    /* We're done */
    printf("\n-------- summary -------\n\n");

    printf("Sampled %llu keys in the keyspace!\n", sampled);
    printf("Total key length in bytes is %llu (avg len %.2f)\n\n",
       totlen, totlen ? (double)totlen/sampled : 0);

    /* Output the biggest keys we found, for types we did find */
    di = dictGetIterator(types_dict);
    while ((de = dictNext(di))) {
        typeinfo *type = dictGetVal(de);
        if(type->biggest_key) {
            printf("Biggest %6s found '%s' has %llu %s\n", type->name, type->biggest_key,
               type->biggest, !memkeys? type->sizeunit: "bytes");
        }
    }
    dictReleaseIterator(di);

    printf("\n");

    di = dictGetIterator(types_dict);
    while ((de = dictNext(di))) {
        typeinfo *type = dictGetVal(de);
        printf("%llu %ss with %llu %s (%05.2f%% of keys, avg size %.2f)\n",
           type->count, type->name, type->totalsize, !memkeys? type->sizeunit: "bytes",
           sampled ? 100 * (double)type->count/sampled : 0,
           type->count ? (double)type->totalsize/type->count : 0);
    }
    dictReleaseIterator(di);

    dictRelease(types_dict);

    /* Success! */
    exit(0);
}

static void getKeyFreqs(redisReply *keys, unsigned long long *freqs) {
    redisReply *reply;
    unsigned int i;

    /* Pipeline OBJECT freq commands */
    for(i=0;i<keys->elements;i++) {
        redisAppendCommand(context, "OBJECT freq %s", keys->element[i]->str);
    }

    /* Retrieve freqs */
    for(i=0;i<keys->elements;i++) {
        if(redisGetReply(context, (void**)&reply)!=REDIS_OK) {
            fprintf(stderr, "Error getting freq for key '%s' (%d: %s)\n",
                keys->element[i]->str, context->err, context->errstr);
            exit(1);
        } else if(reply->type != REDIS_REPLY_INTEGER) {
            if(reply->type == REDIS_REPLY_ERROR) {
                fprintf(stderr, "Error: %s\n", reply->str);
                exit(1);
            } else {
                fprintf(stderr, "Warning: OBJECT freq on '%s' failed (may have been deleted)\n", keys->element[i]->str);
                freqs[i] = 0;
            }
        } else {
            freqs[i] = reply->integer;
        }
        freeReplyObject(reply);
    }
}

#define HOTKEYS_SAMPLE 16
static void findHotKeys(void) {
    redisReply *keys, *reply;
    unsigned long long counters[HOTKEYS_SAMPLE] = {0};
    sds hotkeys[HOTKEYS_SAMPLE] = {NULL};
    unsigned long long sampled = 0, total_keys, *freqs = NULL, it = 0;
    unsigned int arrsize = 0, i, k;
    double pct;

    /* Total keys pre scanning */
    total_keys = getDbSize();

    /* Status message */
    printf("\n# Scanning the entire keyspace to find hot keys as well as\n");
    printf("# average sizes per key type.  You can use -i 0.1 to sleep 0.1 sec\n");
    printf("# per 100 SCAN commands (not usually needed).\n\n");

    /* SCAN loop */
    do {
        /* Calculate approximate percentage completion */
        pct = 100 * (double)sampled/total_keys;

        /* Grab some keys and point to the keys array */
        reply = sendScan(&it);
        keys  = reply->element[1];

        /* Reallocate our freqs array if we need to */
        if(keys->elements > arrsize) {
            freqs = zrealloc(freqs, sizeof(unsigned long long)*keys->elements, MALLOC_LOCAL);

            if(!freqs) {
                fprintf(stderr, "Failed to allocate storage for keys!\n");
                exit(1);
            }

            arrsize = keys->elements;
        }

        getKeyFreqs(keys, freqs);

        /* Now update our stats */
        for(i=0;i<keys->elements;i++) {
            sampled++;
            /* Update overall progress */
            if(sampled % 1000000 == 0) {
                printf("[%05.2f%%] Sampled %llu keys so far\n", pct, sampled);
            }

            /* Use eviction pool here */
            k = 0;
            while (k < HOTKEYS_SAMPLE && freqs[i] > counters[k]) k++;
            if (k == 0) continue;
            k--;
            if (k == 0 || counters[k] == 0) {
                sdsfree(hotkeys[k]);
            } else {
                sdsfree(hotkeys[0]);
                memmove(counters,counters+1,sizeof(counters[0])*k);
                memmove(hotkeys,hotkeys+1,sizeof(hotkeys[0])*k);
            }
            counters[k] = freqs[i];
            hotkeys[k] = sdsnew(keys->element[i]->str);
            printf(
               "[%05.2f%%] Hot key '%s' found so far with counter %llu\n",
               pct, keys->element[i]->str, freqs[i]);
        }

        /* Sleep if we've been directed to do so */
        if(sampled && (sampled %100) == 0 && config.interval) {
            usleep(config.interval);
        }

        freeReplyObject(reply);
    } while(it != 0);

    if (freqs) zfree(freqs);

    /* We're done */
    printf("\n-------- summary -------\n\n");

    printf("Sampled %llu keys in the keyspace!\n", sampled);

    for (i=1; i<= HOTKEYS_SAMPLE; i++) {
        k = HOTKEYS_SAMPLE - i;
        if(counters[k]>0) {
            printf("hot key found with counter: %llu\tkeyname: %s\n", counters[k], hotkeys[k]);
            sdsfree(hotkeys[k]);
        }
    }

    exit(0);
}

/*------------------------------------------------------------------------------
 * Stats mode
 *--------------------------------------------------------------------------- */

/* Return the specified INFO field from the INFO command output "info".
 * A new buffer is allocated for the result, that needs to be free'd.
 * If the field is not found NULL is returned. */
static char *getInfoField(char *info, char *field) {
    char *p = strstr(info,field);
    char *n1, *n2;
    char *result;

    if (!p) return NULL;
    p += strlen(field)+1;
    n1 = strchr(p,'\r');
    n2 = strchr(p,',');
    if (n2 && n2 < n1) n1 = n2;
    result = zmalloc(sizeof(char)*(n1-p)+1, MALLOC_LOCAL);
    memcpy(result,p,(n1-p));
    result[n1-p] = '\0';
    return result;
}

/* Like the above function but automatically convert the result into
 * a long. On error (missing field) LONG_MIN is returned. */
static long getLongInfoField(char *info, char *field) {
    char *value = getInfoField(info,field);
    long l;

    if (!value) return LONG_MIN;
    l = strtol(value,NULL,10);
    zfree(value);
    return l;
}

/* Convert number of bytes into a human readable string of the form:
 * 100B, 2G, 100M, 4K, and so forth. */
void bytesToHuman(char *s, long long n) {
    double d;

    if (n < 0) {
        *s = '-';
        s++;
        n = -n;
    }
    if (n < 1024) {
        /* Bytes */
        sprintf(s,"%lldB",n);
        return;
    } else if (n < (1024*1024)) {
        d = (double)n/(1024);
        sprintf(s,"%.2fK",d);
    } else if (n < (1024LL*1024*1024)) {
        d = (double)n/(1024*1024);
        sprintf(s,"%.2fM",d);
    } else if (n < (1024LL*1024*1024*1024)) {
        d = (double)n/(1024LL*1024*1024);
        sprintf(s,"%.2fG",d);
    }
}

static void statMode(void) {
    redisReply *reply;
    long aux, requests = 0;
    int i = 0;

    while(1) {
        char buf[64];
        int j;

        reply = reconnectingRedisCommand(context,"INFO");
        if (reply->type == REDIS_REPLY_ERROR) {
            printf("ERROR: %s\n", reply->str);
            exit(1);
        }

        if ((i++ % 20) == 0) {
            printf(
"------- data ------ --------------------- load -------------------- - child -\n"
"keys       mem      clients blocked requests            connections          \n");
        }

        /* Keys */
        aux = 0;
        for (j = 0; j < 20; j++) {
            long k;

            sprintf(buf,"db%d:keys",j);
            k = getLongInfoField(reply->str,buf);
            if (k == LONG_MIN) continue;
            aux += k;
        }
        sprintf(buf,"%ld",aux);
        printf("%-11s",buf);

        /* Used memory */
        aux = getLongInfoField(reply->str,"used_memory");
        bytesToHuman(buf,aux);
        printf("%-8s",buf);

        /* Clients */
        aux = getLongInfoField(reply->str,"connected_clients");
        sprintf(buf,"%ld",aux);
        printf(" %-8s",buf);

        /* Blocked (BLPOPPING) Clients */
        aux = getLongInfoField(reply->str,"blocked_clients");
        sprintf(buf,"%ld",aux);
        printf("%-8s",buf);

        /* Requests */
        aux = getLongInfoField(reply->str,"total_commands_processed");
        sprintf(buf,"%ld (+%ld)",aux,requests == 0 ? 0 : aux-requests);
        printf("%-19s",buf);
        requests = aux;

        /* Connections */
        aux = getLongInfoField(reply->str,"total_connections_received");
        sprintf(buf,"%ld",aux);
        printf(" %-12s",buf);

        /* Children */
        aux = getLongInfoField(reply->str,"bgsave_in_progress");
        aux |= getLongInfoField(reply->str,"aof_rewrite_in_progress") << 1;
        aux |= getLongInfoField(reply->str,"loading") << 2;
        switch(aux) {
        case 0: break;
        case 1:
            printf("SAVE");
            break;
        case 2:
            printf("AOF");
            break;
        case 3:
            printf("SAVE+AOF");
            break;
        case 4:
            printf("LOAD");
            break;
        }

        printf("\n");
        freeReplyObject(reply);
        usleep(config.interval);
    }
}

/*------------------------------------------------------------------------------
 * Scan mode
 *--------------------------------------------------------------------------- */

static void scanMode(void) {
    redisReply *reply;
    unsigned long long cur = 0;

    do {
        if (config.pattern)
            reply = redisCommand(context,"SCAN %llu MATCH %s",
                cur,config.pattern);
        else
            reply = redisCommand(context,"SCAN %llu",cur);
        if (reply == NULL) {
            printf("I/O error\n");
            exit(1);
        } else if (reply->type == REDIS_REPLY_ERROR) {
            printf("ERROR: %s\n", reply->str);
            exit(1);
        } else {
            unsigned int j;

            cur = strtoull(reply->element[0]->str,NULL,10);
            for (j = 0; j < reply->element[1]->elements; j++)
                printf("%s\n", reply->element[1]->element[j]->str);
        }
        freeReplyObject(reply);
    } while(cur != 0);

    exit(0);
}

/*------------------------------------------------------------------------------
 * LRU test mode
 *--------------------------------------------------------------------------- */

/* Return an integer from min to max (both inclusive) using a power-law
 * distribution, depending on the value of alpha: the greater the alpha
 * the more bias towards lower values.
 *
 * With alpha = 6.2 the output follows the 80-20 rule where 20% of
 * the returned numbers will account for 80% of the frequency. */
long long powerLawRand(long long min, long long max, double alpha) {
    double pl, r;

    max += 1;
    r = ((double)rand()) / RAND_MAX;
    pl = pow(
        ((pow(max,alpha+1) - pow(min,alpha+1))*r + pow(min,alpha+1)),
        (1.0/(alpha+1)));
    return (max-1-(long long)pl)+min;
}

/* Generates a key name among a set of lru_test_sample_size keys, using
 * an 80-20 distribution. */
void LRUTestGenKey(char *buf, size_t buflen) {
    snprintf(buf, buflen, "lru:%lld",
        powerLawRand(1, config.lru_test_sample_size, 6.2));
}

#define LRU_CYCLE_PERIOD 1000 /* 1000 milliseconds. */
#define LRU_CYCLE_PIPELINE_SIZE 250
static void LRUTestMode(void) {
    redisReply *reply;
    char key[128];
    long long start_cycle;
    int j;

    srand(time(NULL)^getpid());
    while(1) {
        /* Perform cycles of 1 second with 50% writes and 50% reads.
         * We use pipelining batching writes / reads N times per cycle in order
         * to fill the target instance easily. */
        start_cycle = mstime();
        long long hits = 0, misses = 0;
        while(mstime() - start_cycle < 1000) {
            /* Write cycle. */
            for (j = 0; j < LRU_CYCLE_PIPELINE_SIZE; j++) {
                char val[6];
                val[5] = '\0';
                for (int i = 0; i < 5; i++) val[i] = 'A'+rand()%('z'-'A');
                LRUTestGenKey(key,sizeof(key));
                redisAppendCommand(context, "SET %s %s",key,val);
            }
            for (j = 0; j < LRU_CYCLE_PIPELINE_SIZE; j++)
                redisGetReply(context, (void**)&reply);

            /* Read cycle. */
            for (j = 0; j < LRU_CYCLE_PIPELINE_SIZE; j++) {
                LRUTestGenKey(key,sizeof(key));
                redisAppendCommand(context, "GET %s",key);
            }
            for (j = 0; j < LRU_CYCLE_PIPELINE_SIZE; j++) {
                if (redisGetReply(context, (void**)&reply) == REDIS_OK) {
                    switch(reply->type) {
                        case REDIS_REPLY_ERROR:
                            printf("%s\n", reply->str);
                            break;
                        case REDIS_REPLY_NIL:
                            misses++;
                            break;
                        default:
                            hits++;
                            break;
                    }
                }
            }

            if (context->err) {
                fprintf(stderr,"I/O error during LRU test\n");
                exit(1);
            }
        }
        /* Print stats. */
        printf(
            "%lld Gets/sec | Hits: %lld (%.2f%%) | Misses: %lld (%.2f%%)\n",
            hits+misses,
            hits, (double)hits/(hits+misses)*100,
            misses, (double)misses/(hits+misses)*100);
    }
    exit(0);
}

/*------------------------------------------------------------------------------
 * Intrisic latency mode.
 *
 * Measure max latency of a running process that does not result from
 * syscalls. Basically this software should provide an hint about how much
 * time the kernel leaves the process without a chance to run.
 *--------------------------------------------------------------------------- */

/* This is just some computation the compiler can't optimize out.
 * Should run in less than 100-200 microseconds even using very
 * slow hardware. Runs in less than 10 microseconds in modern HW. */
unsigned long compute_something_fast(void) {
    unsigned char s[256], i, j, t;
    int count = 1000, k;
    unsigned long output = 0;

    for (k = 0; k < 256; k++) s[k] = k;

    i = 0;
    j = 0;
    while(count--) {
        i++;
        j = j + s[i];
        t = s[i];
        s[i] = s[j];
        s[j] = t;
        output += s[(s[i]+s[j])&255];
    }
    return output;
}

static void intrinsicLatencyModeStop(int s) {
    UNUSED(s);
    force_cancel_loop = 1;
}

static void intrinsicLatencyMode(void) {
    long long test_end, run_time, max_latency = 0, runs = 0;

    run_time = config.intrinsic_latency_duration*1000000;
    test_end = ustime() + run_time;
    signal(SIGINT, intrinsicLatencyModeStop);

    while(1) {
        long long start, end, latency;

        start = ustime();
        compute_something_fast();
        end = ustime();
        latency = end-start;
        runs++;
        if (latency <= 0) continue;

        /* Reporting */
        if (latency > max_latency) {
            max_latency = latency;
            printf("Max latency so far: %lld microseconds.\n", max_latency);
        }

        double avg_us = (double)run_time/runs;
        double avg_ns = avg_us * 1e3;
        if (force_cancel_loop || end > test_end) {
            printf("\n%lld total runs "
                "(avg latency: "
                "%.4f microseconds / %.2f nanoseconds per run).\n",
                runs, avg_us, avg_ns);
            printf("Worst run took %.0fx longer than the average latency.\n",
                max_latency / avg_us);
            exit(0);
        }
    }
}

/*------------------------------------------------------------------------------
 * Program main()
 *--------------------------------------------------------------------------- */

int main(int argc, char **argv) {
    int firstarg;

    storage_init(NULL, 0);
    config.hostip = sdsnew("127.0.0.1");
    config.hostport = 6379;
    config.hostsocket = NULL;
    config.repeat = 1;
    config.interval = 0;
    config.dbnum = 0;
    config.interactive = 0;
    config.shutdown = 0;
    config.monitor_mode = 0;
    config.pubsub_mode = 0;
    config.latency_mode = 0;
    config.latency_dist_mode = 0;
    config.latency_history = 0;
    config.lru_test_mode = 0;
    config.lru_test_sample_size = 0;
    config.cluster_mode = 0;
    config.slave_mode = 0;
    config.getrdb_mode = 0;
    config.stat_mode = 0;
    config.scan_mode = 0;
    config.intrinsic_latency_mode = 0;
    config.pattern = NULL;
    config.rdb_filename = NULL;
    config.pipe_mode = 0;
    config.pipe_timeout = REDIS_CLI_DEFAULT_PIPE_TIMEOUT;
    config.bigkeys = 0;
    config.hotkeys = 0;
    config.stdinarg = 0;
    config.auth = NULL;
    config.eval = NULL;
    config.eval_ldb = 0;
    config.eval_ldb_end = 0;
    config.eval_ldb_sync = 0;
    config.enable_ldb_on_eval = 0;
    config.last_cmd_type = -1;
    config.verbose = 0;
    config.no_auth_warning = 0;
    config.cluster_manager_command.name = NULL;
    config.cluster_manager_command.argc = 0;
    config.cluster_manager_command.argv = NULL;
    config.cluster_manager_command.flags = 0;
    config.cluster_manager_command.replicas = 0;
    config.cluster_manager_command.from = NULL;
    config.cluster_manager_command.to = NULL;
    config.cluster_manager_command.weight = NULL;
    config.cluster_manager_command.weight_argc = 0;
    config.cluster_manager_command.slots = 0;
    config.cluster_manager_command.timeout = CLUSTER_MANAGER_MIGRATE_TIMEOUT;
    config.cluster_manager_command.pipeline = CLUSTER_MANAGER_MIGRATE_PIPELINE;
    config.cluster_manager_command.threshold =
        CLUSTER_MANAGER_REBALANCE_THRESHOLD;
    pref.hints = 1;

    spectrum_palette = spectrum_palette_color;
    spectrum_palette_size = spectrum_palette_color_size;

    if (!isatty(fileno(stdout)) && (getenv("FAKETTY") == NULL))
        config.output = OUTPUT_RAW;
    else
        config.output = OUTPUT_STANDARD;
    config.mb_delim = sdsnew("\n");

    firstarg = parseOptions(argc,argv);
    argc -= firstarg;
    argv += firstarg;

    parseEnv();

    /* Cluster Manager mode */
    if (CLUSTER_MANAGER_MODE()) {
        clusterManagerCommandProc *proc = validateClusterManagerCommand();
        if (!proc) {
            sdsfree(config.hostip);
            sdsfree(config.mb_delim);
            exit(1);
        }
        clusterManagerMode(proc);
    }

    /* Latency mode */
    if (config.latency_mode) {
        if (cliConnect(0) == REDIS_ERR) exit(1);
        latencyMode();
    }

    /* Latency distribution mode */
    if (config.latency_dist_mode) {
        if (cliConnect(0) == REDIS_ERR) exit(1);
        latencyDistMode();
    }

    /* Slave mode */
    if (config.slave_mode) {
        if (cliConnect(0) == REDIS_ERR) exit(1);
        sendCapa();
        slaveMode();
    }

    /* Get RDB mode. */
    if (config.getrdb_mode) {
        if (cliConnect(0) == REDIS_ERR) exit(1);
        sendCapa();
        getRDB();
    }

    /* Pipe mode */
    if (config.pipe_mode) {
        if (cliConnect(0) == REDIS_ERR) exit(1);
        pipeMode();
    }

    /* Find big keys */
    if (config.bigkeys) {
        if (cliConnect(0) == REDIS_ERR) exit(1);
        findBigKeys(0, 0);
    }

    /* Find large keys */
    if (config.memkeys) {
        if (cliConnect(0) == REDIS_ERR) exit(1);
        findBigKeys(1, config.memkeys_samples);
    }

    /* Find hot keys */
    if (config.hotkeys) {
        if (cliConnect(0) == REDIS_ERR) exit(1);
        findHotKeys();
    }

    /* Stat mode */
    if (config.stat_mode) {
        if (cliConnect(0) == REDIS_ERR) exit(1);
        if (config.interval == 0) config.interval = 1000000;
        statMode();
    }

    /* Scan mode */
    if (config.scan_mode) {
        if (cliConnect(0) == REDIS_ERR) exit(1);
        scanMode();
    }

    /* LRU test mode */
    if (config.lru_test_mode) {
        if (cliConnect(0) == REDIS_ERR) exit(1);
        LRUTestMode();
    }

    /* Intrinsic latency mode */
    if (config.intrinsic_latency_mode) intrinsicLatencyMode();

    /* Start interactive mode when no command is provided */
    if (argc == 0 && !config.eval) {
        /* Ignore SIGPIPE in interactive mode to force a reconnect */
        signal(SIGPIPE, SIG_IGN);

        /* Note that in repl mode we don't abort on connection error.
         * A new attempt will be performed for every command send. */
        cliConnect(0);
        repl();
    }

    /* Otherwise, we have some arguments to execute */
    if (cliConnect(0) != REDIS_OK) exit(1);
    if (config.eval) {
        return evalMode(argc,argv);
    } else {
        return noninteractive(argc,convertToSds(argc,argv));
    }
}<|MERGE_RESOLUTION|>--- conflicted
+++ resolved
@@ -6585,7 +6585,7 @@
 typeinfo type_other = { "other", NULL, "?" };
 
 static typeinfo* typeinfo_add(dict *types, char* name, typeinfo* type_template) {
-    typeinfo *info = zmalloc(sizeof(typeinfo));
+    typeinfo *info = zmalloc(sizeof(typeinfo), MALLOC_LOCAL);
     *info = *type_template;
     info->name = sdsnew(name);
     dictAdd(types, info->name, info);
@@ -6738,13 +6738,8 @@
 
         /* Reallocate our type and size array if we need to */
         if(keys->elements > arrsize) {
-<<<<<<< HEAD
             types = zrealloc(types, sizeof(int)*keys->elements, MALLOC_LOCAL);
             sizes = zrealloc(sizes, sizeof(unsigned long long)*keys->elements, MALLOC_LOCAL);
-=======
-            types = zrealloc(types, sizeof(typeinfo*)*keys->elements);
-            sizes = zrealloc(sizes, sizeof(unsigned long long)*keys->elements);
->>>>>>> 7a19d5a3
 
             if(!types || !sizes) {
                 fprintf(stderr, "Failed to allocate storage for keys!\n");
@@ -7446,6 +7441,12 @@
         findHotKeys();
     }
 
+    /* Find hot keys */
+    if (config.hotkeys) {
+        if (cliConnect(0) == REDIS_ERR) exit(1);
+        findHotKeys();
+    }
+
     /* Stat mode */
     if (config.stat_mode) {
         if (cliConnect(0) == REDIS_ERR) exit(1);
