--- conflicted
+++ resolved
@@ -64,96 +64,8 @@
 
 #include "redis-cli.h"
 
-
-<<<<<<< HEAD
 redisContext *context;
 struct config config;
-=======
-static uint64_t dictSdsHash(const void *key);
-static int dictSdsKeyCompare(void *privdata, const void *key1,
-    const void *key2);
-static void dictSdsDestructor(void *privdata, void *val);
-static void dictListDestructor(void *privdata, void *val);
-
-/* Cluster Manager Command Info */
-typedef struct clusterManagerCommand {
-    char *name;
-    int argc;
-    char **argv;
-    int flags;
-    int replicas;
-    char *from;
-    char *to;
-    char **weight;
-    int weight_argc;
-    char *master_id;
-    int slots;
-    int timeout;
-    int pipeline;
-    float threshold;
-    char *backup_dir;
-} clusterManagerCommand;
-
-static void createClusterManagerCommand(char *cmdname, int argc, char **argv);
-
-
-static redisContext *context;
-static struct config {
-    char *hostip;
-    int hostport;
-    char *hostsocket;
-    int tls;
-    char *sni;
-    char *cacert;
-    char *cacertdir;
-    char *cert;
-    char *key;
-    long repeat;
-    long interval;
-    int dbnum;
-    int interactive;
-    int shutdown;
-    int monitor_mode;
-    int pubsub_mode;
-    int latency_mode;
-    int latency_dist_mode;
-    int latency_history;
-    int lru_test_mode;
-    long long lru_test_sample_size;
-    int cluster_mode;
-    int cluster_reissue_command;
-    int slave_mode;
-    int pipe_mode;
-    int pipe_timeout;
-    int getrdb_mode;
-    int stat_mode;
-    int scan_mode;
-    int intrinsic_latency_mode;
-    int intrinsic_latency_duration;
-    char *pattern;
-    char *rdb_filename;
-    int bigkeys;
-    int memkeys;
-    unsigned memkeys_samples;
-    int hotkeys;
-    int stdinarg; /* get last arg from stdin. (-x option) */
-    char *auth;
-    char *user;
-    int output; /* output mode, see OUTPUT_* defines */
-    sds mb_delim;
-    char prompt[128];
-    char *eval;
-    int eval_ldb;
-    int eval_ldb_sync;  /* Ask for synchronous mode of the Lua debugger. */
-    int eval_ldb_end;   /* Lua debugging session ended. */
-    int enable_ldb_on_eval; /* Handle manual SCRIPT DEBUG + EVAL commands. */
-    int last_cmd_type;
-    int verbose;
-    clusterManagerCommand cluster_manager_command;
-    int no_auth_warning;
-    int resp3;
-} config;
->>>>>>> 7bbafc56
 
 /* User preferences. */
 static struct pref {
@@ -188,12 +100,6 @@
  *--------------------------------------------------------------------------- */
 
 uint16_t crc16(const char *buf, int len);
-
-uint64_t dictSdsHash(const void *key);
-int dictSdsKeyCompare(void *privdata, const void *key1,
-        const void *key2);
-void dictSdsDestructor(void *privdata, void *val);
-void dictListDestructor(void *privdata, void *val);
 
 static long long ustime(void) {
     struct timeval tv;
