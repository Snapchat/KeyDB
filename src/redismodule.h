#ifndef REDISMODULE_H
#define REDISMODULE_H

#include <sys/types.h>
#include <stdint.h>
#include <stdio.h>

#ifdef __cplusplus
extern "C" {
#endif

/* ---------------- Defines common between core and modules --------------- */

/* Error status return values. */
#define REDISMODULE_OK 0
#define REDISMODULE_ERR 1

/* API versions. */
#define REDISMODULE_APIVER_1 1

/* API flags and constants */
#define REDISMODULE_READ (1<<0)
#define REDISMODULE_WRITE (1<<1)

/* RedisModule_OpenKey extra flags for the 'mode' argument.
 * Avoid touching the LRU/LFU of the key when opened. */
#define REDISMODULE_OPEN_KEY_NOTOUCH (1<<16)

#define REDISMODULE_LIST_HEAD 0
#define REDISMODULE_LIST_TAIL 1

/* Key types. */
#define REDISMODULE_KEYTYPE_EMPTY 0
#define REDISMODULE_KEYTYPE_STRING 1
#define REDISMODULE_KEYTYPE_LIST 2
#define REDISMODULE_KEYTYPE_HASH 3
#define REDISMODULE_KEYTYPE_SET 4
#define REDISMODULE_KEYTYPE_ZSET 5
#define REDISMODULE_KEYTYPE_MODULE 6
#define REDISMODULE_KEYTYPE_STREAM 7

/* Reply types. */
#define REDISMODULE_REPLY_UNKNOWN -1
#define REDISMODULE_REPLY_STRING 0
#define REDISMODULE_REPLY_ERROR 1
#define REDISMODULE_REPLY_INTEGER 2
#define REDISMODULE_REPLY_ARRAY 3
#define REDISMODULE_REPLY_NULL 4

/* Postponed array length. */
#define REDISMODULE_POSTPONED_ARRAY_LEN -1

/* Expire */
#define REDISMODULE_NO_EXPIRE -1

/* Sorted set API flags. */
#define REDISMODULE_ZADD_XX      (1<<0)
#define REDISMODULE_ZADD_NX      (1<<1)
#define REDISMODULE_ZADD_ADDED   (1<<2)
#define REDISMODULE_ZADD_UPDATED (1<<3)
#define REDISMODULE_ZADD_NOP     (1<<4)

/* Hash API flags. */
#define REDISMODULE_HASH_NONE       0
#define REDISMODULE_HASH_NX         (1<<0)
#define REDISMODULE_HASH_XX         (1<<1)
#define REDISMODULE_HASH_CFIELDS    (1<<2)
#define REDISMODULE_HASH_EXISTS     (1<<3)

/* Context Flags: Info about the current context returned by
 * RM_GetContextFlags(). */

/* The command is running in the context of a Lua script */
#define REDISMODULE_CTX_FLAGS_LUA (1<<0)
/* The command is running inside a Redis transaction */
#define REDISMODULE_CTX_FLAGS_MULTI (1<<1)
/* The instance is a master */
#define REDISMODULE_CTX_FLAGS_MASTER (1<<2)
/* The instance is a replica */
#define REDISMODULE_CTX_FLAGS_SLAVE (1<<3)
/* The instance is read-only (usually meaning it's a replica as well) */
#define REDISMODULE_CTX_FLAGS_READONLY (1<<4)
/* The instance is running in cluster mode */
#define REDISMODULE_CTX_FLAGS_CLUSTER (1<<5)
/* The instance has AOF enabled */
#define REDISMODULE_CTX_FLAGS_AOF (1<<6)
/* The instance has RDB enabled */
#define REDISMODULE_CTX_FLAGS_RDB (1<<7)
/* The instance has Maxmemory set */
#define REDISMODULE_CTX_FLAGS_MAXMEMORY (1<<8)
/* Maxmemory is set and has an eviction policy that may delete keys */
#define REDISMODULE_CTX_FLAGS_EVICT (1<<9)
/* Redis is out of memory according to the maxmemory flag. */
#define REDISMODULE_CTX_FLAGS_OOM (1<<10)
/* Less than 25% of memory available according to maxmemory. */
#define REDISMODULE_CTX_FLAGS_OOM_WARNING (1<<11)
/* The command was sent over the replication link. */
#define REDISMODULE_CTX_FLAGS_REPLICATED (1<<12)
/* Redis is currently loading either from AOF or RDB. */
#define REDISMODULE_CTX_FLAGS_LOADING (1<<13)
/* The replica has no link with its master, note that
 * there is the inverse flag as well:
 *
 *  REDISMODULE_CTX_FLAGS_REPLICA_IS_ONLINE
 *
 * The two flags are exclusive, one or the other can be set. */
#define REDISMODULE_CTX_FLAGS_REPLICA_IS_STALE (1<<14)
/* The replica is trying to connect with the master.
 * (REPL_STATE_CONNECT and REPL_STATE_CONNECTING states) */
#define REDISMODULE_CTX_FLAGS_REPLICA_IS_CONNECTING (1<<15)
/* THe replica is receiving an RDB file from its master. */
#define REDISMODULE_CTX_FLAGS_REPLICA_IS_TRANSFERRING (1<<16)
/* The replica is online, receiving updates from its master. */
#define REDISMODULE_CTX_FLAGS_REPLICA_IS_ONLINE (1<<17)
/* There is currently some background process active. */
#define REDISMODULE_CTX_FLAGS_ACTIVE_CHILD (1<<18)
/* The next EXEC will fail due to dirty CAS (touched keys). */
#define REDISMODULE_CTX_FLAGS_MULTI_DIRTY (1<<19)
/* Redis is currently running inside background child process. */
#define REDISMODULE_CTX_FLAGS_IS_CHILD (1<<20)

/* Next context flag, must be updated when adding new flags above!
This flag should not be used directly by the module.
 * Use RedisModule_GetContextFlagsAll instead. */
#define _REDISMODULE_CTX_FLAGS_NEXT (1<<21)

/* Keyspace changes notification classes. Every class is associated with a
 * character for configuration purposes.
 * NOTE: These have to be in sync with NOTIFY_* in server.h */
#define REDISMODULE_NOTIFY_KEYSPACE (1<<0)    /* K */
#define REDISMODULE_NOTIFY_KEYEVENT (1<<1)    /* E */
#define REDISMODULE_NOTIFY_GENERIC (1<<2)     /* g */
#define REDISMODULE_NOTIFY_STRING (1<<3)      /* $ */
#define REDISMODULE_NOTIFY_LIST (1<<4)        /* l */
#define REDISMODULE_NOTIFY_SET (1<<5)         /* s */
#define REDISMODULE_NOTIFY_HASH (1<<6)        /* h */
#define REDISMODULE_NOTIFY_ZSET (1<<7)        /* z */
#define REDISMODULE_NOTIFY_EXPIRED (1<<8)     /* x */
#define REDISMODULE_NOTIFY_EVICTED (1<<9)     /* e */
#define REDISMODULE_NOTIFY_STREAM (1<<10)     /* t */
#define REDISMODULE_NOTIFY_KEY_MISS (1<<11)   /* m (Note: This one is excluded from REDISMODULE_NOTIFY_ALL on purpose) */
#define REDISMODULE_NOTIFY_LOADED (1<<12)     /* module only key space notification, indicate a key loaded from rdb */

/* Next notification flag, must be updated when adding new flags above!
This flag should not be used directly by the module.
 * Use RedisModule_GetKeyspaceNotificationFlagsAll instead. */
#define _REDISMODULE_NOTIFY_NEXT (1<<13)

#define REDISMODULE_NOTIFY_ALL (REDISMODULE_NOTIFY_GENERIC | REDISMODULE_NOTIFY_STRING | REDISMODULE_NOTIFY_LIST | REDISMODULE_NOTIFY_SET | REDISMODULE_NOTIFY_HASH | REDISMODULE_NOTIFY_ZSET | REDISMODULE_NOTIFY_EXPIRED | REDISMODULE_NOTIFY_EVICTED | REDISMODULE_NOTIFY_STREAM)      /* A */

/* A special pointer that we can use between the core and the module to signal
 * field deletion, and that is impossible to be a valid pointer. */
#define REDISMODULE_HASH_DELETE ((RedisModuleString*)(long)1)

/* Error messages. */
#define REDISMODULE_ERRORMSG_WRONGTYPE "WRONGTYPE Operation against a key holding the wrong kind of value"

#define REDISMODULE_POSITIVE_INFINITE (1.0/0.0)
#define REDISMODULE_NEGATIVE_INFINITE (-1.0/0.0)

/* Cluster API defines. */
#define REDISMODULE_NODE_ID_LEN 40
#define REDISMODULE_NODE_MYSELF     (1<<0)
#define REDISMODULE_NODE_MASTER     (1<<1)
#define REDISMODULE_NODE_SLAVE      (1<<2)
#define REDISMODULE_NODE_PFAIL      (1<<3)
#define REDISMODULE_NODE_FAIL       (1<<4)
#define REDISMODULE_NODE_NOFAILOVER (1<<5)

#define REDISMODULE_CLUSTER_FLAG_NONE 0
#define REDISMODULE_CLUSTER_FLAG_NO_FAILOVER (1<<1)
#define REDISMODULE_CLUSTER_FLAG_NO_REDIRECTION (1<<2)

#define REDISMODULE_NOT_USED(V) ((void) V)

/* Bit flags for aux_save_triggers and the aux_load and aux_save callbacks */
#define REDISMODULE_AUX_BEFORE_RDB (1<<0)
#define REDISMODULE_AUX_AFTER_RDB (1<<1)

/* This type represents a timer handle, and is returned when a timer is
 * registered and used in order to invalidate a timer. It's just a 64 bit
 * number, because this is how each timer is represented inside the radix tree
 * of timers that are going to expire, sorted by expire time. */
typedef uint64_t RedisModuleTimerID;

/* CommandFilter Flags */

/* Do filter RedisModule_Call() commands initiated by module itself. */
#define REDISMODULE_CMDFILTER_NOSELF    (1<<0)

/* Declare that the module can handle errors with RedisModule_SetModuleOptions. */
#define REDISMODULE_OPTIONS_HANDLE_IO_ERRORS    (1<<0)
/* When set, Redis will not call RedisModule_SignalModifiedKey(), implicitly in
 * RedisModule_CloseKey, and the module needs to do that when manually when keys
 * are modified from the user's sperspective, to invalidate WATCH. */
#define REDISMODULE_OPTION_NO_IMPLICIT_SIGNAL_MODIFIED (1<<1)

/* Server events definitions.
 * Those flags should not be used directly by the module, instead
 * the module should use RedisModuleEvent_* variables */
#define REDISMODULE_EVENT_REPLICATION_ROLE_CHANGED 0
#define REDISMODULE_EVENT_PERSISTENCE 1
#define REDISMODULE_EVENT_FLUSHDB 2
#define REDISMODULE_EVENT_LOADING 3
#define REDISMODULE_EVENT_CLIENT_CHANGE 4
#define REDISMODULE_EVENT_SHUTDOWN 5
#define REDISMODULE_EVENT_REPLICA_CHANGE 6
#define REDISMODULE_EVENT_MASTER_LINK_CHANGE 7
#define REDISMODULE_EVENT_CRON_LOOP 8
#define REDISMODULE_EVENT_MODULE_CHANGE 9
#define REDISMODULE_EVENT_LOADING_PROGRESS 10
#define REDISMODULE_EVENT_SWAPDB 11

/* Next event flag, should be updated if a new event added. */
#define _REDISMODULE_EVENT_NEXT 12

typedef struct RedisModuleEvent {
    uint64_t id;        /* REDISMODULE_EVENT_... defines. */
    uint64_t dataver;   /* Version of the structure we pass as 'data'. */
} RedisModuleEvent;

struct RedisModuleCtx;
typedef void (*RedisModuleEventCallback)(struct RedisModuleCtx *ctx, RedisModuleEvent eid, uint64_t subevent, void *data);

static const RedisModuleEvent
    RedisModuleEvent_ReplicationRoleChanged = {
        REDISMODULE_EVENT_REPLICATION_ROLE_CHANGED,
        1
    },
    RedisModuleEvent_Persistence = {
        REDISMODULE_EVENT_PERSISTENCE,
        1
    },
    RedisModuleEvent_FlushDB = {
        REDISMODULE_EVENT_FLUSHDB,
        1
    },
    RedisModuleEvent_Loading = {
        REDISMODULE_EVENT_LOADING,
        1
    },
    RedisModuleEvent_ClientChange = {
        REDISMODULE_EVENT_CLIENT_CHANGE,
        1
    },
    RedisModuleEvent_Shutdown = {
        REDISMODULE_EVENT_SHUTDOWN,
        1
    },
    RedisModuleEvent_ReplicaChange = {
        REDISMODULE_EVENT_REPLICA_CHANGE,
        1
    },
    RedisModuleEvent_CronLoop = {
        REDISMODULE_EVENT_CRON_LOOP,
        1
    },
    RedisModuleEvent_MasterLinkChange = {
        REDISMODULE_EVENT_MASTER_LINK_CHANGE,
        1
    },
    RedisModuleEvent_ModuleChange = {
        REDISMODULE_EVENT_MODULE_CHANGE,
        1
    },
    RedisModuleEvent_LoadingProgress = {
        REDISMODULE_EVENT_LOADING_PROGRESS,
        1
    },
    RedisModuleEvent_SwapDB = {
        REDISMODULE_EVENT_SWAPDB,
        1
    };

/* Those are values that are used for the 'subevent' callback argument. */
#define REDISMODULE_SUBEVENT_PERSISTENCE_RDB_START 0
#define REDISMODULE_SUBEVENT_PERSISTENCE_AOF_START 1
#define REDISMODULE_SUBEVENT_PERSISTENCE_SYNC_RDB_START 2
#define REDISMODULE_SUBEVENT_PERSISTENCE_ENDED 3
#define REDISMODULE_SUBEVENT_PERSISTENCE_FAILED 4
#define _REDISMODULE_SUBEVENT_PERSISTENCE_NEXT 5

#define REDISMODULE_SUBEVENT_LOADING_RDB_START 0
#define REDISMODULE_SUBEVENT_LOADING_AOF_START 1
#define REDISMODULE_SUBEVENT_LOADING_REPL_START 2
#define REDISMODULE_SUBEVENT_LOADING_ENDED 3
#define REDISMODULE_SUBEVENT_LOADING_FAILED 4
#define _REDISMODULE_SUBEVENT_LOADING_NEXT 5

#define REDISMODULE_SUBEVENT_CLIENT_CHANGE_CONNECTED 0
#define REDISMODULE_SUBEVENT_CLIENT_CHANGE_DISCONNECTED 1
#define _REDISMODULE_SUBEVENT_CLIENT_CHANGE_NEXT 2

#define REDISMODULE_SUBEVENT_MASTER_LINK_UP 0
#define REDISMODULE_SUBEVENT_MASTER_LINK_DOWN 1
#define _REDISMODULE_SUBEVENT_MASTER_NEXT 2

#define REDISMODULE_SUBEVENT_REPLICA_CHANGE_ONLINE 0
#define REDISMODULE_SUBEVENT_REPLICA_CHANGE_OFFLINE 1
#define _REDISMODULE_SUBEVENT_REPLICA_CHANGE_NEXT 2

#define REDISMODULE_EVENT_REPLROLECHANGED_NOW_MASTER 0
#define REDISMODULE_EVENT_REPLROLECHANGED_NOW_REPLICA 1
#define _REDISMODULE_EVENT_REPLROLECHANGED_NEXT 2

#define REDISMODULE_SUBEVENT_FLUSHDB_START 0
#define REDISMODULE_SUBEVENT_FLUSHDB_END 1
#define _REDISMODULE_SUBEVENT_FLUSHDB_NEXT 2

#define REDISMODULE_SUBEVENT_MODULE_LOADED 0
#define REDISMODULE_SUBEVENT_MODULE_UNLOADED 1
#define _REDISMODULE_SUBEVENT_MODULE_NEXT 2


#define REDISMODULE_SUBEVENT_LOADING_PROGRESS_RDB 0
#define REDISMODULE_SUBEVENT_LOADING_PROGRESS_AOF 1
#define _REDISMODULE_SUBEVENT_LOADING_PROGRESS_NEXT 2

#define _REDISMODULE_SUBEVENT_SHUTDOWN_NEXT 0
#define _REDISMODULE_SUBEVENT_CRON_LOOP_NEXT 0
#define _REDISMODULE_SUBEVENT_SWAPDB_NEXT 0

/* RedisModuleClientInfo flags. */
#define REDISMODULE_CLIENTINFO_FLAG_SSL (1<<0)
#define REDISMODULE_CLIENTINFO_FLAG_PUBSUB (1<<1)
#define REDISMODULE_CLIENTINFO_FLAG_BLOCKED (1<<2)
#define REDISMODULE_CLIENTINFO_FLAG_TRACKING (1<<3)
#define REDISMODULE_CLIENTINFO_FLAG_UNIXSOCKET (1<<4)
#define REDISMODULE_CLIENTINFO_FLAG_MULTI (1<<5)

/* Here we take all the structures that the module pass to the core
 * and the other way around. Notably the list here contains the structures
 * used by the hooks API RedisModule_RegisterToServerEvent().
 *
 * The structures always start with a 'version' field. This is useful
 * when we want to pass a reference to the structure to the core APIs,
 * for the APIs to fill the structure. In that case, the structure 'version'
 * field is initialized before passing it to the core, so that the core is
 * able to cast the pointer to the appropriate structure version. In this
 * way we obtain ABI compatibility.
 *
 * Here we'll list all the structure versions in case they evolve over time,
 * however using a define, we'll make sure to use the last version as the
 * public name for the module to use. */

#define REDISMODULE_CLIENTINFO_VERSION 1
typedef struct RedisModuleClientInfo {
    uint64_t version;       /* Version of this structure for ABI compat. */
    uint64_t flags;         /* REDISMODULE_CLIENTINFO_FLAG_* */
    uint64_t id;            /* Client ID. */
    char addr[46];          /* IPv4 or IPv6 address. */
    uint16_t port;          /* TCP port. */
    uint16_t db;            /* Selected DB. */
} RedisModuleClientInfoV1;

#define RedisModuleClientInfo RedisModuleClientInfoV1

#define REDISMODULE_REPLICATIONINFO_VERSION 1
typedef struct RedisModuleReplicationInfo {
    uint64_t version;       /* Not used since this structure is never passed
                               from the module to the core right now. Here
                               for future compatibility. */
    int master;             /* true if master, false if replica */
    const char *masterhost;       /* master instance hostname for NOW_REPLICA */
    int masterport;         /* master instance port for NOW_REPLICA */
    char *replid1;          /* Main replication ID */
    char *replid2;          /* Secondary replication ID */
    uint64_t repl1_offset;  /* Main replication offset */
    uint64_t repl2_offset;  /* Offset of replid2 validity */
} RedisModuleReplicationInfoV1;

#define RedisModuleReplicationInfo RedisModuleReplicationInfoV1

#define REDISMODULE_FLUSHINFO_VERSION 1
typedef struct RedisModuleFlushInfo {
    uint64_t version;       /* Not used since this structure is never passed
                               from the module to the core right now. Here
                               for future compatibility. */
    int32_t sync;           /* Synchronous or threaded flush?. */
    int32_t dbnum;          /* Flushed database number, -1 for ALL. */
} RedisModuleFlushInfoV1;

#define RedisModuleFlushInfo RedisModuleFlushInfoV1

#define REDISMODULE_MODULE_CHANGE_VERSION 1
typedef struct RedisModuleModuleChange {
    uint64_t version;       /* Not used since this structure is never passed
                               from the module to the core right now. Here
                               for future compatibility. */
    const char* module_name;/* Name of module loaded or unloaded. */
    int32_t module_version; /* Module version. */
} RedisModuleModuleChangeV1;

#define RedisModuleModuleChange RedisModuleModuleChangeV1

#define REDISMODULE_CRON_LOOP_VERSION 1
typedef struct RedisModuleCronLoopInfo {
    uint64_t version;       /* Not used since this structure is never passed
                               from the module to the core right now. Here
                               for future compatibility. */
    int32_t hz;             /* Approximate number of events per second. */
} RedisModuleCronLoopV1;

#define RedisModuleCronLoop RedisModuleCronLoopV1

#define REDISMODULE_LOADING_PROGRESS_VERSION 1
typedef struct RedisModuleLoadingProgressInfo {
    uint64_t version;       /* Not used since this structure is never passed
                               from the module to the core right now. Here
                               for future compatibility. */
    int32_t hz;             /* Approximate number of events per second. */
    int32_t progress;       /* Approximate progress between 0 and 1024, or -1
                             * if unknown. */
} RedisModuleLoadingProgressV1;

#define RedisModuleLoadingProgress RedisModuleLoadingProgressV1

#define REDISMODULE_SWAPDBINFO_VERSION 1
typedef struct RedisModuleSwapDbInfo {
    uint64_t version;       /* Not used since this structure is never passed
                               from the module to the core right now. Here
                               for future compatibility. */
    int32_t dbnum_first;    /* Swap Db first dbnum */
    int32_t dbnum_second;   /* Swap Db second dbnum */
} RedisModuleSwapDbInfoV1;

#define RedisModuleSwapDbInfo RedisModuleSwapDbInfoV1

/* ------------------------- End of common defines ------------------------ */

#ifndef REDISMODULE_CORE

typedef long long mstime_t;

/* Macro definitions specific to individual compilers */
#ifndef REDISMODULE_ATTR_UNUSED
#    ifdef __GNUC__
#        define REDISMODULE_ATTR_UNUSED __attribute__((unused))
#    else
#        define REDISMODULE_ATTR_UNUSED
#    endif
#endif

#ifndef REDISMODULE_ATTR_PRINTF
#    ifdef __GNUC__
#        define REDISMODULE_ATTR_PRINTF(idx,cnt) __attribute__((format(printf,idx,cnt)))
#    else
#        define REDISMODULE_ATTR_PRINTF(idx,cnt)
#    endif
#endif

#ifndef REDISMODULE_ATTR_COMMON
#    if defined(__GNUC__) && !defined(__clang__)
#        define REDISMODULE_ATTR_COMMON __attribute__((__common__))
#    else
#        define REDISMODULE_ATTR_COMMON
#    endif
#endif

/* Incomplete structures for compiler checks but opaque access. */
typedef struct RedisModuleCtx RedisModuleCtx;
typedef struct RedisModuleKey RedisModuleKey;
typedef struct RedisModuleString RedisModuleString;
typedef struct RedisModuleCallReply RedisModuleCallReply;
typedef struct RedisModuleIO RedisModuleIO;
typedef struct RedisModuleType RedisModuleType;
typedef struct RedisModuleDigest RedisModuleDigest;
typedef struct RedisModuleBlockedClient RedisModuleBlockedClient;
typedef struct RedisModuleClusterInfo RedisModuleClusterInfo;
typedef struct RedisModuleDict RedisModuleDict;
typedef struct RedisModuleDictIter RedisModuleDictIter;
typedef struct RedisModuleCommandFilterCtx RedisModuleCommandFilterCtx;
typedef struct RedisModuleCommandFilter RedisModuleCommandFilter;
typedef struct RedisModuleInfoCtx RedisModuleInfoCtx;
typedef struct RedisModuleServerInfoData RedisModuleServerInfoData;
typedef struct RedisModuleScanCursor RedisModuleScanCursor;
typedef struct RedisModuleUser RedisModuleUser;

typedef int (*RedisModuleCmdFunc)(RedisModuleCtx *ctx, RedisModuleString **argv, int argc);
typedef void (*RedisModuleDisconnectFunc)(RedisModuleCtx *ctx, RedisModuleBlockedClient *bc);
typedef int (*RedisModuleNotificationFunc)(RedisModuleCtx *ctx, int type, const char *event, RedisModuleString *key);
typedef void *(*RedisModuleTypeLoadFunc)(RedisModuleIO *rdb, int encver);
typedef void (*RedisModuleTypeSaveFunc)(RedisModuleIO *rdb, void *value);
typedef int (*RedisModuleTypeAuxLoadFunc)(RedisModuleIO *rdb, int encver, int when);
typedef void (*RedisModuleTypeAuxSaveFunc)(RedisModuleIO *rdb, int when);
typedef void (*RedisModuleTypeRewriteFunc)(RedisModuleIO *aof, RedisModuleString *key, void *value);
typedef size_t (*RedisModuleTypeMemUsageFunc)(const void *value);
typedef void (*RedisModuleTypeDigestFunc)(RedisModuleDigest *digest, void *value);
typedef void (*RedisModuleTypeFreeFunc)(void *value);
typedef void (*RedisModuleClusterMessageReceiver)(RedisModuleCtx *ctx, const char *sender_id, uint8_t type, const unsigned char *payload, uint32_t len);
typedef void (*RedisModuleTimerProc)(RedisModuleCtx *ctx, void *data);
typedef void (*RedisModuleCommandFilterFunc) (RedisModuleCommandFilterCtx *filter);
typedef void (*RedisModuleForkDoneHandler) (int exitcode, int bysignal, void *user_data);
typedef void (*RedisModuleInfoFunc)(RedisModuleInfoCtx *ctx, int for_crash_report);
typedef void (*RedisModuleScanCB)(RedisModuleCtx *ctx, RedisModuleString *keyname, RedisModuleKey *key, void *privdata);
typedef void (*RedisModuleScanKeyCB)(RedisModuleKey *key, RedisModuleString *field, RedisModuleString *value, void *privdata);
typedef void (*RedisModuleUserChangedFunc) (uint64_t client_id, void *privdata);

#define REDISMODULE_TYPE_METHOD_VERSION 2
typedef struct RedisModuleTypeMethods {
    uint64_t version;
    RedisModuleTypeLoadFunc rdb_load;
    RedisModuleTypeSaveFunc rdb_save;
    RedisModuleTypeRewriteFunc aof_rewrite;
    RedisModuleTypeMemUsageFunc mem_usage;
    RedisModuleTypeDigestFunc digest;
    RedisModuleTypeFreeFunc free;
    RedisModuleTypeAuxLoadFunc aux_load;
    RedisModuleTypeAuxSaveFunc aux_save;
    int aux_save_triggers;
} RedisModuleTypeMethods;

#define REDISMODULE_GET_API(name) \
    RedisModule_GetApi("RedisModule_" #name, ((void **)&RedisModule_ ## name))

/* Default API declaration prefix (not 'extern' for backwards compatibility) */
#ifndef REDISMODULE_API
#define REDISMODULE_API
#endif

/* Default API declaration suffix (compiler attributes) */
#ifndef REDISMODULE_ATTR
#define REDISMODULE_ATTR REDISMODULE_ATTR_COMMON
#endif

REDISMODULE_API void * (*RedisModule_Alloc)(size_t bytes) REDISMODULE_ATTR;
REDISMODULE_API void * (*RedisModule_Realloc)(void *ptr, size_t bytes) REDISMODULE_ATTR;
REDISMODULE_API void (*RedisModule_Free)(void *ptr) REDISMODULE_ATTR;
REDISMODULE_API void * (*RedisModule_Calloc)(size_t nmemb, size_t size) REDISMODULE_ATTR;
REDISMODULE_API char * (*RedisModule_Strdup)(const char *str) REDISMODULE_ATTR;
REDISMODULE_API int (*RedisModule_GetApi)(const char *, void *) REDISMODULE_ATTR;
REDISMODULE_API int (*RedisModule_CreateCommand)(RedisModuleCtx *ctx, const char *name, RedisModuleCmdFunc cmdfunc, const char *strflags, int firstkey, int lastkey, int keystep) REDISMODULE_ATTR;
REDISMODULE_API void (*RedisModule_SetModuleAttribs)(RedisModuleCtx *ctx, const char *name, int ver, int apiver) REDISMODULE_ATTR;
REDISMODULE_API int (*RedisModule_IsModuleNameBusy)(const char *name) REDISMODULE_ATTR;
REDISMODULE_API int (*RedisModule_WrongArity)(RedisModuleCtx *ctx) REDISMODULE_ATTR;
REDISMODULE_API int (*RedisModule_ReplyWithLongLong)(RedisModuleCtx *ctx, long long ll) REDISMODULE_ATTR;
REDISMODULE_API int (*RedisModule_GetSelectedDb)(RedisModuleCtx *ctx) REDISMODULE_ATTR;
REDISMODULE_API int (*RedisModule_SelectDb)(RedisModuleCtx *ctx, int newid) REDISMODULE_ATTR;
REDISMODULE_API void * (*RedisModule_OpenKey)(RedisModuleCtx *ctx, RedisModuleString *keyname, int mode) REDISMODULE_ATTR;
REDISMODULE_API void (*RedisModule_CloseKey)(RedisModuleKey *kp) REDISMODULE_ATTR;
REDISMODULE_API int (*RedisModule_KeyType)(RedisModuleKey *kp) REDISMODULE_ATTR;
REDISMODULE_API size_t (*RedisModule_ValueLength)(RedisModuleKey *kp) REDISMODULE_ATTR;
REDISMODULE_API int (*RedisModule_ListPush)(RedisModuleKey *kp, int where, RedisModuleString *ele) REDISMODULE_ATTR;
REDISMODULE_API RedisModuleString * (*RedisModule_ListPop)(RedisModuleKey *key, int where) REDISMODULE_ATTR;
REDISMODULE_API RedisModuleCallReply * (*RedisModule_Call)(RedisModuleCtx *ctx, const char *cmdname, const char *fmt, ...) REDISMODULE_ATTR;
REDISMODULE_API const char * (*RedisModule_CallReplyProto)(RedisModuleCallReply *reply, size_t *len) REDISMODULE_ATTR;
REDISMODULE_API void (*RedisModule_FreeCallReply)(RedisModuleCallReply *reply) REDISMODULE_ATTR;
REDISMODULE_API int (*RedisModule_CallReplyType)(RedisModuleCallReply *reply) REDISMODULE_ATTR;
REDISMODULE_API long long (*RedisModule_CallReplyInteger)(RedisModuleCallReply *reply) REDISMODULE_ATTR;
REDISMODULE_API size_t (*RedisModule_CallReplyLength)(RedisModuleCallReply *reply) REDISMODULE_ATTR;
REDISMODULE_API RedisModuleCallReply * (*RedisModule_CallReplyArrayElement)(RedisModuleCallReply *reply, size_t idx) REDISMODULE_ATTR;
REDISMODULE_API RedisModuleString * (*RedisModule_CreateString)(RedisModuleCtx *ctx, const char *ptr, size_t len) REDISMODULE_ATTR;
REDISMODULE_API RedisModuleString * (*RedisModule_CreateStringFromLongLong)(RedisModuleCtx *ctx, long long ll) REDISMODULE_ATTR;
REDISMODULE_API RedisModuleString * (*RedisModule_CreateStringFromDouble)(RedisModuleCtx *ctx, double d) REDISMODULE_ATTR;
REDISMODULE_API RedisModuleString * (*RedisModule_CreateStringFromLongDouble)(RedisModuleCtx *ctx, long double ld, int humanfriendly) REDISMODULE_ATTR;
REDISMODULE_API RedisModuleString * (*RedisModule_CreateStringFromString)(RedisModuleCtx *ctx, const RedisModuleString *str) REDISMODULE_ATTR;
REDISMODULE_API RedisModuleString * (*RedisModule_CreateStringPrintf)(RedisModuleCtx *ctx, const char *fmt, ...) REDISMODULE_ATTR_PRINTF(2,3) REDISMODULE_ATTR;
REDISMODULE_API void (*RedisModule_FreeString)(RedisModuleCtx *ctx, RedisModuleString *str) REDISMODULE_ATTR;
REDISMODULE_API const char * (*RedisModule_StringPtrLen)(const RedisModuleString *str, size_t *len) REDISMODULE_ATTR;
REDISMODULE_API int (*RedisModule_ReplyWithError)(RedisModuleCtx *ctx, const char *err) REDISMODULE_ATTR;
REDISMODULE_API int (*RedisModule_ReplyWithSimpleString)(RedisModuleCtx *ctx, const char *msg) REDISMODULE_ATTR;
REDISMODULE_API int (*RedisModule_ReplyWithArray)(RedisModuleCtx *ctx, long len) REDISMODULE_ATTR;
REDISMODULE_API int (*RedisModule_ReplyWithNullArray)(RedisModuleCtx *ctx) REDISMODULE_ATTR;
REDISMODULE_API int (*RedisModule_ReplyWithEmptyArray)(RedisModuleCtx *ctx) REDISMODULE_ATTR;
REDISMODULE_API void (*RedisModule_ReplySetArrayLength)(RedisModuleCtx *ctx, long len) REDISMODULE_ATTR;
REDISMODULE_API int (*RedisModule_ReplyWithStringBuffer)(RedisModuleCtx *ctx, const char *buf, size_t len) REDISMODULE_ATTR;
REDISMODULE_API int (*RedisModule_ReplyWithCString)(RedisModuleCtx *ctx, const char *buf) REDISMODULE_ATTR;
REDISMODULE_API int (*RedisModule_ReplyWithString)(RedisModuleCtx *ctx, RedisModuleString *str) REDISMODULE_ATTR;
REDISMODULE_API int (*RedisModule_ReplyWithEmptyString)(RedisModuleCtx *ctx) REDISMODULE_ATTR;
REDISMODULE_API int (*RedisModule_ReplyWithVerbatimString)(RedisModuleCtx *ctx, const char *buf, size_t len) REDISMODULE_ATTR;
REDISMODULE_API int (*RedisModule_ReplyWithNull)(RedisModuleCtx *ctx) REDISMODULE_ATTR;
REDISMODULE_API int (*RedisModule_ReplyWithDouble)(RedisModuleCtx *ctx, double d) REDISMODULE_ATTR;
REDISMODULE_API int (*RedisModule_ReplyWithLongDouble)(RedisModuleCtx *ctx, long double d) REDISMODULE_ATTR;
REDISMODULE_API int (*RedisModule_ReplyWithCallReply)(RedisModuleCtx *ctx, RedisModuleCallReply *reply) REDISMODULE_ATTR;
REDISMODULE_API int (*RedisModule_StringToLongLong)(const RedisModuleString *str, long long *ll) REDISMODULE_ATTR;
REDISMODULE_API int (*RedisModule_StringToDouble)(const RedisModuleString *str, double *d) REDISMODULE_ATTR;
REDISMODULE_API int (*RedisModule_StringToLongDouble)(const RedisModuleString *str, long double *d) REDISMODULE_ATTR;
REDISMODULE_API void (*RedisModule_AutoMemory)(RedisModuleCtx *ctx) REDISMODULE_ATTR;
REDISMODULE_API int (*RedisModule_Replicate)(RedisModuleCtx *ctx, const char *cmdname, const char *fmt, ...) REDISMODULE_ATTR;
REDISMODULE_API int (*RedisModule_ReplicateVerbatim)(RedisModuleCtx *ctx) REDISMODULE_ATTR;
REDISMODULE_API const char * (*RedisModule_CallReplyStringPtr)(RedisModuleCallReply *reply, size_t *len) REDISMODULE_ATTR;
REDISMODULE_API RedisModuleString * (*RedisModule_CreateStringFromCallReply)(RedisModuleCallReply *reply) REDISMODULE_ATTR;
REDISMODULE_API int (*RedisModule_DeleteKey)(RedisModuleKey *key) REDISMODULE_ATTR;
REDISMODULE_API int (*RedisModule_UnlinkKey)(RedisModuleKey *key) REDISMODULE_ATTR;
REDISMODULE_API int (*RedisModule_StringSet)(RedisModuleKey *key, RedisModuleString *str) REDISMODULE_ATTR;
REDISMODULE_API char * (*RedisModule_StringDMA)(RedisModuleKey *key, size_t *len, int mode) REDISMODULE_ATTR;
REDISMODULE_API int (*RedisModule_StringTruncate)(RedisModuleKey *key, size_t newlen) REDISMODULE_ATTR;
REDISMODULE_API mstime_t (*RedisModule_GetExpire)(RedisModuleKey *key) REDISMODULE_ATTR;
REDISMODULE_API int (*RedisModule_SetExpire)(RedisModuleKey *key, mstime_t expire) REDISMODULE_ATTR;
REDISMODULE_API void (*RedisModule_ResetDataset)(int restart_aof, int async) REDISMODULE_ATTR;
REDISMODULE_API unsigned long long (*RedisModule_DbSize)(RedisModuleCtx *ctx) REDISMODULE_ATTR;
REDISMODULE_API RedisModuleString * (*RedisModule_RandomKey)(RedisModuleCtx *ctx) REDISMODULE_ATTR;
REDISMODULE_API int (*RedisModule_ZsetAdd)(RedisModuleKey *key, double score, RedisModuleString *ele, int *flagsptr) REDISMODULE_ATTR;
REDISMODULE_API int (*RedisModule_ZsetIncrby)(RedisModuleKey *key, double score, RedisModuleString *ele, int *flagsptr, double *newscore) REDISMODULE_ATTR;
REDISMODULE_API int (*RedisModule_ZsetScore)(RedisModuleKey *key, RedisModuleString *ele, double *score) REDISMODULE_ATTR;
REDISMODULE_API int (*RedisModule_ZsetRem)(RedisModuleKey *key, RedisModuleString *ele, int *deleted) REDISMODULE_ATTR;
REDISMODULE_API void (*RedisModule_ZsetRangeStop)(RedisModuleKey *key) REDISMODULE_ATTR;
REDISMODULE_API int (*RedisModule_ZsetFirstInScoreRange)(RedisModuleKey *key, double min, double max, int minex, int maxex) REDISMODULE_ATTR;
REDISMODULE_API int (*RedisModule_ZsetLastInScoreRange)(RedisModuleKey *key, double min, double max, int minex, int maxex) REDISMODULE_ATTR;
REDISMODULE_API int (*RedisModule_ZsetFirstInLexRange)(RedisModuleKey *key, RedisModuleString *min, RedisModuleString *max) REDISMODULE_ATTR;
REDISMODULE_API int (*RedisModule_ZsetLastInLexRange)(RedisModuleKey *key, RedisModuleString *min, RedisModuleString *max) REDISMODULE_ATTR;
REDISMODULE_API RedisModuleString * (*RedisModule_ZsetRangeCurrentElement)(RedisModuleKey *key, double *score) REDISMODULE_ATTR;
REDISMODULE_API int (*RedisModule_ZsetRangeNext)(RedisModuleKey *key) REDISMODULE_ATTR;
REDISMODULE_API int (*RedisModule_ZsetRangePrev)(RedisModuleKey *key) REDISMODULE_ATTR;
REDISMODULE_API int (*RedisModule_ZsetRangeEndReached)(RedisModuleKey *key) REDISMODULE_ATTR;
REDISMODULE_API int (*RedisModule_HashSet)(RedisModuleKey *key, int flags, ...) REDISMODULE_ATTR;
REDISMODULE_API int (*RedisModule_HashGet)(RedisModuleKey *key, int flags, ...) REDISMODULE_ATTR;
REDISMODULE_API int (*RedisModule_IsKeysPositionRequest)(RedisModuleCtx *ctx) REDISMODULE_ATTR;
REDISMODULE_API void (*RedisModule_KeyAtPos)(RedisModuleCtx *ctx, int pos) REDISMODULE_ATTR;
REDISMODULE_API unsigned long long (*RedisModule_GetClientId)(RedisModuleCtx *ctx) REDISMODULE_ATTR;
REDISMODULE_API int (*RedisModule_GetClientInfoById)(void *ci, uint64_t id) REDISMODULE_ATTR;
REDISMODULE_API int (*RedisModule_PublishMessage)(RedisModuleCtx *ctx, RedisModuleString *channel, RedisModuleString *message) REDISMODULE_ATTR;
REDISMODULE_API int (*RedisModule_GetContextFlags)(RedisModuleCtx *ctx) REDISMODULE_ATTR;
REDISMODULE_API int (*RedisModule_AvoidReplicaTraffic)() REDISMODULE_ATTR;
REDISMODULE_API void * (*RedisModule_PoolAlloc)(RedisModuleCtx *ctx, size_t bytes) REDISMODULE_ATTR;
REDISMODULE_API RedisModuleType * (*RedisModule_CreateDataType)(RedisModuleCtx *ctx, const char *name, int encver, RedisModuleTypeMethods *typemethods) REDISMODULE_ATTR;
REDISMODULE_API int (*RedisModule_ModuleTypeSetValue)(RedisModuleKey *key, RedisModuleType *mt, void *value) REDISMODULE_ATTR;
REDISMODULE_API int (*RedisModule_ModuleTypeReplaceValue)(RedisModuleKey *key, RedisModuleType *mt, void *new_value, void **old_value) REDISMODULE_ATTR;
REDISMODULE_API RedisModuleType * (*RedisModule_ModuleTypeGetType)(RedisModuleKey *key) REDISMODULE_ATTR;
REDISMODULE_API void * (*RedisModule_ModuleTypeGetValue)(RedisModuleKey *key) REDISMODULE_ATTR;
REDISMODULE_API int (*RedisModule_IsIOError)(RedisModuleIO *io) REDISMODULE_ATTR;
REDISMODULE_API void (*RedisModule_SetModuleOptions)(RedisModuleCtx *ctx, int options) REDISMODULE_ATTR;
REDISMODULE_API int (*RedisModule_SignalModifiedKey)(RedisModuleCtx *ctx, RedisModuleString *keyname) REDISMODULE_ATTR;
REDISMODULE_API void (*RedisModule_SaveUnsigned)(RedisModuleIO *io, uint64_t value) REDISMODULE_ATTR;
REDISMODULE_API uint64_t (*RedisModule_LoadUnsigned)(RedisModuleIO *io) REDISMODULE_ATTR;
REDISMODULE_API void (*RedisModule_SaveSigned)(RedisModuleIO *io, int64_t value) REDISMODULE_ATTR;
REDISMODULE_API int64_t (*RedisModule_LoadSigned)(RedisModuleIO *io) REDISMODULE_ATTR;
REDISMODULE_API void (*RedisModule_EmitAOF)(RedisModuleIO *io, const char *cmdname, const char *fmt, ...) REDISMODULE_ATTR;
REDISMODULE_API void (*RedisModule_SaveString)(RedisModuleIO *io, RedisModuleString *s) REDISMODULE_ATTR;
REDISMODULE_API void (*RedisModule_SaveStringBuffer)(RedisModuleIO *io, const char *str, size_t len) REDISMODULE_ATTR;
REDISMODULE_API RedisModuleString * (*RedisModule_LoadString)(RedisModuleIO *io) REDISMODULE_ATTR;
REDISMODULE_API char * (*RedisModule_LoadStringBuffer)(RedisModuleIO *io, size_t *lenptr) REDISMODULE_ATTR;
REDISMODULE_API void (*RedisModule_SaveDouble)(RedisModuleIO *io, double value) REDISMODULE_ATTR;
REDISMODULE_API double (*RedisModule_LoadDouble)(RedisModuleIO *io) REDISMODULE_ATTR;
REDISMODULE_API void (*RedisModule_SaveFloat)(RedisModuleIO *io, float value) REDISMODULE_ATTR;
REDISMODULE_API float (*RedisModule_LoadFloat)(RedisModuleIO *io) REDISMODULE_ATTR;
REDISMODULE_API void (*RedisModule_SaveLongDouble)(RedisModuleIO *io, long double value) REDISMODULE_ATTR;
REDISMODULE_API long double (*RedisModule_LoadLongDouble)(RedisModuleIO *io) REDISMODULE_ATTR;
REDISMODULE_API void * (*RedisModule_LoadDataTypeFromString)(const RedisModuleString *str, const RedisModuleType *mt) REDISMODULE_ATTR;
REDISMODULE_API RedisModuleString * (*RedisModule_SaveDataTypeToString)(RedisModuleCtx *ctx, void *data, const RedisModuleType *mt) REDISMODULE_ATTR;
REDISMODULE_API void (*RedisModule_Log)(RedisModuleCtx *ctx, const char *level, const char *fmt, ...) REDISMODULE_ATTR REDISMODULE_ATTR_PRINTF(3,4);
REDISMODULE_API void (*RedisModule_LogIOError)(RedisModuleIO *io, const char *levelstr, const char *fmt, ...) REDISMODULE_ATTR REDISMODULE_ATTR_PRINTF(3,4);
REDISMODULE_API void (*RedisModule__Assert)(const char *estr, const char *file, int line) REDISMODULE_ATTR;
REDISMODULE_API void (*RedisModule_LatencyAddSample)(const char *event, mstime_t latency) REDISMODULE_ATTR;
REDISMODULE_API int (*RedisModule_StringAppendBuffer)(RedisModuleCtx *ctx, RedisModuleString *str, const char *buf, size_t len) REDISMODULE_ATTR;
REDISMODULE_API void (*RedisModule_RetainString)(RedisModuleCtx *ctx, RedisModuleString *str) REDISMODULE_ATTR;
REDISMODULE_API RedisModuleString * (*RedisModule_HoldString)(RedisModuleCtx *ctx, RedisModuleString *str) REDISMODULE_ATTR;
REDISMODULE_API int (*RedisModule_StringCompare)(RedisModuleString *a, RedisModuleString *b) REDISMODULE_ATTR;
REDISMODULE_API RedisModuleCtx * (*RedisModule_GetContextFromIO)(RedisModuleIO *io) REDISMODULE_ATTR;
REDISMODULE_API const RedisModuleString * (*RedisModule_GetKeyNameFromIO)(RedisModuleIO *io) REDISMODULE_ATTR;
REDISMODULE_API const RedisModuleString * (*RedisModule_GetKeyNameFromModuleKey)(RedisModuleKey *key) REDISMODULE_ATTR;
REDISMODULE_API long long (*RedisModule_Milliseconds)(void) REDISMODULE_ATTR;
REDISMODULE_API void (*RedisModule_DigestAddStringBuffer)(RedisModuleDigest *md, unsigned char *ele, size_t len) REDISMODULE_ATTR;
REDISMODULE_API void (*RedisModule_DigestAddLongLong)(RedisModuleDigest *md, long long ele) REDISMODULE_ATTR;
REDISMODULE_API void (*RedisModule_DigestEndSequence)(RedisModuleDigest *md) REDISMODULE_ATTR;
REDISMODULE_API RedisModuleDict * (*RedisModule_CreateDict)(RedisModuleCtx *ctx) REDISMODULE_ATTR;
REDISMODULE_API void (*RedisModule_FreeDict)(RedisModuleCtx *ctx, RedisModuleDict *d) REDISMODULE_ATTR;
REDISMODULE_API uint64_t (*RedisModule_DictSize)(RedisModuleDict *d) REDISMODULE_ATTR;
REDISMODULE_API int (*RedisModule_DictSetC)(RedisModuleDict *d, void *key, size_t keylen, void *ptr) REDISMODULE_ATTR;
REDISMODULE_API int (*RedisModule_DictReplaceC)(RedisModuleDict *d, void *key, size_t keylen, void *ptr) REDISMODULE_ATTR;
REDISMODULE_API int (*RedisModule_DictSet)(RedisModuleDict *d, RedisModuleString *key, void *ptr) REDISMODULE_ATTR;
REDISMODULE_API int (*RedisModule_DictReplace)(RedisModuleDict *d, RedisModuleString *key, void *ptr) REDISMODULE_ATTR;
REDISMODULE_API void * (*RedisModule_DictGetC)(RedisModuleDict *d, void *key, size_t keylen, int *nokey) REDISMODULE_ATTR;
REDISMODULE_API void * (*RedisModule_DictGet)(RedisModuleDict *d, RedisModuleString *key, int *nokey) REDISMODULE_ATTR;
REDISMODULE_API int (*RedisModule_DictDelC)(RedisModuleDict *d, void *key, size_t keylen, void *oldval) REDISMODULE_ATTR;
REDISMODULE_API int (*RedisModule_DictDel)(RedisModuleDict *d, RedisModuleString *key, void *oldval) REDISMODULE_ATTR;
REDISMODULE_API RedisModuleDictIter * (*RedisModule_DictIteratorStartC)(RedisModuleDict *d, const char *op, void *key, size_t keylen) REDISMODULE_ATTR;
REDISMODULE_API RedisModuleDictIter * (*RedisModule_DictIteratorStart)(RedisModuleDict *d, const char *op, RedisModuleString *key) REDISMODULE_ATTR;
REDISMODULE_API void (*RedisModule_DictIteratorStop)(RedisModuleDictIter *di) REDISMODULE_ATTR;
REDISMODULE_API int (*RedisModule_DictIteratorReseekC)(RedisModuleDictIter *di, const char *op, void *key, size_t keylen) REDISMODULE_ATTR;
REDISMODULE_API int (*RedisModule_DictIteratorReseek)(RedisModuleDictIter *di, const char *op, RedisModuleString *key) REDISMODULE_ATTR;
REDISMODULE_API void * (*RedisModule_DictNextC)(RedisModuleDictIter *di, size_t *keylen, void **dataptr) REDISMODULE_ATTR;
REDISMODULE_API void * (*RedisModule_DictPrevC)(RedisModuleDictIter *di, size_t *keylen, void **dataptr) REDISMODULE_ATTR;
REDISMODULE_API RedisModuleString * (*RedisModule_DictNext)(RedisModuleCtx *ctx, RedisModuleDictIter *di, void **dataptr) REDISMODULE_ATTR;
REDISMODULE_API RedisModuleString * (*RedisModule_DictPrev)(RedisModuleCtx *ctx, RedisModuleDictIter *di, void **dataptr) REDISMODULE_ATTR;
REDISMODULE_API int (*RedisModule_DictCompareC)(RedisModuleDictIter *di, const char *op, void *key, size_t keylen) REDISMODULE_ATTR;
REDISMODULE_API int (*RedisModule_DictCompare)(RedisModuleDictIter *di, const char *op, RedisModuleString *key) REDISMODULE_ATTR;
REDISMODULE_API int (*RedisModule_RegisterInfoFunc)(RedisModuleCtx *ctx, RedisModuleInfoFunc cb) REDISMODULE_ATTR;
REDISMODULE_API int (*RedisModule_InfoAddSection)(RedisModuleInfoCtx *ctx, char *name) REDISMODULE_ATTR;
REDISMODULE_API int (*RedisModule_InfoBeginDictField)(RedisModuleInfoCtx *ctx, char *name) REDISMODULE_ATTR;
REDISMODULE_API int (*RedisModule_InfoEndDictField)(RedisModuleInfoCtx *ctx) REDISMODULE_ATTR;
REDISMODULE_API int (*RedisModule_InfoAddFieldString)(RedisModuleInfoCtx *ctx, char *field, RedisModuleString *value) REDISMODULE_ATTR;
REDISMODULE_API int (*RedisModule_InfoAddFieldCString)(RedisModuleInfoCtx *ctx, char *field, char *value) REDISMODULE_ATTR;
REDISMODULE_API int (*RedisModule_InfoAddFieldDouble)(RedisModuleInfoCtx *ctx, char *field, double value) REDISMODULE_ATTR;
REDISMODULE_API int (*RedisModule_InfoAddFieldLongLong)(RedisModuleInfoCtx *ctx, char *field, long long value) REDISMODULE_ATTR;
REDISMODULE_API int (*RedisModule_InfoAddFieldULongLong)(RedisModuleInfoCtx *ctx, char *field, unsigned long long value) REDISMODULE_ATTR;
REDISMODULE_API RedisModuleServerInfoData * (*RedisModule_GetServerInfo)(RedisModuleCtx *ctx, const char *section) REDISMODULE_ATTR;
REDISMODULE_API void (*RedisModule_FreeServerInfo)(RedisModuleCtx *ctx, RedisModuleServerInfoData *data) REDISMODULE_ATTR;
REDISMODULE_API RedisModuleString * (*RedisModule_ServerInfoGetField)(RedisModuleCtx *ctx, RedisModuleServerInfoData *data, const char* field) REDISMODULE_ATTR;
REDISMODULE_API const char * (*RedisModule_ServerInfoGetFieldC)(RedisModuleServerInfoData *data, const char* field) REDISMODULE_ATTR;
REDISMODULE_API long long (*RedisModule_ServerInfoGetFieldSigned)(RedisModuleServerInfoData *data, const char* field, int *out_err) REDISMODULE_ATTR;
REDISMODULE_API unsigned long long (*RedisModule_ServerInfoGetFieldUnsigned)(RedisModuleServerInfoData *data, const char* field, int *out_err) REDISMODULE_ATTR;
REDISMODULE_API double (*RedisModule_ServerInfoGetFieldDouble)(RedisModuleServerInfoData *data, const char* field, int *out_err) REDISMODULE_ATTR;
REDISMODULE_API int (*RedisModule_SubscribeToServerEvent)(RedisModuleCtx *ctx, RedisModuleEvent event, RedisModuleEventCallback callback) REDISMODULE_ATTR;
REDISMODULE_API int (*RedisModule_SetLRU)(RedisModuleKey *key, mstime_t lru_idle) REDISMODULE_ATTR;
REDISMODULE_API int (*RedisModule_GetLRU)(RedisModuleKey *key, mstime_t *lru_idle) REDISMODULE_ATTR;
REDISMODULE_API int (*RedisModule_SetLFU)(RedisModuleKey *key, long long lfu_freq) REDISMODULE_ATTR;
REDISMODULE_API int (*RedisModule_GetLFU)(RedisModuleKey *key, long long *lfu_freq) REDISMODULE_ATTR;
REDISMODULE_API RedisModuleBlockedClient * (*RedisModule_BlockClientOnKeys)(RedisModuleCtx *ctx, RedisModuleCmdFunc reply_callback, RedisModuleCmdFunc timeout_callback, void (*free_privdata)(RedisModuleCtx*,void*), long long timeout_ms, RedisModuleString **keys, int numkeys, void *privdata) REDISMODULE_ATTR;
REDISMODULE_API void (*RedisModule_SignalKeyAsReady)(RedisModuleCtx *ctx, RedisModuleString *key) REDISMODULE_ATTR;
REDISMODULE_API RedisModuleString * (*RedisModule_GetBlockedClientReadyKey)(RedisModuleCtx *ctx) REDISMODULE_ATTR;
REDISMODULE_API RedisModuleScanCursor * (*RedisModule_ScanCursorCreate)() REDISMODULE_ATTR;
REDISMODULE_API void (*RedisModule_ScanCursorRestart)(RedisModuleScanCursor *cursor) REDISMODULE_ATTR;
REDISMODULE_API void (*RedisModule_ScanCursorDestroy)(RedisModuleScanCursor *cursor) REDISMODULE_ATTR;
REDISMODULE_API int (*RedisModule_Scan)(RedisModuleCtx *ctx, RedisModuleScanCursor *cursor, RedisModuleScanCB fn, void *privdata) REDISMODULE_ATTR;
REDISMODULE_API int (*RedisModule_ScanKey)(RedisModuleKey *key, RedisModuleScanCursor *cursor, RedisModuleScanKeyCB fn, void *privdata) REDISMODULE_ATTR;
REDISMODULE_API int (*RedisModule_GetContextFlagsAll)() REDISMODULE_ATTR;
REDISMODULE_API int (*RedisModule_GetKeyspaceNotificationFlagsAll)() REDISMODULE_ATTR;
REDISMODULE_API int (*RedisModule_IsSubEventSupported)(RedisModuleEvent event, uint64_t subevent) REDISMODULE_ATTR;
REDISMODULE_API int (*RedisModule_GetServerVersion)() REDISMODULE_ATTR;

/* Experimental APIs */
#ifdef REDISMODULE_EXPERIMENTAL_API
#define REDISMODULE_EXPERIMENTAL_API_VERSION 3
REDISMODULE_API RedisModuleBlockedClient * (*RedisModule_BlockClient)(RedisModuleCtx *ctx, RedisModuleCmdFunc reply_callback, RedisModuleCmdFunc timeout_callback, void (*free_privdata)(RedisModuleCtx*,void*), long long timeout_ms) REDISMODULE_ATTR;
REDISMODULE_API int (*RedisModule_UnblockClient)(RedisModuleBlockedClient *bc, void *privdata) REDISMODULE_ATTR;
REDISMODULE_API int (*RedisModule_IsBlockedReplyRequest)(RedisModuleCtx *ctx) REDISMODULE_ATTR;
REDISMODULE_API int (*RedisModule_IsBlockedTimeoutRequest)(RedisModuleCtx *ctx) REDISMODULE_ATTR;
REDISMODULE_API void * (*RedisModule_GetBlockedClientPrivateData)(RedisModuleCtx *ctx) REDISMODULE_ATTR;
REDISMODULE_API RedisModuleBlockedClient * (*RedisModule_GetBlockedClientHandle)(RedisModuleCtx *ctx) REDISMODULE_ATTR;
REDISMODULE_API int (*RedisModule_AbortBlock)(RedisModuleBlockedClient *bc) REDISMODULE_ATTR;
REDISMODULE_API RedisModuleCtx * (*RedisModule_GetThreadSafeContext)(RedisModuleBlockedClient *bc) REDISMODULE_ATTR;
REDISMODULE_API RedisModuleCtx * (*RedisModule_GetDetachedThreadSafeContext)(RedisModuleCtx *ctx) REDISMODULE_ATTR;
REDISMODULE_API void (*RedisModule_FreeThreadSafeContext)(RedisModuleCtx *ctx) REDISMODULE_ATTR;
REDISMODULE_API void (*RedisModule_ThreadSafeContextLock)(RedisModuleCtx *ctx) REDISMODULE_ATTR;
REDISMODULE_API int (*RedisModule_ThreadSafeContextTryLock)(RedisModuleCtx *ctx) REDISMODULE_ATTR;
REDISMODULE_API void (*RedisModule_ThreadSafeContextUnlock)(RedisModuleCtx *ctx) REDISMODULE_ATTR;
REDISMODULE_API int (*RedisModule_SubscribeToKeyspaceEvents)(RedisModuleCtx *ctx, int types, RedisModuleNotificationFunc cb) REDISMODULE_ATTR;
REDISMODULE_API int (*RedisModule_NotifyKeyspaceEvent)(RedisModuleCtx *ctx, int type, const char *event, RedisModuleString *key) REDISMODULE_ATTR;
REDISMODULE_API int (*RedisModule_GetNotifyKeyspaceEvents)() REDISMODULE_ATTR;
REDISMODULE_API int (*RedisModule_BlockedClientDisconnected)(RedisModuleCtx *ctx) REDISMODULE_ATTR;
REDISMODULE_API void (*RedisModule_RegisterClusterMessageReceiver)(RedisModuleCtx *ctx, uint8_t type, RedisModuleClusterMessageReceiver callback) REDISMODULE_ATTR;
REDISMODULE_API int (*RedisModule_SendClusterMessage)(RedisModuleCtx *ctx, char *target_id, uint8_t type, unsigned char *msg, uint32_t len) REDISMODULE_ATTR;
REDISMODULE_API int (*RedisModule_GetClusterNodeInfo)(RedisModuleCtx *ctx, const char *id, char *ip, char *master_id, int *port, int *flags) REDISMODULE_ATTR;
REDISMODULE_API char ** (*RedisModule_GetClusterNodesList)(RedisModuleCtx *ctx, size_t *numnodes) REDISMODULE_ATTR;
REDISMODULE_API void (*RedisModule_FreeClusterNodesList)(char **ids) REDISMODULE_ATTR;
REDISMODULE_API RedisModuleTimerID (*RedisModule_CreateTimer)(RedisModuleCtx *ctx, mstime_t period, RedisModuleTimerProc callback, void *data) REDISMODULE_ATTR;
REDISMODULE_API int (*RedisModule_StopTimer)(RedisModuleCtx *ctx, RedisModuleTimerID id, void **data) REDISMODULE_ATTR;
REDISMODULE_API int (*RedisModule_GetTimerInfo)(RedisModuleCtx *ctx, RedisModuleTimerID id, uint64_t *remaining, void **data) REDISMODULE_ATTR;
REDISMODULE_API const char * (*RedisModule_GetMyClusterID)(void) REDISMODULE_ATTR;
REDISMODULE_API size_t (*RedisModule_GetClusterSize)(void) REDISMODULE_ATTR;
REDISMODULE_API void (*RedisModule_GetRandomBytes)(unsigned char *dst, size_t len) REDISMODULE_ATTR;
REDISMODULE_API void (*RedisModule_GetRandomHexChars)(char *dst, size_t len) REDISMODULE_ATTR;
REDISMODULE_API void (*RedisModule_SetDisconnectCallback)(RedisModuleBlockedClient *bc, RedisModuleDisconnectFunc callback) REDISMODULE_ATTR;
REDISMODULE_API void (*RedisModule_SetClusterFlags)(RedisModuleCtx *ctx, uint64_t flags) REDISMODULE_ATTR;
REDISMODULE_API int (*RedisModule_ExportSharedAPI)(RedisModuleCtx *ctx, const char *apiname, void *func) REDISMODULE_ATTR;
REDISMODULE_API void * (*RedisModule_GetSharedAPI)(RedisModuleCtx *ctx, const char *apiname) REDISMODULE_ATTR;
REDISMODULE_API RedisModuleCommandFilter * (*RedisModule_RegisterCommandFilter)(RedisModuleCtx *ctx, RedisModuleCommandFilterFunc cb, int flags) REDISMODULE_ATTR;
REDISMODULE_API int (*RedisModule_UnregisterCommandFilter)(RedisModuleCtx *ctx, RedisModuleCommandFilter *filter) REDISMODULE_ATTR;
REDISMODULE_API int (*RedisModule_CommandFilterArgsCount)(RedisModuleCommandFilterCtx *fctx) REDISMODULE_ATTR;
REDISMODULE_API const RedisModuleString * (*RedisModule_CommandFilterArgGet)(RedisModuleCommandFilterCtx *fctx, int pos) REDISMODULE_ATTR;
REDISMODULE_API int (*RedisModule_CommandFilterArgInsert)(RedisModuleCommandFilterCtx *fctx, int pos, RedisModuleString *arg) REDISMODULE_ATTR;
REDISMODULE_API int (*RedisModule_CommandFilterArgReplace)(RedisModuleCommandFilterCtx *fctx, int pos, RedisModuleString *arg) REDISMODULE_ATTR;
REDISMODULE_API int (*RedisModule_CommandFilterArgDelete)(RedisModuleCommandFilterCtx *fctx, int pos) REDISMODULE_ATTR;
REDISMODULE_API int (*RedisModule_Fork)(RedisModuleForkDoneHandler cb, void *user_data) REDISMODULE_ATTR;
REDISMODULE_API int (*RedisModule_ExitFromChild)(int retcode) REDISMODULE_ATTR;
REDISMODULE_API int (*RedisModule_KillForkChild)(int child_pid) REDISMODULE_ATTR;
REDISMODULE_API float (*RedisModule_GetUsedMemoryRatio)() REDISMODULE_ATTR;
REDISMODULE_API size_t (*RedisModule_MallocSize)(void* ptr) REDISMODULE_ATTR;
REDISMODULE_API RedisModuleUser * (*RedisModule_CreateModuleUser)(const char *name) REDISMODULE_ATTR;
REDISMODULE_API void (*RedisModule_FreeModuleUser)(RedisModuleUser *user) REDISMODULE_ATTR;
REDISMODULE_API int (*RedisModule_SetModuleUserACL)(RedisModuleUser *user, const char* acl) REDISMODULE_ATTR;
REDISMODULE_API int (*RedisModule_AuthenticateClientWithACLUser)(RedisModuleCtx *ctx, const char *name, size_t len, RedisModuleUserChangedFunc callback, void *privdata, uint64_t *client_id) REDISMODULE_ATTR;
REDISMODULE_API int (*RedisModule_AuthenticateClientWithUser)(RedisModuleCtx *ctx, RedisModuleUser *user, RedisModuleUserChangedFunc callback, void *privdata, uint64_t *client_id) REDISMODULE_ATTR;
REDISMODULE_API int (*RedisModule_DeauthenticateAndCloseClient)(RedisModuleCtx *ctx, uint64_t client_id) REDISMODULE_ATTR;
REDISMODULE_API RedisModuleString * (*RedisModule_GetClientCertificate)(RedisModuleCtx *ctx, uint64_t id) REDISMODULE_ATTR;
REDISMODULE_API int *(*RedisModule_GetCommandKeys)(RedisModuleCtx *ctx, RedisModuleString **argv, int argc, int *num_keys) REDISMODULE_ATTR;
#endif

#define RedisModule_IsAOFClient(id) ((id) == CLIENT_ID_AOF)

/* This is included inline inside each Redis module. */
static int RedisModule_Init(RedisModuleCtx *ctx, const char *name, int ver, int apiver) REDISMODULE_ATTR_UNUSED;
static int RedisModule_Init(RedisModuleCtx *ctx, const char *name, int ver, int apiver) {
    void *getapifuncptr = ((void**)ctx)[0];
    RedisModule_GetApi = (int (*)(const char *, void *)) (unsigned long)getapifuncptr;
    REDISMODULE_GET_API(Alloc);
    REDISMODULE_GET_API(Calloc);
    REDISMODULE_GET_API(Free);
    REDISMODULE_GET_API(Realloc);
    REDISMODULE_GET_API(Strdup);
    REDISMODULE_GET_API(CreateCommand);
    REDISMODULE_GET_API(SetModuleAttribs);
    REDISMODULE_GET_API(IsModuleNameBusy);
    REDISMODULE_GET_API(WrongArity);
    REDISMODULE_GET_API(ReplyWithLongLong);
    REDISMODULE_GET_API(ReplyWithError);
    REDISMODULE_GET_API(ReplyWithSimpleString);
    REDISMODULE_GET_API(ReplyWithArray);
    REDISMODULE_GET_API(ReplyWithNullArray);
    REDISMODULE_GET_API(ReplyWithEmptyArray);
    REDISMODULE_GET_API(ReplySetArrayLength);
    REDISMODULE_GET_API(ReplyWithStringBuffer);
    REDISMODULE_GET_API(ReplyWithCString);
    REDISMODULE_GET_API(ReplyWithString);
    REDISMODULE_GET_API(ReplyWithEmptyString);
    REDISMODULE_GET_API(ReplyWithVerbatimString);
    REDISMODULE_GET_API(ReplyWithNull);
    REDISMODULE_GET_API(ReplyWithCallReply);
    REDISMODULE_GET_API(ReplyWithDouble);
    REDISMODULE_GET_API(ReplyWithLongDouble);
    REDISMODULE_GET_API(GetSelectedDb);
    REDISMODULE_GET_API(SelectDb);
    REDISMODULE_GET_API(OpenKey);
    REDISMODULE_GET_API(CloseKey);
    REDISMODULE_GET_API(KeyType);
    REDISMODULE_GET_API(ValueLength);
    REDISMODULE_GET_API(ListPush);
    REDISMODULE_GET_API(ListPop);
    REDISMODULE_GET_API(StringToLongLong);
    REDISMODULE_GET_API(StringToDouble);
    REDISMODULE_GET_API(StringToLongDouble);
    REDISMODULE_GET_API(Call);
    REDISMODULE_GET_API(CallReplyProto);
    REDISMODULE_GET_API(FreeCallReply);
    REDISMODULE_GET_API(CallReplyInteger);
    REDISMODULE_GET_API(CallReplyType);
    REDISMODULE_GET_API(CallReplyLength);
    REDISMODULE_GET_API(CallReplyArrayElement);
    REDISMODULE_GET_API(CallReplyStringPtr);
    REDISMODULE_GET_API(CreateStringFromCallReply);
    REDISMODULE_GET_API(CreateString);
    REDISMODULE_GET_API(CreateStringFromLongLong);
    REDISMODULE_GET_API(CreateStringFromDouble);
    REDISMODULE_GET_API(CreateStringFromLongDouble);
    REDISMODULE_GET_API(CreateStringFromString);
    REDISMODULE_GET_API(CreateStringPrintf);
    REDISMODULE_GET_API(FreeString);
    REDISMODULE_GET_API(StringPtrLen);
    REDISMODULE_GET_API(AutoMemory);
    REDISMODULE_GET_API(Replicate);
    REDISMODULE_GET_API(ReplicateVerbatim);
    REDISMODULE_GET_API(DeleteKey);
    REDISMODULE_GET_API(UnlinkKey);
    REDISMODULE_GET_API(StringSet);
    REDISMODULE_GET_API(StringDMA);
    REDISMODULE_GET_API(StringTruncate);
    REDISMODULE_GET_API(GetExpire);
    REDISMODULE_GET_API(SetExpire);
    REDISMODULE_GET_API(ResetDataset);
    REDISMODULE_GET_API(DbSize);
    REDISMODULE_GET_API(RandomKey);
    REDISMODULE_GET_API(ZsetAdd);
    REDISMODULE_GET_API(ZsetIncrby);
    REDISMODULE_GET_API(ZsetScore);
    REDISMODULE_GET_API(ZsetRem);
    REDISMODULE_GET_API(ZsetRangeStop);
    REDISMODULE_GET_API(ZsetFirstInScoreRange);
    REDISMODULE_GET_API(ZsetLastInScoreRange);
    REDISMODULE_GET_API(ZsetFirstInLexRange);
    REDISMODULE_GET_API(ZsetLastInLexRange);
    REDISMODULE_GET_API(ZsetRangeCurrentElement);
    REDISMODULE_GET_API(ZsetRangeNext);
    REDISMODULE_GET_API(ZsetRangePrev);
    REDISMODULE_GET_API(ZsetRangeEndReached);
    REDISMODULE_GET_API(HashSet);
    REDISMODULE_GET_API(HashGet);
    REDISMODULE_GET_API(IsKeysPositionRequest);
    REDISMODULE_GET_API(KeyAtPos);
    REDISMODULE_GET_API(GetClientId);
    REDISMODULE_GET_API(GetContextFlags);
    REDISMODULE_GET_API(AvoidReplicaTraffic);
    REDISMODULE_GET_API(PoolAlloc);
    REDISMODULE_GET_API(CreateDataType);
    REDISMODULE_GET_API(ModuleTypeSetValue);
    REDISMODULE_GET_API(ModuleTypeReplaceValue);
    REDISMODULE_GET_API(ModuleTypeGetType);
    REDISMODULE_GET_API(ModuleTypeGetValue);
    REDISMODULE_GET_API(IsIOError);
    REDISMODULE_GET_API(SetModuleOptions);
    REDISMODULE_GET_API(SignalModifiedKey);
    REDISMODULE_GET_API(SaveUnsigned);
    REDISMODULE_GET_API(LoadUnsigned);
    REDISMODULE_GET_API(SaveSigned);
    REDISMODULE_GET_API(LoadSigned);
    REDISMODULE_GET_API(SaveString);
    REDISMODULE_GET_API(SaveStringBuffer);
    REDISMODULE_GET_API(LoadString);
    REDISMODULE_GET_API(LoadStringBuffer);
    REDISMODULE_GET_API(SaveDouble);
    REDISMODULE_GET_API(LoadDouble);
    REDISMODULE_GET_API(SaveFloat);
    REDISMODULE_GET_API(LoadFloat);
    REDISMODULE_GET_API(SaveLongDouble);
    REDISMODULE_GET_API(LoadLongDouble);
    REDISMODULE_GET_API(SaveDataTypeToString);
    REDISMODULE_GET_API(LoadDataTypeFromString);
    REDISMODULE_GET_API(EmitAOF);
    REDISMODULE_GET_API(Log);
    REDISMODULE_GET_API(LogIOError);
    REDISMODULE_GET_API(_Assert);
    REDISMODULE_GET_API(LatencyAddSample);
    REDISMODULE_GET_API(StringAppendBuffer);
    REDISMODULE_GET_API(RetainString);
    REDISMODULE_GET_API(HoldString);
    REDISMODULE_GET_API(StringCompare);
    REDISMODULE_GET_API(GetContextFromIO);
    REDISMODULE_GET_API(GetKeyNameFromIO);
    REDISMODULE_GET_API(GetKeyNameFromModuleKey);
    REDISMODULE_GET_API(Milliseconds);
    REDISMODULE_GET_API(DigestAddStringBuffer);
    REDISMODULE_GET_API(DigestAddLongLong);
    REDISMODULE_GET_API(DigestEndSequence);
    REDISMODULE_GET_API(CreateDict);
    REDISMODULE_GET_API(FreeDict);
    REDISMODULE_GET_API(DictSize);
    REDISMODULE_GET_API(DictSetC);
    REDISMODULE_GET_API(DictReplaceC);
    REDISMODULE_GET_API(DictSet);
    REDISMODULE_GET_API(DictReplace);
    REDISMODULE_GET_API(DictGetC);
    REDISMODULE_GET_API(DictGet);
    REDISMODULE_GET_API(DictDelC);
    REDISMODULE_GET_API(DictDel);
    REDISMODULE_GET_API(DictIteratorStartC);
    REDISMODULE_GET_API(DictIteratorStart);
    REDISMODULE_GET_API(DictIteratorStop);
    REDISMODULE_GET_API(DictIteratorReseekC);
    REDISMODULE_GET_API(DictIteratorReseek);
    REDISMODULE_GET_API(DictNextC);
    REDISMODULE_GET_API(DictPrevC);
    REDISMODULE_GET_API(DictNext);
    REDISMODULE_GET_API(DictPrev);
    REDISMODULE_GET_API(DictCompare);
    REDISMODULE_GET_API(DictCompareC);
    REDISMODULE_GET_API(RegisterInfoFunc);
    REDISMODULE_GET_API(InfoAddSection);
    REDISMODULE_GET_API(InfoBeginDictField);
    REDISMODULE_GET_API(InfoEndDictField);
    REDISMODULE_GET_API(InfoAddFieldString);
    REDISMODULE_GET_API(InfoAddFieldCString);
    REDISMODULE_GET_API(InfoAddFieldDouble);
    REDISMODULE_GET_API(InfoAddFieldLongLong);
    REDISMODULE_GET_API(InfoAddFieldULongLong);
    REDISMODULE_GET_API(GetServerInfo);
    REDISMODULE_GET_API(FreeServerInfo);
    REDISMODULE_GET_API(ServerInfoGetField);
    REDISMODULE_GET_API(ServerInfoGetFieldC);
    REDISMODULE_GET_API(ServerInfoGetFieldSigned);
    REDISMODULE_GET_API(ServerInfoGetFieldUnsigned);
    REDISMODULE_GET_API(ServerInfoGetFieldDouble);
    REDISMODULE_GET_API(GetClientInfoById);
    REDISMODULE_GET_API(PublishMessage);
    REDISMODULE_GET_API(SubscribeToServerEvent);
    REDISMODULE_GET_API(SetLRU);
    REDISMODULE_GET_API(GetLRU);
    REDISMODULE_GET_API(SetLFU);
    REDISMODULE_GET_API(GetLFU);
    REDISMODULE_GET_API(BlockClientOnKeys);
    REDISMODULE_GET_API(SignalKeyAsReady);
    REDISMODULE_GET_API(GetBlockedClientReadyKey);
    REDISMODULE_GET_API(ScanCursorCreate);
    REDISMODULE_GET_API(ScanCursorRestart);
    REDISMODULE_GET_API(ScanCursorDestroy);
    REDISMODULE_GET_API(Scan);
    REDISMODULE_GET_API(ScanKey);
    REDISMODULE_GET_API(GetContextFlagsAll);
    REDISMODULE_GET_API(GetKeyspaceNotificationFlagsAll);
    REDISMODULE_GET_API(IsSubEventSupported);
    REDISMODULE_GET_API(GetServerVersion);

#ifdef REDISMODULE_EXPERIMENTAL_API
    REDISMODULE_GET_API(GetThreadSafeContext);
    REDISMODULE_GET_API(GetDetachedThreadSafeContext);
    REDISMODULE_GET_API(FreeThreadSafeContext);
    REDISMODULE_GET_API(ThreadSafeContextLock);
    REDISMODULE_GET_API(ThreadSafeContextTryLock);
    REDISMODULE_GET_API(ThreadSafeContextUnlock);
    REDISMODULE_GET_API(BlockClient);
    REDISMODULE_GET_API(UnblockClient);
    REDISMODULE_GET_API(IsBlockedReplyRequest);
    REDISMODULE_GET_API(IsBlockedTimeoutRequest);
    REDISMODULE_GET_API(GetBlockedClientPrivateData);
    REDISMODULE_GET_API(GetBlockedClientHandle);
    REDISMODULE_GET_API(AbortBlock);
    REDISMODULE_GET_API(SetDisconnectCallback);
    REDISMODULE_GET_API(SubscribeToKeyspaceEvents);
    REDISMODULE_GET_API(NotifyKeyspaceEvent);
    REDISMODULE_GET_API(GetNotifyKeyspaceEvents);
    REDISMODULE_GET_API(BlockedClientDisconnected);
    REDISMODULE_GET_API(RegisterClusterMessageReceiver);
    REDISMODULE_GET_API(SendClusterMessage);
    REDISMODULE_GET_API(GetClusterNodeInfo);
    REDISMODULE_GET_API(GetClusterNodesList);
    REDISMODULE_GET_API(FreeClusterNodesList);
    REDISMODULE_GET_API(CreateTimer);
    REDISMODULE_GET_API(StopTimer);
    REDISMODULE_GET_API(GetTimerInfo);
    REDISMODULE_GET_API(GetMyClusterID);
    REDISMODULE_GET_API(GetClusterSize);
    REDISMODULE_GET_API(GetRandomBytes);
    REDISMODULE_GET_API(GetRandomHexChars);
    REDISMODULE_GET_API(SetClusterFlags);
    REDISMODULE_GET_API(ExportSharedAPI);
    REDISMODULE_GET_API(GetSharedAPI);
    REDISMODULE_GET_API(RegisterCommandFilter);
    REDISMODULE_GET_API(UnregisterCommandFilter);
    REDISMODULE_GET_API(CommandFilterArgsCount);
    REDISMODULE_GET_API(CommandFilterArgGet);
    REDISMODULE_GET_API(CommandFilterArgInsert);
    REDISMODULE_GET_API(CommandFilterArgReplace);
    REDISMODULE_GET_API(CommandFilterArgDelete);
    REDISMODULE_GET_API(Fork);
    REDISMODULE_GET_API(ExitFromChild);
    REDISMODULE_GET_API(KillForkChild);
    REDISMODULE_GET_API(GetUsedMemoryRatio);
    REDISMODULE_GET_API(MallocSize);
    REDISMODULE_GET_API(CreateModuleUser);
    REDISMODULE_GET_API(FreeModuleUser);
    REDISMODULE_GET_API(SetModuleUserACL);
    REDISMODULE_GET_API(DeauthenticateAndCloseClient);
    REDISMODULE_GET_API(AuthenticateClientWithACLUser);
    REDISMODULE_GET_API(AuthenticateClientWithUser);
    REDISMODULE_GET_API(GetClientCertificate);
    REDISMODULE_GET_API(GetCommandKeys);
#endif

    if (RedisModule_IsModuleNameBusy && RedisModule_IsModuleNameBusy(name)) return REDISMODULE_ERR;
    RedisModule_SetModuleAttribs(ctx,name,ver,apiver);
    return REDISMODULE_OK;
}

#define RedisModule_Assert(_e) ((_e)?(void)0 : (RedisModule__Assert(#_e,__FILE__,__LINE__),exit(1)))

#define RMAPI_FUNC_SUPPORTED(func) (func != NULL)

#else

/* Things only defined for the modules core, not exported to modules
 * including this file. */
#define RedisModuleString robj

#endif /* REDISMODULE_CORE */
<<<<<<< HEAD

#ifdef __cplusplus
}
#endif

#endif /* REDISMOUDLE_H */
=======
#endif /* REDISMODULE_H */
>>>>>>> 8d70d498
<|MERGE_RESOLUTION|>--- conflicted
+++ resolved
@@ -1031,13 +1031,9 @@
 #define RedisModuleString robj
 
 #endif /* REDISMODULE_CORE */
-<<<<<<< HEAD
 
 #ifdef __cplusplus
 }
 #endif
 
-#endif /* REDISMOUDLE_H */
-=======
-#endif /* REDISMODULE_H */
->>>>>>> 8d70d498
+#endif /* REDISMODULE_H */