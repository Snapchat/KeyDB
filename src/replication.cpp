--- conflicted
+++ resolved
@@ -722,10 +722,6 @@
 
     /* Force the partial sync to be queued */
     prepareClientToWrite(c);
-<<<<<<< HEAD
-    c->fPendingReplicaWrite = true; 
-=======
->>>>>>> 134beafb
 
     return len;
 }
@@ -4993,17 +4989,8 @@
             replica->repl_end_off = g_pserver->master_repl_offset;
 
             /* Only if the there isn't already a pending write do we prepare the client to write */
-<<<<<<< HEAD
-            if (!replica->fPendingReplicaWrite){
-                serverAssert(replica->repl_curr_off != g_pserver->master_repl_offset);
-                prepareClientToWrite(replica);
-                replica->fPendingReplicaWrite = true; 
-            }
-
-=======
             serverAssert(replica->repl_curr_off != g_pserver->master_repl_offset);
             prepareClientToWrite(replica);
->>>>>>> 134beafb
         }
         if (fAsyncWrite)
             ProcessPendingAsyncWrites();
