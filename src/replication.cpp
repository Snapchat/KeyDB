/* Asynchronous replication implementation.
 *
 * Copyright (c) 2009-2012, Salvatore Sanfilippo <antirez at gmail dot com>
 * Copyright (c) 2019 John Sully <john at eqalpha dot com>
 * All rights reserved.
 *
 * Redistribution and use in source and binary forms, with or without
 * modification, are permitted provided that the following conditions are met:
 *
 *   * Redistributions of source code must retain the above copyright notice,
 *     this list of conditions and the following disclaimer.
 *   * Redistributions in binary form must reproduce the above copyright
 *     notice, this list of conditions and the following disclaimer in the
 *     documentation and/or other materials provided with the distribution.
 *   * Neither the name of Redis nor the names of its contributors may be used
 *     to endorse or promote products derived from this software without
 *     specific prior written permission.
 *
 * THIS SOFTWARE IS PROVIDED BY THE COPYRIGHT HOLDERS AND CONTRIBUTORS "AS IS"
 * AND ANY EXPRESS OR IMPLIED WARRANTIES, INCLUDING, BUT NOT LIMITED TO, THE
 * IMPLIED WARRANTIES OF MERCHANTABILITY AND FITNESS FOR A PARTICULAR PURPOSE
 * ARE DISCLAIMED. IN NO EVENT SHALL THE COPYRIGHT OWNER OR CONTRIBUTORS BE
 * LIABLE FOR ANY DIRECT, INDIRECT, INCIDENTAL, SPECIAL, EXEMPLARY, OR
 * CONSEQUENTIAL DAMAGES (INCLUDING, BUT NOT LIMITED TO, PROCUREMENT OF
 * SUBSTITUTE GOODS OR SERVICES; LOSS OF USE, DATA, OR PROFITS; OR BUSINESS
 * INTERRUPTION) HOWEVER CAUSED AND ON ANY THEORY OF LIABILITY, WHETHER IN
 * CONTRACT, STRICT LIABILITY, OR TORT (INCLUDING NEGLIGENCE OR OTHERWISE)
 * ARISING IN ANY WAY OUT OF THE USE OF THIS SOFTWARE, EVEN IF ADVISED OF THE
 * POSSIBILITY OF SUCH DAMAGE.
 */


#include "server.h"
#include "cluster.h"
#include "bio.h"

#include <sys/time.h>
#include <unistd.h>
#include <fcntl.h>
#include <sys/socket.h>
#include <sys/stat.h>
#include <mutex>
#include <algorithm>
#include <uuid/uuid.h>
#include <chrono>
#include <unordered_map>
#include <string>

void replicationDiscardCachedMaster(redisMaster *mi);
void replicationResurrectCachedMaster(redisMaster *mi, connection *conn);
void replicationSendAck(redisMaster *mi);
void putSlaveOnline(client *replica);
int cancelReplicationHandshake(redisMaster *mi);
static void propagateMasterStaleKeys();

/* We take a global flag to remember if this instance generated an RDB
 * because of replication, so that we can remove the RDB file in case
 * the instance is configured to have no persistence. */
int RDBGeneratedByReplication = 0;

/* --------------------------- Utility functions ---------------------------- */

/* Return the pointer to a string representing the replica ip:listening_port
 * pair. Mostly useful for logging, since we want to log a replica using its
 * IP address and its listening port which is more clear for the user, for
 * example: "Closing connection with replica 10.1.2.3:6380". */
char *replicationGetSlaveName(client *c) {
    static char buf[NET_PEER_ID_LEN];
    char ip[NET_IP_STR_LEN];

    ip[0] = '\0';
    buf[0] = '\0';
    if (c->slave_ip[0] != '\0' ||
        connPeerToString(c->conn,ip,sizeof(ip),NULL) != -1)
    {
        /* Note that the 'ip' buffer is always larger than 'c->slave_ip' */
        if (c->slave_ip[0] != '\0') memcpy(ip,c->slave_ip,sizeof(c->slave_ip));

        if (c->slave_listening_port)
            anetFormatAddr(buf,sizeof(buf),ip,c->slave_listening_port);
        else
            snprintf(buf,sizeof(buf),"%s:<unknown-replica-port>",ip);
    } else {
        snprintf(buf,sizeof(buf),"client id #%llu",
            (unsigned long long) c->id);
    }
    return buf;
}

static bool FSameUuidNoNil(const unsigned char *a, const unsigned char *b)
{
    unsigned char zeroCheck = 0;
    for (int i = 0; i < UUID_BINARY_LEN; ++i)
    {
        if (a[i] != b[i])
            return false;
        zeroCheck |= a[i];
    }
    return (zeroCheck != 0);    // if the UUID is nil then it is never equal
}

static bool FSameHost(client *clientA, client *clientB)
{
    if (clientA == nullptr || clientB == nullptr)
        return false;

    const unsigned char *a = clientA->uuid;
    const unsigned char *b = clientB->uuid;

    return FSameUuidNoNil(a, b);
}

static bool FMasterHost(client *c)
{
    listIter li;
    listNode *ln;
    listRewind(g_pserver->masters, &li);
    while ((ln = listNext(&li)))
    {
        redisMaster *mi = (redisMaster*)listNodeValue(ln);
        if (FSameUuidNoNil(mi->master_uuid, c->uuid))
            return true;
    }
    return false;
}

static bool FAnyDisconnectedMasters()
{
    listIter li;
    listNode *ln;
    listRewind(g_pserver->masters, &li);
    while ((ln = listNext(&li)))
    {
        redisMaster *mi = (redisMaster*)listNodeValue(ln);
        if (mi->repl_state != REPL_STATE_CONNECTED)
            return true;
    }
    return false;
}

client *replicaFromMaster(redisMaster *mi)
{
    if (mi->master == nullptr)
        return nullptr;

    listIter liReplica;
    listNode *lnReplica;
    listRewind(g_pserver->slaves, &liReplica);
    while ((lnReplica = listNext(&liReplica)) != nullptr)
    {
        client *replica = (client*)listNodeValue(lnReplica);
        if (FSameHost(mi->master, replica))
            return replica;
    }
    return nullptr;
}

/* Plain unlink() can block for quite some time in order to actually apply
 * the file deletion to the filesystem. This call removes the file in a
 * background thread instead. We actually just do close() in the thread,
 * by using the fact that if there is another instance of the same file open,
 * the foreground unlink() will not really do anything, and deleting the
 * file will only happen once the last reference is lost. */
int bg_unlink(const char *filename) {
    int fd = open(filename,O_RDONLY|O_NONBLOCK);
    if (fd == -1) {
        /* Can't open the file? Fall back to unlinking in the main thread. */
        return unlink(filename);
    } else {
        /* The following unlink() will not do anything since file
         * is still open. */
        int retval = unlink(filename);
        if (retval == -1) {
            /* If we got an unlink error, we just return it, closing the
             * new reference we have to the file. */
            int old_errno = errno;
            close(fd);  /* This would overwrite our errno. So we saved it. */
            errno = old_errno;
            return -1;
        }
        bioCreateBackgroundJob(BIO_CLOSE_FILE,(void*)(long)fd,NULL,NULL);
        return 0; /* Success. */
    }
}

/* ---------------------------------- MASTER -------------------------------- */

void createReplicationBacklog(void) {
    serverAssert(g_pserver->repl_backlog == NULL);
    g_pserver->repl_backlog = (char*)zmalloc(g_pserver->repl_backlog_size, MALLOC_LOCAL);
    g_pserver->repl_backlog_histlen = 0;
    g_pserver->repl_backlog_idx = 0;

    /* We don't have any data inside our buffer, but virtually the first
     * byte we have is the next byte that will be generated for the
     * replication stream. */
    g_pserver->repl_backlog_off = g_pserver->master_repl_offset+1;
}

/* This function is called when the user modifies the replication backlog
 * size at runtime. It is up to the function to both update the
 * g_pserver->repl_backlog_size and to resize the buffer and setup it so that
 * it contains the same data as the previous one (possibly less data, but
 * the most recent bytes, or the same data and more free space in case the
 * buffer is enlarged). */
void resizeReplicationBacklog(long long newsize) {
    if (newsize < CONFIG_REPL_BACKLOG_MIN_SIZE)
        newsize = CONFIG_REPL_BACKLOG_MIN_SIZE;
    if (g_pserver->repl_backlog_size == newsize) return;

    g_pserver->repl_backlog_size = newsize;
    if (g_pserver->repl_backlog != NULL) {
        /* What we actually do is to flush the old buffer and realloc a new
         * empty one. It will refill with new data incrementally.
         * The reason is that copying a few gigabytes adds latency and even
         * worse often we need to alloc additional space before freeing the
         * old buffer. */
        zfree(g_pserver->repl_backlog);
        g_pserver->repl_backlog = (char*)zmalloc(g_pserver->repl_backlog_size, MALLOC_LOCAL);
        g_pserver->repl_backlog_histlen = 0;
        g_pserver->repl_backlog_idx = 0;
        /* Next byte we have is... the next since the buffer is empty. */
        g_pserver->repl_backlog_off = g_pserver->master_repl_offset+1;
    }
}

void freeReplicationBacklog(void) {
    serverAssert(GlobalLocksAcquired());
    listIter li;
    listNode *ln;
    listRewind(g_pserver->slaves, &li);
    while ((ln = listNext(&li))) {
        // g_pserver->slaves should be empty, or filled with clients pending close
        client *c = (client*)listNodeValue(ln);
        serverAssert(c->flags & CLIENT_CLOSE_ASAP || FMasterHost(c));
    }
    zfree(g_pserver->repl_backlog);
    g_pserver->repl_backlog = NULL;
}

/* Add data to the replication backlog.
 * This function also increments the global replication offset stored at
 * g_pserver->master_repl_offset, because there is no case where we want to feed
 * the backlog without incrementing the offset. */
void feedReplicationBacklog(const void *ptr, size_t len) {
    serverAssert(GlobalLocksAcquired());
    const unsigned char *p = (const unsigned char*)ptr;

    g_pserver->master_repl_offset += len;
    g_pserver->master_repl_meaningful_offset = g_pserver->master_repl_offset;

    /* This is a circular buffer, so write as much data we can at every
     * iteration and rewind the "idx" index if we reach the limit. */
    while(len) {
        size_t thislen = g_pserver->repl_backlog_size - g_pserver->repl_backlog_idx;
        if (thislen > len) thislen = len;
        memcpy(g_pserver->repl_backlog+g_pserver->repl_backlog_idx,p,thislen);
        g_pserver->repl_backlog_idx += thislen;
        if (g_pserver->repl_backlog_idx == g_pserver->repl_backlog_size)
            g_pserver->repl_backlog_idx = 0;
        len -= thislen;
        p += thislen;
        g_pserver->repl_backlog_histlen += thislen;
    }
    if (g_pserver->repl_backlog_histlen > g_pserver->repl_backlog_size)
        g_pserver->repl_backlog_histlen = g_pserver->repl_backlog_size;
    /* Set the offset of the first byte we have in the backlog. */
    g_pserver->repl_backlog_off = g_pserver->master_repl_offset -
                              g_pserver->repl_backlog_histlen + 1;
}

/* Wrapper for feedReplicationBacklog() that takes Redis string objects
 * as input. */
void feedReplicationBacklogWithObject(robj *o) {
    char llstr[LONG_STR_SIZE];
    void *p;
    size_t len;

    if (o->encoding == OBJ_ENCODING_INT) {
        len = ll2string(llstr,sizeof(llstr),(long)ptrFromObj(o));
        p = llstr;
    } else {
        len = sdslen((sds)ptrFromObj(o));
        p = ptrFromObj(o);
    }
    feedReplicationBacklog(p,len);
}

sds catCommandForAofAndActiveReplication(sds buf, struct redisCommand *cmd, robj **argv, int argc);

void replicationFeedSlave(client *replica, int dictid, robj **argv, int argc, bool fSendRaw)
{
    char llstr[LONG_STR_SIZE];
    std::unique_lock<decltype(replica->lock)> lock(replica->lock);

    /* Send SELECT command to every replica if needed. */
    if (g_pserver->replicaseldb != dictid) {
        robj *selectcmd;

        /* For a few DBs we have pre-computed SELECT command. */
        if (dictid >= 0 && dictid < PROTO_SHARED_SELECT_CMDS) {
            selectcmd = shared.select[dictid];
        } else {
            int dictid_len;

            dictid_len = ll2string(llstr,sizeof(llstr),dictid);
            selectcmd = createObject(OBJ_STRING,
                sdscatprintf(sdsempty(),
                "*2\r\n$6\r\nSELECT\r\n$%d\r\n%s\r\n",
                dictid_len, llstr));
        }

        /* Add the SELECT command into the backlog. */
        /* We don't do this for advanced replication because this will be done later when it adds the whole RREPLAY command */
        if (g_pserver->repl_backlog && fSendRaw) feedReplicationBacklogWithObject(selectcmd);

        /* Send it to slaves */
        addReplyAsync(replica,selectcmd);

        if (dictid < 0 || dictid >= PROTO_SHARED_SELECT_CMDS)
            decrRefCount(selectcmd);
    }
    g_pserver->replicaseldb = dictid;

    /* Feed slaves that are waiting for the initial SYNC (so these commands
     * are queued in the output buffer until the initial SYNC completes),
     * or are already in sync with the master. */

    if (fSendRaw)
    {
        /* Add the multi bulk length. */
        addReplyArrayLenAsync(replica,argc);

        /* Finally any additional argument that was not stored inside the
            * static buffer if any (from j to argc). */
        for (int j = 0; j < argc; j++)
            addReplyBulkAsync(replica,argv[j]);
    }
    else
    {
        struct redisCommand *cmd = lookupCommand(szFromObj(argv[0]));
        sds buf = catCommandForAofAndActiveReplication(sdsempty(), cmd, argv, argc);
        addReplyProtoAsync(replica, buf, sdslen(buf));
        sdsfree(buf);
    }
}

static int writeProtoNum(char *dst, const size_t cchdst, long long num)
{
    if (cchdst < 1)
        return 0;
    dst[0] = '$';
    int cch = 1;
    cch += ll2string(dst + cch, cchdst - cch, digits10(num));
    int chCpyT = std::min<int>(cchdst - cch, 2);
    memcpy(dst + cch, "\r\n", chCpyT);
    cch += chCpyT;
    cch += ll2string(dst + cch, cchdst-cch, num);
    chCpyT = std::min<int>(cchdst - cch, 3);
    memcpy(dst + cch, "\r\n", chCpyT);
    if (chCpyT == 3)
        cch += 2;
    else
        cch += chCpyT;
    return cch;
}

/* Propagate write commands to slaves, and populate the replication backlog
 * as well. This function is used if the instance is a master: we use
 * the commands received by our clients in order to create the replication
 * stream. Instead if the instance is a replica and has sub-slaves attached,
 * we use replicationFeedSlavesFromMaster() */
void replicationFeedSlaves(list *slaves, int dictid, robj **argv, int argc) {
    listNode *ln, *lnReply;
    listIter li, liReply;
    int j, len;
    serverAssert(GlobalLocksAcquired());
    static client *fake = nullptr;

    if (dictid < 0)
        dictid = 0; // this can happen if we send a PING before any real operation

    /* If the instance is not a top level master, return ASAP: we'll just proxy
     * the stream of data we receive from our master instead, in order to
     * propagate *identical* replication stream. In this way this replica can
     * advertise the same replication ID as the master (since it shares the
     * master replication history and has the same backlog and offsets). */
    if (!g_pserver->fActiveReplica && listLength(g_pserver->masters)) return;

    /* If there aren't slaves, and there is no backlog buffer to populate,
     * we can return ASAP. */
    if (g_pserver->repl_backlog == NULL && listLength(slaves) == 0) return;

    /* We can't have slaves attached and no backlog. */
    serverAssert(!(listLength(slaves) != 0 && g_pserver->repl_backlog == NULL));

    if (fake == nullptr)
    {
        fake = createClient(nullptr, serverTL - g_pserver->rgthreadvar);
        fake->flags |= CLIENT_FORCE_REPLY;
    }

    bool fSendRaw = !g_pserver->fActiveReplica;
    replicationFeedSlave(fake, dictid, argv, argc, fSendRaw); // Note: updates the repl log, keep above the repl update code below


    long long cchbuf = fake->bufpos;
    listRewind(fake->reply, &liReply);
    while ((lnReply = listNext(&liReply)))
    {
        clientReplyBlock* reply = (clientReplyBlock*)listNodeValue(lnReply);
        cchbuf += reply->used;
    }

    serverAssert(argc > 0);
    serverAssert(cchbuf > 0);

    // The code below used to be: snprintf(proto, sizeof(proto), "*5\r\n$7\r\nRREPLAY\r\n$%d\r\n%s\r\n$%lld\r\n", (int)strlen(uuid), uuid, cchbuf);
    //  but that was much too slow
    static const char *protoRREPLAY = "*5\r\n$7\r\nRREPLAY\r\n$36\r\n00000000-0000-0000-0000-000000000000\r\n$";
    char proto[1024];
    int cchProto = 0;
    if (!fSendRaw)
    {
        char uuid[37];
        uuid_unparse(cserver.uuid, uuid);

        cchProto = strlen(protoRREPLAY);
        memcpy(proto, protoRREPLAY, strlen(protoRREPLAY));
        memcpy(proto + 22, uuid, 36); // Note UUID_STR_LEN includes the \0 trailing byte which we don't want
        cchProto += ll2string(proto + cchProto, sizeof(proto)-cchProto, cchbuf);
        memcpy(proto + cchProto, "\r\n", 3);
        cchProto += 2;
    }

    long long master_repl_offset_start = g_pserver->master_repl_offset;
    
    char szDbNum[128];
    int cchDbNum = 0;
    if (!fSendRaw)
    	cchDbNum = writeProtoNum(szDbNum, sizeof(szDbNum), dictid);
    

    char szMvcc[128];
    int cchMvcc = 0;
    incrementMvccTstamp();	// Always increment MVCC tstamp so we're consistent with active and normal replication
    if (!fSendRaw)
    	cchMvcc = writeProtoNum(szMvcc, sizeof(szMvcc), getMvccTstamp());

    /* Write the command to the replication backlog if any. */
    if (g_pserver->repl_backlog) 
    {
        if (fSendRaw)
        {
            char aux[LONG_STR_SIZE+3];

            /* Add the multi bulk reply length. */
            aux[0] = '*';
            len = ll2string(aux+1,sizeof(aux)-1,argc);
            aux[len+1] = '\r';
            aux[len+2] = '\n';
            feedReplicationBacklog(aux,len+3);

            for (j = 0; j < argc; j++) {
                long objlen = stringObjectLen(argv[j]);

                /* We need to feed the buffer with the object as a bulk reply
                * not just as a plain string, so create the $..CRLF payload len
                * and add the final CRLF */
                aux[0] = '$';
                len = ll2string(aux+1,sizeof(aux)-1,objlen);
                aux[len+1] = '\r';
                aux[len+2] = '\n';
                feedReplicationBacklog(aux,len+3);
                feedReplicationBacklogWithObject(argv[j]);
                feedReplicationBacklog(aux+len+1,2);
            }
        }
        else
        {
            feedReplicationBacklog(proto, cchProto);
            feedReplicationBacklog(fake->buf, fake->bufpos);
            listRewind(fake->reply, &liReply);
            while ((lnReply = listNext(&liReply)))
            {
                clientReplyBlock* reply = (clientReplyBlock*)listNodeValue(lnReply);
                feedReplicationBacklog(reply->buf(), reply->used);
            }
            const char *crlf = "\r\n";
            feedReplicationBacklog(crlf, 2);
            feedReplicationBacklog(szDbNum, cchDbNum);
            feedReplicationBacklog(szMvcc, cchMvcc);
        }
    }

    /* Write the command to every replica. */
    listRewind(slaves,&li);
    while((ln = listNext(&li))) {
        client *replica = (client*)ln->value;

        /* Don't feed slaves that are still waiting for BGSAVE to start */
        if (replica->replstate == SLAVE_STATE_WAIT_BGSAVE_START) continue;
        if (replica->flags & CLIENT_CLOSE_ASAP) continue;
        std::unique_lock<decltype(replica->lock)> lock(replica->lock, std::defer_lock);
		// When writing to clients on other threads the global lock is sufficient provided we only use AddReply*Async()
		if (FCorrectThread(replica))
			lock.lock();
        if (serverTL->current_client && FSameHost(serverTL->current_client, replica))
        {
            replica->reploff_skipped += g_pserver->master_repl_offset - master_repl_offset_start;
            continue;
        }

        /* Feed slaves that are waiting for the initial SYNC (so these commands
         * are queued in the output buffer until the initial SYNC completes),
         * or are already in sync with the master. */

        if (!fSendRaw)
            addReplyProtoAsync(replica, proto, cchProto);

        addReplyProtoAsync(replica,fake->buf,fake->bufpos);
        listRewind(fake->reply, &liReply);
        while ((lnReply = listNext(&liReply)))
        {
            clientReplyBlock* reply = (clientReplyBlock*)listNodeValue(lnReply);
            addReplyProtoAsync(replica, reply->buf(), reply->used);
        }

        if (!fSendRaw)
        {
            addReplyAsync(replica,shared.crlf);
            addReplyProtoAsync(replica, szDbNum, cchDbNum);
            addReplyProtoAsync(replica, szMvcc, cchMvcc);
        }
    }

    // Cleanup cached fake client output buffers
    fake->bufpos = 0;
    fake->sentlen = 0;
    fake->reply_bytes = 0;
    listEmpty(fake->reply);
}

/* This function is used in order to proxy what we receive from our master
 * to our sub-slaves. */
#include <ctype.h>
void replicationFeedSlavesFromMasterStream(list *slaves, char *buf, size_t buflen) {
    listNode *ln;
    listIter li;

    /* Debugging: this is handy to see the stream sent from master
     * to slaves. Disabled with if(0). */
    if (0) {
        printf("%zu:",buflen);
        for (size_t j = 0; j < buflen; j++) {
            printf("%c", isprint(buf[j]) ? buf[j] : '.');
        }
        printf("\n");
    }

    if (g_pserver->repl_backlog) feedReplicationBacklog(buf,buflen);
    listRewind(slaves,&li);

    while((ln = listNext(&li))) {
        client *replica = (client*)ln->value;
        std::unique_lock<decltype(replica->lock)> ulock(replica->lock, std::defer_lock);
		if (FCorrectThread(replica))
			ulock.lock();
        if (FMasterHost(replica))
            continue;   // Active Active case, don't feed back

        /* Don't feed slaves that are still waiting for BGSAVE to start */
        if (replica->replstate == SLAVE_STATE_WAIT_BGSAVE_START) continue;
        addReplyProtoAsync(replica,buf,buflen);
    }
    
    if (listLength(slaves))
        ProcessPendingAsyncWrites();    // flush them to their respective threads
}

void replicationFeedMonitors(client *c, list *monitors, int dictid, robj **argv, int argc) {
    listNode *ln;
    listIter li;
    int j;
    sds cmdrepr = sdsnew("+");
    robj *cmdobj;
    struct timeval tv;
    serverAssert(GlobalLocksAcquired());

    gettimeofday(&tv,NULL);
    cmdrepr = sdscatprintf(cmdrepr,"%ld.%06ld ",(long)tv.tv_sec,(long)tv.tv_usec);
    if (c->flags & CLIENT_LUA) {
        cmdrepr = sdscatprintf(cmdrepr,"[%d lua] ",dictid);
    } else if (c->flags & CLIENT_UNIX_SOCKET) {
        cmdrepr = sdscatprintf(cmdrepr,"[%d unix:%s] ",dictid,g_pserver->unixsocket);
    } else {
        cmdrepr = sdscatprintf(cmdrepr,"[%d %s] ",dictid,getClientPeerId(c));
    }

    for (j = 0; j < argc; j++) {
        if (argv[j]->encoding == OBJ_ENCODING_INT) {
            cmdrepr = sdscatprintf(cmdrepr, "\"%ld\"", (long)ptrFromObj(argv[j]));
        } else {
            cmdrepr = sdscatrepr(cmdrepr,(char*)ptrFromObj(argv[j]),
                        sdslen((sds)ptrFromObj(argv[j])));
        }
        if (j != argc-1)
            cmdrepr = sdscatlen(cmdrepr," ",1);
    }
    cmdrepr = sdscatlen(cmdrepr,"\r\n",2);
    cmdobj = createObject(OBJ_STRING,cmdrepr);

    listRewind(monitors,&li);
    while((ln = listNext(&li))) {
        client *monitor = (client*)ln->value;
		std::unique_lock<decltype(monitor->lock)> lock(monitor->lock, std::defer_lock);
		// When writing to clients on other threads the global lock is sufficient provided we only use AddReply*Async()
		if (FCorrectThread(c))
			lock.lock();
        addReplyAsync(monitor,cmdobj);
    }
    decrRefCount(cmdobj);
}

/* Feed the replica 'c' with the replication backlog starting from the
 * specified 'offset' up to the end of the backlog. */
long long addReplyReplicationBacklog(client *c, long long offset) {
    long long j, skip, len;

    serverLog(LL_DEBUG, "[PSYNC] Replica request offset: %lld", offset);

    if (g_pserver->repl_backlog_histlen == 0) {
        serverLog(LL_DEBUG, "[PSYNC] Backlog history len is zero");
        return 0;
    }

    serverLog(LL_DEBUG, "[PSYNC] Backlog size: %lld",
             g_pserver->repl_backlog_size);
    serverLog(LL_DEBUG, "[PSYNC] First byte: %lld",
             g_pserver->repl_backlog_off);
    serverLog(LL_DEBUG, "[PSYNC] History len: %lld",
             g_pserver->repl_backlog_histlen);
    serverLog(LL_DEBUG, "[PSYNC] Current index: %lld",
             g_pserver->repl_backlog_idx);

    /* Compute the amount of bytes we need to discard. */
    skip = offset - g_pserver->repl_backlog_off;
    serverLog(LL_DEBUG, "[PSYNC] Skipping: %lld", skip);

    /* Point j to the oldest byte, that is actually our
     * g_pserver->repl_backlog_off byte. */
    j = (g_pserver->repl_backlog_idx +
        (g_pserver->repl_backlog_size-g_pserver->repl_backlog_histlen)) %
        g_pserver->repl_backlog_size;
    serverLog(LL_DEBUG, "[PSYNC] Index of first byte: %lld", j);

    /* Discard the amount of data to seek to the specified 'offset'. */
    j = (j + skip) % g_pserver->repl_backlog_size;

    /* Feed replica with data. Since it is a circular buffer we have to
     * split the reply in two parts if we are cross-boundary. */
    len = g_pserver->repl_backlog_histlen - skip;
    serverLog(LL_DEBUG, "[PSYNC] Reply total length: %lld", len);
    while(len) {
        long long thislen =
            ((g_pserver->repl_backlog_size - j) < len) ?
            (g_pserver->repl_backlog_size - j) : len;

        serverLog(LL_DEBUG, "[PSYNC] addReply() length: %lld", thislen);
        addReplySds(c,sdsnewlen(g_pserver->repl_backlog + j, thislen));
        len -= thislen;
        j = 0;
    }
    return g_pserver->repl_backlog_histlen - skip;
}

/* Return the offset to provide as reply to the PSYNC command received
 * from the replica. The returned value is only valid immediately after
 * the BGSAVE process started and before executing any other command
 * from clients. */
long long getPsyncInitialOffset(void) {
    return g_pserver->master_repl_offset;
}

/* Send a FULLRESYNC reply in the specific case of a full resynchronization,
 * as a side effect setup the replica for a full sync in different ways:
 *
 * 1) Remember, into the replica client structure, the replication offset
 *    we sent here, so that if new slaves will later attach to the same
 *    background RDB saving process (by duplicating this client output
 *    buffer), we can get the right offset from this replica.
 * 2) Set the replication state of the replica to WAIT_BGSAVE_END so that
 *    we start accumulating differences from this point.
 * 3) Force the replication stream to re-emit a SELECT statement so
 *    the new replica incremental differences will start selecting the
 *    right database number.
 *
 * Normally this function should be called immediately after a successful
 * BGSAVE for replication was started, or when there is one already in
 * progress that we attached our replica to. */
int replicationSetupSlaveForFullResync(client *replica, long long offset) {
    char buf[128];
    int buflen;

    replica->psync_initial_offset = offset;
    replica->replstate = SLAVE_STATE_WAIT_BGSAVE_END;
    /* We are going to accumulate the incremental changes for this
     * replica as well. Set replicaseldb to -1 in order to force to re-emit
     * a SELECT statement in the replication stream. */
    g_pserver->replicaseldb = -1;

    /* Don't send this reply to slaves that approached us with
     * the old SYNC command. */
    if (!(replica->flags & CLIENT_PRE_PSYNC)) {
        buflen = snprintf(buf,sizeof(buf),"+FULLRESYNC %s %lld\r\n",
                          g_pserver->replid,offset);
        if (connWrite(replica->conn,buf,buflen) != buflen) {
            freeClientAsync(replica);
            return C_ERR;
        }
    }
    return C_OK;
}

/* This function handles the PSYNC command from the point of view of a
 * master receiving a request for partial resynchronization.
 *
 * On success return C_OK, otherwise C_ERR is returned and we proceed
 * with the usual full resync. */
int masterTryPartialResynchronization(client *c) {
    serverAssert(GlobalLocksAcquired());
    long long psync_offset, psync_len;
    char *master_replid = (char*)ptrFromObj(c->argv[1]);
    char buf[128];
    int buflen;

    /* Parse the replication offset asked by the replica. Go to full sync
     * on parse error: this should never happen but we try to handle
     * it in a robust way compared to aborting. */
    if (getLongLongFromObjectOrReply(c,c->argv[2],&psync_offset,NULL) !=
       C_OK) goto need_full_resync;

    /* Is the replication ID of this master the same advertised by the wannabe
     * replica via PSYNC? If the replication ID changed this master has a
     * different replication history, and there is no way to continue.
     *
     * Note that there are two potentially valid replication IDs: the ID1
     * and the ID2. The ID2 however is only valid up to a specific offset. */
    if (strcasecmp(master_replid, g_pserver->replid) &&
        (strcasecmp(master_replid, g_pserver->replid2) ||
         psync_offset > g_pserver->second_replid_offset))
    {
        /* Run id "?" is used by slaves that want to force a full resync. */
        if (master_replid[0] != '?') {
            if (strcasecmp(master_replid, g_pserver->replid) &&
                strcasecmp(master_replid, g_pserver->replid2))
            {
                serverLog(LL_NOTICE,"Partial resynchronization not accepted: "
                    "Replication ID mismatch (Replica asked for '%s', my "
                    "replication IDs are '%s' and '%s')",
                    master_replid, g_pserver->replid, g_pserver->replid2);
            } else {
                serverLog(LL_NOTICE,"Partial resynchronization not accepted: "
                    "Requested offset for second ID was %lld, but I can reply "
                    "up to %lld", psync_offset, g_pserver->second_replid_offset);
            }
        } else {
            serverLog(LL_NOTICE,"Full resync requested by replica %s",
                replicationGetSlaveName(c));
        }
        goto need_full_resync;
    }

    /* We still have the data our replica is asking for? */
    if (!g_pserver->repl_backlog ||
        psync_offset < g_pserver->repl_backlog_off ||
        psync_offset > (g_pserver->repl_backlog_off + g_pserver->repl_backlog_histlen))
    {
        serverLog(LL_NOTICE,
            "Unable to partial resync with replica %s for lack of backlog (Replica request was: %lld).", replicationGetSlaveName(c), psync_offset);
        if (psync_offset > g_pserver->master_repl_offset) {
            serverLog(LL_WARNING,
                "Warning: replica %s tried to PSYNC with an offset that is greater than the master replication offset.", replicationGetSlaveName(c));
        }
        goto need_full_resync;
    }

    /* If we reached this point, we are able to perform a partial resync:
     * 1) Set client state to make it a replica.
     * 2) Inform the client we can continue with +CONTINUE
     * 3) Send the backlog data (from the offset to the end) to the replica. */
    c->flags |= CLIENT_SLAVE;
    c->replstate = SLAVE_STATE_ONLINE;
    c->repl_ack_time = g_pserver->unixtime;
    c->repl_put_online_on_ack = 0;
    listAddNodeTail(g_pserver->slaves,c);

    /* We can't use the connection buffers since they are used to accumulate
     * new commands at this stage. But we are sure the socket send buffer is
     * empty so this write will never fail actually. */
    if (c->slave_capa & SLAVE_CAPA_PSYNC2) {
        buflen = snprintf(buf,sizeof(buf),"+CONTINUE %s\r\n", g_pserver->replid);
    } else {
        buflen = snprintf(buf,sizeof(buf),"+CONTINUE\r\n");
    }
    if (connWrite(c->conn,buf,buflen) != buflen) {
        if (FCorrectThread(c))
            freeClient(c);
        else
            freeClientAsync(c);
        return C_OK;
    }
    psync_len = addReplyReplicationBacklog(c,psync_offset);
    serverLog(LL_NOTICE,
        "Partial resynchronization request from %s accepted. Sending %lld bytes of backlog starting from offset %lld.",
            replicationGetSlaveName(c),
            psync_len, psync_offset);
    /* Note that we don't need to set the selected DB at g_pserver->replicaseldb
     * to -1 to force the master to emit SELECT, since the replica already
     * has this state from the previous connection with the master. */

    refreshGoodSlavesCount();

    /* Fire the replica change modules event. */
    moduleFireServerEvent(REDISMODULE_EVENT_REPLICA_CHANGE,
                          REDISMODULE_SUBEVENT_REPLICA_CHANGE_ONLINE,
                          NULL);

    return C_OK; /* The caller can return, no full resync needed. */

need_full_resync:
    /* We need a full resync for some reason... Note that we can't
     * reply to PSYNC right now if a full SYNC is needed. The reply
     * must include the master offset at the time the RDB file we transfer
     * is generated, so we need to delay the reply to that moment. */
    return C_ERR;
}

/* Start a BGSAVE for replication goals, which is, selecting the disk or
 * socket target depending on the configuration, and making sure that
 * the script cache is flushed before to start.
 *
 * The mincapa argument is the bitwise AND among all the slaves capabilities
 * of the slaves waiting for this BGSAVE, so represents the replica capabilities
 * all the slaves support. Can be tested via SLAVE_CAPA_* macros.
 *
 * Side effects, other than starting a BGSAVE:
 *
 * 1) Handle the slaves in WAIT_START state, by preparing them for a full
 *    sync if the BGSAVE was successfully started, or sending them an error
 *    and dropping them from the list of slaves.
 *
 * 2) Flush the Lua scripting script cache if the BGSAVE was actually
 *    started.
 *
 * Returns C_OK on success or C_ERR otherwise. */
int startBgsaveForReplication(int mincapa) {
    serverAssert(GlobalLocksAcquired());
    int retval;
    int socket_target = g_pserver->repl_diskless_sync && (mincapa & SLAVE_CAPA_EOF);
    listIter li;
    listNode *ln;

    serverLog(LL_NOTICE,"Starting BGSAVE for SYNC with target: %s",
        socket_target ? "replicas sockets" : "disk");

    rdbSaveInfo rsi, *rsiptr;
    rsiptr = rdbPopulateSaveInfo(&rsi);
    /* Only do rdbSave* when rsiptr is not NULL,
     * otherwise replica will miss repl-stream-db. */
    if (rsiptr) {
        if (socket_target)
            retval = rdbSaveToSlavesSockets(rsiptr);
        else
            retval = rdbSaveBackground(rsiptr);
    } else {
        serverLog(LL_WARNING,"BGSAVE for replication: replication information not available, can't generate the RDB file right now. Try later.");
        retval = C_ERR;
    }

    /* If we succeeded to start a BGSAVE with disk target, let's remember
     * this fact, so that we can later delete the file if needed. Note
     * that we don't set the flag to 1 if the feature is disabled, otherwise
     * it would never be cleared: the file is not deleted. This way if
     * the user enables it later with CONFIG SET, we are fine. */
    if (retval == C_OK && !socket_target && g_pserver->rdb_del_sync_files)
        RDBGeneratedByReplication = 1;

    /* If we failed to BGSAVE, remove the slaves waiting for a full
     * resynchronization from the list of slaves, inform them with
     * an error about what happened, close the connection ASAP. */
    if (retval == C_ERR) {
        serverLog(LL_WARNING,"BGSAVE for replication failed");
        listRewind(g_pserver->slaves,&li);
        while((ln = listNext(&li))) {
            client *replica = (client*)ln->value;
            std::unique_lock<decltype(replica->lock)> lock(replica->lock);

            if (replica->replstate == SLAVE_STATE_WAIT_BGSAVE_START) {
                replica->replstate = REPL_STATE_NONE;
                replica->flags &= ~CLIENT_SLAVE;
                listDelNode(g_pserver->slaves,ln);
                addReplyError(replica,
                    "BGSAVE failed, replication can't continue");
                replica->flags |= CLIENT_CLOSE_AFTER_REPLY;
            }
        }
        return retval;
    }

    /* If the target is socket, rdbSaveToSlavesSockets() already setup
     * the slaves for a full resync. Otherwise for disk target do it now.*/
    if (!socket_target) {
        listRewind(g_pserver->slaves,&li);
        while((ln = listNext(&li))) {
            client *replica = (client*)ln->value;
            std::unique_lock<decltype(replica->lock)> lock(replica->lock);

            if (replica->replstate == SLAVE_STATE_WAIT_BGSAVE_START) {
                    replicationSetupSlaveForFullResync(replica,
                            getPsyncInitialOffset());
            }
        }
    }

    /* Flush the script cache, since we need that replica differences are
     * accumulated without requiring slaves to match our cached scripts. */
    if (retval == C_OK) replicationScriptCacheFlush();
    return retval;
}

/* SYNC and PSYNC command implemenation. */
void syncCommand(client *c) {
    /* ignore SYNC if already replica or in monitor mode */
    if (c->flags & CLIENT_SLAVE) return;

    /* Refuse SYNC requests if we are a replica but the link with our master
     * is not ok... */
    if (!g_pserver->fActiveReplica) {
        if (FAnyDisconnectedMasters()) {
            addReplySds(c,sdsnew("-NOMASTERLINK Can't SYNC while not connected with my master\r\n"));
            return;
        }
    }

    /* SYNC can't be issued when the server has pending data to send to
     * the client about already issued commands. We need a fresh reply
     * buffer registering the differences between the BGSAVE and the current
     * dataset, so that we can copy to other slaves if needed. */
    if (clientHasPendingReplies(c)) {
        addReplyError(c,"SYNC and PSYNC are invalid with pending output");
        return;
    }

    serverLog(LL_NOTICE,"Replica %s asks for synchronization",
        replicationGetSlaveName(c));

    /* Try a partial resynchronization if this is a PSYNC command.
     * If it fails, we continue with usual full resynchronization, however
     * when this happens masterTryPartialResynchronization() already
     * replied with:
     *
     * +FULLRESYNC <replid> <offset>
     *
     * So the replica knows the new replid and offset to try a PSYNC later
     * if the connection with the master is lost. */
    if (!strcasecmp((const char*)ptrFromObj(c->argv[0]),"psync")) {
        if (masterTryPartialResynchronization(c) == C_OK) {
            g_pserver->stat_sync_partial_ok++;
            return; /* No full resync needed, return. */
        } else {
            char *master_replid = (char*)ptrFromObj(c->argv[1]);

            /* Increment stats for failed PSYNCs, but only if the
             * replid is not "?", as this is used by slaves to force a full
             * resync on purpose when they are not albe to partially
             * resync. */
            if (master_replid[0] != '?') g_pserver->stat_sync_partial_err++;
        }
    } else {
        /* If a replica uses SYNC, we are dealing with an old implementation
         * of the replication protocol (like keydb-cli --replica). Flag the client
         * so that we don't expect to receive REPLCONF ACK feedbacks. */
        c->flags |= CLIENT_PRE_PSYNC;
    }

    /* Full resynchronization. */
    g_pserver->stat_sync_full++;

    /* Setup the replica as one waiting for BGSAVE to start. The following code
     * paths will change the state if we handle the replica differently. */
    c->replstate = SLAVE_STATE_WAIT_BGSAVE_START;
    if (g_pserver->repl_disable_tcp_nodelay)
        connDisableTcpNoDelay(c->conn); /* Non critical if it fails. */
    c->repldbfd = -1;
    c->flags |= CLIENT_SLAVE;
    listAddNodeTail(g_pserver->slaves,c);

    /* Create the replication backlog if needed. */
    if (listLength(g_pserver->slaves) == 1 && g_pserver->repl_backlog == NULL) {
        /* When we create the backlog from scratch, we always use a new
         * replication ID and clear the ID2, since there is no valid
         * past history. */
        changeReplicationId();
        clearReplicationId2();
        createReplicationBacklog();
    }

    /* CASE 1: BGSAVE is in progress, with disk target. */
    if (g_pserver->FRdbSaveInProgress() &&
        g_pserver->rdb_child_type == RDB_CHILD_TYPE_DISK)
    {
        /* Ok a background save is in progress. Let's check if it is a good
         * one for replication, i.e. if there is another replica that is
         * registering differences since the server forked to save. */
        client *replica;
        listNode *ln;
        listIter li;

        listRewind(g_pserver->slaves,&li);
        while((ln = listNext(&li))) {
            replica = (client*)ln->value;
            if (replica->replstate == SLAVE_STATE_WAIT_BGSAVE_END) break;
        }
        
        /* To attach this replica, we check that it has at least all the
         * capabilities of the replica that triggered the current BGSAVE. */
        if (ln && ((c->slave_capa & replica->slave_capa) == replica->slave_capa)) {
            /* Perfect, the server is already registering differences for
             * another replica. Set the right state, and copy the buffer. */
            copyClientOutputBuffer(c,replica);
            replicationSetupSlaveForFullResync(c,replica->psync_initial_offset);
            serverLog(LL_NOTICE,"Waiting for end of BGSAVE for SYNC");
        } else {
            /* No way, we need to wait for the next BGSAVE in order to
             * register differences. */
            serverLog(LL_NOTICE,"Can't attach the replica to the current BGSAVE. Waiting for next BGSAVE for SYNC");
        }

    /* CASE 2: BGSAVE is in progress, with socket target. */
    } else if (g_pserver->FRdbSaveInProgress() &&
               g_pserver->rdb_child_type == RDB_CHILD_TYPE_SOCKET)
    {
        /* There is an RDB child process but it is writing directly to
         * children sockets. We need to wait for the next BGSAVE
         * in order to synchronize. */
        serverLog(LL_NOTICE,"Current BGSAVE has socket target. Waiting for next BGSAVE for SYNC");

    /* CASE 3: There is no BGSAVE is progress. */
    } else {
        if (g_pserver->repl_diskless_sync && (c->slave_capa & SLAVE_CAPA_EOF)) {
            /* Diskless replication RDB child is created inside
             * replicationCron() since we want to delay its start a
             * few seconds to wait for more slaves to arrive. */
            if (g_pserver->repl_diskless_sync_delay)
                serverLog(LL_NOTICE,"Delay next BGSAVE for diskless SYNC");
        } else {
            /* Target is disk (or the replica is not capable of supporting
             * diskless replication) and we don't have a BGSAVE in progress,
             * let's start one. */
            if (!hasActiveChildProcess()) {
                startBgsaveForReplication(c->slave_capa);
            } else {
                serverLog(LL_NOTICE,
                    "No BGSAVE in progress, but another BG operation is active. "
                    "BGSAVE for replication delayed");
            }
        }
    }
    return;
}

void processReplconfUuid(client *c, robj *arg)
{
    const char *remoteUUID = nullptr;

    if (arg->type != OBJ_STRING)
        goto LError;

    remoteUUID = (const char*)ptrFromObj(arg);
    if (strlen(remoteUUID) != 36)
        goto LError;

    if (uuid_parse(remoteUUID, c->uuid) != 0)
        goto LError;

    char szServerUUID[36 + 2]; // 1 for the '+', another for '\0'
    szServerUUID[0] = '+';
    uuid_unparse(cserver.uuid, szServerUUID+1);
    addReplyProto(c, szServerUUID, 37);
    addReplyProto(c, "\r\n", 2);
    return;

LError:
    addReplyError(c, "Invalid UUID");
    return;
}

void processReplconfLicense(client *c, robj *arg)
{
    if (cserver.license_key != nullptr)
    {
        if (strcmp(cserver.license_key, szFromObj(arg)) == 0) {
            addReplyError(c, "Each replica must have a unique license key");
            c->flags |= CLIENT_CLOSE_AFTER_REPLY;
            return;
        }
    }
    addReply(c, shared.ok);
}

/* REPLCONF <option> <value> <option> <value> ...
 * This command is used by a replica in order to configure the replication
 * process before starting it with the SYNC command.
 *
 * Currently the only use of this command is to communicate to the master
 * what is the listening port of the Slave redis instance, so that the
 * master can accurately list slaves and their listening ports in
 * the INFO output.
 *
 * In the future the same command can be used in order to configure
 * the replication to initiate an incremental replication instead of a
 * full resync. */
void replconfCommand(client *c) {
    int j;

    if ((c->argc % 2) == 0) {
        /* Number of arguments must be odd to make sure that every
         * option has a corresponding value. */
        addReply(c,shared.syntaxerr);
        return;
    }

    /* Process every option-value pair. */
    for (j = 1; j < c->argc; j+=2) {
        if (!strcasecmp((const char*)ptrFromObj(c->argv[j]),"listening-port")) {
            long port;

            if ((getLongFromObjectOrReply(c,c->argv[j+1],
                    &port,NULL) != C_OK))
                return;
            c->slave_listening_port = port;
        } else if (!strcasecmp((const char*)ptrFromObj(c->argv[j]),"ip-address")) {
            sds ip = (sds)ptrFromObj(c->argv[j+1]);
            if (sdslen(ip) < sizeof(c->slave_ip)) {
                memcpy(c->slave_ip,ip,sdslen(ip)+1);
            } else {
                addReplyErrorFormat(c,"REPLCONF ip-address provided by "
                    "replica instance is too long: %zd bytes", sdslen(ip));
                return;
            }
        } else if (!strcasecmp((const char*)ptrFromObj(c->argv[j]),"capa")) {
            /* Ignore capabilities not understood by this master. */
            if (!strcasecmp((const char*)ptrFromObj(c->argv[j+1]),"eof"))
                c->slave_capa |= SLAVE_CAPA_EOF;
            else if (!strcasecmp((const char*)ptrFromObj(c->argv[j+1]),"psync2"))
                c->slave_capa |= SLAVE_CAPA_PSYNC2;
            else if (!strcasecmp((const char*)ptrFromObj(c->argv[j+1]), "activeExpire"))
                c->slave_capa |= SLAVE_CAPA_ACTIVE_EXPIRE;
        } else if (!strcasecmp((const char*)ptrFromObj(c->argv[j]),"ack")) {
            /* REPLCONF ACK is used by replica to inform the master the amount
             * of replication stream that it processed so far. It is an
             * internal only command that normal clients should never use. */
            long long offset;

            if (!(c->flags & CLIENT_SLAVE)) return;
            if ((getLongLongFromObject(c->argv[j+1], &offset) != C_OK))
                return;
            if (offset > c->repl_ack_off)
                c->repl_ack_off = offset;
            c->repl_ack_time = g_pserver->unixtime;
            /* If this was a diskless replication, we need to really put
             * the replica online when the first ACK is received (which
             * confirms slave is online and ready to get more data). This
             * allows for simpler and less CPU intensive EOF detection
             * when streaming RDB files. */
            if (c->repl_put_online_on_ack && c->replstate == SLAVE_STATE_ONLINE)
                putSlaveOnline(c);
            /* Note: this command does not reply anything! */
            return;
        } else if (!strcasecmp((const char*)ptrFromObj(c->argv[j]),"getack")) {
            /* REPLCONF GETACK is used in order to request an ACK ASAP
             * to the replica. */
            listIter li;
            listNode *ln;
            listRewind(g_pserver->masters, &li);
            while ((ln = listNext(&li)))
            {
                replicationSendAck((redisMaster*)listNodeValue(ln));
            }
            return;
        } else if (!strcasecmp((const char*)ptrFromObj(c->argv[j]),"uuid")) {
            /* REPLCONF uuid is used to set and send the UUID of each host */
            processReplconfUuid(c, c->argv[j+1]);
            return; // the process function replies to the client for both error and success
        } else if (!strcasecmp(szFromObj(c->argv[j]),"license")) {
            processReplconfLicense(c, c->argv[j+1]);
            return;
        } else {
            addReplyErrorFormat(c,"Unrecognized REPLCONF option: %s",
                (char*)ptrFromObj(c->argv[j]));
            return;
        }
    }
    addReply(c,shared.ok);
}

/* This function puts a replica in the online state, and should be called just
 * after a replica received the RDB file for the initial synchronization, and
 * we are finally ready to send the incremental stream of commands.
 *
 * It does a few things:
 *
 * 1) Put the slave in ONLINE state. Note that the function may also be called
 *    for a replicas that are already in ONLINE state, but having the flag
 *    repl_put_online_on_ack set to true: we still have to install the write
 *    handler in that case. This function will take care of that.
 * 2) Make sure the writable event is re-installed, since calling the SYNC
 *    command disables it, so that we can accumulate output buffer without
 *    sending it to the replica.
 * 3) Update the count of "good replicas". */
void putSlaveOnline(client *replica) {
    replica->replstate = SLAVE_STATE_ONLINE;
    replica->repl_put_online_on_ack = 0;
    replica->repl_ack_time = g_pserver->unixtime; /* Prevent false timeout. */
    if (connSetWriteHandler(replica->conn, sendReplyToClient, true) == C_ERR) {
        serverLog(LL_WARNING,"Unable to register writable event for replica bulk transfer: %s", strerror(errno));
        freeClient(replica);
        return;
    }
    refreshGoodSlavesCount();
    /* Fire the replica change modules event. */
    moduleFireServerEvent(REDISMODULE_EVENT_REPLICA_CHANGE,
                          REDISMODULE_SUBEVENT_REPLICA_CHANGE_ONLINE,
                          NULL);
    serverLog(LL_NOTICE,"Synchronization with replica %s succeeded",
        replicationGetSlaveName(replica));
    
    if (!(replica->slave_capa & SLAVE_CAPA_ACTIVE_EXPIRE) && g_pserver->fActiveReplica)
    {
        serverLog(LL_WARNING, "Warning: replica %s does not support active expiration.  This client may not correctly process key expirations."
            "\n\tThis is OK if you are in the process of an active upgrade.", replicationGetSlaveName(replica));
        serverLog(LL_WARNING, "Connections between active replicas and traditional replicas is deprecated.  This will be refused in future versions."
            "\n\tPlease fix your replica topology");
    }
}

/* We call this function periodically to remove an RDB file that was
 * generated because of replication, in an instance that is otherwise
 * without any persistence. We don't want instances without persistence
 * to take RDB files around, this violates certain policies in certain
 * environments. */
void removeRDBUsedToSyncReplicas(void) {
    serverAssert(GlobalLocksAcquired());

    /* If the feature is disabled, return ASAP but also clear the
     * RDBGeneratedByReplication flag in case it was set. Otherwise if the
     * feature was enabled, but gets disabled later with CONFIG SET, the
     * flag may remain set to one: then next time the feature is re-enabled
     * via CONFIG SET we have have it set even if no RDB was generated
     * because of replication recently. */
    if (!g_pserver->rdb_del_sync_files) {
        RDBGeneratedByReplication = 0;
        return;
    }

    if (allPersistenceDisabled() && RDBGeneratedByReplication) {
        client *slave;
        listNode *ln;
        listIter li;

        int delrdb = 1;
        listRewind(g_pserver->slaves,&li);
        while((ln = listNext(&li))) {
            slave = (client*)ln->value;
            if (slave->replstate == SLAVE_STATE_WAIT_BGSAVE_START ||
                slave->replstate == SLAVE_STATE_WAIT_BGSAVE_END ||
                slave->replstate == SLAVE_STATE_SEND_BULK)
            {
                delrdb = 0;
                break; /* No need to check the other replicas. */
            }
        }
        if (delrdb) {
            struct stat sb;
            if (lstat(g_pserver->rdb_filename,&sb) != -1) {
                RDBGeneratedByReplication = 0;
                serverLog(LL_NOTICE,
                    "Removing the RDB file used to feed replicas "
                    "in a persistence-less instance");
                bg_unlink(g_pserver->rdb_filename);
            }
        }
    }
}

void sendBulkToSlave(connection *conn) {
    serverAssert(GlobalLocksAcquired());
    
    client *replica = (client*)connGetPrivateData(conn);
    serverAssert(FCorrectThread(replica));
    char buf[PROTO_IOBUF_LEN];
    ssize_t nwritten, buflen;
    std::unique_lock<fastlock> ul(replica->lock);

    /* Before sending the RDB file, we send the preamble as configured by the
     * replication process. Currently the preamble is just the bulk count of
     * the file in the form "$<length>\r\n". */
    if (replica->replpreamble) {
        nwritten = connWrite(conn,replica->replpreamble,sdslen(replica->replpreamble));
        if (nwritten == -1) {
            serverLog(LL_VERBOSE,
                "Write error sending RDB preamble to replica: %s",
                connGetLastError(conn));
            freeClient(replica);
            return;
        }
        g_pserver->stat_net_output_bytes += nwritten;
        sdsrange(replica->replpreamble,nwritten,-1);
        if (sdslen(replica->replpreamble) == 0) {
            sdsfree(replica->replpreamble);
            replica->replpreamble = NULL;
            /* fall through sending data. */
        } else {
            return;
        }
    }

    /* If the preamble was already transferred, send the RDB bulk data. */
    lseek(replica->repldbfd,replica->repldboff,SEEK_SET);
    buflen = read(replica->repldbfd,buf,PROTO_IOBUF_LEN);
    if (buflen <= 0) {
        serverLog(LL_WARNING,"Read error sending DB to replica: %s",
            (buflen == 0) ? "premature EOF" : strerror(errno));
        freeClient(replica);
        return;
    }
    if ((nwritten = connWrite(conn,buf,buflen)) == -1) {
        if (connGetState(conn) != CONN_STATE_CONNECTED) {
            serverLog(LL_WARNING,"Write error sending DB to replica: %s",
                connGetLastError(conn));
            freeClient(replica);
        }
        return;
    }
    replica->repldboff += nwritten;
    g_pserver->stat_net_output_bytes += nwritten;
    if (replica->repldboff == replica->repldbsize) {
        close(replica->repldbfd);
        replica->repldbfd = -1;
        connSetWriteHandler(replica->conn,NULL);
        putSlaveOnline(replica);
    }
}

/* Remove one write handler from the list of connections waiting to be writable
 * during rdb pipe transfer. */
void rdbPipeWriteHandlerConnRemoved(struct connection *conn) {
    if (!connHasWriteHandler(conn))
        return;
    connSetWriteHandler(conn, NULL);
    g_pserver->rdb_pipe_numconns_writing--;
    /* if there are no more writes for now for this conn, or write error: */
    if (g_pserver->rdb_pipe_numconns_writing == 0) {
<<<<<<< HEAD
        aePostFunction(g_pserver->rgthreadvar[IDX_EVENT_LOOP_MAIN].el, []{
            if (aeCreateFileEvent(serverTL->el, g_pserver->rdb_pipe_read, AE_READABLE, rdbPipeReadHandler,NULL) == AE_ERR) {
                serverPanic("Unrecoverable error creating server.rdb_pipe_read file event.");
            }
        });
=======
        if (aeCreateFileEvent(serverTL->el, g_pserver->rdb_pipe_read, AE_READABLE, rdbPipeReadHandler,NULL) == AE_ERR) {
            serverPanic("Unrecoverable error creating g_pserver->rdb_pipe_read file event.");
        }
>>>>>>> cf9efc8e
    }
}

/* Called in diskless master during transfer of data from the rdb pipe, when
 * the replica becomes writable again. */
void rdbPipeWriteHandler(struct connection *conn) {
    serverAssert(g_pserver->rdb_pipe_bufflen>0);
    client *slave = (client*)connGetPrivateData(conn);
    AssertCorrectThread(slave);
    int nwritten;
    
    if (slave->flags & CLIENT_CLOSE_ASAP) {
        rdbPipeWriteHandlerConnRemoved(conn);
        return;
    }
    
    if ((nwritten = connWrite(conn, g_pserver->rdb_pipe_buff + slave->repldboff,
                              g_pserver->rdb_pipe_bufflen - slave->repldboff)) == -1)
    {
        if (connGetState(conn) == CONN_STATE_CONNECTED)
            return; /* equivalent to EAGAIN */
        serverLog(LL_WARNING,"Write error sending DB to replica: %s",
            connGetLastError(conn));
        freeClientAsync(slave);
        return;
    } else {
        slave->repldboff += nwritten;
        g_pserver->stat_net_output_bytes += nwritten;
        if (slave->repldboff < g_pserver->rdb_pipe_bufflen)
            return; /* more data to write.. */
    }
    rdbPipeWriteHandlerConnRemoved(conn);
}

/* When the the pipe serving diskless rdb transfer is drained (write end was
 * closed), we can clean up all the temporary variables, and cleanup after the
 * fork child. */
void RdbPipeCleanup() {
    close(g_pserver->rdb_pipe_read);
    zfree(g_pserver->rdb_pipe_conns);
    g_pserver->rdb_pipe_conns = NULL;
    g_pserver->rdb_pipe_numconns = 0;
    g_pserver->rdb_pipe_numconns_writing = 0;
    zfree(g_pserver->rdb_pipe_buff);
    g_pserver->rdb_pipe_buff = NULL;
    g_pserver->rdb_pipe_bufflen = 0;

    /* Since we're avoiding to detect the child exited as long as the pipe is
     * not drained, so now is the time to check. */
    checkChildrenDone();
}

/* Called in diskless master, when there's data to read from the child's rdb pipe */
void rdbPipeReadHandler(struct aeEventLoop *eventLoop, int fd, void *clientData, int mask) {
    UNUSED(mask);
    UNUSED(clientData);
    UNUSED(eventLoop);

    serverAssert(g_pserver->rgthreadvar[IDX_EVENT_LOOP_MAIN].el == eventLoop);

    int i;
    if (!g_pserver->rdb_pipe_buff)
        g_pserver->rdb_pipe_buff = (char*)zmalloc(PROTO_IOBUF_LEN);
    serverAssert(g_pserver->rdb_pipe_numconns_writing==0);

    while (1) {
        g_pserver->rdb_pipe_bufflen = read(fd, g_pserver->rdb_pipe_buff, PROTO_IOBUF_LEN);
        if (g_pserver->rdb_pipe_bufflen < 0) {
            if (errno == EAGAIN || errno == EWOULDBLOCK)
                return;
            serverLog(LL_WARNING,"Diskless rdb transfer, read error sending DB to replicas: %s", strerror(errno));
            for (i=0; i < g_pserver->rdb_pipe_numconns; i++) {
                connection *conn = g_pserver->rdb_pipe_conns[i];
                if (!conn)
                    continue;
                client *slave = (client*)connGetPrivateData(conn);
                freeClientAsync(slave);
                g_pserver->rdb_pipe_conns[i] = NULL;
            }
            killRDBChild();
            return;
        }

        if (g_pserver->rdb_pipe_bufflen == 0) {
            /* EOF - write end was closed. */
            int stillUp = 0;
            aeDeleteFileEvent(eventLoop, g_pserver->rdb_pipe_read, AE_READABLE);
            for (i=0; i < g_pserver->rdb_pipe_numconns; i++)
            {
                connection *conn = g_pserver->rdb_pipe_conns[i];
                if (!conn)
                    continue;
                stillUp++;
            }
            serverLog(LL_WARNING,"Diskless rdb transfer, done reading from pipe, %d replicas still up.", stillUp);
            RdbPipeCleanup();
            return;
        }

        int stillAlive = 0;
        for (i=0; i < g_pserver->rdb_pipe_numconns; i++)
        {
            int nwritten;
            connection *conn = g_pserver->rdb_pipe_conns[i];
            if (!conn)
                continue;

            client *slave = (client*)connGetPrivateData(conn);
            serverAssert(slave->conn == conn);
            if (slave->flags & CLIENT_CLOSE_ASAP)
                continue;
            
            // Normally it would be bug to talk a client conn from a different thread, but here we know nobody else will
            //  be sending anything while in this replication state so it is OK
            if ((nwritten = connWrite(conn, g_pserver->rdb_pipe_buff, g_pserver->rdb_pipe_bufflen)) == -1) {
                if (connGetState(conn) != CONN_STATE_CONNECTED) {
                    serverLog(LL_WARNING,"Diskless rdb transfer, write error sending DB to replica: %s",
                        connGetLastError(conn));
                    freeClientAsync(slave);
                    g_pserver->rdb_pipe_conns[i] = NULL;
                    continue;
                }
                /* An error and still in connected state, is equivalent to EAGAIN */
                slave->repldboff = 0;
            } else {
                slave->repldboff = nwritten;
                g_pserver->stat_net_output_bytes += nwritten;
            }
            /* If we were unable to write all the data to one of the replicas,
             * setup write handler (and disable pipe read handler, below) */
            if (nwritten != g_pserver->rdb_pipe_bufflen) {
                g_pserver->rdb_pipe_numconns_writing++;
                slave->casyncOpsPending++;
                aePostFunction(g_pserver->rgthreadvar[slave->iel].el, [slave] {
                    slave->casyncOpsPending--;
                    if (slave->flags & CLIENT_CLOSE_ASAP)
                        return;
                    connSetWriteHandler(slave->conn, rdbPipeWriteHandler);
                });
            }
            stillAlive++;
        }

        if (stillAlive == 0) {
            serverLog(LL_WARNING,"Diskless rdb transfer, last replica dropped, killing fork child.");
            killRDBChild();
            RdbPipeCleanup();
        }
        /*  Remove the pipe read handler if at least one write handler was set. */
        if (g_pserver->rdb_pipe_numconns_writing || stillAlive == 0) {
            aeDeleteFileEvent(eventLoop, g_pserver->rdb_pipe_read, AE_READABLE);
            break;
        }
    }
}

/* This function is called at the end of every background saving,
 * or when the replication RDB transfer strategy is modified from
 * disk to socket or the other way around.
 *
 * The goal of this function is to handle slaves waiting for a successful
 * background saving in order to perform non-blocking synchronization, and
 * to schedule a new BGSAVE if there are slaves that attached while a
 * BGSAVE was in progress, but it was not a good one for replication (no
 * other replica was accumulating differences).
 *
 * The argument bgsaveerr is C_OK if the background saving succeeded
 * otherwise C_ERR is passed to the function.
 * The 'type' argument is the type of the child that terminated
 * (if it had a disk or socket target). */
void updateSlavesWaitingBgsave(int bgsaveerr, int type)
{
    listNode *ln;
    listIter li;
    int startbgsave = 0;
    int mincapa = -1;
    serverAssert(GlobalLocksAcquired());

    listRewind(g_pserver->slaves,&li);
    while((ln = listNext(&li))) {
        client *replica = (client*)ln->value;

        if (replica->replstate == SLAVE_STATE_WAIT_BGSAVE_START) {
            startbgsave = 1;
            mincapa = (mincapa == -1) ? replica->slave_capa :
                        (mincapa & replica->slave_capa);
        } else if (replica->replstate == SLAVE_STATE_WAIT_BGSAVE_END) {
            struct redis_stat buf;

            /* If this was an RDB on disk save, we have to prepare to send
             * the RDB from disk to the replica socket. Otherwise if this was
             * already an RDB -> Slaves socket transfer, used in the case of
             * diskless replication, our work is trivial, we can just put
             * the replica online. */
            if (type == RDB_CHILD_TYPE_SOCKET) {
                serverLog(LL_NOTICE,
                    "Streamed RDB transfer with replica %s succeeded (socket). Waiting for REPLCONF ACK from slave to enable streaming",
                        replicationGetSlaveName(replica));
                /* Note: we wait for a REPLCONF ACK message from the replica in
                 * order to really put it online (install the write handler
                 * so that the accumulated data can be transferred). However
                 * we change the replication state ASAP, since our slave
                 * is technically online now.
                 *
                 * So things work like that:
                 *
                 * 1. We end trasnferring the RDB file via socket.
                 * 2. The replica is put ONLINE but the write handler
                 *    is not installed.
                 * 3. The replica however goes really online, and pings us
                 *    back via REPLCONF ACK commands.
                 * 4. Now we finally install the write handler, and send
                 *    the buffers accumulated so far to the replica.
                 *
                 * But why we do that? Because the replica, when we stream
                 * the RDB directly via the socket, must detect the RDB
                 * EOF (end of file), that is a special random string at the
                 * end of the RDB (for streamed RDBs we don't know the length
                 * in advance). Detecting such final EOF string is much
                 * simpler and less CPU intensive if no more data is sent
                 * after such final EOF. So we don't want to glue the end of
                 * the RDB trasfer with the start of the other replication
                 * data. */
                replica->replstate = SLAVE_STATE_ONLINE;
                replica->repl_put_online_on_ack = 1;
                replica->repl_ack_time = g_pserver->unixtime; /* Timeout otherwise. */
            } else {
                if (bgsaveerr != C_OK) {
                    if (FCorrectThread(replica))
                        freeClient(replica);
                    else
                        freeClientAsync(replica);
                    serverLog(LL_WARNING,"SYNC failed. BGSAVE child returned an error");
                    continue;
                }
                if ((replica->repldbfd = open(g_pserver->rdb_filename,O_RDONLY)) == -1 ||
                    redis_fstat(replica->repldbfd,&buf) == -1) {
                    if (FCorrectThread(replica))
                        freeClient(replica);
                    else
                        freeClientAsync(replica);
                    serverLog(LL_WARNING,"SYNC failed. Can't open/stat DB after BGSAVE: %s", strerror(errno));
                    continue;
                }
                replica->repldboff = 0;
                replica->repldbsize = buf.st_size;
                replica->replstate = SLAVE_STATE_SEND_BULK;
                replica->replpreamble = sdscatprintf(sdsempty(),"$%lld\r\n",
                    (unsigned long long) replica->repldbsize);

                if (FCorrectThread(replica))
                {
                    connSetWriteHandler(replica->conn,NULL);
                    if (connSetWriteHandler(replica->conn,sendBulkToSlave) == C_ERR) {
                        freeClient(replica);
                        continue;
                    }
                }
                else
                {
                    aePostFunction(g_pserver->rgthreadvar[replica->iel].el, [replica] {
                        // Because the client could have been closed while the lambda waited to run we need to
			            // verify the replica is still connected
                        listIter li;
                        listNode *ln;
                        listRewind(g_pserver->slaves,&li);
                        bool fFound = false;
                        while ((ln = listNext(&li))) {
                            if (listNodeValue(ln) == replica) {
                                fFound = true;
                                break;
                            }
                        }
                        if (!fFound)
                            return;
                        connSetWriteHandler(replica->conn,NULL);
                        if (connSetWriteHandler(replica->conn,sendBulkToSlave) == C_ERR) {
                            freeClient(replica);
                        }
                    });
                }
            }
        }
    }

    if (startbgsave)
        startBgsaveForReplication(mincapa);
}

/* Change the current instance replication ID with a new, random one.
 * This will prevent successful PSYNCs between this master and other
 * slaves, so the command should be called when something happens that
 * alters the current story of the dataset. */
void changeReplicationId(void) {
    getRandomHexChars(g_pserver->replid,CONFIG_RUN_ID_SIZE);
    g_pserver->replid[CONFIG_RUN_ID_SIZE] = '\0';
}


int hexchToInt(char ch)
{
    if (ch >= '0' && ch <= '9')
        return ch - '0';
    if (ch >= 'a' && ch <= 'f')
        return (ch - 'a') + 10;
    return (ch - 'A') + 10;
}
void mergeReplicationId(const char *id)
{
    for (int i = 0; i < CONFIG_RUN_ID_SIZE; ++i)
    {
        const char *charset = "0123456789abcdef";
        g_pserver->replid[i] = charset[hexchToInt(g_pserver->replid[i]) ^ hexchToInt(id[i])];
    }
}

/* Clear (invalidate) the secondary replication ID. This happens, for
 * example, after a full resynchronization, when we start a new replication
 * history. */
void clearReplicationId2(void) {
    memset(g_pserver->replid2,'0',sizeof(g_pserver->replid));
    g_pserver->replid2[CONFIG_RUN_ID_SIZE] = '\0';
    g_pserver->second_replid_offset = -1;
}

/* Use the current replication ID / offset as secondary replication
 * ID, and change the current one in order to start a new history.
 * This should be used when an instance is switched from replica to master
 * so that it can serve PSYNC requests performed using the master
 * replication ID. */
void shiftReplicationId(void) {
    memcpy(g_pserver->replid2,g_pserver->replid,sizeof(g_pserver->replid));
    /* We set the second replid offset to the master offset + 1, since
     * the replica will ask for the first byte it has not yet received, so
     * we need to add one to the offset: for example if, as a replica, we are
     * sure we have the same history as the master for 50 bytes, after we
     * are turned into a master, we can accept a PSYNC request with offset
     * 51, since the replica asking has the same history up to the 50th
     * byte, and is asking for the new bytes starting at offset 51. */
    g_pserver->second_replid_offset = g_pserver->master_repl_offset+1;
    changeReplicationId();
    serverLog(LL_WARNING,"Setting secondary replication ID to %s, valid up to offset: %lld. New replication ID is %s", g_pserver->replid2, g_pserver->second_replid_offset, g_pserver->replid);
}

/* ----------------------------------- SLAVE -------------------------------- */

/* Returns 1 if the given replication state is a handshake state,
 * 0 otherwise. */
int slaveIsInHandshakeState(redisMaster *mi) {
    return mi->repl_state >= REPL_STATE_RECEIVE_PONG &&
           mi->repl_state <= REPL_STATE_RECEIVE_PSYNC;
}

/* Avoid the master to detect the replica is timing out while loading the
 * RDB file in initial synchronization. We send a single newline character
 * that is valid protocol but is guaranteed to either be sent entirely or
 * not, since the byte is indivisible.
 *
 * The function is called in two contexts: while we flush the current
 * data with emptyDb(), and while we load the new data received as an
 * RDB file from the master. */
void replicationSendNewlineToMaster(redisMaster *mi) {
    static time_t newline_sent;
    if (time(NULL) != newline_sent) {
        newline_sent = time(NULL);
        /* Pinging back in this stage is best-effort. */
        if (mi->repl_transfer_s) connWrite(mi->repl_transfer_s, "\n", 1);
    }
}

/* Callback used by emptyDb() while flushing away old data to load
 * the new dataset received by the master. */
void replicationEmptyDbCallback(void *privdata) {
    UNUSED(privdata);
    listIter li;
    listNode *ln;
    listRewind(g_pserver->masters, &li);
    while ((ln = listNext(&li)))
    {
        replicationSendNewlineToMaster((redisMaster*)listNodeValue(ln));
    }
}

/* Once we have a link with the master and the synchroniziation was
 * performed, this function materializes the master client we store
 * at g_pserver->master, starting from the specified file descriptor. */
void replicationCreateMasterClient(redisMaster *mi, connection *conn, int dbid) {
    serverAssert(mi->master == nullptr);
    mi->master = createClient(conn, serverTL - g_pserver->rgthreadvar);
    if (conn)
    {
        serverAssert(connGetPrivateData(mi->master->conn) == mi->master);
        connSetReadHandler(mi->master->conn, readQueryFromClient, true);
    }
    mi->master->flags |= CLIENT_MASTER;
    mi->master->authenticated = 1;
    mi->master->reploff = mi->master_initial_offset;
    mi->master->reploff_skipped = 0;
    mi->master->read_reploff = mi->master->reploff;
    mi->master->puser = NULL; /* This client can do everything. */
    
    memcpy(mi->master->uuid, mi->master_uuid, UUID_BINARY_LEN);
    memset(mi->master_uuid, 0, UUID_BINARY_LEN); // make sure people don't use this temp storage buffer

    memcpy(mi->master->replid, mi->master_replid,
        sizeof(mi->master_replid));
    /* If master offset is set to -1, this master is old and is not
     * PSYNC capable, so we flag it accordingly. */
    if (mi->master->reploff == -1)
        mi->master->flags |= CLIENT_PRE_PSYNC;
    if (dbid != -1) selectDb(mi->master,dbid);
}

/* This function will try to re-enable the AOF file after the
 * master-replica synchronization: if it fails after multiple attempts
 * the replica cannot be considered reliable and exists with an
 * error. */
void restartAOFAfterSYNC() {
    unsigned int tries, max_tries = 10;
    for (tries = 0; tries < max_tries; ++tries) {
        if (startAppendOnly() == C_OK) break;
        serverLog(LL_WARNING,
            "Failed enabling the AOF after successful master synchronization! "
            "Trying it again in one second.");
        sleep(1);
    }
    if (tries == max_tries) {
        serverLog(LL_WARNING,
            "FATAL: this replica instance finished the synchronization with "
            "its master, but the AOF can't be turned on. Exiting now.");
        exit(1);
    }
}

static int useDisklessLoad() {
    /* compute boolean decision to use diskless load */
    int enabled = g_pserver->repl_diskless_load == REPL_DISKLESS_LOAD_SWAPDB ||
           (g_pserver->repl_diskless_load == REPL_DISKLESS_LOAD_WHEN_DB_EMPTY && dbTotalServerKeyCount()==0);
    /* Check all modules handle read errors, otherwise it's not safe to use diskless load. */
    if (enabled && !moduleAllDatatypesHandleErrors()) {
        serverLog(LL_WARNING,
            "Skipping diskless-load because there are modules that don't handle read errors.");
        enabled = 0;
    }
    return enabled;
}

/* Helper function for readSyncBulkPayload() to make backups of the current
 * DBs before socket-loading the new ones. The backups may be restored later
 * or freed by disklessLoadRestoreBackups(). */
const redisDbPersistentDataSnapshot **disklessLoadMakeBackups() {
    const redisDbPersistentDataSnapshot **backups = (const redisDbPersistentDataSnapshot**)zmalloc(sizeof(redisDbPersistentDataSnapshot*)*cserver.dbnum);
    for (int i=0; i<cserver.dbnum; i++) {
        backups[i] = g_pserver->db[i]->createSnapshot(LLONG_MAX, false);
    }
    return backups;
}

/* Helper function for readSyncBulkPayload(): when replica-side diskless
 * database loading is used, Redis makes a backup of the existing databases
 * before loading the new ones from the socket.
 *
 * If the socket loading went wrong, we want to restore the old backups
 * into the server databases. This function does just that in the case
 * the 'restore' argument (the number of DBs to replace) is non-zero.
 *
 * When instead the loading succeeded we want just to free our old backups,
 * in that case the funciton will do just that when 'restore' is 0. */
void disklessLoadRestoreBackups(const redisDbPersistentDataSnapshot **backup, int restore)
{
<<<<<<< HEAD
    for (int i = 0; i < cserver.dbnum; ++i)
    {
        if (restore) {
            g_pserver->db[i]->restoreSnapshot(backup[i]);
        } else {
            /* Delete. */
            g_pserver->db[i]->endSnapshot(backup[i]);
=======
    if (restore) {
        /* Restore. */
        emptyDbGeneric(g_pserver->db,-1,empty_db_flags,replicationEmptyDbCallback);
        for (int i=0; i<cserver.dbnum; i++) {
            dictRelease(g_pserver->db[i].pdict);
            delete g_pserver->db[i].setexpire;
            g_pserver->db[i] = backup[i];
        }
    } else {
        /* Delete (Pass EMPTYDB_BACKUP in order to avoid firing module events) . */
        emptyDbGeneric(backup,-1,empty_db_flags|EMPTYDB_BACKUP,replicationEmptyDbCallback);
        for (int i=0; i<cserver.dbnum; i++) {
            dictRelease(backup[i].pdict);
            delete backup[i].setexpire;
>>>>>>> cf9efc8e
        }
    }
    zfree(backup);
}

/* Asynchronously read the SYNC payload we receive from a master */
#define REPL_MAX_WRITTEN_BEFORE_FSYNC (1024*1024*8) /* 8 MB */
void readSyncBulkPayload(connection *conn) {
    char buf[PROTO_IOBUF_LEN];
    ssize_t nread, readlen, nwritten;
<<<<<<< HEAD
    int use_diskless_load;
    const redisDbPersistentDataSnapshot **diskless_load_backup = NULL;
=======
    int use_diskless_load = useDisklessLoad();
    redisDb *diskless_load_backup = NULL;
>>>>>>> cf9efc8e
    rdbSaveInfo rsi = RDB_SAVE_INFO_INIT;
    int empty_db_flags = g_pserver->repl_slave_lazy_flush ? EMPTYDB_ASYNC :
                                                        EMPTYDB_NO_FLAGS;
    off_t left;
    // Should we update our database, or create from scratch?
    int fUpdate = g_pserver->fActiveReplica || g_pserver->enable_multimaster;
    redisMaster *mi = (redisMaster*)connGetPrivateData(conn);

    serverAssert(GlobalLocksAcquired());

    /* Static vars used to hold the EOF mark, and the last bytes received
     * form the server: when they match, we reached the end of the transfer. */
    static char eofmark[CONFIG_RUN_ID_SIZE];
    static char lastbytes[CONFIG_RUN_ID_SIZE];
    static int usemark = 0;

    /* If repl_transfer_size == -1 we still have to read the bulk length
     * from the master reply. */
    if (mi->repl_transfer_size == -1) {
        if (connSyncReadLine(conn,buf,1024,g_pserver->repl_syncio_timeout*1000) == -1) {
            serverLog(LL_WARNING,
                "I/O error reading bulk count from MASTER: %s",
                strerror(errno));
            goto error;
        }

        if (buf[0] == '-') {
            serverLog(LL_WARNING,
                "MASTER aborted replication with an error: %s",
                buf+1);
            goto error;
        } else if (buf[0] == '\0') {
            /* At this stage just a newline works as a PING in order to take
             * the connection live. So we refresh our last interaction
             * timestamp. */
            mi->repl_transfer_lastio = g_pserver->unixtime;
            return;
        } else if (buf[0] != '$') {
            serverLog(LL_WARNING,"Bad protocol from MASTER, the first byte is not '$' (we received '%s'), are you sure the host and port are right?", buf);
            goto error;
        }

        /* There are two possible forms for the bulk payload. One is the
         * usual $<count> bulk format. The other is used for diskless transfers
         * when the master does not know beforehand the size of the file to
         * transfer. In the latter case, the following format is used:
         *
         * $EOF:<40 bytes delimiter>
         *
         * At the end of the file the announced delimiter is transmitted. The
         * delimiter is long and random enough that the probability of a
         * collision with the actual file content can be ignored. */
        if (strncmp(buf+1,"EOF:",4) == 0 && strlen(buf+5) >= CONFIG_RUN_ID_SIZE) {
            usemark = 1;
            memcpy(eofmark,buf+5,CONFIG_RUN_ID_SIZE);
            memset(lastbytes,0,CONFIG_RUN_ID_SIZE);
            /* Set any repl_transfer_size to avoid entering this code path
             * at the next call. */
            mi->repl_transfer_size = 0;
            serverLog(LL_NOTICE,
                "MASTER <-> REPLICA sync: receiving streamed RDB from master with EOF %s",
                use_diskless_load? "to parser":"to disk");
        } else {
            usemark = 0;
            mi->repl_transfer_size = strtol(buf+1,NULL,10);
            serverLog(LL_NOTICE,
                "MASTER <-> REPLICA sync: receiving %lld bytes from master %s",
                (long long) mi->repl_transfer_size,
                use_diskless_load? "to parser":"to disk");
        }
        return;
    }

    if (!use_diskless_load) {
        /* Read the data from the socket, store it to a file and search
         * for the EOF. */
        if (usemark) {
            readlen = sizeof(buf);
        } else {
            left = mi->repl_transfer_size - mi->repl_transfer_read;
            readlen = (left < (signed)sizeof(buf)) ? left : (signed)sizeof(buf);
        }

        nread = connRead(conn,buf,readlen);
        if (nread <= 0) {
            serverLog(LL_WARNING,"I/O error trying to sync with MASTER: %s",
                (nread == -1) ? strerror(errno) : "connection lost");
            cancelReplicationHandshake(mi);
            return;
        }
        g_pserver->stat_net_input_bytes += nread;

        /* When a mark is used, we want to detect EOF asap in order to avoid
         * writing the EOF mark into the file... */
        int eof_reached = 0;

        if (usemark) {
            /* Update the last bytes array, and check if it matches our
             * delimiter. */
            if (nread >= CONFIG_RUN_ID_SIZE) {
                memcpy(lastbytes,buf+nread-CONFIG_RUN_ID_SIZE,
                       CONFIG_RUN_ID_SIZE);
            } else {
                int rem = CONFIG_RUN_ID_SIZE-nread;
                memmove(lastbytes,lastbytes+nread,rem);
                memcpy(lastbytes+rem,buf,nread);
            }
            if (memcmp(lastbytes,eofmark,CONFIG_RUN_ID_SIZE) == 0)
                eof_reached = 1;
        }

        /* Update the last I/O time for the replication transfer (used in
         * order to detect timeouts during replication), and write what we
         * got from the socket to the dump file on disk. */
        mi->repl_transfer_lastio = g_pserver->unixtime;
        if ((nwritten = write(mi->repl_transfer_fd,buf,nread)) != nread) {
            serverLog(LL_WARNING,
                "Write error or short write writing to the DB dump file "
                "needed for MASTER <-> REPLICA synchronization: %s",
                (nwritten == -1) ? strerror(errno) : "short write");
            goto error;
        }
        mi->repl_transfer_read += nread;

        /* Delete the last 40 bytes from the file if we reached EOF. */
        if (usemark && eof_reached) {
            if (ftruncate(mi->repl_transfer_fd,
                mi->repl_transfer_read - CONFIG_RUN_ID_SIZE) == -1)
            {
                serverLog(LL_WARNING,
                    "Error truncating the RDB file received from the master "
                    "for SYNC: %s", strerror(errno));
                goto error;
            }
        }

        /* Sync data on disk from time to time, otherwise at the end of the
         * transfer we may suffer a big delay as the memory buffers are copied
         * into the actual disk. */
        if (mi->repl_transfer_read >=
            mi->repl_transfer_last_fsync_off + REPL_MAX_WRITTEN_BEFORE_FSYNC)
        {
            off_t sync_size = mi->repl_transfer_read -
                              mi->repl_transfer_last_fsync_off;
            rdb_fsync_range(mi->repl_transfer_fd,
                mi->repl_transfer_last_fsync_off, sync_size);
            mi->repl_transfer_last_fsync_off += sync_size;
        }

        /* Check if the transfer is now complete */
        if (!usemark) {
            if (mi->repl_transfer_read == mi->repl_transfer_size)
                eof_reached = 1;
        }

        /* If the transfer is yet not complete, we need to read more, so
         * return ASAP and wait for the handler to be called again. */
        if (!eof_reached) return;
    }

    /* We reach this point in one of the following cases:
     *
     * 1. The replica is using diskless replication, that is, it reads data
     *    directly from the socket to the Redis memory, without using
     *    a temporary RDB file on disk. In that case we just block and
     *    read everything from the socket.
     *
     * 2. Or when we are done reading from the socket to the RDB file, in
     *    such case we want just to read the RDB file in memory. */
    serverLog(LL_NOTICE, "MASTER <-> REPLICA sync: Flushing old data");

    /* We need to stop any AOF rewriting child before flusing and parsing
     * the RDB, otherwise we'll create a copy-on-write disaster. */
    if (g_pserver->aof_state != AOF_OFF) stopAppendOnly();

    if (!fUpdate)
    {
<<<<<<< HEAD
        signalFlushedDb(-1);

        /* When diskless RDB loading is used by replicas, it may be configured
        * in order to save the current DB instead of throwing it away,
        * so that we can restore it in case of failed transfer. */
        if (use_diskless_load &&
            g_pserver->repl_diskless_load == REPL_DISKLESS_LOAD_SWAPDB)
        {
            diskless_load_backup = disklessLoadMakeBackups();
        }
        emptyDb(-1,empty_db_flags,replicationEmptyDbCallback);
=======
        /* Create a backup of server.db[] and initialize to empty
         * dictionaries */
        diskless_load_backup = disklessLoadMakeBackups();
>>>>>>> cf9efc8e
    }
    /* We call to emptyDb even in case of REPL_DISKLESS_LOAD_SWAPDB
     * (Where disklessLoadMakeBackups left server.db empty) because we
     * want to execute all the auxiliary logic of emptyDb (Namely,
     * fire module events) */
    emptyDb(-1,empty_db_flags,replicationEmptyDbCallback);

    /* Before loading the DB into memory we need to delete the readable
     * handler, otherwise it will get called recursively since
     * rdbLoad() will call the event loop to process events from time to
     * time for non blocking loading. */
    connSetReadHandler(conn, NULL);
    serverLog(LL_NOTICE, "MASTER <-> REPLICA sync: Loading DB in memory");
    
    if (use_diskless_load) {
        rio rdb;
        rioInitWithConn(&rdb,conn,mi->repl_transfer_size);

        /* Put the socket in blocking mode to simplify RDB transfer.
         * We'll restore it when the RDB is received. */
        connBlock(conn);
        connRecvTimeout(conn, g_pserver->repl_timeout*1000);
        startLoading(mi->repl_transfer_size, RDBFLAGS_REPLICATION);

        if (rdbLoadRio(&rdb,RDBFLAGS_REPLICATION,&rsi) != C_OK) {
            /* RDB loading failed. */
            stopLoading(0);
            serverLog(LL_WARNING,
                "Failed trying to load the MASTER synchronization DB "
                "from socket");
            cancelReplicationHandshake(mi);
            rioFreeConn(&rdb, NULL);
            if (!fUpdate) {
                if (g_pserver->repl_diskless_load == REPL_DISKLESS_LOAD_SWAPDB) {
                    /* Restore the backed up databases. */
                    disklessLoadRestoreBackups(diskless_load_backup,1);
                } else {
                    /* Remove the half-loaded data in case we started with
                    * an empty replica. */
                    emptyDb(-1,empty_db_flags,replicationEmptyDbCallback);
                }
            }

            /* Note that there's no point in restarting the AOF on SYNC
             * failure, it'll be restarted when sync succeeds or the replica
             * gets promoted. */
            return;
        }
        stopLoading(1);

        if (!fUpdate) {
            /* RDB loading succeeded if we reach this point. */
            if (g_pserver->repl_diskless_load == REPL_DISKLESS_LOAD_SWAPDB) {
                /* Delete the backup databases we created before starting to load
                * the new RDB. Now the RDB was loaded with success so the old
                * data is useless. */
                disklessLoadRestoreBackups(diskless_load_backup,0);
            }
        }

        /* Verify the end mark is correct. */
        if (usemark) {
            if (!rioRead(&rdb,buf,CONFIG_RUN_ID_SIZE) ||
                memcmp(buf,eofmark,CONFIG_RUN_ID_SIZE) != 0)
            {
                serverLog(LL_WARNING,"Replication stream EOF marker is broken");
                cancelReplicationHandshake(mi);
                rioFreeConn(&rdb, NULL);
                return;
            }
        }

        /* Cleanup and restore the socket to the original state to continue
         * with the normal replication. */
        rioFreeConn(&rdb, NULL);
        connNonBlock(conn);
        connRecvTimeout(conn,0);
    } else {
        /* Ensure background save doesn't overwrite synced data */
        if (g_pserver->FRdbSaveInProgress()) {
            serverLog(LL_NOTICE,
                "Replica is about to load the RDB file received from the "
                "master, but there is a pending RDB child running. "
                "Cancelling RDB the save and removing its temp file to avoid "
                "any race");
            killRDBChild();
        }

        const char *rdb_filename = mi->repl_transfer_tmpfile;

        /* Rename rdb like renaming rewrite aof asynchronously. */
        if (!fUpdate) {
            int old_rdb_fd = open(g_pserver->rdb_filename,O_RDONLY|O_NONBLOCK);
            if (rename(mi->repl_transfer_tmpfile,g_pserver->rdb_filename) == -1) {
                serverLog(LL_WARNING,
                    "Failed trying to rename the temp DB into %s in "
                    "MASTER <-> REPLICA synchronization: %s",
                    g_pserver->rdb_filename, strerror(errno));
                cancelReplicationHandshake(mi);
                if (old_rdb_fd != -1) close(old_rdb_fd);
                return;
            }
            rdb_filename = g_pserver->rdb_filename;
            
            /* Close old rdb asynchronously. */
            if (old_rdb_fd != -1) bioCreateBackgroundJob(BIO_CLOSE_FILE,(void*)(long)old_rdb_fd,NULL,NULL);
        }

        if (g_pserver->fActiveReplica)
        {
            rsi.mvccMinThreshold = mi->mvccLastSync;
            if (mi->staleKeyMap != nullptr)
                mi->staleKeyMap->clear();
            else
                mi->staleKeyMap = new (MALLOC_LOCAL) std::map<int, std::vector<robj_sharedptr>>();
            rsi.mi = mi;
        }
        if (rdbLoadFile(rdb_filename,&rsi,RDBFLAGS_REPLICATION) != C_OK) {
            serverLog(LL_WARNING,
                "Failed trying to load the MASTER synchronization "
                "DB from disk");
            cancelReplicationHandshake(mi);
            if (g_pserver->rdb_del_sync_files && allPersistenceDisabled()) {
                serverLog(LL_NOTICE,"Removing the RDB file obtained from "
                                    "the master. This replica has persistence "
                                    "disabled");
                bg_unlink(g_pserver->rdb_filename);
            }
            /* Note that there's no point in restarting the AOF on sync failure,
               it'll be restarted when sync succeeds or replica promoted. */
            return;
        }

        /* Cleanup. */
        if (g_pserver->rdb_del_sync_files && allPersistenceDisabled()) {
            serverLog(LL_NOTICE,"Removing the RDB file obtained from "
                                "the master. This replica has persistence "
                                "disabled");
            bg_unlink(g_pserver->rdb_filename);
        }
        if (fUpdate)
            unlink(mi->repl_transfer_tmpfile);
        zfree(mi->repl_transfer_tmpfile);
        close(mi->repl_transfer_fd);
        mi->repl_transfer_fd = -1;
        mi->repl_transfer_tmpfile = NULL;
    }

    /* Final setup of the connected slave <- master link */
    replicationCreateMasterClient(mi,mi->repl_transfer_s,rsi.repl_stream_db);
    mi->repl_transfer_s = nullptr;
    mi->repl_state = REPL_STATE_CONNECTED;
    mi->repl_down_since = 0;

    /* Fire the master link modules event. */
    moduleFireServerEvent(REDISMODULE_EVENT_MASTER_LINK_CHANGE,
                          REDISMODULE_SUBEVENT_MASTER_LINK_UP,
                          NULL);

    /* After a full resynchroniziation we use the replication ID and
     * offset of the master. The secondary ID / offset are cleared since
     * we are starting a new history. */
    if (fUpdate)
    {
        mergeReplicationId(mi->master->replid);
    }
    else
    {
        /* After a full resynchroniziation we use the replication ID and
        * offset of the master. The secondary ID / offset are cleared since
        * we are starting a new history. */
        memcpy(g_pserver->replid,mi->master->replid,sizeof(g_pserver->replid));
        g_pserver->master_repl_offset = mi->master->reploff;
        g_pserver->master_repl_meaningful_offset = mi->master->reploff;
    }
    clearReplicationId2();

    /* Let's create the replication backlog if needed. Slaves need to
     * accumulate the backlog regardless of the fact they have sub-slaves
     * or not, in order to behave correctly if they are promoted to
     * masters after a failover. */
    if (g_pserver->repl_backlog == NULL) createReplicationBacklog();
    serverLog(LL_NOTICE, "MASTER <-> REPLICA sync: Finished with success");

    if (cserver.supervised_mode == SUPERVISED_SYSTEMD) {
        redisCommunicateSystemd("STATUS=MASTER <-> REPLICA sync: Finished with success. Ready to accept connections.\n");
        redisCommunicateSystemd("READY=1\n");
    }

    /* Restart the AOF subsystem now that we finished the sync. This
     * will trigger an AOF rewrite, and when done will start appending
     * to the new file. */
    if (g_pserver->aof_enabled) restartAOFAfterSYNC();
    return;

error:
    cancelReplicationHandshake(mi);
    return;
}

/* Send a synchronous command to the master. Used to send AUTH and
 * REPLCONF commands before starting the replication with SYNC.
 *
 * The command returns an sds string representing the result of the
 * operation. On error the first byte is a "-".
 */
#define SYNC_CMD_READ (1<<0)
#define SYNC_CMD_WRITE (1<<1)
#define SYNC_CMD_FULL (SYNC_CMD_READ|SYNC_CMD_WRITE)
char *sendSynchronousCommand(redisMaster *mi, int flags, connection *conn, ...) 
{
    /* Create the command to send to the master, we use redis binary
     * protocol to make sure correct arguments are sent. This function
     * is not safe for all binary data. */
    if (flags & SYNC_CMD_WRITE) {
        char *arg;
        va_list ap;
        sds cmd = sdsempty();
        sds cmdargs = sdsempty();
        size_t argslen = 0;
        va_start(ap,conn);

        while(1) {
            arg = va_arg(ap, char*);
            if (arg == NULL) break;

            cmdargs = sdscatprintf(cmdargs,"$%zu\r\n%s\r\n",strlen(arg),arg);
            argslen++;
        }

        va_end(ap);

        cmd = sdscatprintf(cmd,"*%zu\r\n",argslen);
        cmd = sdscatsds(cmd,cmdargs);
        sdsfree(cmdargs);

        /* Transfer command to the server. */
        if (connSyncWrite(conn,cmd,sdslen(cmd),g_pserver->repl_syncio_timeout*1000)
            == -1)
        {
            sdsfree(cmd);
            return sdscatprintf(sdsempty(),"-Writing to master: %s",
                    connGetLastError(conn));
        }
        sdsfree(cmd);
    }

    /* Read the reply from the g_pserver-> */
    if (flags & SYNC_CMD_READ) {
        char buf[256];

        if (connSyncReadLine(conn,buf,sizeof(buf),g_pserver->repl_syncio_timeout*1000)
            == -1)
        {
            return sdscatprintf(sdsempty(),"-Reading from master: %s",
                    strerror(errno));
        }
        mi->repl_transfer_lastio = g_pserver->unixtime;
        return sdsnew(buf);
    }
    return NULL;
}

/* Try a partial resynchronization with the master if we are about to reconnect.
 * If there is no cached master structure, at least try to issue a
 * "PSYNC ? -1" command in order to trigger a full resync using the PSYNC
 * command in order to obtain the master run id and the master replication
 * global offset.
 *
 * This function is designed to be called from syncWithMaster(), so the
 * following assumptions are made:
 *
 * 1) We pass the function an already connected socket "fd".
 * 2) This function does not close the file descriptor "fd". However in case
 *    of successful partial resynchronization, the function will reuse
 *    'fd' as file descriptor of the g_pserver->master client structure.
 *
 * The function is split in two halves: if read_reply is 0, the function
 * writes the PSYNC command on the socket, and a new function call is
 * needed, with read_reply set to 1, in order to read the reply of the
 * command. This is useful in order to support non blocking operations, so
 * that we write, return into the event loop, and read when there are data.
 *
 * When read_reply is 0 the function returns PSYNC_WRITE_ERR if there
 * was a write error, or PSYNC_WAIT_REPLY to signal we need another call
 * with read_reply set to 1. However even when read_reply is set to 1
 * the function may return PSYNC_WAIT_REPLY again to signal there were
 * insufficient data to read to complete its work. We should re-enter
 * into the event loop and wait in such a case.
 *
 * The function returns:
 *
 * PSYNC_CONTINUE: If the PSYNC command succeeded and we can continue.
 * PSYNC_FULLRESYNC: If PSYNC is supported but a full resync is needed.
 *                   In this case the master run_id and global replication
 *                   offset is saved.
 * PSYNC_NOT_SUPPORTED: If the server does not understand PSYNC at all and
 *                      the caller should fall back to SYNC.
 * PSYNC_WRITE_ERROR: There was an error writing the command to the socket.
 * PSYNC_WAIT_REPLY: Call again the function with read_reply set to 1.
 * PSYNC_TRY_LATER: Master is currently in a transient error condition.
 *
 * Notable side effects:
 *
 * 1) As a side effect of the function call the function removes the readable
 *    event handler from "fd", unless the return value is PSYNC_WAIT_REPLY.
 * 2) g_pserver->master_initial_offset is set to the right value according
 *    to the master reply. This will be used to populate the 'g_pserver->master'
 *    structure replication offset.
 */

#define PSYNC_WRITE_ERROR 0
#define PSYNC_WAIT_REPLY 1
#define PSYNC_CONTINUE 2
#define PSYNC_FULLRESYNC 3
#define PSYNC_NOT_SUPPORTED 4
#define PSYNC_TRY_LATER 5
int slaveTryPartialResynchronization(redisMaster *mi, connection *conn, int read_reply) {
    const char *psync_replid;
    char psync_offset[32];
    sds reply;

    /* Writing half */
    if (!read_reply) {
        /* Initially set master_initial_offset to -1 to mark the current
         * master run_id and offset as not valid. Later if we'll be able to do
         * a FULL resync using the PSYNC command we'll set the offset at the
         * right value, so that this information will be propagated to the
         * client structure representing the master into g_pserver->master. */
        mi->master_initial_offset = -1;

        if (mi->cached_master && !g_pserver->fActiveReplica) {
            psync_replid = mi->cached_master->replid;
            snprintf(psync_offset,sizeof(psync_offset),"%lld", mi->cached_master->reploff+1);
            serverLog(LL_NOTICE,"Trying a partial resynchronization (request %s:%s).", psync_replid, psync_offset);
        } else {
            serverLog(LL_NOTICE,"Partial resynchronization not possible (no cached master)");
            psync_replid = "?";
            memcpy(psync_offset,"-1",3);
        }

        /* Issue the PSYNC command */
        reply = sendSynchronousCommand(mi,SYNC_CMD_WRITE,conn,"PSYNC",psync_replid,psync_offset,NULL);
        if (reply != NULL) {
            serverLog(LL_WARNING,"Unable to send PSYNC to master: %s",reply);
            sdsfree(reply);
            connSetReadHandler(conn, NULL);
            return PSYNC_WRITE_ERROR;
        }
        return PSYNC_WAIT_REPLY;
    }

    /* Reading half */
    reply = sendSynchronousCommand(mi,SYNC_CMD_READ,conn,NULL);
    if (sdslen(reply) == 0) {
        /* The master may send empty newlines after it receives PSYNC
         * and before to reply, just to keep the connection alive. */
        sdsfree(reply);
        return PSYNC_WAIT_REPLY;
    }

    connSetReadHandler(conn, NULL);

    if (!strncmp(reply,"+FULLRESYNC",11)) {
        char *replid = NULL, *offset = NULL;

        /* FULL RESYNC, parse the reply in order to extract the run id
         * and the replication offset. */
        replid = strchr(reply,' ');
        if (replid) {
            replid++;
            offset = strchr(replid,' ');
            if (offset) offset++;
        }
        if (!replid || !offset || (offset-replid-1) != CONFIG_RUN_ID_SIZE) {
            serverLog(LL_WARNING,
                "Master replied with wrong +FULLRESYNC syntax.");
            /* This is an unexpected condition, actually the +FULLRESYNC
             * reply means that the master supports PSYNC, but the reply
             * format seems wrong. To stay safe we blank the master
             * replid to make sure next PSYNCs will fail. */
            memset(mi->master_replid,0,CONFIG_RUN_ID_SIZE+1);
        } else {
            memcpy(mi->master_replid, replid, offset-replid-1);
            mi->master_replid[CONFIG_RUN_ID_SIZE] = '\0';
            mi->master_initial_offset = strtoll(offset,NULL,10);
            serverLog(LL_NOTICE,"Full resync from master: %s:%lld",
                mi->master_replid,
                mi->master_initial_offset);
        }
        /* We are going to full resync, discard the cached master structure. */
        replicationDiscardCachedMaster(mi);
        sdsfree(reply);
        return PSYNC_FULLRESYNC;
    }

    if (!strncmp(reply,"+CONTINUE",9)) {
        /* Partial resync was accepted. */
        serverLog(LL_NOTICE,
            "Successful partial resynchronization with master.");

        /* Check the new replication ID advertised by the master. If it
         * changed, we need to set the new ID as primary ID, and set or
         * secondary ID as the old master ID up to the current offset, so
         * that our sub-slaves will be able to PSYNC with us after a
         * disconnection. */
        char *start = reply+10;
        char *end = reply+9;
        while(end[0] != '\r' && end[0] != '\n' && end[0] != '\0') end++;
        if (end-start == CONFIG_RUN_ID_SIZE) {
            char sznew[CONFIG_RUN_ID_SIZE+1];
            memcpy(sznew,start,CONFIG_RUN_ID_SIZE);
            sznew[CONFIG_RUN_ID_SIZE] = '\0';

            if (strcmp(sznew,mi->cached_master->replid)) {
                /* Master ID changed. */
                serverLog(LL_WARNING,"Master replication ID changed to %s",sznew);

                /* Set the old ID as our ID2, up to the current offset+1. */
                memcpy(g_pserver->replid2,mi->cached_master->replid,
                    sizeof(g_pserver->replid2));
                g_pserver->second_replid_offset = g_pserver->master_repl_offset+1;

                /* Update the cached master ID and our own primary ID to the
                 * new one. */
                memcpy(g_pserver->replid,sznew,sizeof(g_pserver->replid));
                memcpy(mi->cached_master->replid,sznew,sizeof(g_pserver->replid));

                /* Disconnect all the sub-slaves: they need to be notified. */
                if (!g_pserver->fActiveReplica)
                    disconnectSlaves();
            }
        }

        /* Setup the replication to continue. */
        sdsfree(reply);
        replicationResurrectCachedMaster(mi, conn);

        /* If this instance was restarted and we read the metadata to
         * PSYNC from the persistence file, our replication backlog could
         * be still not initialized. Create it. */
        if (g_pserver->repl_backlog == NULL) createReplicationBacklog();
        return PSYNC_CONTINUE;
    }

    /* If we reach this point we received either an error (since the master does
     * not understand PSYNC or because it is in a special state and cannot
     * serve our request), or an unexpected reply from the master.
     *
     * Return PSYNC_NOT_SUPPORTED on errors we don't understand, otherwise
     * return PSYNC_TRY_LATER if we believe this is a transient error. */

    if (!strncmp(reply,"-NOMASTERLINK",13) ||
        !strncmp(reply,"-LOADING",8))
    {
        serverLog(LL_NOTICE,
            "Master is currently unable to PSYNC "
            "but should be in the future: %s", reply);
        sdsfree(reply);
        return PSYNC_TRY_LATER;
    }

    if (strncmp(reply,"-ERR",4)) {
        /* If it's not an error, log the unexpected event. */
        serverLog(LL_WARNING,
            "Unexpected reply to PSYNC from master: %s", reply);
    } else {
        serverLog(LL_NOTICE,
            "Master does not support PSYNC or is in "
            "error state (reply: %s)", reply);
    }
    sdsfree(reply);
    replicationDiscardCachedMaster(mi);
    return PSYNC_NOT_SUPPORTED;
}

/* This handler fires when the non blocking connect was able to
 * establish a connection with the master. */
void syncWithMaster(connection *conn) {
    serverAssert(GlobalLocksAcquired());
    char tmpfile[256], *err = NULL;
    int dfd = -1, maxtries = 5;
    int psync_result;

    redisMaster *mi = (redisMaster*)connGetPrivateData(conn);

    /* If this event fired after the user turned the instance into a master
     * with SLAVEOF NO ONE we must just return ASAP. */
    if (mi->repl_state == REPL_STATE_NONE) {
        connClose(conn);
        return;
    }

    /* Check for errors in the socket: after a non blocking connect() we
     * may find that the socket is in error state. */
    if (connGetState(conn) != CONN_STATE_CONNECTED) {
        serverLog(LL_WARNING,"Error condition on socket for SYNC: %s",
                connGetLastError(conn));
        goto error;
    }

    /* Send a PING to check the master is able to reply without errors. */
    if (mi->repl_state == REPL_STATE_CONNECTING) {
        serverLog(LL_NOTICE,"Non blocking connect for SYNC fired the event.");
        /* Delete the writable event so that the readable event remains
         * registered and we can wait for the PONG reply. */
        connSetReadHandler(conn, syncWithMaster);
        connSetWriteHandler(conn, NULL);
        mi->repl_state = REPL_STATE_RECEIVE_PONG;
        /* Send the PING, don't check for errors at all, we have the timeout
         * that will take care about this. */
        err = sendSynchronousCommand(mi,SYNC_CMD_WRITE,conn,"PING",NULL);
        if (err) goto write_error;
        return;
    }

    /* Receive the PONG command. */
    if (mi->repl_state == REPL_STATE_RECEIVE_PONG) {
        err = sendSynchronousCommand(mi,SYNC_CMD_READ,conn,NULL);

        /* We accept only two replies as valid, a positive +PONG reply
         * (we just check for "+") or an authentication error.
         * Note that older versions of Redis replied with "operation not
         * permitted" instead of using a proper error code, so we test
         * both. */
        if (err[0] != '+' &&
            strncmp(err,"-NOAUTH",7) != 0 &&
            strncmp(err,"-ERR operation not permitted",28) != 0)
        {
            serverLog(LL_WARNING,"Error reply to PING from master: '%s'",err);
            sdsfree(err);
            goto error;
        } else {
            serverLog(LL_NOTICE,
                "Master replied to PING, replication can continue...");
        }
        sdsfree(err);
        mi->repl_state = REPL_STATE_SEND_AUTH;
    }

    /* AUTH with the master if required. */
    if (mi->repl_state == REPL_STATE_SEND_AUTH) {
        if (mi->masteruser && mi->masterauth) {
            err = sendSynchronousCommand(mi,SYNC_CMD_WRITE,conn,"AUTH",
                                         mi->masteruser,mi->masterauth,NULL);
            if (err) goto write_error;
            mi->repl_state = REPL_STATE_RECEIVE_AUTH;
            return;
        } else if (mi->masterauth) {
            err = sendSynchronousCommand(mi,SYNC_CMD_WRITE,conn,"AUTH",mi->masterauth,NULL);
            if (err) goto write_error;
            mi->repl_state = REPL_STATE_RECEIVE_AUTH;
            return;
        } else {
            mi->repl_state = REPL_STATE_SEND_UUID;
        }
    }

    /* Receive AUTH reply. */
    if (mi->repl_state == REPL_STATE_RECEIVE_AUTH) {
        err = sendSynchronousCommand(mi,SYNC_CMD_READ,conn,NULL);
        if (err[0] == '-') {
            serverLog(LL_WARNING,"Unable to AUTH to MASTER: %s",err);
            sdsfree(err);
            goto error;
        }
        sdsfree(err);
        mi->repl_state = REPL_STATE_SEND_UUID;
    }

    /* Send UUID */
    if (mi->repl_state == REPL_STATE_SEND_UUID) {
        char szUUID[37] = {0};
        memset(mi->master_uuid, 0, UUID_BINARY_LEN);
        uuid_unparse((unsigned char*)cserver.uuid, szUUID);
        err = sendSynchronousCommand(mi, SYNC_CMD_WRITE,conn,"REPLCONF","uuid",szUUID,NULL);
        if (err) goto write_error;
        mi->repl_state = REPL_STATE_RECEIVE_UUID;
        return;
    }

    /* Receive UUID */
    if (mi->repl_state == REPL_STATE_RECEIVE_UUID) {
        err = sendSynchronousCommand(mi, SYNC_CMD_READ,conn,NULL);
        if (err[0] == '-') {
            serverLog(LL_WARNING, "non-fatal: Master doesn't understand REPLCONF uuid");
        }
        else {
            if (strlen(err) != 37   // 36-byte UUID string and the leading '+'
                || uuid_parse(err+1, mi->master_uuid) != 0)   
            {
                serverLog(LL_WARNING, "Master replied with a UUID we don't understand");
                sdsfree(err);
                goto error;
            }
        }
        sdsfree(err);
        mi->repl_state = REPL_STATE_SEND_KEY;
        // fallthrough
    }

    /* Send LICENSE Key */
    if (mi->repl_state == REPL_STATE_SEND_KEY)
    {
        if (cserver.license_key == nullptr)
        {
            mi->repl_state = REPL_STATE_SEND_PORT;
        }
        else
        {
            err = sendSynchronousCommand(mi, SYNC_CMD_WRITE,conn,"REPLCONF","license",cserver.license_key,NULL);
            if (err) goto write_error;
            mi->repl_state = REPL_STATE_KEY_ACK;
            return;
        }
    }

    /* LICENSE Key Ack */
    if (mi->repl_state == REPL_STATE_KEY_ACK)
    {
        err = sendSynchronousCommand(mi, SYNC_CMD_READ,conn,NULL);
        if (err[0] == '-') {
            serverLog(LL_WARNING, "Recieved error from client: %s", err);
            sdsfree(err);
            goto error;
        }
        sdsfree(err);
        mi->repl_state = REPL_STATE_SEND_PORT;
        // fallthrough
    }

    /* Set the slave port, so that Master's INFO command can list the
     * slave listening port correctly. */
    if (mi->repl_state == REPL_STATE_SEND_PORT) {
        int port;
        if (g_pserver->slave_announce_port) port = g_pserver->slave_announce_port;
        else if (g_pserver->tls_replication && g_pserver->tls_port) port = g_pserver->tls_port;
        else port = g_pserver->port;
        sds portstr = sdsfromlonglong(port);
        err = sendSynchronousCommand(mi,SYNC_CMD_WRITE,conn,"REPLCONF",
                "listening-port",portstr, NULL);
        sdsfree(portstr);
        if (err) goto write_error;
        sdsfree(err);
        mi->repl_state = REPL_STATE_RECEIVE_PORT;
        return;
    }

    /* Receive REPLCONF listening-port reply. */
    if (mi->repl_state == REPL_STATE_RECEIVE_PORT) {
        err = sendSynchronousCommand(mi,SYNC_CMD_READ,conn,NULL);
        /* Ignore the error if any, not all the Redis versions support
         * REPLCONF listening-port. */
        if (err[0] == '-') {
            serverLog(LL_NOTICE,"(Non critical) Master does not understand "
                                "REPLCONF listening-port: %s", err);
        }
        sdsfree(err);
        mi->repl_state = REPL_STATE_SEND_IP;
    }

    /* Skip REPLCONF ip-address if there is no replica-announce-ip option set. */
    if (mi->repl_state == REPL_STATE_SEND_IP &&
        g_pserver->slave_announce_ip == NULL)
    {
            mi->repl_state = REPL_STATE_SEND_CAPA;
    }

    /* Set the slave ip, so that Master's INFO command can list the
     * slave IP address port correctly in case of port forwarding or NAT. */
    if (mi->repl_state == REPL_STATE_SEND_IP) {
        err = sendSynchronousCommand(mi,SYNC_CMD_WRITE,conn,"REPLCONF",
                "ip-address",g_pserver->slave_announce_ip, NULL);
        if (err) goto write_error;
        sdsfree(err);
        mi->repl_state = REPL_STATE_RECEIVE_IP;
        return;
    }

    /* Receive REPLCONF ip-address reply. */
    if (mi->repl_state == REPL_STATE_RECEIVE_IP) {
        err = sendSynchronousCommand(mi,SYNC_CMD_READ,conn,NULL);
        /* Ignore the error if any, not all the Redis versions support
         * REPLCONF listening-port. */
        if (err[0] == '-') {
            serverLog(LL_NOTICE,"(Non critical) Master does not understand "
                                "REPLCONF ip-address: %s", err);
        }
        sdsfree(err);
        mi->repl_state = REPL_STATE_SEND_CAPA;
    }

    /* Inform the master of our (replica) capabilities.
     *
     * EOF: supports EOF-style RDB transfer for diskless replication.
     * PSYNC2: supports PSYNC v2, so understands +CONTINUE <new repl ID>.
     *
     * The master will ignore capabilities it does not understand. */
    if (mi->repl_state == REPL_STATE_SEND_CAPA) {
        if (g_pserver->fActiveReplica)
        {
            err = sendSynchronousCommand(mi, SYNC_CMD_WRITE,conn,"REPLCONF",
                    "capa","eof","capa","psync2","capa","activeExpire",NULL);
        }
        else
        {
            err = sendSynchronousCommand(mi, SYNC_CMD_WRITE,conn,"REPLCONF",
                    "capa","eof","capa","psync2",NULL);
        }
        if (err) goto write_error;
        sdsfree(err);
        mi->repl_state = REPL_STATE_RECEIVE_CAPA;
        return;
    }

    /* Receive CAPA reply. */
    if (mi->repl_state == REPL_STATE_RECEIVE_CAPA) {
        err = sendSynchronousCommand(mi, SYNC_CMD_READ,conn,NULL);
        /* Ignore the error if any, not all the Redis versions support
         * REPLCONF capa. */
        if (err[0] == '-') {
            serverLog(LL_NOTICE,"(Non critical) Master does not understand "
                                  "REPLCONF capa: %s", err);
        }
        sdsfree(err);
        mi->repl_state = REPL_STATE_SEND_PSYNC;
    }

    /* Try a partial resynchonization. If we don't have a cached master
     * slaveTryPartialResynchronization() will at least try to use PSYNC
     * to start a full resynchronization so that we get the master run id
     * and the global offset, to try a partial resync at the next
     * reconnection attempt. */
    if (mi->repl_state == REPL_STATE_SEND_PSYNC) {
        if (slaveTryPartialResynchronization(mi,conn,0) == PSYNC_WRITE_ERROR) {
            err = sdsnew("Write error sending the PSYNC command.");
            goto write_error;
        }
        mi->repl_state = REPL_STATE_RECEIVE_PSYNC;
        return;
    }

    /* If reached this point, we should be in REPL_STATE_RECEIVE_PSYNC. */
    if (mi->repl_state != REPL_STATE_RECEIVE_PSYNC) {
        serverLog(LL_WARNING,"syncWithMaster(): state machine error, "
                             "state should be RECEIVE_PSYNC but is %d",
                             mi->repl_state);
        goto error;
    }

    psync_result = slaveTryPartialResynchronization(mi,conn,1);
    if (psync_result == PSYNC_WAIT_REPLY) return; /* Try again later... */

    /* If the master is in an transient error, we should try to PSYNC
        * from scratch later, so go to the error path. This happens when
        * the server is loading the dataset or is not connected with its
        * master and so forth. */
    if (psync_result == PSYNC_TRY_LATER) goto error;

    /* Note: if PSYNC does not return WAIT_REPLY, it will take care of
        * uninstalling the read handler from the file descriptor. */

    if (psync_result == PSYNC_CONTINUE) {
        serverLog(LL_NOTICE, "MASTER <-> REPLICA sync: Master accepted a Partial Resynchronization.");
        if (cserver.supervised_mode == SUPERVISED_SYSTEMD) {
            redisCommunicateSystemd("STATUS=MASTER <-> REPLICA sync: Partial Resynchronization accepted. Ready to accept connections.\n");
            redisCommunicateSystemd("READY=1\n");
        }
        return;
    }

    /* PSYNC failed or is not supported: we want our slaves to resync with us
     * as well, if we have any sub-slaves. The master may transfer us an
     * entirely different data set and we have no way to incrementally feed
     * our slaves after that. */
    if (!g_pserver->fActiveReplica)
    {
        disconnectSlavesExcept(mi->master_uuid); /* Force our slaves to resync with us as well. */
        freeReplicationBacklog(); /* Don't allow our chained slaves to PSYNC. */
    }
    else
    {
        if (listLength(g_pserver->slaves))
        {
            changeReplicationId();
            clearReplicationId2();
        }
        else
        {
            freeReplicationBacklog(); /* Don't allow our chained slaves to PSYNC. */
        }
    }

    /* Fall back to SYNC if needed. Otherwise psync_result == PSYNC_FULLRESYNC
     * and the g_pserver->master_replid and master_initial_offset are
     * already populated. */
    if (psync_result == PSYNC_NOT_SUPPORTED) {
        serverLog(LL_NOTICE,"Retrying with SYNC...");
        if (connSyncWrite(conn,"SYNC\r\n",6,g_pserver->repl_syncio_timeout*1000) == -1) {
            serverLog(LL_WARNING,"I/O error writing to MASTER: %s",
                strerror(errno));
            goto error;
        }
    }

    /* Prepare a suitable temp file for bulk transfer */
    if (!useDisklessLoad()) {
        while(maxtries--) {
            auto dt = std::chrono::system_clock::now().time_since_epoch();
            auto dtMillisecond = std::chrono::duration_cast<std::chrono::milliseconds>(dt);
            snprintf(tmpfile,256,
                "temp-%d.%ld.rdb",(int)dtMillisecond.count(),(long int)getpid());
            dfd = open(tmpfile,O_CREAT|O_WRONLY|O_EXCL,0644);
            if (dfd != -1) break;
            sleep(1);
        }
        if (dfd == -1) {
            serverLog(LL_WARNING,"Opening the temp file needed for MASTER <-> REPLICA synchronization: %s",strerror(errno));
            goto error;
        }
        mi->repl_transfer_fd = dfd;
    }

    /* Setup the non blocking download of the bulk file. */
    if (connSetReadHandler(conn, readSyncBulkPayload)
            == C_ERR)
    {
        char conninfo[CONN_INFO_LEN];
        serverLog(LL_WARNING,
            "Can't create readable event for SYNC: %s (%s)",
            strerror(errno), connGetInfo(conn, conninfo, sizeof(conninfo)));
        goto error;
    }

    mi->repl_state = REPL_STATE_TRANSFER;
    mi->repl_transfer_size = -1;
    mi->repl_transfer_read = 0;
    mi->repl_transfer_last_fsync_off = 0;
    mi->repl_transfer_lastio = g_pserver->unixtime;
    if (mi->repl_transfer_tmpfile)
        zfree(mi->repl_transfer_tmpfile);
    mi->repl_transfer_tmpfile = zstrdup(tmpfile);
    return;

error:
    if (dfd != -1) close(dfd);
    connClose(conn);
    mi->repl_transfer_s = NULL;
    if (mi->repl_transfer_fd != -1)
        close(mi->repl_transfer_fd);
    if (mi->repl_transfer_tmpfile)
        zfree(mi->repl_transfer_tmpfile);
    mi->repl_transfer_tmpfile = NULL;
    mi->repl_transfer_fd = -1;
    mi->repl_state = REPL_STATE_CONNECT;
    return;

write_error: /* Handle sendSynchronousCommand(SYNC_CMD_WRITE) errors. */
    serverLog(LL_WARNING,"Sending command to master in replication handshake: %s", err);
    sdsfree(err);
    goto error;
}

int connectWithMaster(redisMaster *mi) {
    mi->repl_transfer_s = g_pserver->tls_replication ? connCreateTLS() : connCreateSocket();
    connSetPrivateData(mi->repl_transfer_s, mi);
    if (connConnect(mi->repl_transfer_s, mi->masterhost, mi->masterport,
                NET_FIRST_BIND_ADDR, syncWithMaster) == C_ERR) {
        int sev = g_pserver->enable_multimaster ? LL_NOTICE : LL_WARNING;   // with multimaster its not unheard of to intentiallionall have downed masters
        serverLog(sev,"Unable to connect to MASTER: %s",
                connGetLastError(mi->repl_transfer_s));
        connClose(mi->repl_transfer_s);
        mi->repl_transfer_s = NULL;
        return C_ERR;
    }


    mi->repl_transfer_lastio = g_pserver->unixtime;
    mi->repl_state = REPL_STATE_CONNECTING;
    return C_OK;
}

/* This function can be called when a non blocking connection is currently
 * in progress to undo it.
 * Never call this function directly, use cancelReplicationHandshake() instead.
 */
void undoConnectWithMaster(redisMaster *mi) {
    connClose(mi->repl_transfer_s);
    mi->repl_transfer_s = NULL;
}

/* Abort the async download of the bulk dataset while SYNC-ing with master.
 * Never call this function directly, use cancelReplicationHandshake() instead.
 */
void replicationAbortSyncTransfer(redisMaster *mi) {
    serverAssert(mi->repl_state == REPL_STATE_TRANSFER);
    undoConnectWithMaster(mi);
    if (mi->repl_transfer_fd!=-1) {
        close(mi->repl_transfer_fd);
        unlink(mi->repl_transfer_tmpfile);
        zfree(mi->repl_transfer_tmpfile);
        mi->repl_transfer_tmpfile = NULL;
        mi->repl_transfer_fd = -1;
    }
}

/* This function aborts a non blocking replication attempt if there is one
 * in progress, by canceling the non-blocking connect attempt or
 * the initial bulk transfer.
 *
 * If there was a replication handshake in progress 1 is returned and
 * the replication state (g_pserver->repl_state) set to REPL_STATE_CONNECT.
 *
 * Otherwise zero is returned and no operation is perforemd at all. */
int cancelReplicationHandshake(redisMaster *mi) {
    if (mi->repl_state == REPL_STATE_TRANSFER) {
        replicationAbortSyncTransfer(mi);
        mi->repl_state = REPL_STATE_CONNECT;
    } else if (mi->repl_state == REPL_STATE_CONNECTING ||
               slaveIsInHandshakeState(mi))
    {
        undoConnectWithMaster(mi);
        mi->repl_state = REPL_STATE_CONNECT;
    } else {
        return 0;
    }
    return 1;
}

/* Set replication to the specified master address and port. */
struct redisMaster *replicationAddMaster(char *ip, int port) {
    // pre-reqs: We must not already have a replica in the list with the same tuple
    listIter li;
    listNode *ln;
    listRewind(g_pserver->masters, &li);
    while ((ln = listNext(&li)))
    {
        redisMaster *miCheck = (redisMaster*)listNodeValue(ln);
        if (strcasecmp(miCheck->masterhost, ip)==0 && miCheck->masterport == port)
            return nullptr;
    }

    // Pre-req satisfied, lets continue
    int was_master = listLength(g_pserver->masters) == 0;
    redisMaster *mi = nullptr;
    if (!g_pserver->enable_multimaster && listLength(g_pserver->masters)) {
        serverAssert(listLength(g_pserver->masters) == 1);
        mi = (redisMaster*)listNodeValue(listFirst(g_pserver->masters));
    }
    else
    {
        mi = (redisMaster*)zcalloc(sizeof(redisMaster), MALLOC_LOCAL);
        initMasterInfo(mi);
        listAddNodeTail(g_pserver->masters, mi);
    }

    sdsfree(mi->masterhost);
    mi->masterhost = sdsnew(ip);
    mi->masterport = port;
    if (mi->master) {
        if (FCorrectThread(mi->master))
            freeClient(mi->master);
        else
            freeClientAsync(mi->master);
    }
    disconnectAllBlockedClients(); /* Clients blocked in master, now replica. */

    /* Force our slaves to resync with us as well. They may hopefully be able
     * to partially resync with us, but we can notify the replid change. */
    if (!g_pserver->fActiveReplica)
        disconnectSlaves();
    cancelReplicationHandshake(mi);
    /* Before destroying our master state, create a cached master using
     * our own parameters, to later PSYNC with the new master. */
    if (was_master) {
        replicationDiscardCachedMaster(mi);
        replicationCacheMasterUsingMyself(mi);
    }

    /* Fire the role change modules event. */
    moduleFireServerEvent(REDISMODULE_EVENT_REPLICATION_ROLE_CHANGED,
                          REDISMODULE_EVENT_REPLROLECHANGED_NOW_REPLICA,
                          NULL);

    /* Fire the master link modules event. */
    if (mi->repl_state == REPL_STATE_CONNECTED)
        moduleFireServerEvent(REDISMODULE_EVENT_MASTER_LINK_CHANGE,
                              REDISMODULE_SUBEVENT_MASTER_LINK_DOWN,
                              NULL);

    mi->repl_state = REPL_STATE_CONNECT;
    return mi;
}

void freeMasterInfo(redisMaster *mi)
{
    zfree(mi->masterauth);
    zfree(mi->masteruser);
    if (mi->repl_transfer_tmpfile)
        zfree(mi->repl_transfer_tmpfile);
    delete mi->staleKeyMap;
    if (mi->cached_master != nullptr)
        freeClientAsync(mi->cached_master);
    if (mi->master != nullptr)
        freeClientAsync(mi->master);
    zfree(mi);
}


/* Cancel replication, setting the instance as a master itself. */
void replicationUnsetMaster(redisMaster *mi) {
    if (mi->masterhost == NULL) return; /* Nothing to do. */

    /* Fire the master link modules event. */
    if (mi->repl_state == REPL_STATE_CONNECTED)
        moduleFireServerEvent(REDISMODULE_EVENT_MASTER_LINK_CHANGE,
                              REDISMODULE_SUBEVENT_MASTER_LINK_DOWN,
                              NULL);

    sdsfree(mi->masterhost);
    mi->masterhost = NULL;
    /* When a slave is turned into a master, the current replication ID
     * (that was inherited from the master at synchronization time) is
     * used as secondary ID up to the current offset, and a new replication
     * ID is created to continue with a new replication history. */
    shiftReplicationId();
    if (mi->master) {
        if (FCorrectThread(mi->master))
            freeClient(mi->master);
        else
            freeClientAsync(mi->master);
    }
    replicationDiscardCachedMaster(mi);
    cancelReplicationHandshake(mi);
    /* Disconnecting all the slaves is required: we need to inform slaves
     * of the replication ID change (see shiftReplicationId() call). However
     * the slaves will be able to partially resync with us, so it will be
     * a very fast reconnection. */
    if (!g_pserver->fActiveReplica)
        disconnectSlaves();
    mi->repl_state = REPL_STATE_NONE;

    /* We need to make sure the new master will start the replication stream
     * with a SELECT statement. This is forced after a full resync, but
     * with PSYNC version 2, there is no need for full resync after a
     * master switch. */
    g_pserver->replicaseldb = -1;

    /* Once we turn from replica to master, we consider the starting time without
     * slaves (that is used to count the replication backlog time to live) as
     * starting from now. Otherwise the backlog will be freed after a
     * failover if slaves do not connect immediately. */
    g_pserver->repl_no_slaves_since = g_pserver->unixtime;

    listNode *ln = listSearchKey(g_pserver->masters, mi);
    serverAssert(ln != nullptr);
    listDelNode(g_pserver->masters, ln);
    freeMasterInfo(mi);

    /* Fire the role change modules event. */
    moduleFireServerEvent(REDISMODULE_EVENT_REPLICATION_ROLE_CHANGED,
                          REDISMODULE_EVENT_REPLROLECHANGED_NOW_MASTER,
                          NULL);

    /* Restart the AOF subsystem in case we shut it down during a sync when
     * we were still a slave. */
    if (g_pserver->aof_enabled && g_pserver->aof_state == AOF_OFF) restartAOFAfterSYNC();
}

/* This function is called when the replica lose the connection with the
 * master into an unexpected way. */
void replicationHandleMasterDisconnection(redisMaster *mi) {
    if (mi != nullptr)
    {
        /* Fire the master link modules event. */
        if (mi->repl_state == REPL_STATE_CONNECTED)
            moduleFireServerEvent(REDISMODULE_EVENT_MASTER_LINK_CHANGE,
                                REDISMODULE_SUBEVENT_MASTER_LINK_DOWN,
                                NULL);
        mi->master = NULL;
        mi->repl_state = REPL_STATE_CONNECT;
        mi->repl_down_since = g_pserver->unixtime;
        /* We lost connection with our master, don't disconnect slaves yet,
        * maybe we'll be able to PSYNC with our master later. We'll disconnect
        * the slaves only if we'll have to do a full resync with our master. */
    }
}

void replicaofCommand(client *c) {
    /* SLAVEOF is not allowed in cluster mode as replication is automatically
     * configured using the current address of the master node. */
    if (g_pserver->cluster_enabled) {
        addReplyError(c,"REPLICAOF not allowed in cluster mode.");
        return;
    }

    /* The special host/port combination "NO" "ONE" turns the instance
     * into a master. Otherwise the new master address is set. */
    if (!strcasecmp((const char*)ptrFromObj(c->argv[1]),"no") &&
        !strcasecmp((const char*)ptrFromObj(c->argv[2]),"one")) {
        if (listLength(g_pserver->masters)) {
            while (listLength(g_pserver->masters))
            {
                replicationUnsetMaster((redisMaster*)listNodeValue(listFirst(g_pserver->masters)));
            }
            sds client = catClientInfoString(sdsempty(),c);
            serverLog(LL_NOTICE,"MASTER MODE enabled (user request from '%s')",
                client);
            sdsfree(client);
        }
    } else {
        long port;

        if (c->flags & CLIENT_SLAVE)
        {
            /* If a client is already a replica they cannot run this command,
             * because it involves flushing all replicas (including this
             * client) */
            addReplyError(c, "Command is not valid when client is a replica.");
            return;
        }

        if ((getLongFromObjectOrReply(c, c->argv[2], &port, NULL) != C_OK))
            return;

        redisMaster *miNew = replicationAddMaster((char*)ptrFromObj(c->argv[1]), port);
        if (miNew == nullptr)
        {
            // We have a duplicate
            serverLog(LL_NOTICE,"REPLICAOF would result into synchronization "
                                "with the master we are already connected "
                                "with. No operation performed.");
            addReplySds(c,sdsnew("+OK Already connected to specified "
                                "master\r\n"));
            return;
        }

        sds client = catClientInfoString(sdsempty(),c);
        serverLog(LL_NOTICE,"REPLICAOF %s:%d enabled (user request from '%s')",
            miNew->masterhost, miNew->masterport, client);
        sdsfree(client);
    }
    addReplyAsync(c,shared.ok);
}

/* ROLE command: provide information about the role of the instance
 * (master or replica) and additional information related to replication
 * in an easy to process format. */
void roleCommand(client *c) {
    if (listLength(g_pserver->masters) == 0) {
        listIter li;
        listNode *ln;
        void *mbcount;
        int slaves = 0;

        addReplyArrayLen(c,3);
        addReplyBulkCBuffer(c,"master",6);
        addReplyLongLong(c,g_pserver->master_repl_offset);
        mbcount = addReplyDeferredLen(c);
        listRewind(g_pserver->slaves,&li);
        while((ln = listNext(&li))) {
            client *replica = (client*)ln->value;
            char ip[NET_IP_STR_LEN], *slaveip = replica->slave_ip;

            if (slaveip[0] == '\0') {
                if (connPeerToString(replica->conn,ip,sizeof(ip),NULL) == -1)
                    continue;
                slaveip = ip;
            }
            if (replica->replstate != SLAVE_STATE_ONLINE) continue;
            addReplyArrayLen(c,3);
            addReplyBulkCString(c,slaveip);
            addReplyBulkLongLong(c,replica->slave_listening_port);
            addReplyBulkLongLong(c,replica->repl_ack_off+replica->reploff_skipped);
            slaves++;
        }
        setDeferredArrayLen(c,mbcount,slaves);
    } else {
        listIter li;
        listNode *ln;
        listRewind(g_pserver->masters, &li);

        if (listLength(g_pserver->masters) > 1)
            addReplyArrayLen(c,listLength(g_pserver->masters));
        while ((ln = listNext(&li)))
        {
            redisMaster *mi = (redisMaster*)listNodeValue(ln);
            std::unique_lock<fastlock> lock;
            if (mi->master != nullptr)
                lock = std::unique_lock<fastlock>(mi->master->lock);

            const char *slavestate = NULL;
            addReplyArrayLen(c,5);
            if (g_pserver->fActiveReplica)
                addReplyBulkCBuffer(c,"active-replica",14);
            else
                addReplyBulkCBuffer(c,"slave",5);
            addReplyBulkCString(c,mi->masterhost);
            addReplyLongLong(c,mi->masterport);
            if (slaveIsInHandshakeState(mi)) {
                slavestate = "handshake";
            } else {
                switch(mi->repl_state) {
                case REPL_STATE_NONE: slavestate = "none"; break;
                case REPL_STATE_CONNECT: slavestate = "connect"; break;
                case REPL_STATE_CONNECTING: slavestate = "connecting"; break;
                case REPL_STATE_TRANSFER: slavestate = "sync"; break;
                case REPL_STATE_CONNECTED: slavestate = "connected"; break;
                default: slavestate = "unknown"; break;
                }
            }
            addReplyBulkCString(c,slavestate);
            addReplyLongLong(c,mi->master ? mi->master->reploff : -1);
        }
    }
}

/* Send a REPLCONF ACK command to the master to inform it about the current
 * processed offset. If we are not connected with a master, the command has
 * no effects. */
void replicationSendAck(redisMaster *mi) 
{
    client *c = mi->master;

    if (c != NULL) {
        c->flags |= CLIENT_MASTER_FORCE_REPLY;
        addReplyArrayLen(c,3);
        addReplyBulkCString(c,"REPLCONF");
        addReplyBulkCString(c,"ACK");
        addReplyBulkLongLong(c,c->reploff);
        c->flags &= ~CLIENT_MASTER_FORCE_REPLY;
    }
}

/* ---------------------- MASTER CACHING FOR PSYNC -------------------------- */

/* In order to implement partial synchronization we need to be able to cache
 * our master's client structure after a transient disconnection.
 * It is cached into g_pserver->cached_master and flushed away using the following
 * functions. */

/* This function is called by freeClient() in order to cache the master
 * client structure instead of destroying it. freeClient() will return
 * ASAP after this function returns, so every action needed to avoid problems
 * with a client that is really "suspended" has to be done by this function.
 *
 * The other functions that will deal with the cached master are:
 *
 * replicationDiscardCachedMaster() that will make sure to kill the client
 * as for some reason we don't want to use it in the future.
 *
 * replicationResurrectCachedMaster() that is used after a successful PSYNC
 * handshake in order to reactivate the cached master.
 */
void replicationCacheMaster(redisMaster *mi, client *c) {
    serverAssert(mi->master != NULL && mi->cached_master == NULL);
    serverLog(LL_NOTICE,"Caching the disconnected master state.");
    AssertCorrectThread(c);
    std::lock_guard<decltype(c->lock)> clientlock(c->lock);

    /* Unlink the client from the server structures. */
    unlinkClient(c);

    /* Reset the master client so that's ready to accept new commands:
     * we want to discard te non processed query buffers and non processed
     * offsets, including pending transactions, already populated arguments,
     * pending outputs to the master. */
    sdsclear(mi->master->querybuf);
    sdsclear(mi->master->pending_querybuf);
    mi->master->read_reploff = mi->master->reploff;
    if (c->flags & CLIENT_MULTI) discardTransaction(c);
    listEmpty(c->reply);
    c->sentlen = 0;
    c->sentlenAsync = 0;
    c->reply_bytes = 0;
    c->bufpos = 0;
    resetClient(c);

    /* Save the master. g_pserver->master will be set to null later by
     * replicationHandleMasterDisconnection(). */
    mi->cached_master = mi->master;

    /* Invalidate the Peer ID cache. */
    if (c->peerid) {
        sdsfree(c->peerid);
        c->peerid = NULL;
    }

    /* Caching the master happens instead of the actual freeClient() call,
     * so make sure to adjust the replication state. This function will
     * also set g_pserver->master to NULL. */
    replicationHandleMasterDisconnection(mi);
}

/* This function is called when a master is turend into a replica, in order to
 * create from scratch a cached master for the new client, that will allow
 * to PSYNC with the replica that was promoted as the new master after a
 * failover.
 *
 * Assuming this instance was previously the master instance of the new master,
 * the new master will accept its replication ID, and potentiall also the
 * current offset if no data was lost during the failover. So we use our
 * current replication ID and offset in order to synthesize a cached master. */
void replicationCacheMasterUsingMyself(redisMaster *mi) {
    serverLog(LL_NOTICE,
        "Before turning into a replica, using my own master parameters "
        "to synthesize a cached master: I may be able to synchronize with "
        "the new master with just a partial transfer.");

    if (mi->cached_master != nullptr)
    {
        // This can happen on first load of the RDB, the master we created in config load is stale
        freeClient(mi->cached_master);
    }

    /* This will be used to populate the field server.master->reploff
     * by replicationCreateMasterClient(). We'll later set the created
     * master as server.cached_master, so the replica will use such
     * offset for PSYNC. */
    mi->master_initial_offset = g_pserver->master_repl_offset;

    /* However if the "meaningful" offset, that is the offset without
     * the final PINGs in the stream, is different, use this instead:
     * often when the master is no longer reachable, replicas will never
     * receive the PINGs, however the master will end with an incremented
     * offset because of the PINGs and will not be able to incrementally
     * PSYNC with the new master. */
    if (g_pserver->master_repl_offset > g_pserver->master_repl_meaningful_offset) {
        long long delta = g_pserver->master_repl_offset -
                          g_pserver->master_repl_meaningful_offset;
        serverLog(LL_NOTICE,
            "Using the meaningful offset %lld instead of %lld to exclude "
            "the final PINGs (%lld bytes difference)",
                g_pserver->master_repl_meaningful_offset,
                g_pserver->master_repl_offset,
                delta);
        mi->master_initial_offset = g_pserver->master_repl_meaningful_offset;
        g_pserver->master_repl_offset = g_pserver->master_repl_meaningful_offset;
        if (g_pserver->repl_backlog_histlen <= delta) {
            g_pserver->repl_backlog_histlen = 0;
            g_pserver->repl_backlog_idx = 0;
        } else {
            g_pserver->repl_backlog_histlen -= delta;
            g_pserver->repl_backlog_idx =
                (g_pserver->repl_backlog_idx + (g_pserver->repl_backlog_size - delta)) %
                g_pserver->repl_backlog_size;
        }
    }

    /* The master client we create can be set to any DBID, because
     * the new master will start its replication stream with SELECT. */
    replicationCreateMasterClient(mi,NULL,-1);
    std::lock_guard<decltype(mi->master->lock)> lock(mi->master->lock);

    /* Use our own ID / offset. */
    memcpy(mi->master->replid, g_pserver->replid, sizeof(g_pserver->replid));

    /* Set as cached master. */
    unlinkClient(mi->master);
    mi->cached_master = mi->master;
    mi->master = NULL;
}

/* Free a cached master, called when there are no longer the conditions for
 * a partial resync on reconnection. */
void replicationDiscardCachedMaster(redisMaster *mi) {
    if (mi->cached_master == NULL) return;

    serverLog(LL_NOTICE,"Discarding previously cached master state.");
    mi->cached_master->flags &= ~CLIENT_MASTER;
    if (FCorrectThread(mi->cached_master))
        freeClient(mi->cached_master);
    else
        freeClientAsync(mi->cached_master);
    mi->cached_master = NULL;
}

/* Turn the cached master into the current master, using the file descriptor
 * passed as argument as the socket for the new master.
 *
 * This function is called when successfully setup a partial resynchronization
 * so the stream of data that we'll receive will start from were this
 * master left. */
void replicationResurrectCachedMaster(redisMaster *mi, connection *conn) {
    mi->master = mi->cached_master;
    mi->cached_master = NULL;
    mi->master->conn = conn;
    connSetPrivateData(mi->master->conn, mi->master);
    mi->master->flags &= ~(CLIENT_CLOSE_AFTER_REPLY|CLIENT_CLOSE_ASAP);
    mi->master->authenticated = 1;
    mi->master->lastinteraction = g_pserver->unixtime;
    mi->repl_state = REPL_STATE_CONNECTED;
    mi->repl_down_since = 0;

    /* Normally changing the thread of a client is a BIG NONO,
        but this client was unlinked so its OK here */
    mi->master->iel = serverTL - g_pserver->rgthreadvar; // martial to this thread

    /* Re-add to the list of clients. */
    linkClient(mi->master);
    serverAssert(connGetPrivateData(mi->master->conn) == mi->master);
    if (connSetReadHandler(mi->master->conn, readQueryFromClient, true)) {
        serverLog(LL_WARNING,"Error resurrecting the cached master, impossible to add the readable handler: %s", strerror(errno));
        freeClientAsync(mi->master); /* Close ASAP. */
    }

    /* We may also need to install the write handler as well if there is
     * pending data in the write buffers. */
    if (clientHasPendingReplies(mi->master)) {
        if (connSetWriteHandler(mi->master->conn, sendReplyToClient, true)) {
            serverLog(LL_WARNING,"Error resurrecting the cached master, impossible to add the writable handler: %s", strerror(errno));
            freeClientAsync(mi->master); /* Close ASAP. */
        }
    }
}

/* ------------------------- MIN-SLAVES-TO-WRITE  --------------------------- */

/* This function counts the number of slaves with lag <= min-slaves-max-lag.
 * If the option is active, the server will prevent writes if there are not
 * enough connected slaves with the specified lag (or less). */
void refreshGoodSlavesCount(void) {
    listIter li;
    listNode *ln;
    int good = 0;

    if (!g_pserver->repl_min_slaves_to_write ||
        !g_pserver->repl_min_slaves_max_lag) return;

    listRewind(g_pserver->slaves,&li);
    while((ln = listNext(&li))) {
        client *replica = (client*)ln->value;
        time_t lag = g_pserver->unixtime - replica->repl_ack_time;

        if (replica->replstate == SLAVE_STATE_ONLINE &&
            lag <= g_pserver->repl_min_slaves_max_lag) good++;
    }
    g_pserver->repl_good_slaves_count = good;
}

/* ----------------------- REPLICATION SCRIPT CACHE --------------------------
 * The goal of this code is to keep track of scripts already sent to every
 * connected replica, in order to be able to replicate EVALSHA as it is without
 * translating it to EVAL every time it is possible.
 *
 * We use a capped collection implemented by a hash table for fast lookup
 * of scripts we can send as EVALSHA, plus a linked list that is used for
 * eviction of the oldest entry when the max number of items is reached.
 *
 * We don't care about taking a different cache for every different replica
 * since to fill the cache again is not very costly, the goal of this code
 * is to avoid that the same big script is trasmitted a big number of times
 * per second wasting bandwidth and processor speed, but it is not a problem
 * if we need to rebuild the cache from scratch from time to time, every used
 * script will need to be transmitted a single time to reappear in the cache.
 *
 * This is how the system works:
 *
 * 1) Every time a new replica connects, we flush the whole script cache.
 * 2) We only send as EVALSHA what was sent to the master as EVALSHA, without
 *    trying to convert EVAL into EVALSHA specifically for slaves.
 * 3) Every time we trasmit a script as EVAL to the slaves, we also add the
 *    corresponding SHA1 of the script into the cache as we are sure every
 *    replica knows about the script starting from now.
 * 4) On SCRIPT FLUSH command, we replicate the command to all the slaves
 *    and at the same time flush the script cache.
 * 5) When the last replica disconnects, flush the cache.
 * 6) We handle SCRIPT LOAD as well since that's how scripts are loaded
 *    in the master sometimes.
 */

/* Initialize the script cache, only called at startup. */
void replicationScriptCacheInit(void) {
    g_pserver->repl_scriptcache_size = 10000;
    g_pserver->repl_scriptcache_dict = dictCreate(&replScriptCacheDictType,NULL);
    g_pserver->repl_scriptcache_fifo = listCreate();
}

/* Empty the script cache. Should be called every time we are no longer sure
 * that every replica knows about all the scripts in our set, or when the
 * current AOF "context" is no longer aware of the script. In general we
 * should flush the cache:
 *
 * 1) Every time a new replica reconnects to this master and performs a
 *    full SYNC (PSYNC does not require flushing).
 * 2) Every time an AOF rewrite is performed.
 * 3) Every time we are left without slaves at all, and AOF is off, in order
 *    to reclaim otherwise unused memory.
 */
void replicationScriptCacheFlush(void) {
    dictEmpty(g_pserver->repl_scriptcache_dict,NULL);
    listRelease(g_pserver->repl_scriptcache_fifo);
    g_pserver->repl_scriptcache_fifo = listCreate();
}

/* Add an entry into the script cache, if we reach max number of entries the
 * oldest is removed from the list. */
void replicationScriptCacheAdd(sds sha1) {
    int retval;
    sds key = sdsdup(sha1);

    /* Evict oldest. */
    if (listLength(g_pserver->repl_scriptcache_fifo) == g_pserver->repl_scriptcache_size)
    {
        listNode *ln = listLast(g_pserver->repl_scriptcache_fifo);
        sds oldest = (sds)listNodeValue(ln);

        retval = dictDelete(g_pserver->repl_scriptcache_dict,oldest);
        serverAssert(retval == DICT_OK);
        listDelNode(g_pserver->repl_scriptcache_fifo,ln);
    }

    /* Add current. */
    retval = dictAdd(g_pserver->repl_scriptcache_dict,key,NULL);
    listAddNodeHead(g_pserver->repl_scriptcache_fifo,key);
    serverAssert(retval == DICT_OK);
}

/* Returns non-zero if the specified entry exists inside the cache, that is,
 * if all the slaves are aware of this script SHA1. */
int replicationScriptCacheExists(sds sha1) {
    return dictFind(g_pserver->repl_scriptcache_dict,sha1) != NULL;
}

/* ----------------------- SYNCHRONOUS REPLICATION --------------------------
 * Redis synchronous replication design can be summarized in points:
 *
 * - Redis masters have a global replication offset, used by PSYNC.
 * - Master increment the offset every time new commands are sent to slaves.
 * - Slaves ping back masters with the offset processed so far.
 *
 * So synchronous replication adds a new WAIT command in the form:
 *
 *   WAIT <num_replicas> <milliseconds_timeout>
 *
 * That returns the number of replicas that processed the query when
 * we finally have at least num_replicas, or when the timeout was
 * reached.
 *
 * The command is implemented in this way:
 *
 * - Every time a client processes a command, we remember the replication
 *   offset after sending that command to the slaves.
 * - When WAIT is called, we ask slaves to send an acknowledgement ASAP.
 *   The client is blocked at the same time (see blocked.c).
 * - Once we receive enough ACKs for a given offset or when the timeout
 *   is reached, the WAIT command is unblocked and the reply sent to the
 *   client.
 */

/* This just set a flag so that we broadcast a REPLCONF GETACK command
 * to all the slaves in the beforeSleep() function. Note that this way
 * we "group" all the clients that want to wait for synchronouns replication
 * in a given event loop iteration, and send a single GETACK for them all. */
void replicationRequestAckFromSlaves(void) {
    g_pserver->get_ack_from_slaves = 1;
}

/* Return the number of slaves that already acknowledged the specified
 * replication offset. */
int replicationCountAcksByOffset(long long offset) {
    listIter li;
    listNode *ln;
    int count = 0;

    listRewind(g_pserver->slaves,&li);
    while((ln = listNext(&li))) {
        client *replica = (client*)ln->value;

        if (replica->replstate != SLAVE_STATE_ONLINE) continue;
        if ((replica->repl_ack_off + replica->reploff_skipped) >= offset) count++;
    }
    return count;
}

/* WAIT for N replicas to acknowledge the processing of our latest
 * write command (and all the previous commands). */
void waitCommand(client *c) {
    mstime_t timeout;
    long numreplicas, ackreplicas;
    long long offset = c->woff;

    if (listLength(g_pserver->masters) && !g_pserver->fActiveReplica) {
        addReplyError(c,"WAIT cannot be used with replica instances. Please also note that since Redis 4.0 if a replica is configured to be writable (which is not the default) writes to replicas are just local and are not propagated.");
        return;
    }

    /* Argument parsing. */
    if (getLongFromObjectOrReply(c,c->argv[1],&numreplicas,NULL) != C_OK)
        return;
    if (getTimeoutFromObjectOrReply(c,c->argv[2],&timeout,UNIT_MILLISECONDS)
        != C_OK) return;

    /* First try without blocking at all. */
    ackreplicas = replicationCountAcksByOffset(c->woff);
    if (ackreplicas >= numreplicas || c->flags & CLIENT_MULTI) {
        addReplyLongLong(c,ackreplicas);
        return;
    }

    /* Otherwise block the client and put it into our list of clients
     * waiting for ack from slaves. */
    c->bpop.timeout = timeout;
    c->bpop.reploffset = offset;
    c->bpop.numreplicas = numreplicas;
    listAddNodeTail(g_pserver->clients_waiting_acks,c);
    blockClient(c,BLOCKED_WAIT);

    /* Make sure that the server will send an ACK request to all the slaves
     * before returning to the event loop. */
    replicationRequestAckFromSlaves();
}

/* This is called by unblockClient() to perform the blocking op type
 * specific cleanup. We just remove the client from the list of clients
 * waiting for replica acks. Never call it directly, call unblockClient()
 * instead. */
void unblockClientWaitingReplicas(client *c) {
    listNode *ln = listSearchKey(g_pserver->clients_waiting_acks,c);
    serverAssert(ln != NULL);
    listDelNode(g_pserver->clients_waiting_acks,ln);
}

/* Check if there are clients blocked in WAIT that can be unblocked since
 * we received enough ACKs from slaves. */
void processClientsWaitingReplicas(void) {
    long long last_offset = 0;
    int last_numreplicas = 0;

    listIter li;
    listNode *ln;

    listRewind(g_pserver->clients_waiting_acks,&li);
    while((ln = listNext(&li))) {
        client *c = (client*)ln->value;
        fastlock_lock(&c->lock);

        /* Every time we find a client that is satisfied for a given
         * offset and number of replicas, we remember it so the next client
         * may be unblocked without calling replicationCountAcksByOffset()
         * if the requested offset / replicas were equal or less. */
        if (last_offset && last_offset > c->bpop.reploffset &&
                           last_numreplicas > c->bpop.numreplicas)
        {
            unblockClient(c);
            addReplyLongLongAsync(c,last_numreplicas);
        } else {
            int numreplicas = replicationCountAcksByOffset(c->bpop.reploffset);

            if (numreplicas >= c->bpop.numreplicas) {
                last_offset = c->bpop.reploffset;
                last_numreplicas = numreplicas;
                unblockClient(c);
                addReplyLongLongAsync(c,numreplicas);
            }
        }
        fastlock_unlock(&c->lock);
    }
}

/* Return the replica replication offset for this instance, that is
 * the offset for which we already processed the master replication stream. */
long long replicationGetSlaveOffset(redisMaster *mi) {
    long long offset = 0;

    if (mi != NULL && mi->masterhost != NULL) {
        if (mi->master) {
            offset = mi->master->reploff;
        } else if (mi->cached_master) {
            offset = mi->cached_master->reploff;
        }
    }
    /* offset may be -1 when the master does not support it at all, however
     * this function is designed to return an offset that can express the
     * amount of data processed by the master, so we return a positive
     * integer. */
    if (offset < 0) offset = 0;
    return offset;
}

/* --------------------------- REPLICATION CRON  ---------------------------- */

/* Replication cron function, called 1 time per second. */
void replicationCron(void) {
    static long long replication_cron_loops = 0;
    serverAssert(GlobalLocksAcquired());
    listIter liMaster;
    listNode *lnMaster;
    listRewind(g_pserver->masters, &liMaster);
    while ((lnMaster = listNext(&liMaster)))
    {
        redisMaster *mi = (redisMaster*)listNodeValue(lnMaster);

        std::unique_lock<decltype(mi->master->lock)> ulock;
        if (mi->master != nullptr)
            ulock = decltype(ulock)(mi->master->lock);

        /* Non blocking connection timeout? */
        if (mi->masterhost &&
            (mi->repl_state == REPL_STATE_CONNECTING ||
            slaveIsInHandshakeState(mi)) &&
            (time(NULL)-mi->repl_transfer_lastio) > g_pserver->repl_timeout)
        {
            serverLog(LL_WARNING,"Timeout connecting to the MASTER...");
            cancelReplicationHandshake(mi);
        }

        /* Bulk transfer I/O timeout? */
        if (mi->masterhost && mi->repl_state == REPL_STATE_TRANSFER &&
            (time(NULL)-mi->repl_transfer_lastio) > g_pserver->repl_timeout)
        {
            serverLog(LL_WARNING,"Timeout receiving bulk data from MASTER... If the problem persists try to set the 'repl-timeout' parameter in keydb.conf to a larger value.");
            cancelReplicationHandshake(mi);
        }

        /* Timed out master when we are an already connected replica? */
        if (mi->masterhost && mi->master && mi->repl_state == REPL_STATE_CONNECTED &&
            (time(NULL)-mi->master->lastinteraction) > g_pserver->repl_timeout)
        {
            serverLog(LL_WARNING,"MASTER timeout: no data nor PING received...");
            if (FCorrectThread(mi->master))
                freeClient(mi->master);
            else
                freeClientAsync(mi->master);
        }

        /* Check if we should connect to a MASTER */
        if (mi->repl_state == REPL_STATE_CONNECT) {
            serverLog(LL_NOTICE,"Connecting to MASTER %s:%d",
                mi->masterhost, mi->masterport);
            if (connectWithMaster(mi) == C_OK) {
                serverLog(LL_NOTICE,"MASTER <-> REPLICA sync started");
            }
        }

        /* Send ACK to master from time to time.
        * Note that we do not send periodic acks to masters that don't
        * support PSYNC and replication offsets. */
        if (mi->masterhost && mi->master &&
            !(mi->master->flags & CLIENT_PRE_PSYNC))
            replicationSendAck(mi);
    }

    /* If we have attached slaves, PING them from time to time.
    * So slaves can implement an explicit timeout to masters, and will
    * be able to detect a link disconnection even if the TCP connection
    * will not actually go down. */
    listIter li;
    listNode *ln;
    robj *ping_argv[1];

    /* First, send PING according to ping_slave_period. */
    if ((replication_cron_loops % g_pserver->repl_ping_slave_period) == 0 &&
        listLength(g_pserver->slaves))
    {
        /* Note that we don't send the PING if the clients are paused during
         * a Redis Cluster manual failover: the PING we send will otherwise
         * alter the replication offsets of master and replica, and will no longer
         * match the one stored into 'mf_master_offset' state. */
        int manual_failover_in_progress =
            g_pserver->cluster_enabled &&
            g_pserver->cluster->mf_end &&
            clientsArePaused();

        if (!manual_failover_in_progress) {
            long long before_ping = g_pserver->master_repl_meaningful_offset;
            ping_argv[0] = createStringObject("PING",4);
            replicationFeedSlaves(g_pserver->slaves, g_pserver->replicaseldb,
                ping_argv, 1);
            decrRefCount(ping_argv[0]);
            /* The server.master_repl_meaningful_offset variable represents
             * the offset of the replication stream without the pending PINGs.
             * This is useful to set the right replication offset for PSYNC
             * when the master is turned into a replica. Otherwise pending
             * PINGs may not allow it to perform an incremental sync with the
             * new master. */
            g_pserver->master_repl_meaningful_offset = before_ping;
        }
    }

    /* Second, send a newline to all the slaves in pre-synchronization
    * stage, that is, slaves waiting for the master to create the RDB file.
    *
    * Also send the a newline to all the chained slaves we have, if we lost
    * connection from our master, to keep the slaves aware that their
    * master is online. This is needed since sub-slaves only receive proxied
    * data from top-level masters, so there is no explicit pinging in order
    * to avoid altering the replication offsets. This special out of band
    * pings (newlines) can be sent, they will have no effect in the offset.
    *
    * The newline will be ignored by the replica but will refresh the
    * last interaction timer preventing a timeout. In this case we ignore the
    * ping period and refresh the connection once per second since certain
    * timeouts are set at a few seconds (example: PSYNC response). */
    listRewind(g_pserver->slaves,&li);
    while((ln = listNext(&li))) {
        client *replica = (client*)ln->value;

        int is_presync =
            (replica->replstate == SLAVE_STATE_WAIT_BGSAVE_START ||
            (replica->replstate == SLAVE_STATE_WAIT_BGSAVE_END &&
            g_pserver->rdb_child_type != RDB_CHILD_TYPE_SOCKET));

        if (is_presync) {
            connWrite(replica->conn, "\n", 1);
        }
    }

    /* Disconnect timedout slaves. */
    if (listLength(g_pserver->slaves)) {
        listIter li;
        listNode *ln;

        listRewind(g_pserver->slaves,&li);
        while((ln = listNext(&li))) {
            client *replica = (client*)ln->value;

            if (replica->replstate != SLAVE_STATE_ONLINE) continue;
            if (replica->flags & CLIENT_PRE_PSYNC) continue;
            if ((g_pserver->unixtime - replica->repl_ack_time) > g_pserver->repl_timeout)
            {
                serverLog(LL_WARNING, "Disconnecting timedout replica: %s",
                    replicationGetSlaveName(replica));
                if (FCorrectThread(replica))
                    freeClient(replica);
                else
                    freeClientAsync(replica);
            }
        }
    }

    /* If this is a master without attached slaves and there is a replication
    * backlog active, in order to reclaim memory we can free it after some
    * (configured) time. Note that this cannot be done for slaves: slaves
    * without sub-slaves attached should still accumulate data into the
    * backlog, in order to reply to PSYNC queries if they are turned into
    * masters after a failover. */
    if (listLength(g_pserver->slaves) == 0 && g_pserver->repl_backlog_time_limit &&
        g_pserver->repl_backlog && listLength(g_pserver->masters) == 0)
    {
        time_t idle = g_pserver->unixtime - g_pserver->repl_no_slaves_since;

        if (idle > g_pserver->repl_backlog_time_limit) {
            /* When we free the backlog, we always use a new
            * replication ID and clear the ID2. This is needed
            * because when there is no backlog, the master_repl_offset
            * is not updated, but we would still retain our replication
            * ID, leading to the following problem:
            *
            * 1. We are a master instance.
            * 2. Our replica is promoted to master. It's repl-id-2 will
            *    be the same as our repl-id.
            * 3. We, yet as master, receive some updates, that will not
            *    increment the master_repl_offset.
            * 4. Later we are turned into a replica, connect to the new
            *    master that will accept our PSYNC request by second
            *    replication ID, but there will be data inconsistency
            *    because we received writes. */
            changeReplicationId();
            clearReplicationId2();
            freeReplicationBacklog();
            serverLog(LL_NOTICE,
                "Replication backlog freed after %d seconds "
                "without connected replicas.",
                (int) g_pserver->repl_backlog_time_limit);
        }
    }

    /* If AOF is disabled and we no longer have attached slaves, we can
    * free our Replication Script Cache as there is no need to propagate
    * EVALSHA at all. */
    if (listLength(g_pserver->slaves) == 0 &&
        g_pserver->aof_state == AOF_OFF &&
        listLength(g_pserver->repl_scriptcache_fifo) != 0)
    {
        replicationScriptCacheFlush();
    }

    /* Start a BGSAVE good for replication if we have slaves in
     * WAIT_BGSAVE_START state.
     *
     * In case of diskless replication, we make sure to wait the specified
     * number of seconds (according to configuration) so that other slaves
     * have the time to arrive before we start streaming. */
    if (!hasActiveChildProcess()) {
        time_t idle, max_idle = 0;
        int slaves_waiting = 0;
        int mincapa = -1;
        listNode *ln;
        listIter li;

        listRewind(g_pserver->slaves,&li);
        while((ln = listNext(&li))) {
            client *replica = (client*)ln->value;
            if (replica->replstate == SLAVE_STATE_WAIT_BGSAVE_START) {
                idle = g_pserver->unixtime - replica->lastinteraction;
                if (idle > max_idle) max_idle = idle;
                slaves_waiting++;
                mincapa = (mincapa == -1) ? replica->slave_capa :
                                            (mincapa & replica->slave_capa);
            }
        }

        if (slaves_waiting &&
            (!g_pserver->repl_diskless_sync ||
            max_idle > g_pserver->repl_diskless_sync_delay))
        {
            /* Start the BGSAVE. The called function may start a
            * BGSAVE with socket target or disk target depending on the
            * configuration and slaves capabilities. */
            startBgsaveForReplication(mincapa);
        }
    }

    propagateMasterStaleKeys();

    /* Remove the RDB file used for replication if Redis is not running
     * with any persistence. */
    removeRDBUsedToSyncReplicas();

    /* Refresh the number of slaves with lag <= min-slaves-max-lag. */
    refreshGoodSlavesCount();
    replication_cron_loops++; /* Incremented with frequency 1 HZ. */
}

int FBrokenLinkToMaster()
{
    listIter li;
    listNode *ln;
    listRewind(g_pserver->masters, &li);

    while ((ln = listNext(&li)))
    {
        redisMaster *mi = (redisMaster*)listNodeValue(ln);
        if (mi->repl_state != REPL_STATE_CONNECTED)
            return true;
    }
    return false;
}

int FActiveMaster(client *c)
{
    if (!(c->flags & CLIENT_MASTER))
        return false;

    listIter li;
    listNode *ln;
    listRewind(g_pserver->masters, &li);
    while ((ln = listNext(&li)))
    {
        redisMaster *mi = (redisMaster*)listNodeValue(ln);
        if (mi->master == c)
            return true;
    }
    return false;
}

redisMaster *MasterInfoFromClient(client *c)
{
    listIter li;
    listNode *ln;
    listRewind(g_pserver->masters, &li);
    while ((ln = listNext(&li)))
    {
        redisMaster *mi = (redisMaster*)listNodeValue(ln);
        if (mi->master == c || mi->cached_master == c)
            return mi;
    }
    return nullptr;
}

#define REPLAY_MAX_NESTING 64
class ReplicaNestState
{
public:
    bool FPush()
    {
        if (m_cnesting == REPLAY_MAX_NESTING) {
            m_fCancelled = true;
            return false;   // overflow
        }
        
        if (m_cnesting == 0)
            m_fCancelled = false;
        ++m_cnesting;
        return true;
    }

    void Pop()
    {
        --m_cnesting;
    }

    void Cancel()
    {
        m_fCancelled = true;
    }

    bool FCancelled() const
    {
        return m_fCancelled;
    }

    bool FFirst() const
    {
        return m_cnesting == 1;
    }

    redisMaster *getMi(client *c)
    {
        if (m_mi == nullptr)
            m_mi = MasterInfoFromClient(c);
        return m_mi;
    }

    int nesting() const { return m_cnesting; }

private:
    int m_cnesting = 0;
    bool m_fCancelled = false;
    redisMaster *m_mi = nullptr;
};

static thread_local std::unique_ptr<ReplicaNestState> s_pstate;

bool FInReplicaReplay()
{
    return s_pstate != nullptr && s_pstate->nesting() > 0;
}

struct RemoteMasterState
{
    uint64_t mvcc = 0;
    client *cFake = nullptr;

    ~RemoteMasterState()
    {
        aeAcquireLock();
        freeClient(cFake);
        aeReleaseLock();
    }
};

static std::unordered_map<std::string, RemoteMasterState> g_mapremote;

void replicaReplayCommand(client *c)
{
    if (s_pstate == nullptr)
        s_pstate = std::make_unique<ReplicaNestState>();

    // the replay command contains two arguments: 
    //  1: The UUID of the source
    //  2: The raw command buffer to be replayed
    //  3: (OPTIONAL) the database ID the command should apply to
    
    if (!(c->flags & CLIENT_MASTER))
    {
        addReplyError(c, "Command must be sent from a master");
        s_pstate->Cancel();
        return;
    }

    /* First Validate Arguments */
    if (c->argc < 3)
    {
        addReplyError(c, "Invalid number of arguments");
        s_pstate->Cancel();
        return;
    }

    std::string uuid;
    uuid.resize(UUID_BINARY_LEN);
    if (c->argv[1]->type != OBJ_STRING || sdslen((sds)ptrFromObj(c->argv[1])) != 36 
        || uuid_parse((sds)ptrFromObj(c->argv[1]), (unsigned char*)uuid.data()) != 0)
    {
        addReplyError(c, "Expected UUID arg1");
        s_pstate->Cancel();
        return;
    }

    if (c->argv[2]->type != OBJ_STRING)
    {
        addReplyError(c, "Expected command buffer arg2");
        s_pstate->Cancel();
        return;
    }

    if (c->argc >= 4)
    {
        long long db;
        if (getLongLongFromObject(c->argv[3], &db) != C_OK || db >= cserver.dbnum || selectDb(c, (int)db) != C_OK)
        {
            addReplyError(c, "Invalid database ID");
            s_pstate->Cancel();
            return;
        }
    }

    uint64_t mvcc = 0;
    if (c->argc >= 5)
    {
        if (getUnsignedLongLongFromObject(c->argv[4], &mvcc) != C_OK)
        {
            addReplyError(c, "Invalid MVCC Timestamp");
            s_pstate->Cancel();
            return;
        }
    }

    if (FSameUuidNoNil((unsigned char*)uuid.data(), cserver.uuid))
    {
        addReply(c, shared.ok);
        s_pstate->Cancel();
        return; // Our own commands have come back to us.  Ignore them.
    }

    if (!s_pstate->FPush())
        return;

    RemoteMasterState &remoteState = g_mapremote[uuid];
    if (remoteState.cFake == nullptr)
        remoteState.cFake = createClient(nullptr, c->iel);
    else
        remoteState.cFake->iel = c->iel;

    client *cFake = remoteState.cFake;

    if (mvcc != 0 && remoteState.mvcc >= mvcc)
    {
        s_pstate->Cancel();
        s_pstate->Pop();
        return;
    }

    // OK We've recieved a command lets execute
    client *current_clientSave = serverTL->current_client;
    cFake->lock.lock();
    cFake->authenticated = c->authenticated;
    cFake->puser = c->puser;
    cFake->querybuf = sdscatsds(cFake->querybuf,(sds)ptrFromObj(c->argv[2]));
    selectDb(cFake, c->db->id);
    auto ccmdPrev = serverTL->commandsExecuted;
    cFake->flags |= CLIENT_MASTER | CLIENT_PREVENT_REPL_PROP;
    processInputBuffer(cFake, (CMD_CALL_FULL & (~CMD_CALL_PROPAGATE)));
    cFake->flags &= ~(CLIENT_MASTER | CLIENT_PREVENT_REPL_PROP);
    bool fExec = ccmdPrev != serverTL->commandsExecuted;
    cFake->lock.unlock();
    if (cFake->master_error)
    {
        addReplyError(c, "Error in rreplay command, please check logs.");
    }
    if (fExec || cFake->flags & CLIENT_MULTI)
    {
        addReply(c, shared.ok);
        selectDb(c, cFake->db->id);
        if (mvcc > remoteState.mvcc)
            remoteState.mvcc = mvcc;
    }
    else
    {
        serverLog(LL_WARNING, "Command didn't execute: %s", cFake->buf);
        addReplyError(c, "command did not execute");
    }
    serverAssert(sdslen(cFake->querybuf) == 0);
    serverTL->current_client = current_clientSave;

    // call() will not propogate this for us, so we do so here
    if (!s_pstate->FCancelled() && s_pstate->FFirst())
        alsoPropagate(cserver.rreplayCommand,c->db->id,c->argv,c->argc,PROPAGATE_AOF|PROPAGATE_REPL);
    
    s_pstate->Pop();
    return;
}

void updateMasterAuth()
{
    listIter li;
    listNode *ln;

    listRewind(g_pserver->masters, &li);
    while ((ln = listNext(&li)))
    {
        redisMaster *mi = (redisMaster*)listNodeValue(ln);
        zfree(mi->masterauth); mi->masterauth = nullptr;
        zfree(mi->masteruser); mi->masteruser = nullptr;

        if (cserver.default_masterauth)
            mi->masterauth = zstrdup(cserver.default_masterauth);
        if (cserver.default_masteruser)
            mi->masteruser = zstrdup(cserver.default_masteruser);
    }
}

static void propagateMasterStaleKeys()
{
    listIter li;
    listNode *ln;
    listRewind(g_pserver->masters, &li);
    robj *rgobj[2];

    rgobj[0] = createEmbeddedStringObject("DEL", 3);

    while ((ln = listNext(&li)) != nullptr)
    {
        redisMaster *mi = (redisMaster*)listNodeValue(ln);
        if (mi->staleKeyMap != nullptr)
        {
            if (mi->master != nullptr)
            {
                for (auto &pair : *mi->staleKeyMap)
                {
                    if (pair.second.empty())
                        continue;
                    
                    client *replica = replicaFromMaster(mi);
                    if (replica == nullptr)
                        continue;

                    for (auto &spkey : pair.second)
                    {
                        rgobj[1] = spkey.get();
                        replicationFeedSlave(replica, pair.first, rgobj, 2, false);
                    }
                }
                delete mi->staleKeyMap;
                mi->staleKeyMap = nullptr;
            }
        }
    }

    decrRefCount(rgobj[0]);
}<|MERGE_RESOLUTION|>--- conflicted
+++ resolved
@@ -1362,17 +1362,9 @@
     g_pserver->rdb_pipe_numconns_writing--;
     /* if there are no more writes for now for this conn, or write error: */
     if (g_pserver->rdb_pipe_numconns_writing == 0) {
-<<<<<<< HEAD
-        aePostFunction(g_pserver->rgthreadvar[IDX_EVENT_LOOP_MAIN].el, []{
-            if (aeCreateFileEvent(serverTL->el, g_pserver->rdb_pipe_read, AE_READABLE, rdbPipeReadHandler,NULL) == AE_ERR) {
-                serverPanic("Unrecoverable error creating server.rdb_pipe_read file event.");
-            }
-        });
-=======
         if (aeCreateFileEvent(serverTL->el, g_pserver->rdb_pipe_read, AE_READABLE, rdbPipeReadHandler,NULL) == AE_ERR) {
             serverPanic("Unrecoverable error creating g_pserver->rdb_pipe_read file event.");
         }
->>>>>>> cf9efc8e
     }
 }
 
@@ -1430,8 +1422,6 @@
     UNUSED(mask);
     UNUSED(clientData);
     UNUSED(eventLoop);
-
-    serverAssert(g_pserver->rgthreadvar[IDX_EVENT_LOOP_MAIN].el == eventLoop);
 
     int i;
     if (!g_pserver->rdb_pipe_buff)
@@ -1843,7 +1833,6 @@
  * in that case the funciton will do just that when 'restore' is 0. */
 void disklessLoadRestoreBackups(const redisDbPersistentDataSnapshot **backup, int restore)
 {
-<<<<<<< HEAD
     for (int i = 0; i < cserver.dbnum; ++i)
     {
         if (restore) {
@@ -1851,22 +1840,6 @@
         } else {
             /* Delete. */
             g_pserver->db[i]->endSnapshot(backup[i]);
-=======
-    if (restore) {
-        /* Restore. */
-        emptyDbGeneric(g_pserver->db,-1,empty_db_flags,replicationEmptyDbCallback);
-        for (int i=0; i<cserver.dbnum; i++) {
-            dictRelease(g_pserver->db[i].pdict);
-            delete g_pserver->db[i].setexpire;
-            g_pserver->db[i] = backup[i];
-        }
-    } else {
-        /* Delete (Pass EMPTYDB_BACKUP in order to avoid firing module events) . */
-        emptyDbGeneric(backup,-1,empty_db_flags|EMPTYDB_BACKUP,replicationEmptyDbCallback);
-        for (int i=0; i<cserver.dbnum; i++) {
-            dictRelease(backup[i].pdict);
-            delete backup[i].setexpire;
->>>>>>> cf9efc8e
         }
     }
     zfree(backup);
@@ -1877,13 +1850,8 @@
 void readSyncBulkPayload(connection *conn) {
     char buf[PROTO_IOBUF_LEN];
     ssize_t nread, readlen, nwritten;
-<<<<<<< HEAD
-    int use_diskless_load;
+    int use_diskless_load = useDisklessLoad();
     const redisDbPersistentDataSnapshot **diskless_load_backup = NULL;
-=======
-    int use_diskless_load = useDisklessLoad();
-    redisDb *diskless_load_backup = NULL;
->>>>>>> cf9efc8e
     rdbSaveInfo rsi = RDB_SAVE_INFO_INIT;
     int empty_db_flags = g_pserver->repl_slave_lazy_flush ? EMPTYDB_ASYNC :
                                                         EMPTYDB_NO_FLAGS;
@@ -2059,31 +2027,22 @@
      * the RDB, otherwise we'll create a copy-on-write disaster. */
     if (g_pserver->aof_state != AOF_OFF) stopAppendOnly();
 
-    if (!fUpdate)
-    {
-<<<<<<< HEAD
-        signalFlushedDb(-1);
-
-        /* When diskless RDB loading is used by replicas, it may be configured
-        * in order to save the current DB instead of throwing it away,
-        * so that we can restore it in case of failed transfer. */
-        if (use_diskless_load &&
+    if (use_diskless_load &&
             g_pserver->repl_diskless_load == REPL_DISKLESS_LOAD_SWAPDB)
-        {
-            diskless_load_backup = disklessLoadMakeBackups();
-        }
-        emptyDb(-1,empty_db_flags,replicationEmptyDbCallback);
-=======
+    {
         /* Create a backup of server.db[] and initialize to empty
          * dictionaries */
         diskless_load_backup = disklessLoadMakeBackups();
->>>>>>> cf9efc8e
-    }
-    /* We call to emptyDb even in case of REPL_DISKLESS_LOAD_SWAPDB
-     * (Where disklessLoadMakeBackups left server.db empty) because we
-     * want to execute all the auxiliary logic of emptyDb (Namely,
-     * fire module events) */
-    emptyDb(-1,empty_db_flags,replicationEmptyDbCallback);
+    }
+
+    if (!fUpdate)
+    {
+        /* We call to emptyDb even in case of REPL_DISKLESS_LOAD_SWAPDB
+        * (Where disklessLoadMakeBackups left server.db empty) because we
+        * want to execute all the auxiliary logic of emptyDb (Namely,
+        * fire module events) */
+        emptyDb(-1,empty_db_flags,replicationEmptyDbCallback);
+    }
 
     /* Before loading the DB into memory we need to delete the readable
      * handler, otherwise it will get called recursively since
