--- conflicted
+++ resolved
@@ -1489,22 +1489,13 @@
                         while ((ln = listNext(&li))) {
                             if (listNodeValue(ln) == replica) {
                                 fFound = true;
-<<<<<<< HEAD
-                            break;
-=======
                                 break;
->>>>>>> b3e68a7c
                             }
                         }
                         if (!fFound)
                             return;
-<<<<<<< HEAD
                         connSetWriteHandler(replica->conn,NULL);
                         if (connSetWriteHandler(replica->conn,sendBulkToSlave) == C_ERR) {
-=======
-                        aeDeleteFileEvent(g_pserver->rgthreadvar[replica->iel].el,replica->fd,AE_WRITABLE);
-                        if (aeCreateFileEvent(g_pserver->rgthreadvar[replica->iel].el, replica->fd, AE_WRITABLE, sendBulkToSlave, replica) == AE_ERR) {
->>>>>>> b3e68a7c
                             freeClient(replica);
                         }
                     });
@@ -2771,19 +2762,8 @@
  * Never call this function directly, use cancelReplicationHandshake() instead.
  */
 void undoConnectWithMaster(redisMaster *mi) {
-<<<<<<< HEAD
     connClose(mi->repl_transfer_s);
     mi->repl_transfer_s = NULL;
-=======
-    int fd = mi->repl_transfer_s;
-
-    int res = aePostFunction(g_pserver->rgthreadvar[IDX_EVENT_LOOP_MAIN].el, [fd]{
-        aeDeleteFileEvent(g_pserver->rgthreadvar[IDX_EVENT_LOOP_MAIN].el,fd,AE_READABLE|AE_WRITABLE);
-        close(fd);
-    });
-    serverAssert(res == AE_OK);
-    mi->repl_transfer_s = -1;
->>>>>>> b3e68a7c
 }
 
 /* Abort the async download of the bulk dataset while SYNC-ing with master.
@@ -2893,13 +2873,10 @@
 {
     zfree(mi->masterauth);
     zfree(mi->masteruser);
-<<<<<<< HEAD
     if (mi->repl_transfer_tmpfile)
         zfree(mi->repl_transfer_tmpfile);
-=======
     if (mi->clientFake)
         freeClient(mi->clientFake);
->>>>>>> b3e68a7c
     delete mi->staleKeyMap;
     if (mi->cached_master != nullptr)
         freeClientAsync(mi->cached_master);
@@ -3970,12 +3947,8 @@
 
     // OK We've recieved a command lets execute
     client *current_clientSave = serverTL->current_client;
-<<<<<<< HEAD
-    client *cFake = createClient(nullptr, c->iel);
-=======
     if (cFake == nullptr)
-        cFake = createClient(-1, c->iel);
->>>>>>> b3e68a7c
+        cFake = createClient(nullptr, c->iel);
     cFake->lock.lock();
     cFake->authenticated = c->authenticated;
     cFake->puser = c->puser;
