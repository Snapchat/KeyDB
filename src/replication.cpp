/* Asynchronous replication implementation.
 *
 * Copyright (c) 2009-2012, Salvatore Sanfilippo <antirez at gmail dot com>
 * Copyright (c) 2019 John Sully <john at eqalpha dot com>
 * All rights reserved.
 *
 * Redistribution and use in source and binary forms, with or without
 * modification, are permitted provided that the following conditions are met:
 *
 *   * Redistributions of source code must retain the above copyright notice,
 *     this list of conditions and the following disclaimer.
 *   * Redistributions in binary form must reproduce the above copyright
 *     notice, this list of conditions and the following disclaimer in the
 *     documentation and/or other materials provided with the distribution.
 *   * Neither the name of Redis nor the names of its contributors may be used
 *     to endorse or promote products derived from this software without
 *     specific prior written permission.
 *
 * THIS SOFTWARE IS PROVIDED BY THE COPYRIGHT HOLDERS AND CONTRIBUTORS "AS IS"
 * AND ANY EXPRESS OR IMPLIED WARRANTIES, INCLUDING, BUT NOT LIMITED TO, THE
 * IMPLIED WARRANTIES OF MERCHANTABILITY AND FITNESS FOR A PARTICULAR PURPOSE
 * ARE DISCLAIMED. IN NO EVENT SHALL THE COPYRIGHT OWNER OR CONTRIBUTORS BE
 * LIABLE FOR ANY DIRECT, INDIRECT, INCIDENTAL, SPECIAL, EXEMPLARY, OR
 * CONSEQUENTIAL DAMAGES (INCLUDING, BUT NOT LIMITED TO, PROCUREMENT OF
 * SUBSTITUTE GOODS OR SERVICES; LOSS OF USE, DATA, OR PROFITS; OR BUSINESS
 * INTERRUPTION) HOWEVER CAUSED AND ON ANY THEORY OF LIABILITY, WHETHER IN
 * CONTRACT, STRICT LIABILITY, OR TORT (INCLUDING NEGLIGENCE OR OTHERWISE)
 * ARISING IN ANY WAY OUT OF THE USE OF THIS SOFTWARE, EVEN IF ADVISED OF THE
 * POSSIBILITY OF SUCH DAMAGE.
 */


#include "server.h"
#include "cluster.h"
#include "bio.h"

#include <sys/time.h>
#include <unistd.h>
#include <fcntl.h>
#include <sys/socket.h>
#include <sys/stat.h>
#include <mutex>
#include <algorithm>
#include <uuid/uuid.h>
#include <chrono>

void replicationDiscardCachedMaster(redisMaster *mi);
void replicationResurrectCachedMaster(redisMaster *mi, connection *conn);
void replicationSendAck(redisMaster *mi);
void putSlaveOnline(client *replica);
int cancelReplicationHandshake(redisMaster *mi);
static void propagateMasterStaleKeys();

/* --------------------------- Utility functions ---------------------------- */

/* Return the pointer to a string representing the replica ip:listening_port
 * pair. Mostly useful for logging, since we want to log a replica using its
 * IP address and its listening port which is more clear for the user, for
 * example: "Closing connection with replica 10.1.2.3:6380". */
char *replicationGetSlaveName(client *c) {
    static char buf[NET_PEER_ID_LEN];
    char ip[NET_IP_STR_LEN];

    ip[0] = '\0';
    buf[0] = '\0';
    if (c->slave_ip[0] != '\0' ||
        connPeerToString(c->conn,ip,sizeof(ip),NULL) != -1)
    {
        /* Note that the 'ip' buffer is always larger than 'c->slave_ip' */
        if (c->slave_ip[0] != '\0') memcpy(ip,c->slave_ip,sizeof(c->slave_ip));

        if (c->slave_listening_port)
            anetFormatAddr(buf,sizeof(buf),ip,c->slave_listening_port);
        else
            snprintf(buf,sizeof(buf),"%s:<unknown-replica-port>",ip);
    } else {
        snprintf(buf,sizeof(buf),"client id #%llu",
            (unsigned long long) c->id);
    }
    return buf;
}

static bool FSameUuidNoNil(const unsigned char *a, const unsigned char *b)
{
    unsigned char zeroCheck = 0;
    for (int i = 0; i < UUID_BINARY_LEN; ++i)
    {
        if (a[i] != b[i])
            return false;
        zeroCheck |= a[i];
    }
    return (zeroCheck != 0);    // if the UUID is nil then it is never equal
}

static bool FSameHost(client *clientA, client *clientB)
{
    if (clientA == nullptr || clientB == nullptr)
        return false;

    const unsigned char *a = clientA->uuid;
    const unsigned char *b = clientB->uuid;

    return FSameUuidNoNil(a, b);
}

static bool FMasterHost(client *c)
{
    listIter li;
    listNode *ln;
    listRewind(g_pserver->masters, &li);
    while ((ln = listNext(&li)))
    {
        redisMaster *mi = (redisMaster*)listNodeValue(ln);
        if (FSameUuidNoNil(mi->master_uuid, c->uuid))
            return true;
    }
    return false;
}

static bool FAnyDisconnectedMasters()
{
    listIter li;
    listNode *ln;
    listRewind(g_pserver->masters, &li);
    while ((ln = listNext(&li)))
    {
        redisMaster *mi = (redisMaster*)listNodeValue(ln);
        if (mi->repl_state != REPL_STATE_CONNECTED)
            return true;
    }
    return false;
}

client *replicaFromMaster(redisMaster *mi)
{
    if (mi->master == nullptr)
        return nullptr;

    listIter liReplica;
    listNode *lnReplica;
    listRewind(g_pserver->slaves, &liReplica);
    while ((lnReplica = listNext(&liReplica)) != nullptr)
    {
        client *replica = (client*)listNodeValue(lnReplica);
        if (FSameHost(mi->master, replica))
            return replica;
    }
    return nullptr;
}

/* ---------------------------------- MASTER -------------------------------- */

void createReplicationBacklog(void) {
    serverAssert(g_pserver->repl_backlog == NULL);
    g_pserver->repl_backlog = (char*)zmalloc(g_pserver->repl_backlog_size, MALLOC_LOCAL);
    g_pserver->repl_backlog_histlen = 0;
    g_pserver->repl_backlog_idx = 0;

    /* We don't have any data inside our buffer, but virtually the first
     * byte we have is the next byte that will be generated for the
     * replication stream. */
    g_pserver->repl_backlog_off = g_pserver->master_repl_offset+1;
}

/* This function is called when the user modifies the replication backlog
 * size at runtime. It is up to the function to both update the
 * g_pserver->repl_backlog_size and to resize the buffer and setup it so that
 * it contains the same data as the previous one (possibly less data, but
 * the most recent bytes, or the same data and more free space in case the
 * buffer is enlarged). */
void resizeReplicationBacklog(long long newsize) {
    if (newsize < CONFIG_REPL_BACKLOG_MIN_SIZE)
        newsize = CONFIG_REPL_BACKLOG_MIN_SIZE;
    if (g_pserver->repl_backlog_size == newsize) return;

    g_pserver->repl_backlog_size = newsize;
    if (g_pserver->repl_backlog != NULL) {
        /* What we actually do is to flush the old buffer and realloc a new
         * empty one. It will refill with new data incrementally.
         * The reason is that copying a few gigabytes adds latency and even
         * worse often we need to alloc additional space before freeing the
         * old buffer. */
        zfree(g_pserver->repl_backlog);
        g_pserver->repl_backlog = (char*)zmalloc(g_pserver->repl_backlog_size, MALLOC_LOCAL);
        g_pserver->repl_backlog_histlen = 0;
        g_pserver->repl_backlog_idx = 0;
        /* Next byte we have is... the next since the buffer is empty. */
        g_pserver->repl_backlog_off = g_pserver->master_repl_offset+1;
    }
}

void freeReplicationBacklog(void) {
    serverAssert(GlobalLocksAcquired());
    listIter li;
    listNode *ln;
    listRewind(g_pserver->slaves, &li);
    while ((ln = listNext(&li))) {
        // g_pserver->slaves should be empty, or filled with clients pending close
        client *c = (client*)listNodeValue(ln);
        serverAssert(c->flags & CLIENT_CLOSE_ASAP || FMasterHost(c));
    }
    zfree(g_pserver->repl_backlog);
    g_pserver->repl_backlog = NULL;
}

/* Add data to the replication backlog.
 * This function also increments the global replication offset stored at
 * g_pserver->master_repl_offset, because there is no case where we want to feed
 * the backlog without incrementing the offset. */
void feedReplicationBacklog(const void *ptr, size_t len) {
    serverAssert(GlobalLocksAcquired());
    const unsigned char *p = (const unsigned char*)ptr;

    g_pserver->master_repl_offset += len;

    /* This is a circular buffer, so write as much data we can at every
     * iteration and rewind the "idx" index if we reach the limit. */
    while(len) {
        size_t thislen = g_pserver->repl_backlog_size - g_pserver->repl_backlog_idx;
        if (thislen > len) thislen = len;
        memcpy(g_pserver->repl_backlog+g_pserver->repl_backlog_idx,p,thislen);
        g_pserver->repl_backlog_idx += thislen;
        if (g_pserver->repl_backlog_idx == g_pserver->repl_backlog_size)
            g_pserver->repl_backlog_idx = 0;
        len -= thislen;
        p += thislen;
        g_pserver->repl_backlog_histlen += thislen;
    }
    if (g_pserver->repl_backlog_histlen > g_pserver->repl_backlog_size)
        g_pserver->repl_backlog_histlen = g_pserver->repl_backlog_size;
    /* Set the offset of the first byte we have in the backlog. */
    g_pserver->repl_backlog_off = g_pserver->master_repl_offset -
                              g_pserver->repl_backlog_histlen + 1;
}

/* Wrapper for feedReplicationBacklog() that takes Redis string objects
 * as input. */
void feedReplicationBacklogWithObject(robj *o) {
    char llstr[LONG_STR_SIZE];
    void *p;
    size_t len;

    if (o->encoding == OBJ_ENCODING_INT) {
        len = ll2string(llstr,sizeof(llstr),(long)ptrFromObj(o));
        p = llstr;
    } else {
        len = sdslen((sds)ptrFromObj(o));
        p = ptrFromObj(o);
    }
    feedReplicationBacklog(p,len);
}

void replicationFeedSlave(client *replica, int dictid, robj **argv, int argc, bool fSendRaw)
{
    char llstr[LONG_STR_SIZE];
    std::unique_lock<decltype(replica->lock)> lock(replica->lock);

    /* Send SELECT command to every replica if needed. */
    if (g_pserver->replicaseldb != dictid) {
        robj *selectcmd;

        /* For a few DBs we have pre-computed SELECT command. */
        if (dictid >= 0 && dictid < PROTO_SHARED_SELECT_CMDS) {
            selectcmd = shared.select[dictid];
        } else {
            int dictid_len;

            dictid_len = ll2string(llstr,sizeof(llstr),dictid);
            selectcmd = createObject(OBJ_STRING,
                sdscatprintf(sdsempty(),
                "*2\r\n$6\r\nSELECT\r\n$%d\r\n%s\r\n",
                dictid_len, llstr));
        }

        /* Add the SELECT command into the backlog. */
        /* We don't do this for advanced replication because this will be done later when it adds the whole RREPLAY command */
        if (g_pserver->repl_backlog && fSendRaw) feedReplicationBacklogWithObject(selectcmd);

        /* Send it to slaves */
        addReply(replica,selectcmd);

        if (dictid < 0 || dictid >= PROTO_SHARED_SELECT_CMDS)
            decrRefCount(selectcmd);
    }
    g_pserver->replicaseldb = dictid;

    /* Feed slaves that are waiting for the initial SYNC (so these commands
     * are queued in the output buffer until the initial SYNC completes),
     * or are already in sync with the master. */

    /* Add the multi bulk length. */
    addReplyArrayLen(replica,argc);

    /* Finally any additional argument that was not stored inside the
        * static buffer if any (from j to argc). */
    for (int j = 0; j < argc; j++)
        addReplyBulk(replica,argv[j]);
}

/* Propagate write commands to slaves, and populate the replication backlog
 * as well. This function is used if the instance is a master: we use
 * the commands received by our clients in order to create the replication
 * stream. Instead if the instance is a replica and has sub-slaves attached,
 * we use replicationFeedSlavesFromMaster() */
void replicationFeedSlaves(list *slaves, int dictid, robj **argv, int argc) {
    listNode *ln, *lnReply;
    listIter li, liReply;
    int j, len;
    serverAssert(GlobalLocksAcquired());
    if (dictid < 0)
        dictid = 0; // this can happen if we send a PING before any real operation

    /* If the instance is not a top level master, return ASAP: we'll just proxy
     * the stream of data we receive from our master instead, in order to
     * propagate *identical* replication stream. In this way this replica can
     * advertise the same replication ID as the master (since it shares the
     * master replication history and has the same backlog and offsets). */
    if (!g_pserver->fActiveReplica && listLength(g_pserver->masters)) return;

    /* If there aren't slaves, and there is no backlog buffer to populate,
     * we can return ASAP. */
    if (g_pserver->repl_backlog == NULL && listLength(slaves) == 0) return;

    /* We can't have slaves attached and no backlog. */
    serverAssert(!(listLength(slaves) != 0 && g_pserver->repl_backlog == NULL));

    client *fake = createClient(nullptr, serverTL - g_pserver->rgthreadvar);
    fake->flags |= CLIENT_FORCE_REPLY;
    bool fSendRaw = !g_pserver->fActiveReplica;
    replicationFeedSlave(fake, dictid, argv, argc, fSendRaw); // Note: updates the repl log, keep above the repl update code below


    long long cchbuf = fake->bufpos;
    listRewind(fake->reply, &liReply);
    while ((lnReply = listNext(&liReply)))
    {
        clientReplyBlock* reply = (clientReplyBlock*)listNodeValue(lnReply);
        cchbuf += reply->used;
    }

    serverAssert(argc > 0);
    serverAssert(cchbuf > 0);

    char uuid[40] = {'\0'};
    uuid_unparse(cserver.uuid, uuid);
    char proto[1024];
    int cchProto = snprintf(proto, sizeof(proto), "*5\r\n$7\r\nRREPLAY\r\n$%d\r\n%s\r\n$%lld\r\n", (int)strlen(uuid), uuid, cchbuf);
    cchProto = std::min((int)sizeof(proto), cchProto);
    long long master_repl_offset_start = g_pserver->master_repl_offset;
    
    char szDbNum[128];
    int cchDictIdNum = snprintf(szDbNum, sizeof(szDbNum), "%d", dictid);
    int cchDbNum = snprintf(szDbNum, sizeof(szDbNum), "$%d\r\n%d\r\n", cchDictIdNum, dictid);
    cchDbNum = std::min<int>(cchDbNum, sizeof(szDbNum)); // snprintf is tricky like that

    char szMvcc[128];
    uint64_t mvccTstamp = getMvccTstamp();
    int cchMvccNum = snprintf(szMvcc, sizeof(szMvcc), "%lu", mvccTstamp);
    int cchMvcc = snprintf(szMvcc, sizeof(szMvcc), "$%d\r\n%lu\r\n", cchMvccNum, mvccTstamp);
    cchMvcc = std::min<int>(cchMvcc, sizeof(szMvcc));    // tricky snprintf

    /* Write the command to the replication backlog if any. */
    if (g_pserver->repl_backlog) 
    {
        if (fSendRaw)
        {
            char aux[LONG_STR_SIZE+3];

            /* Add the multi bulk reply length. */
            aux[0] = '*';
            len = ll2string(aux+1,sizeof(aux)-1,argc);
            aux[len+1] = '\r';
            aux[len+2] = '\n';
            feedReplicationBacklog(aux,len+3);

            for (j = 0; j < argc; j++) {
                long objlen = stringObjectLen(argv[j]);

                /* We need to feed the buffer with the object as a bulk reply
                * not just as a plain string, so create the $..CRLF payload len
                * and add the final CRLF */
                aux[0] = '$';
                len = ll2string(aux+1,sizeof(aux)-1,objlen);
                aux[len+1] = '\r';
                aux[len+2] = '\n';
                feedReplicationBacklog(aux,len+3);
                feedReplicationBacklogWithObject(argv[j]);
                feedReplicationBacklog(aux+len+1,2);
            }
        }
        else
        {
            feedReplicationBacklog(proto, cchProto);
            feedReplicationBacklog(fake->buf, fake->bufpos);
            listRewind(fake->reply, &liReply);
            while ((lnReply = listNext(&liReply)))
            {
                clientReplyBlock* reply = (clientReplyBlock*)listNodeValue(lnReply);
                feedReplicationBacklog(reply->buf(), reply->used);
            }
            const char *crlf = "\r\n";
            feedReplicationBacklog(crlf, 2);
            feedReplicationBacklog(szDbNum, cchDbNum);
            feedReplicationBacklog(szMvcc, cchMvcc);
        }
    }

    /* Write the command to every replica. */
    listRewind(slaves,&li);
    while((ln = listNext(&li))) {
        client *replica = (client*)ln->value;

        /* Don't feed slaves that are still waiting for BGSAVE to start */
        if (replica->replstate == SLAVE_STATE_WAIT_BGSAVE_START) continue;
        if (replica->flags & CLIENT_CLOSE_ASAP) continue;
        std::unique_lock<decltype(replica->lock)> lock(replica->lock, std::defer_lock);
		// When writing to clients on other threads the global lock is sufficient provided we only use AddReply*Async()
		if (FCorrectThread(replica))
			lock.lock();
        if (serverTL->current_client && FSameHost(serverTL->current_client, replica))
        {
            replica->reploff_skipped += g_pserver->master_repl_offset - master_repl_offset_start;
            continue;
        }

        /* Feed slaves that are waiting for the initial SYNC (so these commands
         * are queued in the output buffer until the initial SYNC completes),
         * or are already in sync with the master. */

        if (!fSendRaw)
            addReplyProtoAsync(replica, proto, cchProto);

        addReplyProtoAsync(replica,fake->buf,fake->bufpos);
        listRewind(fake->reply, &liReply);
        while ((lnReply = listNext(&liReply)))
        {
            clientReplyBlock* reply = (clientReplyBlock*)listNodeValue(lnReply);
            addReplyProtoAsync(replica, reply->buf(), reply->used);
        }
        if (!fSendRaw)
        {
            addReplyAsync(replica,shared.crlf);
            addReplyProtoAsync(replica, szDbNum, cchDbNum);
            addReplyProtoAsync(replica, szMvcc, cchMvcc);
        }
    }

    freeClient(fake);
}

/* This function is used in order to proxy what we receive from our master
 * to our sub-slaves. */
#include <ctype.h>
void replicationFeedSlavesFromMasterStream(list *slaves, char *buf, size_t buflen) {
    listNode *ln;
    listIter li;

    /* Debugging: this is handy to see the stream sent from master
     * to slaves. Disabled with if(0). */
    if (0) {
        printf("%zu:",buflen);
        for (size_t j = 0; j < buflen; j++) {
            printf("%c", isprint(buf[j]) ? buf[j] : '.');
        }
        printf("\n");
    }

    if (g_pserver->repl_backlog) feedReplicationBacklog(buf,buflen);
    listRewind(slaves,&li);

    while((ln = listNext(&li))) {
        client *replica = (client*)ln->value;
        std::unique_lock<decltype(replica->lock)> ulock(replica->lock, std::defer_lock);
		if (FCorrectThread(replica))
			ulock.lock();
        if (FMasterHost(replica))
            continue;   // Active Active case, don't feed back

        /* Don't feed slaves that are still waiting for BGSAVE to start */
        if (replica->replstate == SLAVE_STATE_WAIT_BGSAVE_START) continue;
        addReplyProtoAsync(replica,buf,buflen);
    }
    
    if (listLength(slaves))
        ProcessPendingAsyncWrites();    // flush them to their respective threads
}

void replicationFeedMonitors(client *c, list *monitors, int dictid, robj **argv, int argc) {
    listNode *ln;
    listIter li;
    int j;
    sds cmdrepr = sdsnew("+");
    robj *cmdobj;
    struct timeval tv;
    serverAssert(GlobalLocksAcquired());

    gettimeofday(&tv,NULL);
    cmdrepr = sdscatprintf(cmdrepr,"%ld.%06ld ",(long)tv.tv_sec,(long)tv.tv_usec);
    if (c->flags & CLIENT_LUA) {
        cmdrepr = sdscatprintf(cmdrepr,"[%d lua] ",dictid);
    } else if (c->flags & CLIENT_UNIX_SOCKET) {
        cmdrepr = sdscatprintf(cmdrepr,"[%d unix:%s] ",dictid,g_pserver->unixsocket);
    } else {
        cmdrepr = sdscatprintf(cmdrepr,"[%d %s] ",dictid,getClientPeerId(c));
    }

    for (j = 0; j < argc; j++) {
        if (argv[j]->encoding == OBJ_ENCODING_INT) {
            cmdrepr = sdscatprintf(cmdrepr, "\"%ld\"", (long)ptrFromObj(argv[j]));
        } else {
            cmdrepr = sdscatrepr(cmdrepr,(char*)ptrFromObj(argv[j]),
                        sdslen((sds)ptrFromObj(argv[j])));
        }
        if (j != argc-1)
            cmdrepr = sdscatlen(cmdrepr," ",1);
    }
    cmdrepr = sdscatlen(cmdrepr,"\r\n",2);
    cmdobj = createObject(OBJ_STRING,cmdrepr);

    listRewind(monitors,&li);
    while((ln = listNext(&li))) {
        client *monitor = (client*)ln->value;
		std::unique_lock<decltype(monitor->lock)> lock(monitor->lock, std::defer_lock);
		// When writing to clients on other threads the global lock is sufficient provided we only use AddReply*Async()
		if (FCorrectThread(c))
			lock.lock();
        addReplyAsync(monitor,cmdobj);
    }
    decrRefCount(cmdobj);
}

/* Feed the replica 'c' with the replication backlog starting from the
 * specified 'offset' up to the end of the backlog. */
long long addReplyReplicationBacklog(client *c, long long offset) {
    long long j, skip, len;

    serverLog(LL_DEBUG, "[PSYNC] Replica request offset: %lld", offset);

    if (g_pserver->repl_backlog_histlen == 0) {
        serverLog(LL_DEBUG, "[PSYNC] Backlog history len is zero");
        return 0;
    }

    serverLog(LL_DEBUG, "[PSYNC] Backlog size: %lld",
             g_pserver->repl_backlog_size);
    serverLog(LL_DEBUG, "[PSYNC] First byte: %lld",
             g_pserver->repl_backlog_off);
    serverLog(LL_DEBUG, "[PSYNC] History len: %lld",
             g_pserver->repl_backlog_histlen);
    serverLog(LL_DEBUG, "[PSYNC] Current index: %lld",
             g_pserver->repl_backlog_idx);

    /* Compute the amount of bytes we need to discard. */
    skip = offset - g_pserver->repl_backlog_off;
    serverLog(LL_DEBUG, "[PSYNC] Skipping: %lld", skip);

    /* Point j to the oldest byte, that is actually our
     * g_pserver->repl_backlog_off byte. */
    j = (g_pserver->repl_backlog_idx +
        (g_pserver->repl_backlog_size-g_pserver->repl_backlog_histlen)) %
        g_pserver->repl_backlog_size;
    serverLog(LL_DEBUG, "[PSYNC] Index of first byte: %lld", j);

    /* Discard the amount of data to seek to the specified 'offset'. */
    j = (j + skip) % g_pserver->repl_backlog_size;

    /* Feed replica with data. Since it is a circular buffer we have to
     * split the reply in two parts if we are cross-boundary. */
    len = g_pserver->repl_backlog_histlen - skip;
    serverLog(LL_DEBUG, "[PSYNC] Reply total length: %lld", len);
    while(len) {
        long long thislen =
            ((g_pserver->repl_backlog_size - j) < len) ?
            (g_pserver->repl_backlog_size - j) : len;

        serverLog(LL_DEBUG, "[PSYNC] addReply() length: %lld", thislen);
        addReplySds(c,sdsnewlen(g_pserver->repl_backlog + j, thislen));
        len -= thislen;
        j = 0;
    }
    return g_pserver->repl_backlog_histlen - skip;
}

/* Return the offset to provide as reply to the PSYNC command received
 * from the replica. The returned value is only valid immediately after
 * the BGSAVE process started and before executing any other command
 * from clients. */
long long getPsyncInitialOffset(void) {
    return g_pserver->master_repl_offset;
}

/* Send a FULLRESYNC reply in the specific case of a full resynchronization,
 * as a side effect setup the replica for a full sync in different ways:
 *
 * 1) Remember, into the replica client structure, the replication offset
 *    we sent here, so that if new slaves will later attach to the same
 *    background RDB saving process (by duplicating this client output
 *    buffer), we can get the right offset from this replica.
 * 2) Set the replication state of the replica to WAIT_BGSAVE_END so that
 *    we start accumulating differences from this point.
 * 3) Force the replication stream to re-emit a SELECT statement so
 *    the new replica incremental differences will start selecting the
 *    right database number.
 *
 * Normally this function should be called immediately after a successful
 * BGSAVE for replication was started, or when there is one already in
 * progress that we attached our replica to. */
int replicationSetupSlaveForFullResync(client *replica, long long offset) {
    char buf[128];
    int buflen;

    replica->psync_initial_offset = offset;
    replica->replstate = SLAVE_STATE_WAIT_BGSAVE_END;
    /* We are going to accumulate the incremental changes for this
     * replica as well. Set replicaseldb to -1 in order to force to re-emit
     * a SELECT statement in the replication stream. */
    g_pserver->replicaseldb = -1;

    /* Don't send this reply to slaves that approached us with
     * the old SYNC command. */
    if (!(replica->flags & CLIENT_PRE_PSYNC)) {
        buflen = snprintf(buf,sizeof(buf),"+FULLRESYNC %s %lld\r\n",
                          g_pserver->replid,offset);
        if (connWrite(replica->conn,buf,buflen) != buflen) {
            freeClientAsync(replica);
            return C_ERR;
        }
    }
    return C_OK;
}

/* This function handles the PSYNC command from the point of view of a
 * master receiving a request for partial resynchronization.
 *
 * On success return C_OK, otherwise C_ERR is returned and we proceed
 * with the usual full resync. */
int masterTryPartialResynchronization(client *c) {
    serverAssert(GlobalLocksAcquired());
    long long psync_offset, psync_len;
    char *master_replid = (char*)ptrFromObj(c->argv[1]);
    char buf[128];
    int buflen;

    /* Parse the replication offset asked by the replica. Go to full sync
     * on parse error: this should never happen but we try to handle
     * it in a robust way compared to aborting. */
    if (getLongLongFromObjectOrReply(c,c->argv[2],&psync_offset,NULL) !=
       C_OK) goto need_full_resync;

    /* Is the replication ID of this master the same advertised by the wannabe
     * replica via PSYNC? If the replication ID changed this master has a
     * different replication history, and there is no way to continue.
     *
     * Note that there are two potentially valid replication IDs: the ID1
     * and the ID2. The ID2 however is only valid up to a specific offset. */
    if (strcasecmp(master_replid, g_pserver->replid) &&
        (strcasecmp(master_replid, g_pserver->replid2) ||
         psync_offset > g_pserver->second_replid_offset))
    {
        /* Run id "?" is used by slaves that want to force a full resync. */
        if (master_replid[0] != '?') {
            if (strcasecmp(master_replid, g_pserver->replid) &&
                strcasecmp(master_replid, g_pserver->replid2))
            {
                serverLog(LL_NOTICE,"Partial resynchronization not accepted: "
                    "Replication ID mismatch (Replica asked for '%s', my "
                    "replication IDs are '%s' and '%s')",
                    master_replid, g_pserver->replid, g_pserver->replid2);
            } else {
                serverLog(LL_NOTICE,"Partial resynchronization not accepted: "
                    "Requested offset for second ID was %lld, but I can reply "
                    "up to %lld", psync_offset, g_pserver->second_replid_offset);
            }
        } else {
            serverLog(LL_NOTICE,"Full resync requested by replica %s",
                replicationGetSlaveName(c));
        }
        goto need_full_resync;
    }

    /* We still have the data our replica is asking for? */
    if (!g_pserver->repl_backlog ||
        psync_offset < g_pserver->repl_backlog_off ||
        psync_offset > (g_pserver->repl_backlog_off + g_pserver->repl_backlog_histlen))
    {
        serverLog(LL_NOTICE,
            "Unable to partial resync with replica %s for lack of backlog (Replica request was: %lld).", replicationGetSlaveName(c), psync_offset);
        if (psync_offset > g_pserver->master_repl_offset) {
            serverLog(LL_WARNING,
                "Warning: replica %s tried to PSYNC with an offset that is greater than the master replication offset.", replicationGetSlaveName(c));
        }
        goto need_full_resync;
    }

    /* If we reached this point, we are able to perform a partial resync:
     * 1) Set client state to make it a replica.
     * 2) Inform the client we can continue with +CONTINUE
     * 3) Send the backlog data (from the offset to the end) to the replica. */
    c->flags |= CLIENT_SLAVE;
    c->replstate = SLAVE_STATE_ONLINE;
    c->repl_ack_time = g_pserver->unixtime;
    c->repl_put_online_on_ack = 0;
    listAddNodeTail(g_pserver->slaves,c);

    /* We can't use the connection buffers since they are used to accumulate
     * new commands at this stage. But we are sure the socket send buffer is
     * empty so this write will never fail actually. */
    if (c->slave_capa & SLAVE_CAPA_PSYNC2) {
        buflen = snprintf(buf,sizeof(buf),"+CONTINUE %s\r\n", g_pserver->replid);
    } else {
        buflen = snprintf(buf,sizeof(buf),"+CONTINUE\r\n");
    }
    if (connWrite(c->conn,buf,buflen) != buflen) {
        if (FCorrectThread(c))
            freeClient(c);
        else
            freeClientAsync(c);
        return C_OK;
    }
    psync_len = addReplyReplicationBacklog(c,psync_offset);
    serverLog(LL_NOTICE,
        "Partial resynchronization request from %s accepted. Sending %lld bytes of backlog starting from offset %lld.",
            replicationGetSlaveName(c),
            psync_len, psync_offset);
    /* Note that we don't need to set the selected DB at g_pserver->replicaseldb
     * to -1 to force the master to emit SELECT, since the replica already
     * has this state from the previous connection with the master. */

    refreshGoodSlavesCount();

    /* Fire the replica change modules event. */
    moduleFireServerEvent(REDISMODULE_EVENT_REPLICA_CHANGE,
                          REDISMODULE_SUBEVENT_REPLICA_CHANGE_ONLINE,
                          NULL);

    return C_OK; /* The caller can return, no full resync needed. */

need_full_resync:
    /* We need a full resync for some reason... Note that we can't
     * reply to PSYNC right now if a full SYNC is needed. The reply
     * must include the master offset at the time the RDB file we transfer
     * is generated, so we need to delay the reply to that moment. */
    return C_ERR;
}

/* Start a BGSAVE for replication goals, which is, selecting the disk or
 * socket target depending on the configuration, and making sure that
 * the script cache is flushed before to start.
 *
 * The mincapa argument is the bitwise AND among all the slaves capabilities
 * of the slaves waiting for this BGSAVE, so represents the replica capabilities
 * all the slaves support. Can be tested via SLAVE_CAPA_* macros.
 *
 * Side effects, other than starting a BGSAVE:
 *
 * 1) Handle the slaves in WAIT_START state, by preparing them for a full
 *    sync if the BGSAVE was successfully started, or sending them an error
 *    and dropping them from the list of slaves.
 *
 * 2) Flush the Lua scripting script cache if the BGSAVE was actually
 *    started.
 *
 * Returns C_OK on success or C_ERR otherwise. */
int startBgsaveForReplication(int mincapa) {
    serverAssert(GlobalLocksAcquired());
    int retval;
    int socket_target = g_pserver->repl_diskless_sync && (mincapa & SLAVE_CAPA_EOF);
    listIter li;
    listNode *ln;

    serverLog(LL_NOTICE,"Starting BGSAVE for SYNC with target: %s",
        socket_target ? "replicas sockets" : "disk");

    rdbSaveInfo rsi, *rsiptr;
    rsiptr = rdbPopulateSaveInfo(&rsi);
    /* Only do rdbSave* when rsiptr is not NULL,
     * otherwise replica will miss repl-stream-db. */
    if (rsiptr) {
        if (socket_target)
            retval = rdbSaveToSlavesSockets(rsiptr);
        else
            retval = rdbSaveBackground(rsiptr);
    } else {
        serverLog(LL_WARNING,"BGSAVE for replication: replication information not available, can't generate the RDB file right now. Try later.");
        retval = C_ERR;
    }

    /* If we failed to BGSAVE, remove the slaves waiting for a full
     * resynchronization from the list of slaves, inform them with
     * an error about what happened, close the connection ASAP. */
    if (retval == C_ERR) {
        serverLog(LL_WARNING,"BGSAVE for replication failed");
        listRewind(g_pserver->slaves,&li);
        while((ln = listNext(&li))) {
            client *replica = (client*)ln->value;
            std::unique_lock<decltype(replica->lock)> lock(replica->lock);

            if (replica->replstate == SLAVE_STATE_WAIT_BGSAVE_START) {
                replica->replstate = REPL_STATE_NONE;
                replica->flags &= ~CLIENT_SLAVE;
                listDelNode(g_pserver->slaves,ln);
                addReplyError(replica,
                    "BGSAVE failed, replication can't continue");
                replica->flags |= CLIENT_CLOSE_AFTER_REPLY;
            }
        }
        return retval;
    }

    /* If the target is socket, rdbSaveToSlavesSockets() already setup
     * the slaves for a full resync. Otherwise for disk target do it now.*/
    if (!socket_target) {
        listRewind(g_pserver->slaves,&li);
        while((ln = listNext(&li))) {
            client *replica = (client*)ln->value;
            std::unique_lock<decltype(replica->lock)> lock(replica->lock);

            if (replica->replstate == SLAVE_STATE_WAIT_BGSAVE_START) {
                    replicationSetupSlaveForFullResync(replica,
                            getPsyncInitialOffset());
            }
        }
    }

    /* Flush the script cache, since we need that replica differences are
     * accumulated without requiring slaves to match our cached scripts. */
    if (retval == C_OK) replicationScriptCacheFlush();
    return retval;
}

/* SYNC and PSYNC command implemenation. */
void syncCommand(client *c) {
    /* ignore SYNC if already replica or in monitor mode */
    if (c->flags & CLIENT_SLAVE) return;

    /* Refuse SYNC requests if we are a replica but the link with our master
     * is not ok... */
    if (!g_pserver->fActiveReplica) {
        if (FAnyDisconnectedMasters()) {
            addReplySds(c,sdsnew("-NOMASTERLINK Can't SYNC while not connected with my master\r\n"));
            return;
        }
    }

    /* SYNC can't be issued when the server has pending data to send to
     * the client about already issued commands. We need a fresh reply
     * buffer registering the differences between the BGSAVE and the current
     * dataset, so that we can copy to other slaves if needed. */
    if (clientHasPendingReplies(c)) {
        addReplyError(c,"SYNC and PSYNC are invalid with pending output");
        return;
    }

    serverLog(LL_NOTICE,"Replica %s asks for synchronization",
        replicationGetSlaveName(c));

    /* Try a partial resynchronization if this is a PSYNC command.
     * If it fails, we continue with usual full resynchronization, however
     * when this happens masterTryPartialResynchronization() already
     * replied with:
     *
     * +FULLRESYNC <replid> <offset>
     *
     * So the replica knows the new replid and offset to try a PSYNC later
     * if the connection with the master is lost. */
    if (!strcasecmp((const char*)ptrFromObj(c->argv[0]),"psync")) {
        if (masterTryPartialResynchronization(c) == C_OK) {
            g_pserver->stat_sync_partial_ok++;
            return; /* No full resync needed, return. */
        } else {
            char *master_replid = (char*)ptrFromObj(c->argv[1]);

            /* Increment stats for failed PSYNCs, but only if the
             * replid is not "?", as this is used by slaves to force a full
             * resync on purpose when they are not albe to partially
             * resync. */
            if (master_replid[0] != '?') g_pserver->stat_sync_partial_err++;
        }
    } else {
        /* If a replica uses SYNC, we are dealing with an old implementation
         * of the replication protocol (like keydb-cli --replica). Flag the client
         * so that we don't expect to receive REPLCONF ACK feedbacks. */
        c->flags |= CLIENT_PRE_PSYNC;
    }

    /* Full resynchronization. */
    g_pserver->stat_sync_full++;

    /* Setup the replica as one waiting for BGSAVE to start. The following code
     * paths will change the state if we handle the replica differently. */
    c->replstate = SLAVE_STATE_WAIT_BGSAVE_START;
    if (g_pserver->repl_disable_tcp_nodelay)
        connDisableTcpNoDelay(c->conn); /* Non critical if it fails. */
    c->repldbfd = -1;
    c->flags |= CLIENT_SLAVE;
    listAddNodeTail(g_pserver->slaves,c);

    /* Create the replication backlog if needed. */
    if (listLength(g_pserver->slaves) == 1 && g_pserver->repl_backlog == NULL) {
        /* When we create the backlog from scratch, we always use a new
         * replication ID and clear the ID2, since there is no valid
         * past history. */
        changeReplicationId();
        clearReplicationId2();
        createReplicationBacklog();
    }

    /* CASE 1: BGSAVE is in progress, with disk target. */
    if (g_pserver->FRdbSaveInProgress() &&
        g_pserver->rdb_child_type == RDB_CHILD_TYPE_DISK)
    {
        /* Ok a background save is in progress. Let's check if it is a good
         * one for replication, i.e. if there is another replica that is
         * registering differences since the server forked to save. */
        client *replica;
        listNode *ln;
        listIter li;

        listRewind(g_pserver->slaves,&li);
        while((ln = listNext(&li))) {
            replica = (client*)ln->value;
            if (replica->replstate == SLAVE_STATE_WAIT_BGSAVE_END) break;
        }
        
        /* To attach this replica, we check that it has at least all the
         * capabilities of the replica that triggered the current BGSAVE. */
        if (ln && ((c->slave_capa & replica->slave_capa) == replica->slave_capa)) {
            /* Perfect, the server is already registering differences for
             * another replica. Set the right state, and copy the buffer. */
            copyClientOutputBuffer(c,replica);
            replicationSetupSlaveForFullResync(c,replica->psync_initial_offset);
            serverLog(LL_NOTICE,"Waiting for end of BGSAVE for SYNC");
        } else {
            /* No way, we need to wait for the next BGSAVE in order to
             * register differences. */
            serverLog(LL_NOTICE,"Can't attach the replica to the current BGSAVE. Waiting for next BGSAVE for SYNC");
        }

    /* CASE 2: BGSAVE is in progress, with socket target. */
    } else if (g_pserver->FRdbSaveInProgress() &&
               g_pserver->rdb_child_type == RDB_CHILD_TYPE_SOCKET)
    {
        /* There is an RDB child process but it is writing directly to
         * children sockets. We need to wait for the next BGSAVE
         * in order to synchronize. */
        serverLog(LL_NOTICE,"Current BGSAVE has socket target. Waiting for next BGSAVE for SYNC");

    /* CASE 3: There is no BGSAVE is progress. */
    } else {
        if (g_pserver->repl_diskless_sync && (c->slave_capa & SLAVE_CAPA_EOF)) {
            /* Diskless replication RDB child is created inside
             * replicationCron() since we want to delay its start a
             * few seconds to wait for more slaves to arrive. */
            if (g_pserver->repl_diskless_sync_delay)
                serverLog(LL_NOTICE,"Delay next BGSAVE for diskless SYNC");
        } else {
            /* Target is disk (or the replica is not capable of supporting
             * diskless replication) and we don't have a BGSAVE in progress,
             * let's start one. */
            if (!hasActiveChildProcess()) {
                startBgsaveForReplication(c->slave_capa);
            } else {
                serverLog(LL_NOTICE,
                    "No BGSAVE in progress, but another BG operation is active. "
                    "BGSAVE for replication delayed");
            }
        }
    }
    return;
}

void processReplconfUuid(client *c, robj *arg)
{
    const char *remoteUUID = nullptr;

    if (arg->type != OBJ_STRING)
        goto LError;

    remoteUUID = (const char*)ptrFromObj(arg);
    if (strlen(remoteUUID) != 36)
        goto LError;

    if (uuid_parse(remoteUUID, c->uuid) != 0)
        goto LError;

    char szServerUUID[36 + 2]; // 1 for the '+', another for '\0'
    szServerUUID[0] = '+';
    uuid_unparse(cserver.uuid, szServerUUID+1);
    addReplyProto(c, szServerUUID, 37);
    addReplyProto(c, "\r\n", 2);
    return;

LError:
    addReplyError(c, "Invalid UUID");
    return;
}

void processReplconfLicense(client *c, robj *arg)
{
    if (cserver.license_key != nullptr)
    {
        if (strcmp(cserver.license_key, szFromObj(arg)) == 0) {
            addReplyError(c, "Each replica must have a unique license key");
            c->flags |= CLIENT_CLOSE_AFTER_REPLY;
            return;
        }
    }
    addReply(c, shared.ok);
}

/* REPLCONF <option> <value> <option> <value> ...
 * This command is used by a replica in order to configure the replication
 * process before starting it with the SYNC command.
 *
 * Currently the only use of this command is to communicate to the master
 * what is the listening port of the Slave redis instance, so that the
 * master can accurately list slaves and their listening ports in
 * the INFO output.
 *
 * In the future the same command can be used in order to configure
 * the replication to initiate an incremental replication instead of a
 * full resync. */
void replconfCommand(client *c) {
    int j;

    if ((c->argc % 2) == 0) {
        /* Number of arguments must be odd to make sure that every
         * option has a corresponding value. */
        addReply(c,shared.syntaxerr);
        return;
    }

    /* Process every option-value pair. */
    for (j = 1; j < c->argc; j+=2) {
        if (!strcasecmp((const char*)ptrFromObj(c->argv[j]),"listening-port")) {
            long port;

            if ((getLongFromObjectOrReply(c,c->argv[j+1],
                    &port,NULL) != C_OK))
                return;
            c->slave_listening_port = port;
        } else if (!strcasecmp((const char*)ptrFromObj(c->argv[j]),"ip-address")) {
            sds ip = (sds)ptrFromObj(c->argv[j+1]);
            if (sdslen(ip) < sizeof(c->slave_ip)) {
                memcpy(c->slave_ip,ip,sdslen(ip)+1);
            } else {
                addReplyErrorFormat(c,"REPLCONF ip-address provided by "
                    "replica instance is too long: %zd bytes", sdslen(ip));
                return;
            }
        } else if (!strcasecmp((const char*)ptrFromObj(c->argv[j]),"capa")) {
            /* Ignore capabilities not understood by this master. */
            if (!strcasecmp((const char*)ptrFromObj(c->argv[j+1]),"eof"))
                c->slave_capa |= SLAVE_CAPA_EOF;
            else if (!strcasecmp((const char*)ptrFromObj(c->argv[j+1]),"psync2"))
                c->slave_capa |= SLAVE_CAPA_PSYNC2;
            else if (!strcasecmp((const char*)ptrFromObj(c->argv[j+1]), "activeExpire"))
                c->slave_capa |= SLAVE_CAPA_ACTIVE_EXPIRE;
        } else if (!strcasecmp((const char*)ptrFromObj(c->argv[j]),"ack")) {
            /* REPLCONF ACK is used by replica to inform the master the amount
             * of replication stream that it processed so far. It is an
             * internal only command that normal clients should never use. */
            long long offset;

            if (!(c->flags & CLIENT_SLAVE)) return;
            if ((getLongLongFromObject(c->argv[j+1], &offset) != C_OK))
                return;
            if (offset > c->repl_ack_off)
                c->repl_ack_off = offset;
            c->repl_ack_time = g_pserver->unixtime;
            /* If this was a diskless replication, we need to really put
             * the replica online when the first ACK is received (which
             * confirms slave is online and ready to get more data). This
             * allows for simpler and less CPU intensive EOF detection
             * when streaming RDB files. */
            if (c->repl_put_online_on_ack && c->replstate == SLAVE_STATE_ONLINE)
                putSlaveOnline(c);
            /* Note: this command does not reply anything! */
            return;
        } else if (!strcasecmp((const char*)ptrFromObj(c->argv[j]),"getack")) {
            /* REPLCONF GETACK is used in order to request an ACK ASAP
             * to the replica. */
            listIter li;
            listNode *ln;
            listRewind(g_pserver->masters, &li);
            while ((ln = listNext(&li)))
            {
                replicationSendAck((redisMaster*)listNodeValue(ln));
            }
            return;
        } else if (!strcasecmp((const char*)ptrFromObj(c->argv[j]),"uuid")) {
            /* REPLCONF uuid is used to set and send the UUID of each host */
            processReplconfUuid(c, c->argv[j+1]);
            return; // the process function replies to the client for both error and success
        } else if (!strcasecmp(szFromObj(c->argv[j]),"license")) {
            processReplconfLicense(c, c->argv[j+1]);
            return;
        } else {
            addReplyErrorFormat(c,"Unrecognized REPLCONF option: %s",
                (char*)ptrFromObj(c->argv[j]));
            return;
        }
    }
    addReply(c,shared.ok);
}

/* This function puts a replica in the online state, and should be called just
 * after a replica received the RDB file for the initial synchronization, and
 * we are finally ready to send the incremental stream of commands.
 *
 * It does a few things:
 *
 * 1) Put the slave in ONLINE state. Note that the function may also be called
 *    for a replicas that are already in ONLINE state, but having the flag
 *    repl_put_online_on_ack set to true: we still have to install the write
 *    handler in that case. This function will take care of that.
 * 2) Make sure the writable event is re-installed, since calling the SYNC
 *    command disables it, so that we can accumulate output buffer without
 *    sending it to the replica.
 * 3) Update the count of "good replicas". */
void putSlaveOnline(client *replica) {
    replica->replstate = SLAVE_STATE_ONLINE;
    replica->repl_put_online_on_ack = 0;
    replica->repl_ack_time = g_pserver->unixtime; /* Prevent false timeout. */
    if (connSetWriteHandler(replica->conn, sendReplyToClient, true) == C_ERR) {
        serverLog(LL_WARNING,"Unable to register writable event for replica bulk transfer: %s", strerror(errno));
        freeClient(replica);
        return;
    }
    refreshGoodSlavesCount();
    /* Fire the replica change modules event. */
    moduleFireServerEvent(REDISMODULE_EVENT_REPLICA_CHANGE,
                          REDISMODULE_SUBEVENT_REPLICA_CHANGE_ONLINE,
                          NULL);
    serverLog(LL_NOTICE,"Synchronization with replica %s succeeded",
        replicationGetSlaveName(replica));
    
    if (!(replica->slave_capa & SLAVE_CAPA_ACTIVE_EXPIRE) && g_pserver->fActiveReplica)
    {
        serverLog(LL_WARNING, "Warning: replica %s does not support active expiration.  This client may not correctly process key expirations."
            "\n\tThis is OK if you are in the process of an active upgrade.", replicationGetSlaveName(replica));
        serverLog(LL_WARNING, "Connections between active replicas and traditional replicas is deprecated.  This will be refused in future versions."
            "\n\tPlease fix your replica topology");
    }
}

void sendBulkToSlave(connection *conn) {
    serverAssert(GlobalLocksAcquired());
    
    client *replica = (client*)connGetPrivateData(conn);
    serverAssert(FCorrectThread(replica));
    char buf[PROTO_IOBUF_LEN];
    ssize_t nwritten, buflen;

    /* Before sending the RDB file, we send the preamble as configured by the
     * replication process. Currently the preamble is just the bulk count of
     * the file in the form "$<length>\r\n". */
    if (replica->replpreamble) {
        nwritten = connWrite(conn,replica->replpreamble,sdslen(replica->replpreamble));
        if (nwritten == -1) {
            serverLog(LL_VERBOSE,"Write error sending RDB preamble to replica: %s",
                connGetLastError(conn));
            freeClient(replica);
            return;
        }
        g_pserver->stat_net_output_bytes += nwritten;
        sdsrange(replica->replpreamble,nwritten,-1);
        if (sdslen(replica->replpreamble) == 0) {
            sdsfree(replica->replpreamble);
            replica->replpreamble = NULL;
            /* fall through sending data. */
        } else {
            return;
        }
    }

    /* If the preamble was already transferred, send the RDB bulk data. */
    lseek(replica->repldbfd,replica->repldboff,SEEK_SET);
    buflen = read(replica->repldbfd,buf,PROTO_IOBUF_LEN);
    if (buflen <= 0) {
        serverLog(LL_WARNING,"Read error sending DB to replica: %s",
            (buflen == 0) ? "premature EOF" : strerror(errno));
        freeClient(replica);
        return;
    }
    if ((nwritten = connWrite(conn,buf,buflen)) == -1) {
        if (connGetState(conn) != CONN_STATE_CONNECTED) {
            serverLog(LL_WARNING,"Write error sending DB to replica: %s",
                connGetLastError(conn));
            freeClient(replica);
        }
        return;
    }
    replica->repldboff += nwritten;
    g_pserver->stat_net_output_bytes += nwritten;
    if (replica->repldboff == replica->repldbsize) {
        close(replica->repldbfd);
        replica->repldbfd = -1;
        connSetWriteHandler(replica->conn,NULL);
        putSlaveOnline(replica);
    }
}

/* Remove one write handler from the list of connections waiting to be writable
 * during rdb pipe transfer. */
void rdbPipeWriteHandlerConnRemoved(struct connection *conn) {
    if (!connHasWriteHandler(conn))
        return;
    connSetWriteHandler(conn, NULL);
    g_pserver->rdb_pipe_numconns_writing--;
    /* if there are no more writes for now for this conn, or write error: */
    if (g_pserver->rdb_pipe_numconns_writing == 0) {
        aePostFunction(g_pserver->rgthreadvar[IDX_EVENT_LOOP_MAIN].el, []{
            if (aeCreateFileEvent(serverTL->el, g_pserver->rdb_pipe_read, AE_READABLE, rdbPipeReadHandler,NULL) == AE_ERR) {
                serverPanic("Unrecoverable error creating server.rdb_pipe_read file event.");
            }
        });
    }
}

/* Called in diskless master during transfer of data from the rdb pipe, when
 * the replica becomes writable again. */
void rdbPipeWriteHandler(struct connection *conn) {
    serverAssert(g_pserver->rdb_pipe_bufflen>0);
    client *slave = (client*)connGetPrivateData(conn);
    AssertCorrectThread(slave);
    int nwritten;
    
    if (slave->flags & CLIENT_CLOSE_ASAP) {
        rdbPipeWriteHandlerConnRemoved(conn);
        return;
    }
    
    if ((nwritten = connWrite(conn, g_pserver->rdb_pipe_buff + slave->repldboff,
                              g_pserver->rdb_pipe_bufflen - slave->repldboff)) == -1)
    {
        if (connGetState(conn) == CONN_STATE_CONNECTED)
            return; /* equivalent to EAGAIN */
        serverLog(LL_WARNING,"Write error sending DB to replica: %s",
            connGetLastError(conn));
        freeClientAsync(slave);
        return;
    } else {
        slave->repldboff += nwritten;
        g_pserver->stat_net_output_bytes += nwritten;
        if (slave->repldboff < g_pserver->rdb_pipe_bufflen)
            return; /* more data to write.. */
    }
    rdbPipeWriteHandlerConnRemoved(conn);
}

/* When the the pipe serving diskless rdb transfer is drained (write end was
 * closed), we can clean up all the temporary variables, and cleanup after the
 * fork child. */
void RdbPipeCleanup() {
    close(g_pserver->rdb_pipe_read);
    zfree(g_pserver->rdb_pipe_conns);
    g_pserver->rdb_pipe_conns = NULL;
    g_pserver->rdb_pipe_numconns = 0;
    g_pserver->rdb_pipe_numconns_writing = 0;
    zfree(g_pserver->rdb_pipe_buff);
    g_pserver->rdb_pipe_buff = NULL;
    g_pserver->rdb_pipe_bufflen = 0;

    /* Since we're avoiding to detect the child exited as long as the pipe is
     * not drained, so now is the time to check. */
    checkChildrenDone();
}

/* Called in diskless master, when there's data to read from the child's rdb pipe */
void rdbPipeReadHandler(struct aeEventLoop *eventLoop, int fd, void *clientData, int mask) {
    UNUSED(mask);
    UNUSED(clientData);
    UNUSED(eventLoop);

    serverAssert(g_pserver->rgthreadvar[IDX_EVENT_LOOP_MAIN].el == eventLoop);

    int i;
    if (!g_pserver->rdb_pipe_buff)
        g_pserver->rdb_pipe_buff = (char*)zmalloc(PROTO_IOBUF_LEN);
    serverAssert(g_pserver->rdb_pipe_numconns_writing==0);

    while (1) {
        g_pserver->rdb_pipe_bufflen = read(fd, g_pserver->rdb_pipe_buff, PROTO_IOBUF_LEN);
        if (g_pserver->rdb_pipe_bufflen < 0) {
            if (errno == EAGAIN || errno == EWOULDBLOCK)
                return;
            serverLog(LL_WARNING,"Diskless rdb transfer, read error sending DB to replicas: %s", strerror(errno));
            for (i=0; i < g_pserver->rdb_pipe_numconns; i++) {
                connection *conn = g_pserver->rdb_pipe_conns[i];
                if (!conn)
                    continue;
                client *slave = (client*)connGetPrivateData(conn);
                freeClientAsync(slave);
                g_pserver->rdb_pipe_conns[i] = NULL;
            }
            killRDBChild();
            return;
        }

        if (g_pserver->rdb_pipe_bufflen == 0) {
            /* EOF - write end was closed. */
            int stillUp = 0;
            aeDeleteFileEvent(eventLoop, g_pserver->rdb_pipe_read, AE_READABLE);
            for (i=0; i < g_pserver->rdb_pipe_numconns; i++)
            {
                connection *conn = g_pserver->rdb_pipe_conns[i];
                if (!conn)
                    continue;
                stillUp++;
            }
            serverLog(LL_WARNING,"Diskless rdb transfer, done reading from pipe, %d replicas still up.", stillUp);
            RdbPipeCleanup();
            return;
        }

        int stillAlive = 0;
        for (i=0; i < g_pserver->rdb_pipe_numconns; i++)
        {
            int nwritten;
            connection *conn = g_pserver->rdb_pipe_conns[i];
            if (!conn)
                continue;

            client *slave = (client*)connGetPrivateData(conn);
            serverAssert(slave->conn == conn);
            if (slave->flags & CLIENT_CLOSE_ASAP)
                continue;
            
            // Normally it would be bug to talk a client conn from a different thread, but here we know nobody else will
            //  be sending anything while in this replication state so it is OK
            if ((nwritten = connWrite(conn, g_pserver->rdb_pipe_buff, g_pserver->rdb_pipe_bufflen)) == -1) {
                if (connGetState(conn) != CONN_STATE_CONNECTED) {
                    serverLog(LL_WARNING,"Diskless rdb transfer, write error sending DB to replica: %s",
                        connGetLastError(conn));
                    freeClientAsync(slave);
                    g_pserver->rdb_pipe_conns[i] = NULL;
                    continue;
                }
                /* An error and still in connected state, is equivalent to EAGAIN */
                slave->repldboff = 0;
            } else {
                slave->repldboff = nwritten;
                g_pserver->stat_net_output_bytes += nwritten;
            }
            /* If we were unable to write all the data to one of the replicas,
             * setup write handler (and disable pipe read handler, below) */
            if (nwritten != g_pserver->rdb_pipe_bufflen) {
                g_pserver->rdb_pipe_numconns_writing++;
                slave->casyncOpsPending++;
                aePostFunction(g_pserver->rgthreadvar[slave->iel].el, [slave] {
                    slave->casyncOpsPending--;
                    if (slave->flags & CLIENT_CLOSE_ASAP)
                        return;
                    connSetWriteHandler(slave->conn, rdbPipeWriteHandler);
                });
            }
            stillAlive++;
        }

        if (stillAlive == 0) {
            serverLog(LL_WARNING,"Diskless rdb transfer, last replica dropped, killing fork child.");
            killRDBChild();
            RdbPipeCleanup();
        }
        /*  Remove the pipe read handler if at least one write handler was set. */
        if (g_pserver->rdb_pipe_numconns_writing || stillAlive == 0) {
            aeDeleteFileEvent(eventLoop, g_pserver->rdb_pipe_read, AE_READABLE);
            break;
        }
    }
}

/* This function is called at the end of every background saving,
 * or when the replication RDB transfer strategy is modified from
 * disk to socket or the other way around.
 *
 * The goal of this function is to handle slaves waiting for a successful
 * background saving in order to perform non-blocking synchronization, and
 * to schedule a new BGSAVE if there are slaves that attached while a
 * BGSAVE was in progress, but it was not a good one for replication (no
 * other replica was accumulating differences).
 *
 * The argument bgsaveerr is C_OK if the background saving succeeded
 * otherwise C_ERR is passed to the function.
 * The 'type' argument is the type of the child that terminated
 * (if it had a disk or socket target). */
void updateSlavesWaitingBgsave(int bgsaveerr, int type)
{
    listNode *ln;
    listIter li;
    int startbgsave = 0;
    int mincapa = -1;
    serverAssert(GlobalLocksAcquired());

    listRewind(g_pserver->slaves,&li);
    while((ln = listNext(&li))) {
        client *replica = (client*)ln->value;

        if (replica->replstate == SLAVE_STATE_WAIT_BGSAVE_START) {
            startbgsave = 1;
            mincapa = (mincapa == -1) ? replica->slave_capa :
                        (mincapa & replica->slave_capa);
        } else if (replica->replstate == SLAVE_STATE_WAIT_BGSAVE_END) {
            struct redis_stat buf;

            /* If this was an RDB on disk save, we have to prepare to send
             * the RDB from disk to the replica socket. Otherwise if this was
             * already an RDB -> Slaves socket transfer, used in the case of
             * diskless replication, our work is trivial, we can just put
             * the replica online. */
            if (type == RDB_CHILD_TYPE_SOCKET) {
                serverLog(LL_NOTICE,
                    "Streamed RDB transfer with replica %s succeeded (socket). Waiting for REPLCONF ACK from slave to enable streaming",
                        replicationGetSlaveName(replica));
                /* Note: we wait for a REPLCONF ACK message from the replica in
                 * order to really put it online (install the write handler
                 * so that the accumulated data can be transferred). However
                 * we change the replication state ASAP, since our slave
                 * is technically online now.
                 *
                 * So things work like that:
                 *
                 * 1. We end trasnferring the RDB file via socket.
                 * 2. The replica is put ONLINE but the write handler
                 *    is not installed.
                 * 3. The replica however goes really online, and pings us
                 *    back via REPLCONF ACK commands.
                 * 4. Now we finally install the write handler, and send
                 *    the buffers accumulated so far to the replica.
                 *
                 * But why we do that? Because the replica, when we stream
                 * the RDB directly via the socket, must detect the RDB
                 * EOF (end of file), that is a special random string at the
                 * end of the RDB (for streamed RDBs we don't know the length
                 * in advance). Detecting such final EOF string is much
                 * simpler and less CPU intensive if no more data is sent
                 * after such final EOF. So we don't want to glue the end of
                 * the RDB trasfer with the start of the other replication
                 * data. */
                replica->replstate = SLAVE_STATE_ONLINE;
                replica->repl_put_online_on_ack = 1;
                replica->repl_ack_time = g_pserver->unixtime; /* Timeout otherwise. */
            } else {
                if (bgsaveerr != C_OK) {
                    if (FCorrectThread(replica))
                        freeClient(replica);
                    else
                        freeClientAsync(replica);
                    serverLog(LL_WARNING,"SYNC failed. BGSAVE child returned an error");
                    continue;
                }
                if ((replica->repldbfd = open(g_pserver->rdb_filename,O_RDONLY)) == -1 ||
                    redis_fstat(replica->repldbfd,&buf) == -1) {
                    if (FCorrectThread(replica))
                        freeClient(replica);
                    else
                        freeClientAsync(replica);
                    serverLog(LL_WARNING,"SYNC failed. Can't open/stat DB after BGSAVE: %s", strerror(errno));
                    continue;
                }
                replica->repldboff = 0;
                replica->repldbsize = buf.st_size;
                replica->replstate = SLAVE_STATE_SEND_BULK;
                replica->replpreamble = sdscatprintf(sdsempty(),"$%lld\r\n",
                    (unsigned long long) replica->repldbsize);

                if (FCorrectThread(replica))
                {
                    connSetWriteHandler(replica->conn,NULL);
                    if (connSetWriteHandler(replica->conn,sendBulkToSlave) == C_ERR) {
                        freeClient(replica);
                        continue;
                    }
                }
                else
                {
                    aePostFunction(g_pserver->rgthreadvar[replica->iel].el, [replica] {
                        // Because the client could have been closed while the lambda waited to run we need to
			            // verify the replica is still connected
                        listIter li;
                        listNode *ln;
                        listRewind(g_pserver->slaves,&li);
                        bool fFound = false;
                        while ((ln = listNext(&li))) {
                            if (listNodeValue(ln) == replica) {
                                fFound = true;
                            break;
                            }
                        }
                        if (!fFound)
                            return;
                        connSetWriteHandler(replica->conn,NULL);
                        if (connSetWriteHandler(replica->conn,sendBulkToSlave) == C_ERR) {
                            freeClient(replica);
                        }
                    });
                }
            }
        }
    }

    if (startbgsave)
        startBgsaveForReplication(mincapa);
}

/* Change the current instance replication ID with a new, random one.
 * This will prevent successful PSYNCs between this master and other
 * slaves, so the command should be called when something happens that
 * alters the current story of the dataset. */
void changeReplicationId(void) {
    getRandomHexChars(g_pserver->replid,CONFIG_RUN_ID_SIZE);
    g_pserver->replid[CONFIG_RUN_ID_SIZE] = '\0';
}


int hexchToInt(char ch)
{
    if (ch >= '0' && ch <= '9')
        return ch - '0';
    if (ch >= 'a' && ch <= 'f')
        return (ch - 'a') + 10;
    return (ch - 'A') + 10;
}
void mergeReplicationId(const char *id)
{
    for (int i = 0; i < CONFIG_RUN_ID_SIZE; ++i)
    {
        const char *charset = "0123456789abcdef";
        g_pserver->replid[i] = charset[hexchToInt(g_pserver->replid[i]) ^ hexchToInt(id[i])];
    }
}

/* Clear (invalidate) the secondary replication ID. This happens, for
 * example, after a full resynchronization, when we start a new replication
 * history. */
void clearReplicationId2(void) {
    memset(g_pserver->replid2,'0',sizeof(g_pserver->replid));
    g_pserver->replid2[CONFIG_RUN_ID_SIZE] = '\0';
    g_pserver->second_replid_offset = -1;
}

/* Use the current replication ID / offset as secondary replication
 * ID, and change the current one in order to start a new history.
 * This should be used when an instance is switched from replica to master
 * so that it can serve PSYNC requests performed using the master
 * replication ID. */
void shiftReplicationId(void) {
    memcpy(g_pserver->replid2,g_pserver->replid,sizeof(g_pserver->replid));
    /* We set the second replid offset to the master offset + 1, since
     * the replica will ask for the first byte it has not yet received, so
     * we need to add one to the offset: for example if, as a replica, we are
     * sure we have the same history as the master for 50 bytes, after we
     * are turned into a master, we can accept a PSYNC request with offset
     * 51, since the replica asking has the same history up to the 50th
     * byte, and is asking for the new bytes starting at offset 51. */
    g_pserver->second_replid_offset = g_pserver->master_repl_offset+1;
    changeReplicationId();
    serverLog(LL_WARNING,"Setting secondary replication ID to %s, valid up to offset: %lld. New replication ID is %s", g_pserver->replid2, g_pserver->second_replid_offset, g_pserver->replid);
}

/* ----------------------------------- SLAVE -------------------------------- */

/* Returns 1 if the given replication state is a handshake state,
 * 0 otherwise. */
int slaveIsInHandshakeState(redisMaster *mi) {
    return mi->repl_state >= REPL_STATE_RECEIVE_PONG &&
           mi->repl_state <= REPL_STATE_RECEIVE_PSYNC;
}

/* Avoid the master to detect the replica is timing out while loading the
 * RDB file in initial synchronization. We send a single newline character
 * that is valid protocol but is guaranteed to either be sent entirely or
 * not, since the byte is indivisible.
 *
 * The function is called in two contexts: while we flush the current
 * data with emptyDb(), and while we load the new data received as an
 * RDB file from the master. */
void replicationSendNewlineToMaster(redisMaster *mi) {
    static time_t newline_sent;
    if (time(NULL) != newline_sent) {
        newline_sent = time(NULL);
        /* Pinging back in this stage is best-effort. */
        if (mi->repl_transfer_s) connWrite(mi->repl_transfer_s, "\n", 1);
    }
}

/* Callback used by emptyDb() while flushing away old data to load
 * the new dataset received by the master. */
void replicationEmptyDbCallback(void *privdata) {
    UNUSED(privdata);
    listIter li;
    listNode *ln;
    listRewind(g_pserver->masters, &li);
    while ((ln = listNext(&li)))
    {
        replicationSendNewlineToMaster((redisMaster*)listNodeValue(ln));
    }
}

/* Once we have a link with the master and the synchroniziation was
 * performed, this function materializes the master client we store
 * at g_pserver->master, starting from the specified file descriptor. */
void replicationCreateMasterClient(redisMaster *mi, connection *conn, int dbid) {
    serverAssert(mi->master == nullptr);
    mi->master = createClient(conn, serverTL - g_pserver->rgthreadvar);
    if (conn)
    {
        serverAssert(connGetPrivateData(mi->master->conn) == mi->master);
        connSetReadHandler(mi->master->conn, readQueryFromClient, true);
    }
    mi->master->flags |= CLIENT_MASTER;
    mi->master->authenticated = 1;
    mi->master->reploff = mi->master_initial_offset;
    mi->master->reploff_skipped = 0;
    mi->master->read_reploff = mi->master->reploff;
    mi->master->puser = NULL; /* This client can do everything. */
    
    memcpy(mi->master->uuid, mi->master_uuid, UUID_BINARY_LEN);
    memset(mi->master_uuid, 0, UUID_BINARY_LEN); // make sure people don't use this temp storage buffer

    memcpy(mi->master->replid, mi->master_replid,
        sizeof(mi->master_replid));
    /* If master offset is set to -1, this master is old and is not
     * PSYNC capable, so we flag it accordingly. */
    if (mi->master->reploff == -1)
        mi->master->flags |= CLIENT_PRE_PSYNC;
    if (dbid != -1) selectDb(mi->master,dbid);
}

/* This function will try to re-enable the AOF file after the
 * master-replica synchronization: if it fails after multiple attempts
 * the replica cannot be considered reliable and exists with an
 * error. */
void restartAOFAfterSYNC() {
    unsigned int tries, max_tries = 10;
    for (tries = 0; tries < max_tries; ++tries) {
        if (startAppendOnly() == C_OK) break;
        serverLog(LL_WARNING,
            "Failed enabling the AOF after successful master synchronization! "
            "Trying it again in one second.");
        sleep(1);
    }
    if (tries == max_tries) {
        serverLog(LL_WARNING,
            "FATAL: this replica instance finished the synchronization with "
            "its master, but the AOF can't be turned on. Exiting now.");
        exit(1);
    }
}

static int useDisklessLoad() {
    /* compute boolean decision to use diskless load */
    int enabled = g_pserver->repl_diskless_load == REPL_DISKLESS_LOAD_SWAPDB ||
           (g_pserver->repl_diskless_load == REPL_DISKLESS_LOAD_WHEN_DB_EMPTY && dbTotalServerKeyCount()==0);
    /* Check all modules handle read errors, otherwise it's not safe to use diskless load. */
    if (enabled && !moduleAllDatatypesHandleErrors()) {
        serverLog(LL_WARNING,
            "Skipping diskless-load because there are modules that don't handle read errors.");
        enabled = 0;
    }
    return enabled;
}

/* Helper function for readSyncBulkPayload() to make backups of the current
 * DBs before socket-loading the new ones. The backups may be restored later
 * or freed by disklessLoadRestoreBackups(). */
redisDb *disklessLoadMakeBackups(void) {
    redisDb *backups = (redisDb*)zmalloc(sizeof(redisDb)*cserver.dbnum);
    for (int i=0; i<cserver.dbnum; i++) {
        backups[i] = g_pserver->db[i];
        g_pserver->db[i].pdict = dictCreate(&dbDictType,NULL);
        g_pserver->db[i].setexpire = new (MALLOC_LOCAL) expireset();
    }
    return backups;
}

/* Helper function for readSyncBulkPayload(): when replica-side diskless
 * database loading is used, Redis makes a backup of the existing databases
 * before loading the new ones from the socket.
 *
 * If the socket loading went wrong, we want to restore the old backups
 * into the server databases. This function does just that in the case
 * the 'restore' argument (the number of DBs to replace) is non-zero.
 *
 * When instead the loading succeeded we want just to free our old backups,
 * in that case the funciton will do just that when 'restore' is 0. */
void disklessLoadRestoreBackups(redisDb *backup, int restore, int empty_db_flags)
{
    if (restore) {
        /* Restore. */
        emptyDbGeneric(g_pserver->db,-1,empty_db_flags,replicationEmptyDbCallback);
        for (int i=0; i<cserver.dbnum; i++) {
            dictRelease(g_pserver->db[i].pdict);
            delete g_pserver->db[i].setexpire;
            g_pserver->db[i] = backup[i];
        }
    } else {
        /* Delete. */
        emptyDbGeneric(backup,-1,empty_db_flags,replicationEmptyDbCallback);
        for (int i=0; i<cserver.dbnum; i++) {
            dictRelease(backup[i].pdict);
            delete backup[i].setexpire;
        }
    }
    zfree(backup);
}

/* Asynchronously read the SYNC payload we receive from a master */
#define REPL_MAX_WRITTEN_BEFORE_FSYNC (1024*1024*8) /* 8 MB */
void readSyncBulkPayload(connection *conn) {
    char buf[4096];
    ssize_t nread, readlen, nwritten;
    int use_diskless_load;
    redisDb *diskless_load_backup = NULL;
    rdbSaveInfo rsi = RDB_SAVE_INFO_INIT;
    int empty_db_flags = g_pserver->repl_slave_lazy_flush ? EMPTYDB_ASYNC :
                                                        EMPTYDB_NO_FLAGS;
    off_t left;
    // Should we update our database, or create from scratch?
    int fUpdate = g_pserver->fActiveReplica || g_pserver->enable_multimaster;
    redisMaster *mi = (redisMaster*)connGetPrivateData(conn);

    serverAssert(GlobalLocksAcquired());

    /* Static vars used to hold the EOF mark, and the last bytes received
     * form the server: when they match, we reached the end of the transfer. */
    static char eofmark[CONFIG_RUN_ID_SIZE];
    static char lastbytes[CONFIG_RUN_ID_SIZE];
    static int usemark = 0;

    /* If repl_transfer_size == -1 we still have to read the bulk length
     * from the master reply. */
    if (mi->repl_transfer_size == -1) {
        if (connSyncReadLine(conn,buf,1024,g_pserver->repl_syncio_timeout*1000) == -1) {
            serverLog(LL_WARNING,
                "I/O error reading bulk count from MASTER: %s",
                strerror(errno));
            goto error;
        }

        if (buf[0] == '-') {
            serverLog(LL_WARNING,
                "MASTER aborted replication with an error: %s",
                buf+1);
            goto error;
        } else if (buf[0] == '\0') {
            /* At this stage just a newline works as a PING in order to take
             * the connection live. So we refresh our last interaction
             * timestamp. */
            mi->repl_transfer_lastio = g_pserver->unixtime;
            return;
        } else if (buf[0] != '$') {
            serverLog(LL_WARNING,"Bad protocol from MASTER, the first byte is not '$' (we received '%s'), are you sure the host and port are right?", buf);
            goto error;
        }

        /* There are two possible forms for the bulk payload. One is the
         * usual $<count> bulk format. The other is used for diskless transfers
         * when the master does not know beforehand the size of the file to
         * transfer. In the latter case, the following format is used:
         *
         * $EOF:<40 bytes delimiter>
         *
         * At the end of the file the announced delimiter is transmitted. The
         * delimiter is long and random enough that the probability of a
         * collision with the actual file content can be ignored. */
        if (strncmp(buf+1,"EOF:",4) == 0 && strlen(buf+5) >= CONFIG_RUN_ID_SIZE) {
            usemark = 1;
            memcpy(eofmark,buf+5,CONFIG_RUN_ID_SIZE);
            memset(lastbytes,0,CONFIG_RUN_ID_SIZE);
            /* Set any repl_transfer_size to avoid entering this code path
             * at the next call. */
            mi->repl_transfer_size = 0;
            serverLog(LL_NOTICE,
                "MASTER <-> REPLICA sync: receiving streamed RDB from master with EOF %s",
                useDisklessLoad()? "to parser":"to disk");
        } else {
            usemark = 0;
            mi->repl_transfer_size = strtol(buf+1,NULL,10);
            serverLog(LL_NOTICE,
                "MASTER <-> REPLICA sync: receiving %lld bytes from master %s",
                (long long) mi->repl_transfer_size,
                useDisklessLoad() ? "to parser" : "to disk");
        }
        return;
    }

    use_diskless_load = useDisklessLoad();
    if (!use_diskless_load) {
        /* Read the data from the socket, store it to a file and search
         * for the EOF. */
        if (usemark) {
            readlen = sizeof(buf);
        } else {
            left = mi->repl_transfer_size - mi->repl_transfer_read;
            readlen = (left < (signed)sizeof(buf)) ? left : (signed)sizeof(buf);
        }

        nread = connRead(conn,buf,readlen);
        if (nread <= 0) {
            serverLog(LL_WARNING,"I/O error trying to sync with MASTER: %s",
                (nread == -1) ? strerror(errno) : "connection lost");
            cancelReplicationHandshake(mi);
            return;
        }
        g_pserver->stat_net_input_bytes += nread;

        /* When a mark is used, we want to detect EOF asap in order to avoid
         * writing the EOF mark into the file... */
        int eof_reached = 0;

        if (usemark) {
            /* Update the last bytes array, and check if it matches our
             * delimiter. */
            if (nread >= CONFIG_RUN_ID_SIZE) {
                memcpy(lastbytes,buf+nread-CONFIG_RUN_ID_SIZE,
                       CONFIG_RUN_ID_SIZE);
            } else {
                int rem = CONFIG_RUN_ID_SIZE-nread;
                memmove(lastbytes,lastbytes+nread,rem);
                memcpy(lastbytes+rem,buf,nread);
            }
            if (memcmp(lastbytes,eofmark,CONFIG_RUN_ID_SIZE) == 0)
                eof_reached = 1;
        }

        /* Update the last I/O time for the replication transfer (used in
         * order to detect timeouts during replication), and write what we
         * got from the socket to the dump file on disk. */
        mi->repl_transfer_lastio = g_pserver->unixtime;
        if ((nwritten = write(mi->repl_transfer_fd,buf,nread)) != nread) {
            serverLog(LL_WARNING,
                "Write error or short write writing to the DB dump file "
                "needed for MASTER <-> REPLICA synchronization: %s",
                (nwritten == -1) ? strerror(errno) : "short write");
            goto error;
        }
        mi->repl_transfer_read += nread;

        /* Delete the last 40 bytes from the file if we reached EOF. */
        if (usemark && eof_reached) {
            if (ftruncate(mi->repl_transfer_fd,
                mi->repl_transfer_read - CONFIG_RUN_ID_SIZE) == -1)
            {
                serverLog(LL_WARNING,
                    "Error truncating the RDB file received from the master "
                    "for SYNC: %s", strerror(errno));
                goto error;
            }
        }

        /* Sync data on disk from time to time, otherwise at the end of the
         * transfer we may suffer a big delay as the memory buffers are copied
         * into the actual disk. */
        if (mi->repl_transfer_read >=
            mi->repl_transfer_last_fsync_off + REPL_MAX_WRITTEN_BEFORE_FSYNC)
        {
            off_t sync_size = mi->repl_transfer_read -
                              mi->repl_transfer_last_fsync_off;
            rdb_fsync_range(mi->repl_transfer_fd,
                mi->repl_transfer_last_fsync_off, sync_size);
            mi->repl_transfer_last_fsync_off += sync_size;
        }

        /* Check if the transfer is now complete */
        if (!usemark) {
            if (mi->repl_transfer_read == mi->repl_transfer_size)
                eof_reached = 1;
        }

        /* If the transfer is yet not complete, we need to read more, so
         * return ASAP and wait for the handler to be called again. */
        if (!eof_reached) return;
    }

    /* We reach this point in one of the following cases:
     *
     * 1. The replica is using diskless replication, that is, it reads data
     *    directly from the socket to the Redis memory, without using
     *    a temporary RDB file on disk. In that case we just block and
     *    read everything from the socket.
     *
     * 2. Or when we are done reading from the socket to the RDB file, in
     *    such case we want just to read the RDB file in memory. */
    serverLog(LL_NOTICE, "MASTER <-> REPLICA sync: Flushing old data");

    /* We need to stop any AOF rewriting child before flusing and parsing
     * the RDB, otherwise we'll create a copy-on-write disaster. */
    if (g_pserver->aof_state != AOF_OFF) stopAppendOnly();
    signalFlushedDb(-1);

    /* When diskless RDB loading is used by replicas, it may be configured
     * in order to save the current DB instead of throwing it away,
     * so that we can restore it in case of failed transfer. */
    if (use_diskless_load &&
        g_pserver->repl_diskless_load == REPL_DISKLESS_LOAD_SWAPDB)
    {
        diskless_load_backup = disklessLoadMakeBackups();
    } else {
        emptyDb(-1,empty_db_flags,replicationEmptyDbCallback);
    }

    /* Before loading the DB into memory we need to delete the readable
     * handler, otherwise it will get called recursively since
     * rdbLoad() will call the event loop to process events from time to
     * time for non blocking loading. */
    connSetReadHandler(conn, NULL);
    serverLog(LL_NOTICE, "MASTER <-> REPLICA sync: Loading DB in memory");
    
    if (use_diskless_load) {
        rio rdb;
        rioInitWithConn(&rdb,conn,mi->repl_transfer_size);

        /* Put the socket in blocking mode to simplify RDB transfer.
         * We'll restore it when the RDB is received. */
        connBlock(conn);
        connRecvTimeout(conn, g_pserver->repl_timeout*1000);
        startLoading(mi->repl_transfer_size, RDBFLAGS_REPLICATION);

        if (rdbLoadRio(&rdb,RDBFLAGS_REPLICATION,&rsi) != C_OK) {
            /* RDB loading failed. */
            stopLoading(0);
            serverLog(LL_WARNING,
                "Failed trying to load the MASTER synchronization DB "
                "from socket");
            cancelReplicationHandshake(mi);
            rioFreeConn(&rdb, NULL);
            if (g_pserver->repl_diskless_load == REPL_DISKLESS_LOAD_SWAPDB) {
                /* Restore the backed up databases. */
                disklessLoadRestoreBackups(diskless_load_backup,1,
                                           empty_db_flags);
            } else {
                /* Remove the half-loaded data in case we started with
                 * an empty replica. */
                emptyDb(-1,empty_db_flags,replicationEmptyDbCallback);
            }

            /* Note that there's no point in restarting the AOF on SYNC
             * failure, it'll be restarted when sync succeeds or the replica
             * gets promoted. */
            return;
        }
        stopLoading(1);

        /* RDB loading succeeded if we reach this point. */
        if (g_pserver->repl_diskless_load == REPL_DISKLESS_LOAD_SWAPDB) {
            /* Delete the backup databases we created before starting to load
             * the new RDB. Now the RDB was loaded with success so the old
             * data is useless. */
            disklessLoadRestoreBackups(diskless_load_backup,0,empty_db_flags);
        }

        /* Verify the end mark is correct. */
        if (usemark) {
            if (!rioRead(&rdb,buf,CONFIG_RUN_ID_SIZE) ||
                memcmp(buf,eofmark,CONFIG_RUN_ID_SIZE) != 0)
            {
                serverLog(LL_WARNING,"Replication stream EOF marker is broken");
                cancelReplicationHandshake(mi);
                rioFreeConn(&rdb, NULL);
                return;
            }
        }

        /* Cleanup and restore the socket to the original state to continue
         * with the normal replication. */
        rioFreeConn(&rdb, NULL);
        connNonBlock(conn);
        connRecvTimeout(conn,0);
    } else {
        /* Ensure background save doesn't overwrite synced data */
        if (g_pserver->FRdbSaveInProgress()) {
            serverLog(LL_NOTICE,
                "Replica is about to load the RDB file received from the "
                "master, but there is a pending RDB child running. "
                "Cancelling RDB the save and removing its temp file to avoid "
                "any race");
            killRDBChild();
        }

        const char *rdb_filename = mi->repl_transfer_tmpfile;

        /* Rename rdb like renaming rewrite aof asynchronously. */
        if (!fUpdate) {
            int old_rdb_fd = open(g_pserver->rdb_filename,O_RDONLY|O_NONBLOCK);
            if (rename(mi->repl_transfer_tmpfile,g_pserver->rdb_filename) == -1) {
                serverLog(LL_WARNING,
                    "Failed trying to rename the temp DB into %s in "
                    "MASTER <-> REPLICA synchronization: %s",
                    g_pserver->rdb_filename, strerror(errno));
                cancelReplicationHandshake(mi);
                if (old_rdb_fd != -1) close(old_rdb_fd);
                return;
            }
            rdb_filename = g_pserver->rdb_filename;
            
            /* Close old rdb asynchronously. */
            if (old_rdb_fd != -1) bioCreateBackgroundJob(BIO_CLOSE_FILE,(void*)(long)old_rdb_fd,NULL,NULL);
        }

        if (g_pserver->fActiveReplica)
        {
            rsi.mvccMinThreshold = mi->mvccLastSync;
            if (mi->staleKeyMap != nullptr)
                mi->staleKeyMap->clear();
            else
                mi->staleKeyMap = new (MALLOC_LOCAL) std::map<int, std::vector<robj_sharedptr>>();
            rsi.mi = mi;
        }
        if (rdbLoadFile(rdb_filename,&rsi,RDBFLAGS_REPLICATION) != C_OK) {
            serverLog(LL_WARNING,
                "Failed trying to load the MASTER synchronization "
                "DB from disk");
            cancelReplicationHandshake(mi);
            /* Note that there's no point in restarting the AOF on sync failure,
               it'll be restarted when sync succeeds or replica promoted. */
            return;
        }

        /* Cleanup. */
        if (fUpdate)
            unlink(mi->repl_transfer_tmpfile);
        zfree(mi->repl_transfer_tmpfile);
        close(mi->repl_transfer_fd);
        mi->repl_transfer_fd = -1;
        mi->repl_transfer_tmpfile = NULL;
    }

    /* Final setup of the connected slave <- master link */
    replicationCreateMasterClient(mi,mi->repl_transfer_s,rsi.repl_stream_db);
    mi->repl_transfer_s = nullptr;
    mi->repl_state = REPL_STATE_CONNECTED;
    mi->repl_down_since = 0;

    /* Fire the master link modules event. */
    moduleFireServerEvent(REDISMODULE_EVENT_MASTER_LINK_CHANGE,
                          REDISMODULE_SUBEVENT_MASTER_LINK_UP,
                          NULL);

    /* After a full resynchroniziation we use the replication ID and
     * offset of the master. The secondary ID / offset are cleared since
     * we are starting a new history. */
    if (fUpdate)
    {
        mergeReplicationId(mi->master->replid);
    }
    else
    {
        /* After a full resynchroniziation we use the replication ID and
        * offset of the master. The secondary ID / offset are cleared since
        * we are starting a new history. */
        memcpy(g_pserver->replid,mi->master->replid,sizeof(g_pserver->replid));
        g_pserver->master_repl_offset = mi->master->reploff;
    }
    clearReplicationId2();

    /* Let's create the replication backlog if needed. Slaves need to
     * accumulate the backlog regardless of the fact they have sub-slaves
     * or not, in order to behave correctly if they are promoted to
     * masters after a failover. */
    if (g_pserver->repl_backlog == NULL) createReplicationBacklog();
    serverLog(LL_NOTICE, "MASTER <-> REPLICA sync: Finished with success");

    if (cserver.supervised_mode == SUPERVISED_SYSTEMD) {
        redisCommunicateSystemd("STATUS=MASTER <-> REPLICA sync: Finished with success. Ready to accept connections.\n");
        redisCommunicateSystemd("READY=1\n");
    }

    /* Restart the AOF subsystem now that we finished the sync. This
     * will trigger an AOF rewrite, and when done will start appending
     * to the new file. */
    if (g_pserver->aof_enabled) restartAOFAfterSYNC();
    return;

error:
    cancelReplicationHandshake(mi);
    return;
}

/* Send a synchronous command to the master. Used to send AUTH and
 * REPLCONF commands before starting the replication with SYNC.
 *
 * The command returns an sds string representing the result of the
 * operation. On error the first byte is a "-".
 */
#define SYNC_CMD_READ (1<<0)
#define SYNC_CMD_WRITE (1<<1)
#define SYNC_CMD_FULL (SYNC_CMD_READ|SYNC_CMD_WRITE)
char *sendSynchronousCommand(redisMaster *mi, int flags, connection *conn, ...) 
{
    /* Create the command to send to the master, we use redis binary
     * protocol to make sure correct arguments are sent. This function
     * is not safe for all binary data. */
    if (flags & SYNC_CMD_WRITE) {
        char *arg;
        va_list ap;
        sds cmd = sdsempty();
        sds cmdargs = sdsempty();
        size_t argslen = 0;
        va_start(ap,conn);

        while(1) {
            arg = va_arg(ap, char*);
            if (arg == NULL) break;

            cmdargs = sdscatprintf(cmdargs,"$%zu\r\n%s\r\n",strlen(arg),arg);
            argslen++;
        }

        va_end(ap);

        cmd = sdscatprintf(cmd,"*%zu\r\n",argslen);
        cmd = sdscatsds(cmd,cmdargs);
        sdsfree(cmdargs);

        /* Transfer command to the server. */
        if (connSyncWrite(conn,cmd,sdslen(cmd),g_pserver->repl_syncio_timeout*1000)
            == -1)
        {
            sdsfree(cmd);
            return sdscatprintf(sdsempty(),"-Writing to master: %s",
                    connGetLastError(conn));
        }
        sdsfree(cmd);
    }

    /* Read the reply from the g_pserver-> */
    if (flags & SYNC_CMD_READ) {
        char buf[256];

        if (connSyncReadLine(conn,buf,sizeof(buf),g_pserver->repl_syncio_timeout*1000)
            == -1)
        {
            return sdscatprintf(sdsempty(),"-Reading from master: %s",
                    strerror(errno));
        }
        mi->repl_transfer_lastio = g_pserver->unixtime;
        return sdsnew(buf);
    }
    return NULL;
}

/* Try a partial resynchronization with the master if we are about to reconnect.
 * If there is no cached master structure, at least try to issue a
 * "PSYNC ? -1" command in order to trigger a full resync using the PSYNC
 * command in order to obtain the master run id and the master replication
 * global offset.
 *
 * This function is designed to be called from syncWithMaster(), so the
 * following assumptions are made:
 *
 * 1) We pass the function an already connected socket "fd".
 * 2) This function does not close the file descriptor "fd". However in case
 *    of successful partial resynchronization, the function will reuse
 *    'fd' as file descriptor of the g_pserver->master client structure.
 *
 * The function is split in two halves: if read_reply is 0, the function
 * writes the PSYNC command on the socket, and a new function call is
 * needed, with read_reply set to 1, in order to read the reply of the
 * command. This is useful in order to support non blocking operations, so
 * that we write, return into the event loop, and read when there are data.
 *
 * When read_reply is 0 the function returns PSYNC_WRITE_ERR if there
 * was a write error, or PSYNC_WAIT_REPLY to signal we need another call
 * with read_reply set to 1. However even when read_reply is set to 1
 * the function may return PSYNC_WAIT_REPLY again to signal there were
 * insufficient data to read to complete its work. We should re-enter
 * into the event loop and wait in such a case.
 *
 * The function returns:
 *
 * PSYNC_CONTINUE: If the PSYNC command succeeded and we can continue.
 * PSYNC_FULLRESYNC: If PSYNC is supported but a full resync is needed.
 *                   In this case the master run_id and global replication
 *                   offset is saved.
 * PSYNC_NOT_SUPPORTED: If the server does not understand PSYNC at all and
 *                      the caller should fall back to SYNC.
 * PSYNC_WRITE_ERROR: There was an error writing the command to the socket.
 * PSYNC_WAIT_REPLY: Call again the function with read_reply set to 1.
 * PSYNC_TRY_LATER: Master is currently in a transient error condition.
 *
 * Notable side effects:
 *
 * 1) As a side effect of the function call the function removes the readable
 *    event handler from "fd", unless the return value is PSYNC_WAIT_REPLY.
 * 2) g_pserver->master_initial_offset is set to the right value according
 *    to the master reply. This will be used to populate the 'g_pserver->master'
 *    structure replication offset.
 */

#define PSYNC_WRITE_ERROR 0
#define PSYNC_WAIT_REPLY 1
#define PSYNC_CONTINUE 2
#define PSYNC_FULLRESYNC 3
#define PSYNC_NOT_SUPPORTED 4
#define PSYNC_TRY_LATER 5
int slaveTryPartialResynchronization(redisMaster *mi, connection *conn, int read_reply) {
    const char *psync_replid;
    char psync_offset[32];
    sds reply;

    /* Writing half */
    if (!read_reply) {
        /* Initially set master_initial_offset to -1 to mark the current
         * master run_id and offset as not valid. Later if we'll be able to do
         * a FULL resync using the PSYNC command we'll set the offset at the
         * right value, so that this information will be propagated to the
         * client structure representing the master into g_pserver->master. */
        mi->master_initial_offset = -1;

        if (mi->cached_master && !g_pserver->fActiveReplica) {
            psync_replid = mi->cached_master->replid;
            snprintf(psync_offset,sizeof(psync_offset),"%lld", mi->cached_master->reploff+1);
            serverLog(LL_NOTICE,"Trying a partial resynchronization (request %s:%s).", psync_replid, psync_offset);
        } else {
            serverLog(LL_NOTICE,"Partial resynchronization not possible (no cached master)");
            psync_replid = "?";
            memcpy(psync_offset,"-1",3);
        }

        /* Issue the PSYNC command */
        reply = sendSynchronousCommand(mi,SYNC_CMD_WRITE,conn,"PSYNC",psync_replid,psync_offset,NULL);
        if (reply != NULL) {
            serverLog(LL_WARNING,"Unable to send PSYNC to master: %s",reply);
            sdsfree(reply);
            connSetReadHandler(conn, NULL);
            return PSYNC_WRITE_ERROR;
        }
        return PSYNC_WAIT_REPLY;
    }

    /* Reading half */
    reply = sendSynchronousCommand(mi,SYNC_CMD_READ,conn,NULL);
    if (sdslen(reply) == 0) {
        /* The master may send empty newlines after it receives PSYNC
         * and before to reply, just to keep the connection alive. */
        sdsfree(reply);
        return PSYNC_WAIT_REPLY;
    }

    connSetReadHandler(conn, NULL);

    if (!strncmp(reply,"+FULLRESYNC",11)) {
        char *replid = NULL, *offset = NULL;

        /* FULL RESYNC, parse the reply in order to extract the run id
         * and the replication offset. */
        replid = strchr(reply,' ');
        if (replid) {
            replid++;
            offset = strchr(replid,' ');
            if (offset) offset++;
        }
        if (!replid || !offset || (offset-replid-1) != CONFIG_RUN_ID_SIZE) {
            serverLog(LL_WARNING,
                "Master replied with wrong +FULLRESYNC syntax.");
            /* This is an unexpected condition, actually the +FULLRESYNC
             * reply means that the master supports PSYNC, but the reply
             * format seems wrong. To stay safe we blank the master
             * replid to make sure next PSYNCs will fail. */
            memset(mi->master_replid,0,CONFIG_RUN_ID_SIZE+1);
        } else {
            memcpy(mi->master_replid, replid, offset-replid-1);
            mi->master_replid[CONFIG_RUN_ID_SIZE] = '\0';
            mi->master_initial_offset = strtoll(offset,NULL,10);
            serverLog(LL_NOTICE,"Full resync from master: %s:%lld",
                mi->master_replid,
                mi->master_initial_offset);
        }
        /* We are going to full resync, discard the cached master structure. */
        replicationDiscardCachedMaster(mi);
        sdsfree(reply);
        return PSYNC_FULLRESYNC;
    }

    if (!strncmp(reply,"+CONTINUE",9)) {
        /* Partial resync was accepted. */
        serverLog(LL_NOTICE,
            "Successful partial resynchronization with master.");

        /* Check the new replication ID advertised by the master. If it
         * changed, we need to set the new ID as primary ID, and set or
         * secondary ID as the old master ID up to the current offset, so
         * that our sub-slaves will be able to PSYNC with us after a
         * disconnection. */
        char *start = reply+10;
        char *end = reply+9;
        while(end[0] != '\r' && end[0] != '\n' && end[0] != '\0') end++;
        if (end-start == CONFIG_RUN_ID_SIZE) {
            char sznew[CONFIG_RUN_ID_SIZE+1];
            memcpy(sznew,start,CONFIG_RUN_ID_SIZE);
            sznew[CONFIG_RUN_ID_SIZE] = '\0';

            if (strcmp(sznew,mi->cached_master->replid)) {
                /* Master ID changed. */
                serverLog(LL_WARNING,"Master replication ID changed to %s",sznew);

                /* Set the old ID as our ID2, up to the current offset+1. */
                memcpy(g_pserver->replid2,mi->cached_master->replid,
                    sizeof(g_pserver->replid2));
                g_pserver->second_replid_offset = g_pserver->master_repl_offset+1;

                /* Update the cached master ID and our own primary ID to the
                 * new one. */
                memcpy(g_pserver->replid,sznew,sizeof(g_pserver->replid));
                memcpy(mi->cached_master->replid,sznew,sizeof(g_pserver->replid));

                /* Disconnect all the sub-slaves: they need to be notified. */
                if (!g_pserver->fActiveReplica)
                    disconnectSlaves();
            }
        }

        /* Setup the replication to continue. */
        sdsfree(reply);
        replicationResurrectCachedMaster(mi, conn);

        /* If this instance was restarted and we read the metadata to
         * PSYNC from the persistence file, our replication backlog could
         * be still not initialized. Create it. */
        if (g_pserver->repl_backlog == NULL) createReplicationBacklog();
        return PSYNC_CONTINUE;
    }

    /* If we reach this point we received either an error (since the master does
     * not understand PSYNC or because it is in a special state and cannot
     * serve our request), or an unexpected reply from the master.
     *
     * Return PSYNC_NOT_SUPPORTED on errors we don't understand, otherwise
     * return PSYNC_TRY_LATER if we believe this is a transient error. */

    if (!strncmp(reply,"-NOMASTERLINK",13) ||
        !strncmp(reply,"-LOADING",8))
    {
        serverLog(LL_NOTICE,
            "Master is currently unable to PSYNC "
            "but should be in the future: %s", reply);
        sdsfree(reply);
        return PSYNC_TRY_LATER;
    }

    if (strncmp(reply,"-ERR",4)) {
        /* If it's not an error, log the unexpected event. */
        serverLog(LL_WARNING,
            "Unexpected reply to PSYNC from master: %s", reply);
    } else {
        serverLog(LL_NOTICE,
            "Master does not support PSYNC or is in "
            "error state (reply: %s)", reply);
    }
    sdsfree(reply);
    replicationDiscardCachedMaster(mi);
    return PSYNC_NOT_SUPPORTED;
}

/* This handler fires when the non blocking connect was able to
 * establish a connection with the master. */
void syncWithMaster(connection *conn) {
    serverAssert(GlobalLocksAcquired());
    char tmpfile[256], *err = NULL;
    int dfd = -1, maxtries = 5;
    int psync_result;

    redisMaster *mi = (redisMaster*)connGetPrivateData(conn);

    /* If this event fired after the user turned the instance into a master
     * with SLAVEOF NO ONE we must just return ASAP. */
    if (mi->repl_state == REPL_STATE_NONE) {
        connClose(conn);
        return;
    }

    /* Check for errors in the socket: after a non blocking connect() we
     * may find that the socket is in error state. */
    if (connGetState(conn) != CONN_STATE_CONNECTED) {
        serverLog(LL_WARNING,"Error condition on socket for SYNC: %s",
                connGetLastError(conn));
        goto error;
    }

    /* Send a PING to check the master is able to reply without errors. */
    if (mi->repl_state == REPL_STATE_CONNECTING) {
        serverLog(LL_NOTICE,"Non blocking connect for SYNC fired the event.");
        /* Delete the writable event so that the readable event remains
         * registered and we can wait for the PONG reply. */
        connSetReadHandler(conn, syncWithMaster);
        connSetWriteHandler(conn, NULL);
        mi->repl_state = REPL_STATE_RECEIVE_PONG;
        /* Send the PING, don't check for errors at all, we have the timeout
         * that will take care about this. */
        err = sendSynchronousCommand(mi,SYNC_CMD_WRITE,conn,"PING",NULL);
        if (err) goto write_error;
        return;
    }

    /* Receive the PONG command. */
    if (mi->repl_state == REPL_STATE_RECEIVE_PONG) {
        err = sendSynchronousCommand(mi,SYNC_CMD_READ,conn,NULL);

        /* We accept only two replies as valid, a positive +PONG reply
         * (we just check for "+") or an authentication error.
         * Note that older versions of Redis replied with "operation not
         * permitted" instead of using a proper error code, so we test
         * both. */
        if (err[0] != '+' &&
            strncmp(err,"-NOAUTH",7) != 0 &&
            strncmp(err,"-ERR operation not permitted",28) != 0)
        {
            serverLog(LL_WARNING,"Error reply to PING from master: '%s'",err);
            sdsfree(err);
            goto error;
        } else {
            serverLog(LL_NOTICE,
                "Master replied to PING, replication can continue...");
        }
        sdsfree(err);
        mi->repl_state = REPL_STATE_SEND_AUTH;
    }

    /* AUTH with the master if required. */
    if (mi->repl_state == REPL_STATE_SEND_AUTH) {
        if (mi->masteruser && mi->masterauth) {
            err = sendSynchronousCommand(mi,SYNC_CMD_WRITE,conn,"AUTH",
                                         mi->masteruser,mi->masterauth,NULL);
            if (err) goto write_error;
            mi->repl_state = REPL_STATE_RECEIVE_AUTH;
            return;
        } else if (mi->masterauth) {
            err = sendSynchronousCommand(mi,SYNC_CMD_WRITE,conn,"AUTH",mi->masterauth,NULL);
            if (err) goto write_error;
            mi->repl_state = REPL_STATE_RECEIVE_AUTH;
            return;
        } else {
            mi->repl_state = REPL_STATE_SEND_UUID;
        }
    }

    /* Receive AUTH reply. */
    if (mi->repl_state == REPL_STATE_RECEIVE_AUTH) {
        err = sendSynchronousCommand(mi,SYNC_CMD_READ,conn,NULL);
        if (err[0] == '-') {
            serverLog(LL_WARNING,"Unable to AUTH to MASTER: %s",err);
            sdsfree(err);
            goto error;
        }
        sdsfree(err);
        mi->repl_state = REPL_STATE_SEND_UUID;
    }

    /* Send UUID */
    if (mi->repl_state == REPL_STATE_SEND_UUID) {
        char szUUID[37] = {0};
        memset(mi->master_uuid, 0, UUID_BINARY_LEN);
        uuid_unparse((unsigned char*)cserver.uuid, szUUID);
        err = sendSynchronousCommand(mi, SYNC_CMD_WRITE,conn,"REPLCONF","uuid",szUUID,NULL);
        if (err) goto write_error;
        mi->repl_state = REPL_STATE_RECEIVE_UUID;
        return;
    }

    /* Receive UUID */
    if (mi->repl_state == REPL_STATE_RECEIVE_UUID) {
        err = sendSynchronousCommand(mi, SYNC_CMD_READ,conn,NULL);
        if (err[0] == '-') {
            serverLog(LL_WARNING, "non-fatal: Master doesn't understand REPLCONF uuid");
        }
        else {
            if (strlen(err) != 37   // 36-byte UUID string and the leading '+'
                || uuid_parse(err+1, mi->master_uuid) != 0)   
            {
                serverLog(LL_WARNING, "Master replied with a UUID we don't understand");
                sdsfree(err);
                goto error;
            }
        }
        sdsfree(err);
        mi->repl_state = REPL_STATE_SEND_KEY;
        // fallthrough
    }

    /* Send LICENSE Key */
    if (mi->repl_state == REPL_STATE_SEND_KEY)
    {
        if (cserver.license_key == nullptr)
        {
            mi->repl_state = REPL_STATE_SEND_PORT;
        }
        else
        {
            err = sendSynchronousCommand(mi, SYNC_CMD_WRITE,fd,"REPLCONF","license",cserver.license_key,NULL);
            if (err) goto write_error;
            mi->repl_state = REPL_STATE_KEY_ACK;
            return;
        }
    }

    /* LICENSE Key Ack */
    if (mi->repl_state == REPL_STATE_KEY_ACK)
    {
        err = sendSynchronousCommand(mi, SYNC_CMD_READ,fd,NULL);
        if (err[0] == '-') {
            serverLog(LL_WARNING, "Recieved error from client: %s", err);
            sdsfree(err);
            goto error;
        }
        sdsfree(err);
        mi->repl_state = REPL_STATE_SEND_PORT;
        // fallthrough
    }

    /* Set the slave port, so that Master's INFO command can list the
     * slave listening port correctly. */
    if (mi->repl_state == REPL_STATE_SEND_PORT) {
        int port;
        if (g_pserver->slave_announce_port) port = g_pserver->slave_announce_port;
        else if (g_pserver->tls_replication && g_pserver->tls_port) port = g_pserver->tls_port;
        else port = g_pserver->port;
        sds portstr = sdsfromlonglong(port);
        err = sendSynchronousCommand(mi,SYNC_CMD_WRITE,conn,"REPLCONF",
                "listening-port",portstr, NULL);
        sdsfree(portstr);
        if (err) goto write_error;
        sdsfree(err);
        mi->repl_state = REPL_STATE_RECEIVE_PORT;
        return;
    }

    /* Receive REPLCONF listening-port reply. */
    if (mi->repl_state == REPL_STATE_RECEIVE_PORT) {
        err = sendSynchronousCommand(mi,SYNC_CMD_READ,conn,NULL);
        /* Ignore the error if any, not all the Redis versions support
         * REPLCONF listening-port. */
        if (err[0] == '-') {
            serverLog(LL_NOTICE,"(Non critical) Master does not understand "
                                "REPLCONF listening-port: %s", err);
        }
        sdsfree(err);
        mi->repl_state = REPL_STATE_SEND_IP;
    }

    /* Skip REPLCONF ip-address if there is no replica-announce-ip option set. */
    if (mi->repl_state == REPL_STATE_SEND_IP &&
        g_pserver->slave_announce_ip == NULL)
    {
            mi->repl_state = REPL_STATE_SEND_CAPA;
    }

    /* Set the slave ip, so that Master's INFO command can list the
     * slave IP address port correctly in case of port forwarding or NAT. */
    if (mi->repl_state == REPL_STATE_SEND_IP) {
        err = sendSynchronousCommand(mi,SYNC_CMD_WRITE,conn,"REPLCONF",
                "ip-address",g_pserver->slave_announce_ip, NULL);
        if (err) goto write_error;
        sdsfree(err);
        mi->repl_state = REPL_STATE_RECEIVE_IP;
        return;
    }

    /* Receive REPLCONF ip-address reply. */
    if (mi->repl_state == REPL_STATE_RECEIVE_IP) {
        err = sendSynchronousCommand(mi,SYNC_CMD_READ,conn,NULL);
        /* Ignore the error if any, not all the Redis versions support
         * REPLCONF listening-port. */
        if (err[0] == '-') {
            serverLog(LL_NOTICE,"(Non critical) Master does not understand "
                                "REPLCONF ip-address: %s", err);
        }
        sdsfree(err);
        mi->repl_state = REPL_STATE_SEND_CAPA;
    }

    /* Inform the master of our (replica) capabilities.
     *
     * EOF: supports EOF-style RDB transfer for diskless replication.
     * PSYNC2: supports PSYNC v2, so understands +CONTINUE <new repl ID>.
     *
     * The master will ignore capabilities it does not understand. */
    if (mi->repl_state == REPL_STATE_SEND_CAPA) {
        if (g_pserver->fActiveReplica)
        {
            err = sendSynchronousCommand(mi, SYNC_CMD_WRITE,conn,"REPLCONF",
                    "capa","eof","capa","psync2","capa","activeExpire",NULL);
        }
        else
        {
            err = sendSynchronousCommand(mi, SYNC_CMD_WRITE,conn,"REPLCONF",
                    "capa","eof","capa","psync2",NULL);
        }
        if (err) goto write_error;
        sdsfree(err);
        mi->repl_state = REPL_STATE_RECEIVE_CAPA;
        return;
    }

    /* Receive CAPA reply. */
    if (mi->repl_state == REPL_STATE_RECEIVE_CAPA) {
        err = sendSynchronousCommand(mi, SYNC_CMD_READ,conn,NULL);
        /* Ignore the error if any, not all the Redis versions support
         * REPLCONF capa. */
        if (err[0] == '-') {
            serverLog(LL_NOTICE,"(Non critical) Master does not understand "
                                  "REPLCONF capa: %s", err);
        }
        sdsfree(err);
        mi->repl_state = REPL_STATE_SEND_PSYNC;
    }

    /* Try a partial resynchonization. If we don't have a cached master
     * slaveTryPartialResynchronization() will at least try to use PSYNC
     * to start a full resynchronization so that we get the master run id
     * and the global offset, to try a partial resync at the next
     * reconnection attempt. */
    if (mi->repl_state == REPL_STATE_SEND_PSYNC) {
        if (slaveTryPartialResynchronization(mi,conn,0) == PSYNC_WRITE_ERROR) {
            err = sdsnew("Write error sending the PSYNC command.");
            goto write_error;
        }
        mi->repl_state = REPL_STATE_RECEIVE_PSYNC;
        return;
    }

    /* If reached this point, we should be in REPL_STATE_RECEIVE_PSYNC. */
    if (mi->repl_state != REPL_STATE_RECEIVE_PSYNC) {
        serverLog(LL_WARNING,"syncWithMaster(): state machine error, "
                             "state should be RECEIVE_PSYNC but is %d",
                             mi->repl_state);
        goto error;
    }

    psync_result = slaveTryPartialResynchronization(mi,conn,1);
    if (psync_result == PSYNC_WAIT_REPLY) return; /* Try again later... */

    /* If the master is in an transient error, we should try to PSYNC
        * from scratch later, so go to the error path. This happens when
        * the server is loading the dataset or is not connected with its
        * master and so forth. */
    if (psync_result == PSYNC_TRY_LATER) goto error;

    /* Note: if PSYNC does not return WAIT_REPLY, it will take care of
        * uninstalling the read handler from the file descriptor. */

    if (psync_result == PSYNC_CONTINUE) {
        serverLog(LL_NOTICE, "MASTER <-> REPLICA sync: Master accepted a Partial Resynchronization.");
        return;
    }

    /* PSYNC failed or is not supported: we want our slaves to resync with us
     * as well, if we have any sub-slaves. The master may transfer us an
     * entirely different data set and we have no way to incrementally feed
     * our slaves after that. */
    if (!g_pserver->fActiveReplica)
    {
        disconnectSlavesExcept(mi->master_uuid); /* Force our slaves to resync with us as well. */
        freeReplicationBacklog(); /* Don't allow our chained slaves to PSYNC. */
    }
    else
    {
        if (listLength(g_pserver->slaves))
        {
            changeReplicationId();
            clearReplicationId2();
        }
        else
        {
            freeReplicationBacklog(); /* Don't allow our chained slaves to PSYNC. */
        }
    }

    /* Fall back to SYNC if needed. Otherwise psync_result == PSYNC_FULLRESYNC
     * and the g_pserver->master_replid and master_initial_offset are
     * already populated. */
    if (psync_result == PSYNC_NOT_SUPPORTED) {
        serverLog(LL_NOTICE,"Retrying with SYNC...");
        if (connSyncWrite(conn,"SYNC\r\n",6,g_pserver->repl_syncio_timeout*1000) == -1) {
            serverLog(LL_WARNING,"I/O error writing to MASTER: %s",
                strerror(errno));
            goto error;
        }
    }

    /* Prepare a suitable temp file for bulk transfer */
    if (!useDisklessLoad()) {
        while(maxtries--) {
            auto dt = std::chrono::system_clock::now().time_since_epoch();
            auto dtMillisecond = std::chrono::duration_cast<std::chrono::milliseconds>(dt);
            snprintf(tmpfile,256,
                "temp-%d.%ld.rdb",(int)dtMillisecond.count(),(long int)getpid());
            dfd = open(tmpfile,O_CREAT|O_WRONLY|O_EXCL,0644);
            if (dfd != -1) break;
            sleep(1);
        }
        if (dfd == -1) {
            serverLog(LL_WARNING,"Opening the temp file needed for MASTER <-> REPLICA synchronization: %s",strerror(errno));
            goto error;
        }
        mi->repl_transfer_tmpfile = zstrdup(tmpfile);
        mi->repl_transfer_fd = dfd;
    }

    /* Setup the non blocking download of the bulk file. */
    if (connSetReadHandler(conn, readSyncBulkPayload)
            == C_ERR)
    {
        char conninfo[CONN_INFO_LEN];
        serverLog(LL_WARNING,
            "Can't create readable event for SYNC: %s (%s)",
            strerror(errno), connGetInfo(conn, conninfo, sizeof(conninfo)));
        goto error;
    }

    mi->repl_state = REPL_STATE_TRANSFER;
    mi->repl_transfer_size = -1;
    mi->repl_transfer_read = 0;
    mi->repl_transfer_last_fsync_off = 0;
    mi->repl_transfer_lastio = g_pserver->unixtime;
    mi->repl_transfer_tmpfile = zstrdup(tmpfile);
    return;

error:
    if (dfd != -1) close(dfd);
    connClose(conn);
    mi->repl_transfer_s = NULL;
    if (mi->repl_transfer_fd != -1)
        close(mi->repl_transfer_fd);
    if (mi->repl_transfer_tmpfile)
        zfree(mi->repl_transfer_tmpfile);
    mi->repl_transfer_tmpfile = NULL;
    mi->repl_transfer_fd = -1;
    mi->repl_state = REPL_STATE_CONNECT;
    return;

write_error: /* Handle sendSynchronousCommand(SYNC_CMD_WRITE) errors. */
    serverLog(LL_WARNING,"Sending command to master in replication handshake: %s", err);
    sdsfree(err);
    goto error;
}

int connectWithMaster(redisMaster *mi) {
    mi->repl_transfer_s = g_pserver->tls_replication ? connCreateTLS() : connCreateSocket();
    connSetPrivateData(mi->repl_transfer_s, mi);
    if (connConnect(mi->repl_transfer_s, mi->masterhost, mi->masterport,
                NET_FIRST_BIND_ADDR, syncWithMaster) == C_ERR) {
        int sev = g_pserver->enable_multimaster ? LL_NOTICE : LL_WARNING;   // with multimaster its not unheard of to intentiallionall have downed masters
        serverLog(sev,"Unable to connect to MASTER: %s",
                connGetLastError(mi->repl_transfer_s));
        connClose(mi->repl_transfer_s);
        mi->repl_transfer_s = NULL;
        return C_ERR;
    }


    mi->repl_transfer_lastio = g_pserver->unixtime;
    mi->repl_state = REPL_STATE_CONNECTING;
    return C_OK;
}

/* This function can be called when a non blocking connection is currently
 * in progress to undo it.
 * Never call this function directly, use cancelReplicationHandshake() instead.
 */
void undoConnectWithMaster(redisMaster *mi) {
    connClose(mi->repl_transfer_s);
    mi->repl_transfer_s = NULL;
}

/* Abort the async download of the bulk dataset while SYNC-ing with master.
 * Never call this function directly, use cancelReplicationHandshake() instead.
 */
void replicationAbortSyncTransfer(redisMaster *mi) {
    serverAssert(mi->repl_state == REPL_STATE_TRANSFER);
    undoConnectWithMaster(mi);
    if (mi->repl_transfer_fd!=-1) {
        close(mi->repl_transfer_fd);
        unlink(mi->repl_transfer_tmpfile);
        zfree(mi->repl_transfer_tmpfile);
        mi->repl_transfer_tmpfile = NULL;
        mi->repl_transfer_fd = -1;
    }
}

/* This function aborts a non blocking replication attempt if there is one
 * in progress, by canceling the non-blocking connect attempt or
 * the initial bulk transfer.
 *
 * If there was a replication handshake in progress 1 is returned and
 * the replication state (g_pserver->repl_state) set to REPL_STATE_CONNECT.
 *
 * Otherwise zero is returned and no operation is perforemd at all. */
int cancelReplicationHandshake(redisMaster *mi) {
    if (mi->repl_state == REPL_STATE_TRANSFER) {
        replicationAbortSyncTransfer(mi);
        mi->repl_state = REPL_STATE_CONNECT;
    } else if (mi->repl_state == REPL_STATE_CONNECTING ||
               slaveIsInHandshakeState(mi))
    {
        undoConnectWithMaster(mi);
        mi->repl_state = REPL_STATE_CONNECT;
    } else {
        return 0;
    }
    return 1;
}

/* Set replication to the specified master address and port. */
struct redisMaster *replicationAddMaster(char *ip, int port) {
    // pre-reqs: We must not already have a replica in the list with the same tuple
    listIter li;
    listNode *ln;
    listRewind(g_pserver->masters, &li);
    while ((ln = listNext(&li)))
    {
        redisMaster *miCheck = (redisMaster*)listNodeValue(ln);
        if (strcasecmp(miCheck->masterhost, ip)==0 && miCheck->masterport == port)
            return nullptr;
    }

    // Pre-req satisfied, lets continue
    int was_master = listLength(g_pserver->masters) == 0;
    redisMaster *mi = nullptr;
    if (!g_pserver->enable_multimaster && listLength(g_pserver->masters)) {
        serverAssert(listLength(g_pserver->masters) == 1);
        mi = (redisMaster*)listNodeValue(listFirst(g_pserver->masters));
    }
    else
    {
        mi = (redisMaster*)zcalloc(sizeof(redisMaster), MALLOC_LOCAL);
        initMasterInfo(mi);
        listAddNodeTail(g_pserver->masters, mi);
    }

    sdsfree(mi->masterhost);
    mi->masterhost = sdsnew(ip);
    mi->masterport = port;
    if (mi->master) {
        if (FCorrectThread(mi->master))
            freeClient(mi->master);
        else
            freeClientAsync(mi->master);
    }
    disconnectAllBlockedClients(); /* Clients blocked in master, now replica. */

    /* Force our slaves to resync with us as well. They may hopefully be able
     * to partially resync with us, but we can notify the replid change. */
    if (!g_pserver->fActiveReplica)
        disconnectSlaves();
    cancelReplicationHandshake(mi);
    /* Before destroying our master state, create a cached master using
     * our own parameters, to later PSYNC with the new master. */
    if (was_master) {
        replicationDiscardCachedMaster(mi);
        replicationCacheMasterUsingMyself(mi);
    }

    /* Fire the role change modules event. */
    moduleFireServerEvent(REDISMODULE_EVENT_REPLICATION_ROLE_CHANGED,
                          REDISMODULE_EVENT_REPLROLECHANGED_NOW_REPLICA,
                          NULL);

    /* Fire the master link modules event. */
    if (mi->repl_state == REPL_STATE_CONNECTED)
        moduleFireServerEvent(REDISMODULE_EVENT_MASTER_LINK_CHANGE,
                              REDISMODULE_SUBEVENT_MASTER_LINK_DOWN,
                              NULL);

    mi->repl_state = REPL_STATE_CONNECT;
    return mi;
}

void freeMasterInfo(redisMaster *mi)
{
    zfree(mi->masterauth);
    zfree(mi->masteruser);
    delete mi->staleKeyMap;
    zfree(mi);
}


/* Cancel replication, setting the instance as a master itself. */
void replicationUnsetMaster(redisMaster *mi) {
    if (mi->masterhost == NULL) return; /* Nothing to do. */

    /* Fire the master link modules event. */
    if (mi->repl_state == REPL_STATE_CONNECTED)
        moduleFireServerEvent(REDISMODULE_EVENT_MASTER_LINK_CHANGE,
                              REDISMODULE_SUBEVENT_MASTER_LINK_DOWN,
                              NULL);

    sdsfree(mi->masterhost);
    mi->masterhost = NULL;
    /* When a slave is turned into a master, the current replication ID
     * (that was inherited from the master at synchronization time) is
     * used as secondary ID up to the current offset, and a new replication
     * ID is created to continue with a new replication history. */
    shiftReplicationId();
    if (mi->master) {
        if (FCorrectThread(mi->master))
            freeClient(mi->master);
        else
            freeClientAsync(mi->master);
    }
    replicationDiscardCachedMaster(mi);
    cancelReplicationHandshake(mi);
    /* Disconnecting all the slaves is required: we need to inform slaves
     * of the replication ID change (see shiftReplicationId() call). However
     * the slaves will be able to partially resync with us, so it will be
     * a very fast reconnection. */
    if (!g_pserver->fActiveReplica)
        disconnectSlaves();
    mi->repl_state = REPL_STATE_NONE;

    /* We need to make sure the new master will start the replication stream
     * with a SELECT statement. This is forced after a full resync, but
     * with PSYNC version 2, there is no need for full resync after a
     * master switch. */
    g_pserver->replicaseldb = -1;

    /* Once we turn from replica to master, we consider the starting time without
     * slaves (that is used to count the replication backlog time to live) as
     * starting from now. Otherwise the backlog will be freed after a
     * failover if slaves do not connect immediately. */
    g_pserver->repl_no_slaves_since = g_pserver->unixtime;

    listNode *ln = listSearchKey(g_pserver->masters, mi);
    serverAssert(ln != nullptr);
    listDelNode(g_pserver->masters, ln);
    freeMasterInfo(mi);

    /* Fire the role change modules event. */
    moduleFireServerEvent(REDISMODULE_EVENT_REPLICATION_ROLE_CHANGED,
                          REDISMODULE_EVENT_REPLROLECHANGED_NOW_MASTER,
                          NULL);
}

/* This function is called when the replica lose the connection with the
 * master into an unexpected way. */
void replicationHandleMasterDisconnection(redisMaster *mi) {
    if (mi != nullptr)
    {
        /* Fire the master link modules event. */
        if (mi->repl_state == REPL_STATE_CONNECTED)
            moduleFireServerEvent(REDISMODULE_EVENT_MASTER_LINK_CHANGE,
                                REDISMODULE_SUBEVENT_MASTER_LINK_DOWN,
                                NULL);
        mi->master = NULL;
        mi->repl_state = REPL_STATE_CONNECT;
        mi->repl_down_since = g_pserver->unixtime;
        /* We lost connection with our master, don't disconnect slaves yet,
        * maybe we'll be able to PSYNC with our master later. We'll disconnect
        * the slaves only if we'll have to do a full resync with our master. */
    }
}

void replicaofCommand(client *c) {
    /* SLAVEOF is not allowed in cluster mode as replication is automatically
     * configured using the current address of the master node. */
    if (g_pserver->cluster_enabled) {
        addReplyError(c,"REPLICAOF not allowed in cluster mode.");
        return;
    }

    /* The special host/port combination "NO" "ONE" turns the instance
     * into a master. Otherwise the new master address is set. */
    if (!strcasecmp((const char*)ptrFromObj(c->argv[1]),"no") &&
        !strcasecmp((const char*)ptrFromObj(c->argv[2]),"one")) {
        if (listLength(g_pserver->masters)) {
            while (listLength(g_pserver->masters))
            {
                replicationUnsetMaster((redisMaster*)listNodeValue(listFirst(g_pserver->masters)));
            }
            sds client = catClientInfoString(sdsempty(),c);
            serverLog(LL_NOTICE,"MASTER MODE enabled (user request from '%s')",
                client);
            sdsfree(client);
            /* Restart the AOF subsystem in case we shut it down during a sync when
             * we were still a slave. */
            if (g_pserver->aof_enabled && g_pserver->aof_state == AOF_OFF) restartAOFAfterSYNC();
        }
    } else {
        long port;

        if (c->flags & CLIENT_SLAVE)
        {
            /* If a client is already a replica they cannot run this command,
             * because it involves flushing all replicas (including this
             * client) */
            addReplyError(c, "Command is not valid when client is a replica.");
            return;
        }

        if ((getLongFromObjectOrReply(c, c->argv[2], &port, NULL) != C_OK))
            return;

        redisMaster *miNew = replicationAddMaster((char*)ptrFromObj(c->argv[1]), port);
        if (miNew == nullptr)
        {
            // We have a duplicate
            serverLog(LL_NOTICE,"REPLICAOF would result into synchronization "
                                "with the master we are already connected "
                                "with. No operation performed.");
            addReplySds(c,sdsnew("+OK Already connected to specified "
                                "master\r\n"));
            return;
        }

        sds client = catClientInfoString(sdsempty(),c);
        serverLog(LL_NOTICE,"REPLICAOF %s:%d enabled (user request from '%s')",
            miNew->masterhost, miNew->masterport, client);
        sdsfree(client);
    }
    addReplyAsync(c,shared.ok);
}

/* ROLE command: provide information about the role of the instance
 * (master or replica) and additional information related to replication
 * in an easy to process format. */
void roleCommand(client *c) {
    if (listLength(g_pserver->masters) == 0) {
        listIter li;
        listNode *ln;
        void *mbcount;
        int slaves = 0;

        addReplyArrayLen(c,3);
        addReplyBulkCBuffer(c,"master",6);
        addReplyLongLong(c,g_pserver->master_repl_offset);
        mbcount = addReplyDeferredLen(c);
        listRewind(g_pserver->slaves,&li);
        while((ln = listNext(&li))) {
            client *replica = (client*)ln->value;
            char ip[NET_IP_STR_LEN], *slaveip = replica->slave_ip;

            if (slaveip[0] == '\0') {
                if (connPeerToString(replica->conn,ip,sizeof(ip),NULL) == -1)
                    continue;
                slaveip = ip;
            }
            if (replica->replstate != SLAVE_STATE_ONLINE) continue;
            addReplyArrayLen(c,3);
            addReplyBulkCString(c,slaveip);
            addReplyBulkLongLong(c,replica->slave_listening_port);
            addReplyBulkLongLong(c,replica->repl_ack_off+replica->reploff_skipped);
            slaves++;
        }
        setDeferredArrayLen(c,mbcount,slaves);
    } else {
        listIter li;
        listNode *ln;
        listRewind(g_pserver->masters, &li);

        while ((ln = listNext(&li)))
        {
            redisMaster *mi = (redisMaster*)listNodeValue(ln);
            const char *slavestate = NULL;
            addReplyArrayLen(c,5);
            if (g_pserver->fActiveReplica)
                addReplyBulkCBuffer(c,"active-replica",14);
            else
                addReplyBulkCBuffer(c,"slave",5);
            addReplyBulkCString(c,mi->masterhost);
            addReplyLongLong(c,mi->masterport);
            if (slaveIsInHandshakeState(mi)) {
                slavestate = "handshake";
            } else {
                switch(mi->repl_state) {
                case REPL_STATE_NONE: slavestate = "none"; break;
                case REPL_STATE_CONNECT: slavestate = "connect"; break;
                case REPL_STATE_CONNECTING: slavestate = "connecting"; break;
                case REPL_STATE_TRANSFER: slavestate = "sync"; break;
                case REPL_STATE_CONNECTED: slavestate = "connected"; break;
                default: slavestate = "unknown"; break;
                }
            }
            addReplyBulkCString(c,slavestate);
            addReplyLongLong(c,mi->master ? mi->master->reploff : -1);
        }
    }
}

/* Send a REPLCONF ACK command to the master to inform it about the current
 * processed offset. If we are not connected with a master, the command has
 * no effects. */
void replicationSendAck(redisMaster *mi) 
{
    client *c = mi->master;

    if (c != NULL) {
        c->flags |= CLIENT_MASTER_FORCE_REPLY;
        addReplyArrayLen(c,3);
        addReplyBulkCString(c,"REPLCONF");
        addReplyBulkCString(c,"ACK");
        addReplyBulkLongLong(c,c->reploff);
        c->flags &= ~CLIENT_MASTER_FORCE_REPLY;
    }
}

/* ---------------------- MASTER CACHING FOR PSYNC -------------------------- */

/* In order to implement partial synchronization we need to be able to cache
 * our master's client structure after a transient disconnection.
 * It is cached into g_pserver->cached_master and flushed away using the following
 * functions. */

/* This function is called by freeClient() in order to cache the master
 * client structure instead of destroying it. freeClient() will return
 * ASAP after this function returns, so every action needed to avoid problems
 * with a client that is really "suspended" has to be done by this function.
 *
 * The other functions that will deal with the cached master are:
 *
 * replicationDiscardCachedMaster() that will make sure to kill the client
 * as for some reason we don't want to use it in the future.
 *
 * replicationResurrectCachedMaster() that is used after a successful PSYNC
 * handshake in order to reactivate the cached master.
 */
void replicationCacheMaster(redisMaster *mi, client *c) {
    serverAssert(mi->master != NULL && mi->cached_master == NULL);
    serverLog(LL_NOTICE,"Caching the disconnected master state.");
    AssertCorrectThread(c);
    std::lock_guard<decltype(c->lock)> clientlock(c->lock);

    /* Unlink the client from the server structures. */
    unlinkClient(c);

    /* Reset the master client so that's ready to accept new commands:
     * we want to discard te non processed query buffers and non processed
     * offsets, including pending transactions, already populated arguments,
     * pending outputs to the master. */
    sdsclear(mi->master->querybuf);
    sdsclear(mi->master->pending_querybuf);
    mi->master->read_reploff = mi->master->reploff;
    if (c->flags & CLIENT_MULTI) discardTransaction(c);
    listEmpty(c->reply);
    c->sentlen = 0;
    c->sentlenAsync = 0;
    c->reply_bytes = 0;
    c->bufpos = 0;
    resetClient(c);

    /* Save the master. g_pserver->master will be set to null later by
     * replicationHandleMasterDisconnection(). */
    mi->cached_master = mi->master;

    /* Invalidate the Peer ID cache. */
    if (c->peerid) {
        sdsfree(c->peerid);
        c->peerid = NULL;
    }

    /* Caching the master happens instead of the actual freeClient() call,
     * so make sure to adjust the replication state. This function will
     * also set g_pserver->master to NULL. */
    replicationHandleMasterDisconnection(mi);
}

/* This function is called when a master is turend into a replica, in order to
 * create from scratch a cached master for the new client, that will allow
 * to PSYNC with the replica that was promoted as the new master after a
 * failover.
 *
 * Assuming this instance was previously the master instance of the new master,
 * the new master will accept its replication ID, and potentiall also the
 * current offset if no data was lost during the failover. So we use our
 * current replication ID and offset in order to synthesize a cached master. */
void replicationCacheMasterUsingMyself(redisMaster *mi) {
    /* The master client we create can be set to any DBID, because
     * the new master will start its replication stream with SELECT. */
    mi->master_initial_offset = g_pserver->master_repl_offset;
    replicationCreateMasterClient(mi,NULL,-1);
    std::lock_guard<decltype(mi->master->lock)> lock(mi->master->lock);

    /* Use our own ID / offset. */
    memcpy(mi->master->replid, g_pserver->replid, sizeof(g_pserver->replid));

    /* Set as cached master. */
    unlinkClient(mi->master);
    mi->cached_master = mi->master;
    mi->master = NULL;
    serverLog(LL_NOTICE,"Before turning into a replica, using my master parameters to synthesize a cached master: I may be able to synchronize with the new master with just a partial transfer.");
}

/* Free a cached master, called when there are no longer the conditions for
 * a partial resync on reconnection. */
void replicationDiscardCachedMaster(redisMaster *mi) {
    if (mi->cached_master == NULL) return;

    serverLog(LL_NOTICE,"Discarding previously cached master state.");
    mi->cached_master->flags &= ~CLIENT_MASTER;
    if (FCorrectThread(mi->cached_master))
        freeClient(mi->cached_master);
    else
        freeClientAsync(mi->cached_master);
    mi->cached_master = NULL;
}

/* Turn the cached master into the current master, using the file descriptor
 * passed as argument as the socket for the new master.
 *
 * This function is called when successfully setup a partial resynchronization
 * so the stream of data that we'll receive will start from were this
 * master left. */
void replicationResurrectCachedMaster(redisMaster *mi, connection *conn) {
    mi->master = mi->cached_master;
    mi->cached_master = NULL;
    mi->master->conn = conn;
    connSetPrivateData(mi->master->conn, mi->master);
    mi->master->flags &= ~(CLIENT_CLOSE_AFTER_REPLY|CLIENT_CLOSE_ASAP);
    mi->master->authenticated = 1;
    mi->master->lastinteraction = g_pserver->unixtime;
    mi->repl_state = REPL_STATE_CONNECTED;
    mi->repl_down_since = 0;

    /* Normally changing the thread of a client is a BIG NONO,
        but this client was unlinked so its OK here */
    mi->master->iel = serverTL - g_pserver->rgthreadvar; // martial to this thread

    /* Re-add to the list of clients. */
    linkClient(mi->master);
    serverAssert(connGetPrivateData(mi->master->conn) == mi->master);
    if (connSetReadHandler(mi->master->conn, readQueryFromClient, true)) {
        serverLog(LL_WARNING,"Error resurrecting the cached master, impossible to add the readable handler: %s", strerror(errno));
        freeClientAsync(mi->master); /* Close ASAP. */
    }

    /* We may also need to install the write handler as well if there is
     * pending data in the write buffers. */
    if (clientHasPendingReplies(mi->master)) {
        if (connSetWriteHandler(mi->master->conn, sendReplyToClient, true)) {
            serverLog(LL_WARNING,"Error resurrecting the cached master, impossible to add the writable handler: %s", strerror(errno));
            freeClientAsync(mi->master); /* Close ASAP. */
        }
    }
}

/* ------------------------- MIN-SLAVES-TO-WRITE  --------------------------- */

/* This function counts the number of slaves with lag <= min-slaves-max-lag.
 * If the option is active, the server will prevent writes if there are not
 * enough connected slaves with the specified lag (or less). */
void refreshGoodSlavesCount(void) {
    listIter li;
    listNode *ln;
    int good = 0;

    if (!g_pserver->repl_min_slaves_to_write ||
        !g_pserver->repl_min_slaves_max_lag) return;

    listRewind(g_pserver->slaves,&li);
    while((ln = listNext(&li))) {
        client *replica = (client*)ln->value;
        time_t lag = g_pserver->unixtime - replica->repl_ack_time;

        if (replica->replstate == SLAVE_STATE_ONLINE &&
            lag <= g_pserver->repl_min_slaves_max_lag) good++;
    }
    g_pserver->repl_good_slaves_count = good;
}

/* ----------------------- REPLICATION SCRIPT CACHE --------------------------
 * The goal of this code is to keep track of scripts already sent to every
 * connected replica, in order to be able to replicate EVALSHA as it is without
 * translating it to EVAL every time it is possible.
 *
 * We use a capped collection implemented by a hash table for fast lookup
 * of scripts we can send as EVALSHA, plus a linked list that is used for
 * eviction of the oldest entry when the max number of items is reached.
 *
 * We don't care about taking a different cache for every different replica
 * since to fill the cache again is not very costly, the goal of this code
 * is to avoid that the same big script is trasmitted a big number of times
 * per second wasting bandwidth and processor speed, but it is not a problem
 * if we need to rebuild the cache from scratch from time to time, every used
 * script will need to be transmitted a single time to reappear in the cache.
 *
 * This is how the system works:
 *
 * 1) Every time a new replica connects, we flush the whole script cache.
 * 2) We only send as EVALSHA what was sent to the master as EVALSHA, without
 *    trying to convert EVAL into EVALSHA specifically for slaves.
 * 3) Every time we trasmit a script as EVAL to the slaves, we also add the
 *    corresponding SHA1 of the script into the cache as we are sure every
 *    replica knows about the script starting from now.
 * 4) On SCRIPT FLUSH command, we replicate the command to all the slaves
 *    and at the same time flush the script cache.
 * 5) When the last replica disconnects, flush the cache.
 * 6) We handle SCRIPT LOAD as well since that's how scripts are loaded
 *    in the master sometimes.
 */

/* Initialize the script cache, only called at startup. */
void replicationScriptCacheInit(void) {
    g_pserver->repl_scriptcache_size = 10000;
    g_pserver->repl_scriptcache_dict = dictCreate(&replScriptCacheDictType,NULL);
    g_pserver->repl_scriptcache_fifo = listCreate();
}

/* Empty the script cache. Should be called every time we are no longer sure
 * that every replica knows about all the scripts in our set, or when the
 * current AOF "context" is no longer aware of the script. In general we
 * should flush the cache:
 *
 * 1) Every time a new replica reconnects to this master and performs a
 *    full SYNC (PSYNC does not require flushing).
 * 2) Every time an AOF rewrite is performed.
 * 3) Every time we are left without slaves at all, and AOF is off, in order
 *    to reclaim otherwise unused memory.
 */
void replicationScriptCacheFlush(void) {
    dictEmpty(g_pserver->repl_scriptcache_dict,NULL);
    listRelease(g_pserver->repl_scriptcache_fifo);
    g_pserver->repl_scriptcache_fifo = listCreate();
}

/* Add an entry into the script cache, if we reach max number of entries the
 * oldest is removed from the list. */
void replicationScriptCacheAdd(sds sha1) {
    int retval;
    sds key = sdsdup(sha1);

    /* Evict oldest. */
    if (listLength(g_pserver->repl_scriptcache_fifo) == g_pserver->repl_scriptcache_size)
    {
        listNode *ln = listLast(g_pserver->repl_scriptcache_fifo);
        sds oldest = (sds)listNodeValue(ln);

        retval = dictDelete(g_pserver->repl_scriptcache_dict,oldest);
        serverAssert(retval == DICT_OK);
        listDelNode(g_pserver->repl_scriptcache_fifo,ln);
    }

    /* Add current. */
    retval = dictAdd(g_pserver->repl_scriptcache_dict,key,NULL);
    listAddNodeHead(g_pserver->repl_scriptcache_fifo,key);
    serverAssert(retval == DICT_OK);
}

/* Returns non-zero if the specified entry exists inside the cache, that is,
 * if all the slaves are aware of this script SHA1. */
int replicationScriptCacheExists(sds sha1) {
    return dictFind(g_pserver->repl_scriptcache_dict,sha1) != NULL;
}

/* ----------------------- SYNCHRONOUS REPLICATION --------------------------
 * Redis synchronous replication design can be summarized in points:
 *
 * - Redis masters have a global replication offset, used by PSYNC.
 * - Master increment the offset every time new commands are sent to slaves.
 * - Slaves ping back masters with the offset processed so far.
 *
 * So synchronous replication adds a new WAIT command in the form:
 *
 *   WAIT <num_replicas> <milliseconds_timeout>
 *
 * That returns the number of replicas that processed the query when
 * we finally have at least num_replicas, or when the timeout was
 * reached.
 *
 * The command is implemented in this way:
 *
 * - Every time a client processes a command, we remember the replication
 *   offset after sending that command to the slaves.
 * - When WAIT is called, we ask slaves to send an acknowledgement ASAP.
 *   The client is blocked at the same time (see blocked.c).
 * - Once we receive enough ACKs for a given offset or when the timeout
 *   is reached, the WAIT command is unblocked and the reply sent to the
 *   client.
 */

/* This just set a flag so that we broadcast a REPLCONF GETACK command
 * to all the slaves in the beforeSleep() function. Note that this way
 * we "group" all the clients that want to wait for synchronouns replication
 * in a given event loop iteration, and send a single GETACK for them all. */
void replicationRequestAckFromSlaves(void) {
    g_pserver->get_ack_from_slaves = 1;
}

/* Return the number of slaves that already acknowledged the specified
 * replication offset. */
int replicationCountAcksByOffset(long long offset) {
    listIter li;
    listNode *ln;
    int count = 0;

    listRewind(g_pserver->slaves,&li);
    while((ln = listNext(&li))) {
        client *replica = (client*)ln->value;

        if (replica->replstate != SLAVE_STATE_ONLINE) continue;
        if ((replica->repl_ack_off + replica->reploff_skipped) >= offset) count++;
    }
    return count;
}

/* WAIT for N replicas to acknowledge the processing of our latest
 * write command (and all the previous commands). */
void waitCommand(client *c) {
    mstime_t timeout;
    long numreplicas, ackreplicas;
    long long offset = c->woff;

    if (listLength(g_pserver->masters) && !g_pserver->fActiveReplica) {
        addReplyError(c,"WAIT cannot be used with replica instances. Please also note that since Redis 4.0 if a replica is configured to be writable (which is not the default) writes to replicas are just local and are not propagated.");
        return;
    }

    /* Argument parsing. */
    if (getLongFromObjectOrReply(c,c->argv[1],&numreplicas,NULL) != C_OK)
        return;
    if (getTimeoutFromObjectOrReply(c,c->argv[2],&timeout,UNIT_MILLISECONDS)
        != C_OK) return;

    /* First try without blocking at all. */
    ackreplicas = replicationCountAcksByOffset(c->woff);
    if (ackreplicas >= numreplicas || c->flags & CLIENT_MULTI) {
        addReplyLongLong(c,ackreplicas);
        return;
    }

    /* Otherwise block the client and put it into our list of clients
     * waiting for ack from slaves. */
    c->bpop.timeout = timeout;
    c->bpop.reploffset = offset;
    c->bpop.numreplicas = numreplicas;
    listAddNodeTail(g_pserver->clients_waiting_acks,c);
    blockClient(c,BLOCKED_WAIT);

    /* Make sure that the server will send an ACK request to all the slaves
     * before returning to the event loop. */
    replicationRequestAckFromSlaves();
}

/* This is called by unblockClient() to perform the blocking op type
 * specific cleanup. We just remove the client from the list of clients
 * waiting for replica acks. Never call it directly, call unblockClient()
 * instead. */
void unblockClientWaitingReplicas(client *c) {
    listNode *ln = listSearchKey(g_pserver->clients_waiting_acks,c);
    serverAssert(ln != NULL);
    listDelNode(g_pserver->clients_waiting_acks,ln);
}

/* Check if there are clients blocked in WAIT that can be unblocked since
 * we received enough ACKs from slaves. */
void processClientsWaitingReplicas(void) {
    long long last_offset = 0;
    int last_numreplicas = 0;

    listIter li;
    listNode *ln;

    listRewind(g_pserver->clients_waiting_acks,&li);
    while((ln = listNext(&li))) {
        client *c = (client*)ln->value;
        fastlock_lock(&c->lock);

        /* Every time we find a client that is satisfied for a given
         * offset and number of replicas, we remember it so the next client
         * may be unblocked without calling replicationCountAcksByOffset()
         * if the requested offset / replicas were equal or less. */
        if (last_offset && last_offset > c->bpop.reploffset &&
                           last_numreplicas > c->bpop.numreplicas)
        {
            unblockClient(c);
            addReplyLongLongAsync(c,last_numreplicas);
        } else {
            int numreplicas = replicationCountAcksByOffset(c->bpop.reploffset);

            if (numreplicas >= c->bpop.numreplicas) {
                last_offset = c->bpop.reploffset;
                last_numreplicas = numreplicas;
                unblockClient(c);
                addReplyLongLongAsync(c,numreplicas);
            }
        }
        fastlock_unlock(&c->lock);
    }
}

/* Return the replica replication offset for this instance, that is
 * the offset for which we already processed the master replication stream. */
long long replicationGetSlaveOffset(redisMaster *mi) {
    long long offset = 0;

    if (mi != NULL && mi->masterhost != NULL) {
        if (mi->master) {
            offset = mi->master->reploff;
        } else if (mi->cached_master) {
            offset = mi->cached_master->reploff;
        }
    }
    /* offset may be -1 when the master does not support it at all, however
     * this function is designed to return an offset that can express the
     * amount of data processed by the master, so we return a positive
     * integer. */
    if (offset < 0) offset = 0;
    return offset;
}

/* --------------------------- REPLICATION CRON  ---------------------------- */

/* Replication cron function, called 1 time per second. */
void replicationCron(void) {
    static long long replication_cron_loops = 0;
    serverAssert(GlobalLocksAcquired());
    listIter liMaster;
    listNode *lnMaster;
    listRewind(g_pserver->masters, &liMaster);
    while ((lnMaster = listNext(&liMaster)))
    {
        redisMaster *mi = (redisMaster*)listNodeValue(lnMaster);

        std::unique_lock<decltype(mi->master->lock)> ulock;
        if (mi->master != nullptr)
            ulock = decltype(ulock)(mi->master->lock);

        /* Non blocking connection timeout? */
        if (mi->masterhost &&
            (mi->repl_state == REPL_STATE_CONNECTING ||
            slaveIsInHandshakeState(mi)) &&
            (time(NULL)-mi->repl_transfer_lastio) > g_pserver->repl_timeout)
        {
            serverLog(LL_WARNING,"Timeout connecting to the MASTER...");
            cancelReplicationHandshake(mi);
        }

        /* Bulk transfer I/O timeout? */
        if (mi->masterhost && mi->repl_state == REPL_STATE_TRANSFER &&
            (time(NULL)-mi->repl_transfer_lastio) > g_pserver->repl_timeout)
        {
            serverLog(LL_WARNING,"Timeout receiving bulk data from MASTER... If the problem persists try to set the 'repl-timeout' parameter in keydb.conf to a larger value.");
            cancelReplicationHandshake(mi);
        }

        /* Timed out master when we are an already connected replica? */
        if (mi->masterhost && mi->master && mi->repl_state == REPL_STATE_CONNECTED &&
            (time(NULL)-mi->master->lastinteraction) > g_pserver->repl_timeout)
        {
            serverLog(LL_WARNING,"MASTER timeout: no data nor PING received...");
            if (FCorrectThread(mi->master))
                freeClient(mi->master);
            else
                freeClientAsync(mi->master);
        }

        /* Check if we should connect to a MASTER */
        if (mi->repl_state == REPL_STATE_CONNECT) {
            serverLog(LL_NOTICE,"Connecting to MASTER %s:%d",
                mi->masterhost, mi->masterport);
            if (connectWithMaster(mi) == C_OK) {
                serverLog(LL_NOTICE,"MASTER <-> REPLICA sync started");
            }
        }

        /* Send ACK to master from time to time.
        * Note that we do not send periodic acks to masters that don't
        * support PSYNC and replication offsets. */
        if (mi->masterhost && mi->master &&
            !(mi->master->flags & CLIENT_PRE_PSYNC))
            replicationSendAck(mi);
    }

    /* If we have attached slaves, PING them from time to time.
    * So slaves can implement an explicit timeout to masters, and will
    * be able to detect a link disconnection even if the TCP connection
    * will not actually go down. */
    listIter li;
    listNode *ln;
    robj *ping_argv[1];

    /* First, send PING according to ping_slave_period. */
    if ((replication_cron_loops % g_pserver->repl_ping_slave_period) == 0 &&
        listLength(g_pserver->slaves))
    {
        /* Note that we don't send the PING if the clients are paused during
         * a Redis Cluster manual failover: the PING we send will otherwise
         * alter the replication offsets of master and replica, and will no longer
         * match the one stored into 'mf_master_offset' state. */
        int manual_failover_in_progress =
            g_pserver->cluster_enabled &&
            g_pserver->cluster->mf_end &&
            clientsArePaused();

        if (!manual_failover_in_progress) {
            ping_argv[0] = createStringObject("PING",4);
            replicationFeedSlaves(g_pserver->slaves, g_pserver->replicaseldb,
                ping_argv, 1);
            decrRefCount(ping_argv[0]);
        }
    }

    /* Second, send a newline to all the slaves in pre-synchronization
    * stage, that is, slaves waiting for the master to create the RDB file.
    *
    * Also send the a newline to all the chained slaves we have, if we lost
    * connection from our master, to keep the slaves aware that their
    * master is online. This is needed since sub-slaves only receive proxied
    * data from top-level masters, so there is no explicit pinging in order
    * to avoid altering the replication offsets. This special out of band
    * pings (newlines) can be sent, they will have no effect in the offset.
    *
    * The newline will be ignored by the replica but will refresh the
    * last interaction timer preventing a timeout. In this case we ignore the
    * ping period and refresh the connection once per second since certain
    * timeouts are set at a few seconds (example: PSYNC response). */
    listRewind(g_pserver->slaves,&li);
    while((ln = listNext(&li))) {
        client *replica = (client*)ln->value;

        int is_presync =
            (replica->replstate == SLAVE_STATE_WAIT_BGSAVE_START ||
            (replica->replstate == SLAVE_STATE_WAIT_BGSAVE_END &&
            g_pserver->rdb_child_type != RDB_CHILD_TYPE_SOCKET));

        if (is_presync) {
            connWrite(replica->conn, "\n", 1);
        }
    }

    /* Disconnect timedout slaves. */
    if (listLength(g_pserver->slaves)) {
        listIter li;
        listNode *ln;

        listRewind(g_pserver->slaves,&li);
        while((ln = listNext(&li))) {
            client *replica = (client*)ln->value;

            if (replica->replstate != SLAVE_STATE_ONLINE) continue;
            if (replica->flags & CLIENT_PRE_PSYNC) continue;
            if ((g_pserver->unixtime - replica->repl_ack_time) > g_pserver->repl_timeout)
            {
                serverLog(LL_WARNING, "Disconnecting timedout replica: %s",
                    replicationGetSlaveName(replica));
                if (FCorrectThread(replica))
                    freeClient(replica);
                else
                    freeClientAsync(replica);
            }
        }
    }

    /* If this is a master without attached slaves and there is a replication
    * backlog active, in order to reclaim memory we can free it after some
    * (configured) time. Note that this cannot be done for slaves: slaves
    * without sub-slaves attached should still accumulate data into the
    * backlog, in order to reply to PSYNC queries if they are turned into
    * masters after a failover. */
    if (listLength(g_pserver->slaves) == 0 && g_pserver->repl_backlog_time_limit &&
        g_pserver->repl_backlog && listLength(g_pserver->masters) == 0)
    {
        time_t idle = g_pserver->unixtime - g_pserver->repl_no_slaves_since;

        if (idle > g_pserver->repl_backlog_time_limit) {
            /* When we free the backlog, we always use a new
            * replication ID and clear the ID2. This is needed
            * because when there is no backlog, the master_repl_offset
            * is not updated, but we would still retain our replication
            * ID, leading to the following problem:
            *
            * 1. We are a master instance.
            * 2. Our replica is promoted to master. It's repl-id-2 will
            *    be the same as our repl-id.
            * 3. We, yet as master, receive some updates, that will not
            *    increment the master_repl_offset.
            * 4. Later we are turned into a replica, connect to the new
            *    master that will accept our PSYNC request by second
            *    replication ID, but there will be data inconsistency
            *    because we received writes. */
            changeReplicationId();
            clearReplicationId2();
            freeReplicationBacklog();
            serverLog(LL_NOTICE,
                "Replication backlog freed after %d seconds "
                "without connected replicas.",
                (int) g_pserver->repl_backlog_time_limit);
        }
    }

    /* If AOF is disabled and we no longer have attached slaves, we can
    * free our Replication Script Cache as there is no need to propagate
    * EVALSHA at all. */
    if (listLength(g_pserver->slaves) == 0 &&
        g_pserver->aof_state == AOF_OFF &&
        listLength(g_pserver->repl_scriptcache_fifo) != 0)
    {
        replicationScriptCacheFlush();
    }

    /* Start a BGSAVE good for replication if we have slaves in
<<<<<<< HEAD
    * WAIT_BGSAVE_START state.
    *
    * In case of diskless replication, we make sure to wait the specified
    * number of seconds (according to configuration) so that other slaves
    * have the time to arrive before we start streaming. */
    if (!g_pserver->FRdbSaveInProgress() && g_pserver->aof_child_pid == -1) {
=======
     * WAIT_BGSAVE_START state.
     *
     * In case of diskless replication, we make sure to wait the specified
     * number of seconds (according to configuration) so that other slaves
     * have the time to arrive before we start streaming. */
    if (!hasActiveChildProcess()) {
>>>>>>> 9440c609
        time_t idle, max_idle = 0;
        int slaves_waiting = 0;
        int mincapa = -1;
        listNode *ln;
        listIter li;

        listRewind(g_pserver->slaves,&li);
        while((ln = listNext(&li))) {
            client *replica = (client*)ln->value;
            if (replica->replstate == SLAVE_STATE_WAIT_BGSAVE_START) {
                idle = g_pserver->unixtime - replica->lastinteraction;
                if (idle > max_idle) max_idle = idle;
                slaves_waiting++;
                mincapa = (mincapa == -1) ? replica->slave_capa :
                                            (mincapa & replica->slave_capa);
            }
        }

        if (slaves_waiting &&
            (!g_pserver->repl_diskless_sync ||
            max_idle > g_pserver->repl_diskless_sync_delay))
        {
            /* Start the BGSAVE. The called function may start a
            * BGSAVE with socket target or disk target depending on the
            * configuration and slaves capabilities. */
            startBgsaveForReplication(mincapa);
        }
    }

    propagateMasterStaleKeys();

    /* Refresh the number of slaves with lag <= min-slaves-max-lag. */
    refreshGoodSlavesCount();
    replication_cron_loops++; /* Incremented with frequency 1 HZ. */
}

int FBrokenLinkToMaster()
{
    listIter li;
    listNode *ln;
    listRewind(g_pserver->masters, &li);

    while ((ln = listNext(&li)))
    {
        redisMaster *mi = (redisMaster*)listNodeValue(ln);
        if (mi->repl_state != REPL_STATE_CONNECTED)
            return true;
    }
    return false;
}

int FActiveMaster(client *c)
{
    if (!(c->flags & CLIENT_MASTER))
        return false;

    listIter li;
    listNode *ln;
    listRewind(g_pserver->masters, &li);
    while ((ln = listNext(&li)))
    {
        redisMaster *mi = (redisMaster*)listNodeValue(ln);
        if (mi->master == c)
            return true;
    }
    return false;
}

redisMaster *MasterInfoFromClient(client *c)
{
    listIter li;
    listNode *ln;
    listRewind(g_pserver->masters, &li);
    while ((ln = listNext(&li)))
    {
        redisMaster *mi = (redisMaster*)listNodeValue(ln);
        if (mi->master == c || mi->cached_master == c)
            return mi;
    }
    return nullptr;
}

#define REPLAY_MAX_NESTING 64
class ReplicaNestState
{
public:
    bool FPush()
    {
        if (m_cnesting == REPLAY_MAX_NESTING) {
            m_fCancelled = true;
            return false;   // overflow
        }
        
        if (m_cnesting == 0)
            m_fCancelled = false;
        ++m_cnesting;
        return true;
    }

    void Pop()
    {
        --m_cnesting;
    }

    void Cancel()
    {
        m_fCancelled = true;
    }

    bool FCancelled() const
    {
        return m_fCancelled;
    }

    bool FFirst() const
    {
        return m_cnesting == 1;
    }

private:
    int m_cnesting = 0;
    bool m_fCancelled = false;
};

void replicaReplayCommand(client *c)
{
    static thread_local ReplicaNestState *s_pstate = nullptr;
    if (s_pstate == nullptr)
        s_pstate = new (MALLOC_LOCAL) ReplicaNestState;

    // the replay command contains two arguments: 
    //  1: The UUID of the source
    //  2: The raw command buffer to be replayed
    //  3: (OPTIONAL) the database ID the command should apply to
    
    if (!(c->flags & CLIENT_MASTER))
    {
        addReplyError(c, "Command must be sent from a master");
        s_pstate->Cancel();
        return;
    }

    /* First Validate Arguments */
    if (c->argc < 3)
    {
        addReplyError(c, "Invalid number of arguments");
        s_pstate->Cancel();
        return;
    }

    unsigned char uuid[UUID_BINARY_LEN];
    if (c->argv[1]->type != OBJ_STRING || sdslen((sds)ptrFromObj(c->argv[1])) != 36 
        || uuid_parse((sds)ptrFromObj(c->argv[1]), uuid) != 0)
    {
        addReplyError(c, "Expected UUID arg1");
        s_pstate->Cancel();
        return;
    }

    if (c->argv[2]->type != OBJ_STRING)
    {
        addReplyError(c, "Expected command buffer arg2");
        s_pstate->Cancel();
        return;
    }

    if (c->argc >= 4)
    {
        long long db;
        if (getLongLongFromObject(c->argv[3], &db) != C_OK || db >= cserver.dbnum || selectDb(c, (int)db) != C_OK)
        {
            addReplyError(c, "Invalid database ID");
            s_pstate->Cancel();
            return;
        }
    }

    uint64_t mvcc = 0;
    if (c->argc >= 5)
    {
        if (getUnsignedLongLongFromObject(c->argv[4], &mvcc) != C_OK)
        {
            addReplyError(c, "Invalid MVCC Timestamp");
            s_pstate->Cancel();
            return;
        }
    }

    if (FSameUuidNoNil(uuid, cserver.uuid))
    {
        addReply(c, shared.ok);
        s_pstate->Cancel();
        return; // Our own commands have come back to us.  Ignore them.
    }

    if (!s_pstate->FPush())
        return;

    // OK We've recieved a command lets execute
    client *current_clientSave = serverTL->current_client;
    client *cFake = createClient(nullptr, c->iel);
    cFake->lock.lock();
    cFake->authenticated = c->authenticated;
    cFake->puser = c->puser;
    cFake->querybuf = sdscatsds(cFake->querybuf,(sds)ptrFromObj(c->argv[2]));
    selectDb(cFake, c->db->id);
    auto ccmdPrev = serverTL->commandsExecuted;
    processInputBuffer(cFake, (CMD_CALL_FULL & (~CMD_CALL_PROPAGATE)));
    bool fExec = ccmdPrev != serverTL->commandsExecuted;
    cFake->lock.unlock();
    if (fExec)
    {
        addReply(c, shared.ok);
        selectDb(c, cFake->db->id);
        redisMaster *mi = MasterInfoFromClient(c);
        if (mi != nullptr)  // this should never be null but I'd prefer not to crash
        {
            mi->mvccLastSync = mvcc;
        }
    }
    else
    {
        addReplyError(c, "command did not execute");
    }
    freeClient(cFake);
    serverTL->current_client = current_clientSave;

    // call() will not propogate this for us, so we do so here
    if (!s_pstate->FCancelled() && s_pstate->FFirst())
        alsoPropagate(cserver.rreplayCommand,c->db->id,c->argv,c->argc,PROPAGATE_AOF|PROPAGATE_REPL);
    
    s_pstate->Pop();
    return;
}

void updateMasterAuth()
{
    listIter li;
    listNode *ln;

    listRewind(g_pserver->masters, &li);
    while ((ln = listNext(&li)))
    {
        redisMaster *mi = (redisMaster*)listNodeValue(ln);
        zfree(mi->masterauth); mi->masterauth = nullptr;
        zfree(mi->masteruser); mi->masteruser = nullptr;

        if (cserver.default_masterauth)
            mi->masterauth = zstrdup(cserver.default_masterauth);
        if (cserver.default_masteruser)
            mi->masteruser = zstrdup(cserver.default_masteruser);
    }
}

static void propagateMasterStaleKeys()
{
    listIter li;
    listNode *ln;
    listRewind(g_pserver->masters, &li);
    robj *rgobj[2];

    rgobj[0] = createEmbeddedStringObject("DEL", 3);

    while ((ln = listNext(&li)) != nullptr)
    {
        redisMaster *mi = (redisMaster*)listNodeValue(ln);
        if (mi->staleKeyMap != nullptr)
        {
            if (mi->master != nullptr)
            {
                for (auto &pair : *mi->staleKeyMap)
                {
                    if (pair.second.empty())
                        continue;
                    
                    client *replica = replicaFromMaster(mi);
                    if (replica == nullptr)
                        continue;

                    for (auto &spkey : pair.second)
                    {
                        rgobj[1] = spkey.get();
                        replicationFeedSlave(replica, pair.first, rgobj, 2, false);
                    }
                }
                delete mi->staleKeyMap;
                mi->staleKeyMap = nullptr;
            }
        }
    }

    decrRefCount(rgobj[0]);
}<|MERGE_RESOLUTION|>--- conflicted
+++ resolved
@@ -1665,12 +1665,10 @@
 /* Helper function for readSyncBulkPayload() to make backups of the current
  * DBs before socket-loading the new ones. The backups may be restored later
  * or freed by disklessLoadRestoreBackups(). */
-redisDb *disklessLoadMakeBackups(void) {
-    redisDb *backups = (redisDb*)zmalloc(sizeof(redisDb)*cserver.dbnum);
+const redisDbPersistentDataSnapshot **disklessLoadMakeBackups() {
+    const redisDbPersistentDataSnapshot **backups = (const redisDbPersistentDataSnapshot**)zmalloc(sizeof(redisDbPersistentDataSnapshot*)*cserver.dbnum);
     for (int i=0; i<cserver.dbnum; i++) {
-        backups[i] = g_pserver->db[i];
-        g_pserver->db[i].pdict = dictCreate(&dbDictType,NULL);
-        g_pserver->db[i].setexpire = new (MALLOC_LOCAL) expireset();
+        backups[i] = g_pserver->db[i]->createSnapshot(LLONG_MAX, false);
     }
     return backups;
 }
@@ -1685,22 +1683,15 @@
  *
  * When instead the loading succeeded we want just to free our old backups,
  * in that case the funciton will do just that when 'restore' is 0. */
-void disklessLoadRestoreBackups(redisDb *backup, int restore, int empty_db_flags)
+void disklessLoadRestoreBackups(const redisDbPersistentDataSnapshot **backup, int restore)
 {
-    if (restore) {
-        /* Restore. */
-        emptyDbGeneric(g_pserver->db,-1,empty_db_flags,replicationEmptyDbCallback);
-        for (int i=0; i<cserver.dbnum; i++) {
-            dictRelease(g_pserver->db[i].pdict);
-            delete g_pserver->db[i].setexpire;
-            g_pserver->db[i] = backup[i];
-        }
-    } else {
-        /* Delete. */
-        emptyDbGeneric(backup,-1,empty_db_flags,replicationEmptyDbCallback);
-        for (int i=0; i<cserver.dbnum; i++) {
-            dictRelease(backup[i].pdict);
-            delete backup[i].setexpire;
+    for (int i = 0; i < cserver.dbnum; ++i)
+    {
+        if (restore) {
+            g_pserver->db[i]->restoreSnapshot(backup[i]);
+        } else {
+            /* Delete. */
+            g_pserver->db[i]->endSnapshot(backup[i]);
         }
     }
     zfree(backup);
@@ -1712,7 +1703,7 @@
     char buf[4096];
     ssize_t nread, readlen, nwritten;
     int use_diskless_load;
-    redisDb *diskless_load_backup = NULL;
+    const redisDbPersistentDataSnapshot **diskless_load_backup = NULL;
     rdbSaveInfo rsi = RDB_SAVE_INFO_INIT;
     int empty_db_flags = g_pserver->repl_slave_lazy_flush ? EMPTYDB_ASYNC :
                                                         EMPTYDB_NO_FLAGS;
@@ -1897,9 +1888,8 @@
         g_pserver->repl_diskless_load == REPL_DISKLESS_LOAD_SWAPDB)
     {
         diskless_load_backup = disklessLoadMakeBackups();
-    } else {
-        emptyDb(-1,empty_db_flags,replicationEmptyDbCallback);
-    }
+    }
+    emptyDb(-1,empty_db_flags,replicationEmptyDbCallback);
 
     /* Before loading the DB into memory we need to delete the readable
      * handler, otherwise it will get called recursively since
@@ -1928,8 +1918,7 @@
             rioFreeConn(&rdb, NULL);
             if (g_pserver->repl_diskless_load == REPL_DISKLESS_LOAD_SWAPDB) {
                 /* Restore the backed up databases. */
-                disklessLoadRestoreBackups(diskless_load_backup,1,
-                                           empty_db_flags);
+                disklessLoadRestoreBackups(diskless_load_backup,1);
             } else {
                 /* Remove the half-loaded data in case we started with
                  * an empty replica. */
@@ -1948,7 +1937,7 @@
             /* Delete the backup databases we created before starting to load
              * the new RDB. Now the RDB was loaded with success so the old
              * data is useless. */
-            disklessLoadRestoreBackups(diskless_load_backup,0,empty_db_flags);
+            disklessLoadRestoreBackups(diskless_load_backup,0);
         }
 
         /* Verify the end mark is correct. */
@@ -2488,7 +2477,7 @@
         }
         else
         {
-            err = sendSynchronousCommand(mi, SYNC_CMD_WRITE,fd,"REPLCONF","license",cserver.license_key,NULL);
+            err = sendSynchronousCommand(mi, SYNC_CMD_WRITE,conn,"REPLCONF","license",cserver.license_key,NULL);
             if (err) goto write_error;
             mi->repl_state = REPL_STATE_KEY_ACK;
             return;
@@ -2498,7 +2487,7 @@
     /* LICENSE Key Ack */
     if (mi->repl_state == REPL_STATE_KEY_ACK)
     {
-        err = sendSynchronousCommand(mi, SYNC_CMD_READ,fd,NULL);
+        err = sendSynchronousCommand(mi, SYNC_CMD_READ,conn,NULL);
         if (err[0] == '-') {
             serverLog(LL_WARNING, "Recieved error from client: %s", err);
             sdsfree(err);
@@ -3688,21 +3677,12 @@
     }
 
     /* Start a BGSAVE good for replication if we have slaves in
-<<<<<<< HEAD
-    * WAIT_BGSAVE_START state.
-    *
-    * In case of diskless replication, we make sure to wait the specified
-    * number of seconds (according to configuration) so that other slaves
-    * have the time to arrive before we start streaming. */
-    if (!g_pserver->FRdbSaveInProgress() && g_pserver->aof_child_pid == -1) {
-=======
      * WAIT_BGSAVE_START state.
      *
      * In case of diskless replication, we make sure to wait the specified
      * number of seconds (according to configuration) so that other slaves
      * have the time to arrive before we start streaming. */
     if (!hasActiveChildProcess()) {
->>>>>>> 9440c609
         time_t idle, max_idle = 0;
         int slaves_waiting = 0;
         int mincapa = -1;
