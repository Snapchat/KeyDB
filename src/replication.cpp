/* Asynchronous replication implementation.
 *
 * Copyright (c) 2009-2012, Salvatore Sanfilippo <antirez at gmail dot com>
 * Copyright (c) 2019 John Sully <john at eqalpha dot com>
 * All rights reserved.
 *
 * Redistribution and use in source and binary forms, with or without
 * modification, are permitted provided that the following conditions are met:
 *
 *   * Redistributions of source code must retain the above copyright notice,
 *     this list of conditions and the following disclaimer.
 *   * Redistributions in binary form must reproduce the above copyright
 *     notice, this list of conditions and the following disclaimer in the
 *     documentation and/or other materials provided with the distribution.
 *   * Neither the name of Redis nor the names of its contributors may be used
 *     to endorse or promote products derived from this software without
 *     specific prior written permission.
 *
 * THIS SOFTWARE IS PROVIDED BY THE COPYRIGHT HOLDERS AND CONTRIBUTORS "AS IS"
 * AND ANY EXPRESS OR IMPLIED WARRANTIES, INCLUDING, BUT NOT LIMITED TO, THE
 * IMPLIED WARRANTIES OF MERCHANTABILITY AND FITNESS FOR A PARTICULAR PURPOSE
 * ARE DISCLAIMED. IN NO EVENT SHALL THE COPYRIGHT OWNER OR CONTRIBUTORS BE
 * LIABLE FOR ANY DIRECT, INDIRECT, INCIDENTAL, SPECIAL, EXEMPLARY, OR
 * CONSEQUENTIAL DAMAGES (INCLUDING, BUT NOT LIMITED TO, PROCUREMENT OF
 * SUBSTITUTE GOODS OR SERVICES; LOSS OF USE, DATA, OR PROFITS; OR BUSINESS
 * INTERRUPTION) HOWEVER CAUSED AND ON ANY THEORY OF LIABILITY, WHETHER IN
 * CONTRACT, STRICT LIABILITY, OR TORT (INCLUDING NEGLIGENCE OR OTHERWISE)
 * ARISING IN ANY WAY OUT OF THE USE OF THIS SOFTWARE, EVEN IF ADVISED OF THE
 * POSSIBILITY OF SUCH DAMAGE.
 */


#include "server.h"

#include <sys/time.h>
#include <unistd.h>
#include <fcntl.h>
#include <sys/socket.h>
#include <sys/stat.h>
#include <mutex>
#include <algorithm>
#include <uuid/uuid.h>

void replicationDiscardCachedMaster(redisMaster *mi);
void replicationResurrectCachedMaster(redisMaster *mi, int newfd);
void replicationSendAck(redisMaster *mi);
void putSlaveOnline(client *slave);
int cancelReplicationHandshake(redisMaster *mi);

/* --------------------------- Utility functions ---------------------------- */

/* Return the pointer to a string representing the slave ip:listening_port
 * pair. Mostly useful for logging, since we want to log a slave using its
 * IP address and its listening port which is more clear for the user, for
 * example: "Closing connection with replica 10.1.2.3:6380". */
char *replicationGetSlaveName(client *c) {
    static char buf[NET_PEER_ID_LEN];
    char ip[NET_IP_STR_LEN];

    ip[0] = '\0';
    buf[0] = '\0';
    if (c->slave_ip[0] != '\0' ||
        anetPeerToString(c->fd,ip,sizeof(ip),NULL) != -1)
    {
        /* Note that the 'ip' buffer is always larger than 'c->slave_ip' */
        if (c->slave_ip[0] != '\0') memcpy(ip,c->slave_ip,sizeof(c->slave_ip));

        if (c->slave_listening_port)
            anetFormatAddr(buf,sizeof(buf),ip,c->slave_listening_port);
        else
            snprintf(buf,sizeof(buf),"%s:<unknown-replica-port>",ip);
    } else {
        snprintf(buf,sizeof(buf),"client id #%llu",
            (unsigned long long) c->id);
    }
    return buf;
}

static bool FSameUuidNoNil(const unsigned char *a, const unsigned char *b)
{
    unsigned char zeroCheck = 0;
    for (int i = 0; i < UUID_BINARY_LEN; ++i)
    {
        if (a[i] != b[i])
            return false;
        zeroCheck |= a[i];
    }
    return (zeroCheck != 0);    // if the UUID is nil then it is never equal
}

static bool FSameHost(client *clientA, client *clientB)
{
    if (clientA == nullptr || clientB == nullptr)
        return false;

    const unsigned char *a = clientA->uuid;
    const unsigned char *b = clientB->uuid;

    return FSameUuidNoNil(a, b);
}

static bool FMasterHost(client *c)
{
    listIter li;
    listNode *ln;
    listRewind(g_pserver->masters, &li);
    while ((ln = listNext(&li)))
    {
        redisMaster *mi = (redisMaster*)listNodeValue(ln);
        if (FSameUuidNoNil(mi->master_uuid, c->uuid))
            return true;
    }
    return false;
}

static bool FAnyDisconnectedMasters()
{
    listIter li;
    listNode *ln;
    listRewind(g_pserver->masters, &li);
    while ((ln = listNext(&li)))
    {
        redisMaster *mi = (redisMaster*)listNodeValue(ln);
        if (mi->repl_state != REPL_STATE_CONNECTED)
            return true;
    }
    return false;
}

/* ---------------------------------- MASTER -------------------------------- */

void createReplicationBacklog(void) {
    serverAssert(g_pserver->repl_backlog == NULL);
    g_pserver->repl_backlog = (char*)zmalloc(g_pserver->repl_backlog_size, MALLOC_LOCAL);
    g_pserver->repl_backlog_histlen = 0;
    g_pserver->repl_backlog_idx = 0;

    /* We don't have any data inside our buffer, but virtually the first
     * byte we have is the next byte that will be generated for the
     * replication stream. */
    g_pserver->repl_backlog_off = g_pserver->master_repl_offset+1;
}

/* This function is called when the user modifies the replication backlog
 * size at runtime. It is up to the function to both update the
 * g_pserver->repl_backlog_size and to resize the buffer and setup it so that
 * it contains the same data as the previous one (possibly less data, but
 * the most recent bytes, or the same data and more free space in case the
 * buffer is enlarged). */
void resizeReplicationBacklog(long long newsize) {
    if (newsize < CONFIG_REPL_BACKLOG_MIN_SIZE)
        newsize = CONFIG_REPL_BACKLOG_MIN_SIZE;
    if (g_pserver->repl_backlog_size == newsize) return;

    g_pserver->repl_backlog_size = newsize;
    if (g_pserver->repl_backlog != NULL) {
        /* What we actually do is to flush the old buffer and realloc a new
         * empty one. It will refill with new data incrementally.
         * The reason is that copying a few gigabytes adds latency and even
         * worse often we need to alloc additional space before freeing the
         * old buffer. */
        zfree(g_pserver->repl_backlog);
        g_pserver->repl_backlog = (char*)zmalloc(g_pserver->repl_backlog_size, MALLOC_LOCAL);
        g_pserver->repl_backlog_histlen = 0;
        g_pserver->repl_backlog_idx = 0;
        /* Next byte we have is... the next since the buffer is empty. */
        g_pserver->repl_backlog_off = g_pserver->master_repl_offset+1;
    }
}

void freeReplicationBacklog(void) {
    serverAssert(GlobalLocksAcquired());
    listIter li;
    listNode *ln;
    listRewind(g_pserver->slaves, &li);
    while ((ln = listNext(&li))) {
        // g_pserver->slaves should be empty, or filled with clients pending close
        client *c = (client*)listNodeValue(ln);
        serverAssert(c->flags & CLIENT_CLOSE_ASAP || FMasterHost(c));
    }
    zfree(g_pserver->repl_backlog);
    g_pserver->repl_backlog = NULL;
}

/* Add data to the replication backlog.
 * This function also increments the global replication offset stored at
 * g_pserver->master_repl_offset, because there is no case where we want to feed
 * the backlog without incrementing the offset. */
void feedReplicationBacklog(const void *ptr, size_t len) {
    serverAssert(GlobalLocksAcquired());
    const unsigned char *p = (const unsigned char*)ptr;

    g_pserver->master_repl_offset += len;

    /* This is a circular buffer, so write as much data we can at every
     * iteration and rewind the "idx" index if we reach the limit. */
    while(len) {
        size_t thislen = g_pserver->repl_backlog_size - g_pserver->repl_backlog_idx;
        if (thislen > len) thislen = len;
        memcpy(g_pserver->repl_backlog+g_pserver->repl_backlog_idx,p,thislen);
        g_pserver->repl_backlog_idx += thislen;
        if (g_pserver->repl_backlog_idx == g_pserver->repl_backlog_size)
            g_pserver->repl_backlog_idx = 0;
        len -= thislen;
        p += thislen;
        g_pserver->repl_backlog_histlen += thislen;
    }
    if (g_pserver->repl_backlog_histlen > g_pserver->repl_backlog_size)
        g_pserver->repl_backlog_histlen = g_pserver->repl_backlog_size;
    /* Set the offset of the first byte we have in the backlog. */
    g_pserver->repl_backlog_off = g_pserver->master_repl_offset -
                              g_pserver->repl_backlog_histlen + 1;
}

/* Wrapper for feedReplicationBacklog() that takes Redis string objects
 * as input. */
void feedReplicationBacklogWithObject(robj *o) {
    char llstr[LONG_STR_SIZE];
    void *p;
    size_t len;

    if (o->encoding == OBJ_ENCODING_INT) {
        len = ll2string(llstr,sizeof(llstr),(long)ptrFromObj(o));
        p = llstr;
    } else {
        len = sdslen((sds)ptrFromObj(o));
        p = ptrFromObj(o);
    }
    feedReplicationBacklog(p,len);
}

void replicationFeedSlave(client *slave, int dictid, robj **argv, int argc, bool fSendRaw)
{
    char llstr[LONG_STR_SIZE];
    std::unique_lock<decltype(slave->lock)> lock(slave->lock);

    /* Send SELECT command to every slave if needed. */
    if (g_pserver->slaveseldb != dictid) {
        robj *selectcmd;

        /* For a few DBs we have pre-computed SELECT command. */
        if (dictid >= 0 && dictid < PROTO_SHARED_SELECT_CMDS) {
            selectcmd = shared.select[dictid];
        } else {
            int dictid_len;

            dictid_len = ll2string(llstr,sizeof(llstr),dictid);
            selectcmd = createObject(OBJ_STRING,
                sdscatprintf(sdsempty(),
                "*2\r\n$6\r\nSELECT\r\n$%d\r\n%s\r\n",
                dictid_len, llstr));
        }

        /* Add the SELECT command into the backlog. */
        /* We don't do this for advanced replication because this will be done later when it adds the whole RREPLAY command */
        if (g_pserver->repl_backlog && fSendRaw) feedReplicationBacklogWithObject(selectcmd);

        /* Send it to slaves */
        addReply(slave,selectcmd);

        if (dictid < 0 || dictid >= PROTO_SHARED_SELECT_CMDS)
            decrRefCount(selectcmd);
    }
    g_pserver->slaveseldb = dictid;

    /* Feed slaves that are waiting for the initial SYNC (so these commands
     * are queued in the output buffer until the initial SYNC completes),
     * or are already in sync with the master. */

    /* Add the multi bulk length. */
    addReplyArrayLen(slave,argc);

    /* Finally any additional argument that was not stored inside the
        * static buffer if any (from j to argc). */
    for (int j = 0; j < argc; j++)
        addReplyBulk(slave,argv[j]);
}

/* Propagate write commands to slaves, and populate the replication backlog
 * as well. This function is used if the instance is a master: we use
 * the commands received by our clients in order to create the replication
 * stream. Instead if the instance is a slave and has sub-slaves attached,
 * we use replicationFeedSlavesFromMaster() */
void replicationFeedSlaves(list *slaves, int dictid, robj **argv, int argc) {
    listNode *ln, *lnReply;
    listIter li, liReply;
    int j, len;
    serverAssert(GlobalLocksAcquired());

    /* If the instance is not a top level master, return ASAP: we'll just proxy
     * the stream of data we receive from our master instead, in order to
     * propagate *identical* replication stream. In this way this slave can
     * advertise the same replication ID as the master (since it shares the
     * master replication history and has the same backlog and offsets). */
    if (!g_pserver->fActiveReplica && listLength(g_pserver->masters)) return;

    /* If there aren't slaves, and there is no backlog buffer to populate,
     * we can return ASAP. */
    if (g_pserver->repl_backlog == NULL && listLength(slaves) == 0) return;

    /* We can't have slaves attached and no backlog. */
    serverAssert(!(listLength(slaves) != 0 && g_pserver->repl_backlog == NULL));

    client *fake = createClient(-1, serverTL - g_pserver->rgthreadvar);
    fake->flags |= CLIENT_FORCE_REPLY;
    bool fSendRaw = !g_pserver->fActiveReplica;
    replicationFeedSlave(fake, dictid, argv, argc, fSendRaw); // Note: updates the repl log, keep above the repl update code below


    long long cchbuf = fake->bufpos;
    listRewind(fake->reply, &liReply);
    while ((lnReply = listNext(&liReply)))
    {
        clientReplyBlock* reply = (clientReplyBlock*)listNodeValue(lnReply);
        cchbuf += reply->used;
    }

    serverAssert(argc > 0);
    serverAssert(cchbuf > 0);

    char uuid[40] = {'\0'};
    uuid_unparse(cserver.uuid, uuid);
    char proto[1024];
    int cchProto = snprintf(proto, sizeof(proto), "*3\r\n$7\r\nRREPLAY\r\n$%d\r\n%s\r\n$%lld\r\n", (int)strlen(uuid), uuid, cchbuf);
    cchProto = std::min((int)sizeof(proto), cchProto);
<<<<<<< HEAD
=======
    long long master_repl_offset_start = g_pserver->master_repl_offset;
>>>>>>> a19d0f67

    /* Write the command to the replication backlog if any. */
    if (g_pserver->repl_backlog) 
    {
        if (fSendRaw)
        {
            char aux[LONG_STR_SIZE+3];

            /* Add the multi bulk reply length. */
            aux[0] = '*';
            len = ll2string(aux+1,sizeof(aux)-1,argc);
            aux[len+1] = '\r';
            aux[len+2] = '\n';
            feedReplicationBacklog(aux,len+3);

            for (j = 0; j < argc; j++) {
                long objlen = stringObjectLen(argv[j]);

                /* We need to feed the buffer with the object as a bulk reply
                * not just as a plain string, so create the $..CRLF payload len
                * and add the final CRLF */
                aux[0] = '$';
                len = ll2string(aux+1,sizeof(aux)-1,objlen);
                aux[len+1] = '\r';
                aux[len+2] = '\n';
                feedReplicationBacklog(aux,len+3);
                feedReplicationBacklogWithObject(argv[j]);
                feedReplicationBacklog(aux+len+1,2);
            }
        }
        else
        {
            feedReplicationBacklog(proto, cchProto);
            feedReplicationBacklog(fake->buf, fake->bufpos);
            listRewind(fake->reply, &liReply);
            while ((lnReply = listNext(&liReply)))
            {
                clientReplyBlock* reply = (clientReplyBlock*)listNodeValue(lnReply);
                feedReplicationBacklog(reply->buf(), reply->used);
            }
            const char *crlf = "\r\n";
            feedReplicationBacklog(crlf, 2);
        }
    }

    /* Write the command to every slave. */
    listRewind(slaves,&li);
    while((ln = listNext(&li))) {
        client *slave = (client*)ln->value;

        /* Don't feed slaves that are still waiting for BGSAVE to start */
        if (slave->replstate == SLAVE_STATE_WAIT_BGSAVE_START) continue;
        std::unique_lock<decltype(slave->lock)> lock(slave->lock);
        if (serverTL->current_client && FSameHost(serverTL->current_client, slave))
        {
            slave->reploff_skipped += g_pserver->master_repl_offset - master_repl_offset_start;
            continue;
        }

        if (!fSendRaw)
            addReplyProtoAsync(slave, proto, cchProto);

        addReplyProtoAsync(slave,fake->buf,fake->bufpos);
        listRewind(fake->reply, &liReply);
        while ((lnReply = listNext(&liReply)))
        {
            clientReplyBlock* reply = (clientReplyBlock*)listNodeValue(lnReply);
            addReplyProtoAsync(slave, reply->buf(), reply->used);
        }
        if (!fSendRaw)
            addReplyAsync(slave,shared.crlf);
    }

    freeClient(fake);
}

/* This function is used in order to proxy what we receive from our master
 * to our sub-slaves. */
#include <ctype.h>
void replicationFeedSlavesFromMasterStream(list *slaves, char *buf, size_t buflen) {
    listNode *ln;
    listIter li;

    /* Debugging: this is handy to see the stream sent from master
     * to slaves. Disabled with if(0). */
    if (0) {
        printf("%zu:",buflen);
        for (size_t j = 0; j < buflen; j++) {
            printf("%c", isprint(buf[j]) ? buf[j] : '.');
        }
        printf("\n");
    }

    if (g_pserver->repl_backlog) feedReplicationBacklog(buf,buflen);
    listRewind(slaves,&li);

    while((ln = listNext(&li))) {
        client *slave = (client*)ln->value;
        std::lock_guard<decltype(slave->lock)> ulock(slave->lock);
        if (FMasterHost(slave))
            continue;   // Active Active case, don't feed back

        /* Don't feed slaves that are still waiting for BGSAVE to start */
        if (slave->replstate == SLAVE_STATE_WAIT_BGSAVE_START) continue;

        addReplyProtoAsync(slave,buf,buflen);
    }
    
    if (listLength(slaves))
        ProcessPendingAsyncWrites();    // flush them to their respective threads
}

void replicationFeedMonitors(client *c, list *monitors, int dictid, robj **argv, int argc) {
    listNode *ln;
    listIter li;
    int j;
    sds cmdrepr = sdsnew("+");
    robj *cmdobj;
    struct timeval tv;
    serverAssert(GlobalLocksAcquired());

    gettimeofday(&tv,NULL);
    cmdrepr = sdscatprintf(cmdrepr,"%ld.%06ld ",(long)tv.tv_sec,(long)tv.tv_usec);
    if (c->flags & CLIENT_LUA) {
        cmdrepr = sdscatprintf(cmdrepr,"[%d lua] ",dictid);
    } else if (c->flags & CLIENT_UNIX_SOCKET) {
        cmdrepr = sdscatprintf(cmdrepr,"[%d unix:%s] ",dictid,g_pserver->unixsocket);
    } else {
        cmdrepr = sdscatprintf(cmdrepr,"[%d %s] ",dictid,getClientPeerId(c));
    }

    for (j = 0; j < argc; j++) {
        if (argv[j]->encoding == OBJ_ENCODING_INT) {
            cmdrepr = sdscatprintf(cmdrepr, "\"%ld\"", (long)ptrFromObj(argv[j]));
        } else {
            cmdrepr = sdscatrepr(cmdrepr,(char*)ptrFromObj(argv[j]),
                        sdslen((sds)ptrFromObj(argv[j])));
        }
        if (j != argc-1)
            cmdrepr = sdscatlen(cmdrepr," ",1);
    }
    cmdrepr = sdscatlen(cmdrepr,"\r\n",2);
    cmdobj = createObject(OBJ_STRING,cmdrepr);

    listRewind(monitors,&li);
    while((ln = listNext(&li))) {
        client *monitor = (client*)ln->value;
        std::lock_guard<decltype(monitor->lock)> lock(monitor->lock);
        addReplyAsync(monitor,cmdobj);
    }
    decrRefCount(cmdobj);
}

/* Feed the slave 'c' with the replication backlog starting from the
 * specified 'offset' up to the end of the backlog. */
long long addReplyReplicationBacklog(client *c, long long offset) {
    long long j, skip, len;

    serverLog(LL_DEBUG, "[PSYNC] Replica request offset: %lld", offset);

    if (g_pserver->repl_backlog_histlen == 0) {
        serverLog(LL_DEBUG, "[PSYNC] Backlog history len is zero");
        return 0;
    }

    serverLog(LL_DEBUG, "[PSYNC] Backlog size: %lld",
             g_pserver->repl_backlog_size);
    serverLog(LL_DEBUG, "[PSYNC] First byte: %lld",
             g_pserver->repl_backlog_off);
    serverLog(LL_DEBUG, "[PSYNC] History len: %lld",
             g_pserver->repl_backlog_histlen);
    serverLog(LL_DEBUG, "[PSYNC] Current index: %lld",
             g_pserver->repl_backlog_idx);

    /* Compute the amount of bytes we need to discard. */
    skip = offset - g_pserver->repl_backlog_off;
    serverLog(LL_DEBUG, "[PSYNC] Skipping: %lld", skip);

    /* Point j to the oldest byte, that is actually our
     * g_pserver->repl_backlog_off byte. */
    j = (g_pserver->repl_backlog_idx +
        (g_pserver->repl_backlog_size-g_pserver->repl_backlog_histlen)) %
        g_pserver->repl_backlog_size;
    serverLog(LL_DEBUG, "[PSYNC] Index of first byte: %lld", j);

    /* Discard the amount of data to seek to the specified 'offset'. */
    j = (j + skip) % g_pserver->repl_backlog_size;

    /* Feed slave with data. Since it is a circular buffer we have to
     * split the reply in two parts if we are cross-boundary. */
    len = g_pserver->repl_backlog_histlen - skip;
    serverLog(LL_DEBUG, "[PSYNC] Reply total length: %lld", len);
    while(len) {
        long long thislen =
            ((g_pserver->repl_backlog_size - j) < len) ?
            (g_pserver->repl_backlog_size - j) : len;

        serverLog(LL_DEBUG, "[PSYNC] addReply() length: %lld", thislen);
        addReplySds(c,sdsnewlen(g_pserver->repl_backlog + j, thislen));
        len -= thislen;
        j = 0;
    }
    return g_pserver->repl_backlog_histlen - skip;
}

/* Return the offset to provide as reply to the PSYNC command received
 * from the slave. The returned value is only valid immediately after
 * the BGSAVE process started and before executing any other command
 * from clients. */
long long getPsyncInitialOffset(void) {
    return g_pserver->master_repl_offset;
}

/* Send a FULLRESYNC reply in the specific case of a full resynchronization,
 * as a side effect setup the slave for a full sync in different ways:
 *
 * 1) Remember, into the slave client structure, the replication offset
 *    we sent here, so that if new slaves will later attach to the same
 *    background RDB saving process (by duplicating this client output
 *    buffer), we can get the right offset from this slave.
 * 2) Set the replication state of the slave to WAIT_BGSAVE_END so that
 *    we start accumulating differences from this point.
 * 3) Force the replication stream to re-emit a SELECT statement so
 *    the new slave incremental differences will start selecting the
 *    right database number.
 *
 * Normally this function should be called immediately after a successful
 * BGSAVE for replication was started, or when there is one already in
 * progress that we attached our slave to. */
int replicationSetupSlaveForFullResync(client *slave, long long offset) {
    char buf[128];
    int buflen;

    slave->psync_initial_offset = offset;
    slave->replstate = SLAVE_STATE_WAIT_BGSAVE_END;
    /* We are going to accumulate the incremental changes for this
     * slave as well. Set slaveseldb to -1 in order to force to re-emit
     * a SELECT statement in the replication stream. */
    g_pserver->slaveseldb = -1;

    /* Don't send this reply to slaves that approached us with
     * the old SYNC command. */
    if (!(slave->flags & CLIENT_PRE_PSYNC)) {
        buflen = snprintf(buf,sizeof(buf),"+FULLRESYNC %s %lld\r\n",
                          g_pserver->replid,offset);
        if (write(slave->fd,buf,buflen) != buflen) {
            freeClientAsync(slave);
            return C_ERR;
        }
    }
    return C_OK;
}

/* This function handles the PSYNC command from the point of view of a
 * master receiving a request for partial resynchronization.
 *
 * On success return C_OK, otherwise C_ERR is returned and we proceed
 * with the usual full resync. */
int masterTryPartialResynchronization(client *c) {
    serverAssert(GlobalLocksAcquired());
    long long psync_offset, psync_len;
    char *master_replid = (char*)ptrFromObj(c->argv[1]);
    char buf[128];
    int buflen;

    /* Parse the replication offset asked by the slave. Go to full sync
     * on parse error: this should never happen but we try to handle
     * it in a robust way compared to aborting. */
    if (getLongLongFromObjectOrReply(c,c->argv[2],&psync_offset,NULL) !=
       C_OK) goto need_full_resync;

    /* Is the replication ID of this master the same advertised by the wannabe
     * slave via PSYNC? If the replication ID changed this master has a
     * different replication history, and there is no way to continue.
     *
     * Note that there are two potentially valid replication IDs: the ID1
     * and the ID2. The ID2 however is only valid up to a specific offset. */
    if (strcasecmp(master_replid, g_pserver->replid) &&
        (strcasecmp(master_replid, g_pserver->replid2) ||
         psync_offset > g_pserver->second_replid_offset))
    {
        /* Run id "?" is used by slaves that want to force a full resync. */
        if (master_replid[0] != '?') {
            if (strcasecmp(master_replid, g_pserver->replid) &&
                strcasecmp(master_replid, g_pserver->replid2))
            {
                serverLog(LL_NOTICE,"Partial resynchronization not accepted: "
                    "Replication ID mismatch (Replica asked for '%s', my "
                    "replication IDs are '%s' and '%s')",
                    master_replid, g_pserver->replid, g_pserver->replid2);
            } else {
                serverLog(LL_NOTICE,"Partial resynchronization not accepted: "
                    "Requested offset for second ID was %lld, but I can reply "
                    "up to %lld", psync_offset, g_pserver->second_replid_offset);
            }
        } else {
            serverLog(LL_NOTICE,"Full resync requested by replica %s",
                replicationGetSlaveName(c));
        }
        goto need_full_resync;
    }

    /* We still have the data our slave is asking for? */
    if (!g_pserver->repl_backlog ||
        psync_offset < g_pserver->repl_backlog_off ||
        psync_offset > (g_pserver->repl_backlog_off + g_pserver->repl_backlog_histlen))
    {
        serverLog(LL_NOTICE,
            "Unable to partial resync with replica %s for lack of backlog (Replica request was: %lld).", replicationGetSlaveName(c), psync_offset);
        if (psync_offset > g_pserver->master_repl_offset) {
            serverLog(LL_WARNING,
                "Warning: replica %s tried to PSYNC with an offset that is greater than the master replication offset.", replicationGetSlaveName(c));
        }
        goto need_full_resync;
    }

    /* If we reached this point, we are able to perform a partial resync:
     * 1) Set client state to make it a slave.
     * 2) Inform the client we can continue with +CONTINUE
     * 3) Send the backlog data (from the offset to the end) to the slave. */
    c->flags |= CLIENT_SLAVE;
    c->replstate = SLAVE_STATE_ONLINE;
    c->repl_ack_time = g_pserver->unixtime;
    c->repl_put_online_on_ack = 0;
    listAddNodeTail(g_pserver->slaves,c);
    /* We can't use the connection buffers since they are used to accumulate
     * new commands at this stage. But we are sure the socket send buffer is
     * empty so this write will never fail actually. */
    if (c->slave_capa & SLAVE_CAPA_PSYNC2) {
        buflen = snprintf(buf,sizeof(buf),"+CONTINUE %s\r\n", g_pserver->replid);
    } else {
        buflen = snprintf(buf,sizeof(buf),"+CONTINUE\r\n");
    }
    if (write(c->fd,buf,buflen) != buflen) {
        if (FCorrectThread(c))
            freeClient(c);
        else
            freeClientAsync(c);
        return C_OK;
    }
    psync_len = addReplyReplicationBacklog(c,psync_offset);
    serverLog(LL_NOTICE,
        "Partial resynchronization request from %s accepted. Sending %lld bytes of backlog starting from offset %lld.",
            replicationGetSlaveName(c),
            psync_len, psync_offset);
    /* Note that we don't need to set the selected DB at g_pserver->slaveseldb
     * to -1 to force the master to emit SELECT, since the slave already
     * has this state from the previous connection with the master. */

    refreshGoodSlavesCount();
    return C_OK; /* The caller can return, no full resync needed. */

need_full_resync:
    /* We need a full resync for some reason... Note that we can't
     * reply to PSYNC right now if a full SYNC is needed. The reply
     * must include the master offset at the time the RDB file we transfer
     * is generated, so we need to delay the reply to that moment. */
    return C_ERR;
}

/* Start a BGSAVE for replication goals, which is, selecting the disk or
 * socket target depending on the configuration, and making sure that
 * the script cache is flushed before to start.
 *
 * The mincapa argument is the bitwise AND among all the slaves capabilities
 * of the slaves waiting for this BGSAVE, so represents the slave capabilities
 * all the slaves support. Can be tested via SLAVE_CAPA_* macros.
 *
 * Side effects, other than starting a BGSAVE:
 *
 * 1) Handle the slaves in WAIT_START state, by preparing them for a full
 *    sync if the BGSAVE was successfully started, or sending them an error
 *    and dropping them from the list of slaves.
 *
 * 2) Flush the Lua scripting script cache if the BGSAVE was actually
 *    started.
 *
 * Returns C_OK on success or C_ERR otherwise. */
int startBgsaveForReplication(int mincapa) {
    serverAssert(GlobalLocksAcquired());
    int retval;
    int socket_target = g_pserver->repl_diskless_sync && (mincapa & SLAVE_CAPA_EOF);
    listIter li;
    listNode *ln;

    serverLog(LL_NOTICE,"Starting BGSAVE for SYNC with target: %s",
        socket_target ? "replicas sockets" : "disk");

    rdbSaveInfo rsi, *rsiptr;
    rsiptr = rdbPopulateSaveInfo(&rsi);
    /* Only do rdbSave* when rsiptr is not NULL,
     * otherwise slave will miss repl-stream-db. */
    if (rsiptr) {
        if (socket_target)
            retval = rdbSaveToSlavesSockets(rsiptr);
        else
            retval = rdbSaveBackground(rsiptr);
    } else {
        serverLog(LL_WARNING,"BGSAVE for replication: replication information not available, can't generate the RDB file right now. Try later.");
        retval = C_ERR;
    }

    /* If we failed to BGSAVE, remove the slaves waiting for a full
     * resynchorinization from the list of salves, inform them with
     * an error about what happened, close the connection ASAP. */
    if (retval == C_ERR) {
        serverLog(LL_WARNING,"BGSAVE for replication failed");
        listRewind(g_pserver->slaves,&li);
        while((ln = listNext(&li))) {
            client *slave = (client*)ln->value;
            std::unique_lock<decltype(slave->lock)> lock(slave->lock);

            if (slave->replstate == SLAVE_STATE_WAIT_BGSAVE_START) {
                slave->replstate = REPL_STATE_NONE;
                slave->flags &= ~CLIENT_SLAVE;
                listDelNode(g_pserver->slaves,ln);
                addReplyError(slave,
                    "BGSAVE failed, replication can't continue");
                slave->flags |= CLIENT_CLOSE_AFTER_REPLY;
            }
        }
        return retval;
    }

    /* If the target is socket, rdbSaveToSlavesSockets() already setup
     * the salves for a full resync. Otherwise for disk target do it now.*/
    if (!socket_target) {
        listRewind(g_pserver->slaves,&li);
        while((ln = listNext(&li))) {
            client *slave = (client*)ln->value;
            std::unique_lock<decltype(slave->lock)> lock(slave->lock);

            if (slave->replstate == SLAVE_STATE_WAIT_BGSAVE_START) {
                    replicationSetupSlaveForFullResync(slave,
                            getPsyncInitialOffset());
            }
        }
    }

    /* Flush the script cache, since we need that slave differences are
     * accumulated without requiring slaves to match our cached scripts. */
    if (retval == C_OK) replicationScriptCacheFlush();
    return retval;
}

/* SYNC and PSYNC command implemenation. */
void syncCommand(client *c) {
    /* ignore SYNC if already slave or in monitor mode */
    if (c->flags & CLIENT_SLAVE) return;

    /* Refuse SYNC requests if we are a slave but the link with our master
     * is not ok... */
    if (!g_pserver->fActiveReplica) {
        if (FAnyDisconnectedMasters()) {
            addReplySds(c,sdsnew("-NOMASTERLINK Can't SYNC while not connected with my master\r\n"));
            return;
        }
    }

    /* SYNC can't be issued when the server has pending data to send to
     * the client about already issued commands. We need a fresh reply
     * buffer registering the differences between the BGSAVE and the current
     * dataset, so that we can copy to other slaves if needed. */
    if (clientHasPendingReplies(c)) {
        addReplyError(c,"SYNC and PSYNC are invalid with pending output");
        return;
    }

    serverLog(LL_NOTICE,"Replica %s asks for synchronization",
        replicationGetSlaveName(c));

    /* Try a partial resynchronization if this is a PSYNC command.
     * If it fails, we continue with usual full resynchronization, however
     * when this happens masterTryPartialResynchronization() already
     * replied with:
     *
     * +FULLRESYNC <replid> <offset>
     *
     * So the slave knows the new replid and offset to try a PSYNC later
     * if the connection with the master is lost. */
    if (!strcasecmp((const char*)ptrFromObj(c->argv[0]),"psync")) {
        if (masterTryPartialResynchronization(c) == C_OK) {
            g_pserver->stat_sync_partial_ok++;
            return; /* No full resync needed, return. */
        } else {
            char *master_replid = (char*)ptrFromObj(c->argv[1]);

            /* Increment stats for failed PSYNCs, but only if the
             * replid is not "?", as this is used by slaves to force a full
             * resync on purpose when they are not albe to partially
             * resync. */
            if (master_replid[0] != '?') g_pserver->stat_sync_partial_err++;
        }
    } else {
        /* If a slave uses SYNC, we are dealing with an old implementation
         * of the replication protocol (like keydb-cli --slave). Flag the client
         * so that we don't expect to receive REPLCONF ACK feedbacks. */
        c->flags |= CLIENT_PRE_PSYNC;
    }

    /* Full resynchronization. */
    g_pserver->stat_sync_full++;

    /* Setup the slave as one waiting for BGSAVE to start. The following code
     * paths will change the state if we handle the slave differently. */
    c->replstate = SLAVE_STATE_WAIT_BGSAVE_START;
    if (g_pserver->repl_disable_tcp_nodelay)
        anetDisableTcpNoDelay(NULL, c->fd); /* Non critical if it fails. */
    c->repldbfd = -1;
    c->flags |= CLIENT_SLAVE;
    listAddNodeTail(g_pserver->slaves,c);

    /* Create the replication backlog if needed. */
    if (listLength(g_pserver->slaves) == 1 && g_pserver->repl_backlog == NULL) {
        /* When we create the backlog from scratch, we always use a new
         * replication ID and clear the ID2, since there is no valid
         * past history. */
        changeReplicationId();
        clearReplicationId2();
        createReplicationBacklog();
    }

    /* CASE 1: BGSAVE is in progress, with disk target. */
    if (g_pserver->rdb_child_pid != -1 &&
        g_pserver->rdb_child_type == RDB_CHILD_TYPE_DISK)
    {
        /* Ok a background save is in progress. Let's check if it is a good
         * one for replication, i.e. if there is another slave that is
         * registering differences since the server forked to save. */
        client *slave;
        listNode *ln;
        listIter li;

        listRewind(g_pserver->slaves,&li);
        while((ln = listNext(&li))) {
            slave = (client*)ln->value;
            if (slave->replstate == SLAVE_STATE_WAIT_BGSAVE_END) break;
        }
        
        /* To attach this slave, we check that it has at least all the
         * capabilities of the slave that triggered the current BGSAVE. */
        if (ln && ((c->slave_capa & slave->slave_capa) == slave->slave_capa)) {
            /* Perfect, the server is already registering differences for
             * another slave. Set the right state, and copy the buffer. */
            copyClientOutputBuffer(c,slave);
            replicationSetupSlaveForFullResync(c,slave->psync_initial_offset);
            serverLog(LL_NOTICE,"Waiting for end of BGSAVE for SYNC");
        } else {
            /* No way, we need to wait for the next BGSAVE in order to
             * register differences. */
            serverLog(LL_NOTICE,"Can't attach the replica to the current BGSAVE. Waiting for next BGSAVE for SYNC");
        }

    /* CASE 2: BGSAVE is in progress, with socket target. */
    } else if (g_pserver->rdb_child_pid != -1 &&
               g_pserver->rdb_child_type == RDB_CHILD_TYPE_SOCKET)
    {
        /* There is an RDB child process but it is writing directly to
         * children sockets. We need to wait for the next BGSAVE
         * in order to synchronize. */
        serverLog(LL_NOTICE,"Current BGSAVE has socket target. Waiting for next BGSAVE for SYNC");

    /* CASE 3: There is no BGSAVE is progress. */
    } else {
        if (g_pserver->repl_diskless_sync && (c->slave_capa & SLAVE_CAPA_EOF)) {
            /* Diskless replication RDB child is created inside
             * replicationCron() since we want to delay its start a
             * few seconds to wait for more slaves to arrive. */
            if (g_pserver->repl_diskless_sync_delay)
                serverLog(LL_NOTICE,"Delay next BGSAVE for diskless SYNC");
        } else {
            /* Target is disk (or the slave is not capable of supporting
             * diskless replication) and we don't have a BGSAVE in progress,
             * let's start one. */
            if (g_pserver->aof_child_pid == -1) {
                startBgsaveForReplication(c->slave_capa);
            } else {
                serverLog(LL_NOTICE,
                    "No BGSAVE in progress, but an AOF rewrite is active. "
                    "BGSAVE for replication delayed");
            }
        }
    }
    return;
}

void processReplconfUuid(client *c, robj *arg)
{
    const char *remoteUUID = nullptr;

    if (arg->type != OBJ_STRING)
        goto LError;

    remoteUUID = (const char*)ptrFromObj(arg);
    if (strlen(remoteUUID) != 36)
        goto LError;

    if (uuid_parse(remoteUUID, c->uuid) != 0)
        goto LError;

    char szServerUUID[36 + 2]; // 1 for the '+', another for '\0'
    szServerUUID[0] = '+';
    uuid_unparse(cserver.uuid, szServerUUID+1);
    addReplyProto(c, szServerUUID, 37);
    addReplyProto(c, "\r\n", 2);
    return;

LError:
    addReplyError(c, "Invalid UUID");
    return;
}

/* REPLCONF <option> <value> <option> <value> ...
 * This command is used by a slave in order to configure the replication
 * process before starting it with the SYNC command.
 *
 * Currently the only use of this command is to communicate to the master
 * what is the listening port of the Slave redis instance, so that the
 * master can accurately list slaves and their listening ports in
 * the INFO output.
 *
 * In the future the same command can be used in order to configure
 * the replication to initiate an incremental replication instead of a
 * full resync. */
void replconfCommand(client *c) {
    int j;

    if ((c->argc % 2) == 0) {
        /* Number of arguments must be odd to make sure that every
         * option has a corresponding value. */
        addReply(c,shared.syntaxerr);
        return;
    }

    /* Process every option-value pair. */
    for (j = 1; j < c->argc; j+=2) {
        if (!strcasecmp((const char*)ptrFromObj(c->argv[j]),"listening-port")) {
            long port;

            if ((getLongFromObjectOrReply(c,c->argv[j+1],
                    &port,NULL) != C_OK))
                return;
            c->slave_listening_port = port;
        } else if (!strcasecmp((const char*)ptrFromObj(c->argv[j]),"ip-address")) {
            sds ip = (sds)ptrFromObj(c->argv[j+1]);
            if (sdslen(ip) < sizeof(c->slave_ip)) {
                memcpy(c->slave_ip,ip,sdslen(ip)+1);
            } else {
                addReplyErrorFormat(c,"REPLCONF ip-address provided by "
                    "replica instance is too long: %zd bytes", sdslen(ip));
                return;
            }
        } else if (!strcasecmp((const char*)ptrFromObj(c->argv[j]),"capa")) {
            /* Ignore capabilities not understood by this master. */
            if (!strcasecmp((const char*)ptrFromObj(c->argv[j+1]),"eof"))
                c->slave_capa |= SLAVE_CAPA_EOF;
            else if (!strcasecmp((const char*)ptrFromObj(c->argv[j+1]),"psync2"))
                c->slave_capa |= SLAVE_CAPA_PSYNC2;
        } else if (!strcasecmp((const char*)ptrFromObj(c->argv[j]),"ack")) {
            /* REPLCONF ACK is used by slave to inform the master the amount
             * of replication stream that it processed so far. It is an
             * internal only command that normal clients should never use. */
            long long offset;

            if (!(c->flags & CLIENT_SLAVE)) return;
            if ((getLongLongFromObject(c->argv[j+1], &offset) != C_OK))
                return;
            if (offset > c->repl_ack_off)
                c->repl_ack_off = offset;
            c->repl_ack_time = g_pserver->unixtime;
            /* If this was a diskless replication, we need to really put
             * the slave online when the first ACK is received (which
             * confirms slave is online and ready to get more data). */
            if (c->repl_put_online_on_ack && c->replstate == SLAVE_STATE_ONLINE)
                putSlaveOnline(c);
            /* Note: this command does not reply anything! */
            return;
        } else if (!strcasecmp((const char*)ptrFromObj(c->argv[j]),"getack")) {
            /* REPLCONF GETACK is used in order to request an ACK ASAP
             * to the slave. */
            listIter li;
            listNode *ln;
            listRewind(g_pserver->masters, &li);
            while ((ln = listNext(&li)))
            {
                replicationSendAck((redisMaster*)listNodeValue(ln));
            }
            return;
        } else if (!strcasecmp((const char*)ptrFromObj(c->argv[j]),"uuid")) {
            /* REPLCONF uuid is used to set and send the UUID of each host */
            processReplconfUuid(c, c->argv[j+1]);
            return; // the process function replies to the client for both error and success
        } else {
            addReplyErrorFormat(c,"Unrecognized REPLCONF option: %s",
                (char*)ptrFromObj(c->argv[j]));
            return;
        }
    }
    addReply(c,shared.ok);
}

/* This function puts a slave in the online state, and should be called just
 * after a slave received the RDB file for the initial synchronization, and
 * we are finally ready to send the incremental stream of commands.
 *
 * It does a few things:
 *
 * 1) Put the slave in ONLINE state (useless when the function is called
 *    because state is already ONLINE but repl_put_online_on_ack is true).
 * 2) Make sure the writable event is re-installed, since calling the SYNC
 *    command disables it, so that we can accumulate output buffer without
 *    sending it to the slave.
 * 3) Update the count of good slaves. */
void putSlaveOnline(client *slave) {
    slave->replstate = SLAVE_STATE_ONLINE;
    slave->repl_put_online_on_ack = 0;
    slave->repl_ack_time = g_pserver->unixtime; /* Prevent false timeout. */
    AssertCorrectThread(slave);
    if (aeCreateFileEvent(g_pserver->rgthreadvar[slave->iel].el, slave->fd, AE_WRITABLE|AE_WRITE_THREADSAFE,
        sendReplyToClient, slave) == AE_ERR) {
        serverLog(LL_WARNING,"Unable to register writable event for replica bulk transfer: %s", strerror(errno));
        freeClient(slave);
        return;
    }
    refreshGoodSlavesCount();
    serverLog(LL_NOTICE,"Synchronization with replica %s succeeded",
        replicationGetSlaveName(slave));
}

void sendBulkToSlave(aeEventLoop *el, int fd, void *privdata, int mask) {
    client *slave = (client*)privdata;
    UNUSED(el);
    UNUSED(mask);
    serverAssert(ielFromEventLoop(el) == slave->iel);
    char buf[PROTO_IOBUF_LEN];
    ssize_t nwritten, buflen;

    /* Before sending the RDB file, we send the preamble as configured by the
     * replication process. Currently the preamble is just the bulk count of
     * the file in the form "$<length>\r\n". */
    if (slave->replpreamble) {
        serverAssert(slave->replpreamble[0] == '$');
        nwritten = write(fd,slave->replpreamble,sdslen(slave->replpreamble));
        if (nwritten == -1) {
            serverLog(LL_VERBOSE,"Write error sending RDB preamble to replica: %s",
                strerror(errno));
            freeClient(slave);
            return;
        }
        g_pserver->stat_net_output_bytes += nwritten;
        sdsrange(slave->replpreamble,nwritten,-1);
        if (sdslen(slave->replpreamble) == 0) {
            sdsfree(slave->replpreamble);
            slave->replpreamble = NULL;
            /* fall through sending data. */
        } else {
            return;
        }
    }

    /* If the preamble was already transferred, send the RDB bulk data. */
    lseek(slave->repldbfd,slave->repldboff,SEEK_SET);
    buflen = read(slave->repldbfd,buf,PROTO_IOBUF_LEN);
    if (buflen <= 0) {
        serverLog(LL_WARNING,"Read error sending DB to replica: %s",
            (buflen == 0) ? "premature EOF" : strerror(errno));
        freeClient(slave);
        return;
    }
    if ((nwritten = write(fd,buf,buflen)) == -1) {
        if (errno != EAGAIN) {
            serverLog(LL_WARNING,"Write error sending DB to replica: %s",
                strerror(errno));
            freeClient(slave);
        }
        return;
    }
    slave->repldboff += nwritten;
    g_pserver->stat_net_output_bytes += nwritten;
    if (slave->repldboff == slave->repldbsize) {
        close(slave->repldbfd);
        slave->repldbfd = -1;
        aeDeleteFileEvent(el,slave->fd,AE_WRITABLE);
        putSlaveOnline(slave);
    }
}

/* This function is called at the end of every background saving,
 * or when the replication RDB transfer strategy is modified from
 * disk to socket or the other way around.
 *
 * The goal of this function is to handle slaves waiting for a successful
 * background saving in order to perform non-blocking synchronization, and
 * to schedule a new BGSAVE if there are slaves that attached while a
 * BGSAVE was in progress, but it was not a good one for replication (no
 * other slave was accumulating differences).
 *
 * The argument bgsaveerr is C_OK if the background saving succeeded
 * otherwise C_ERR is passed to the function.
 * The 'type' argument is the type of the child that terminated
 * (if it had a disk or socket target). */
void updateSlavesWaitingBgsave(int bgsaveerr, int type)
{
    listNode *ln;
    listIter li;
    int startbgsave = 0;
    int mincapa = -1;
    serverAssert(GlobalLocksAcquired());

    listRewind(g_pserver->slaves,&li);
    while((ln = listNext(&li))) {
        client *slave = (client*)ln->value;

        if (slave->replstate == SLAVE_STATE_WAIT_BGSAVE_START) {
            startbgsave = 1;
            mincapa = (mincapa == -1) ? slave->slave_capa :
                        (mincapa & slave->slave_capa);
        } else if (slave->replstate == SLAVE_STATE_WAIT_BGSAVE_END) {
            struct redis_stat buf;

            /* If this was an RDB on disk save, we have to prepare to send
             * the RDB from disk to the slave socket. Otherwise if this was
             * already an RDB -> Slaves socket transfer, used in the case of
             * diskless replication, our work is trivial, we can just put
             * the slave online. */
            if (type == RDB_CHILD_TYPE_SOCKET) {
                serverLog(LL_NOTICE,
                    "Streamed RDB transfer with replica %s succeeded (socket). Waiting for REPLCONF ACK from slave to enable streaming",
                        replicationGetSlaveName(slave));
                /* Note: we wait for a REPLCONF ACK message from slave in
                 * order to really put it online (install the write handler
                 * so that the accumulated data can be transferred). However
                 * we change the replication state ASAP, since our slave
                 * is technically online now. */
                slave->replstate = SLAVE_STATE_ONLINE;
                slave->repl_put_online_on_ack = 1;
                slave->repl_ack_time = g_pserver->unixtime; /* Timeout otherwise. */
            } else {
                if (bgsaveerr != C_OK) {
                    if (FCorrectThread(slave))
                        freeClient(slave);
                    else
                        freeClientAsync(slave);
                    serverLog(LL_WARNING,"SYNC failed. BGSAVE child returned an error");
                    continue;
                }
                if ((slave->repldbfd = open(g_pserver->rdb_filename,O_RDONLY)) == -1 ||
                    redis_fstat(slave->repldbfd,&buf) == -1) {
                    if (FCorrectThread(slave))
                        freeClient(slave);
                    else
                        freeClientAsync(slave);
                    serverLog(LL_WARNING,"SYNC failed. Can't open/stat DB after BGSAVE: %s", strerror(errno));
                    continue;
                }
                slave->repldboff = 0;
                slave->repldbsize = buf.st_size;
                slave->replstate = SLAVE_STATE_SEND_BULK;
                slave->replpreamble = sdscatprintf(sdsempty(),"$%lld\r\n",
                    (unsigned long long) slave->repldbsize);

                if (FCorrectThread(slave))
                {
                    aeDeleteFileEvent(g_pserver->rgthreadvar[slave->iel].el,slave->fd,AE_WRITABLE);
                    if (aeCreateFileEvent(g_pserver->rgthreadvar[slave->iel].el, slave->fd, AE_WRITABLE, sendBulkToSlave, slave) == AE_ERR) {
                        freeClient(slave);
                    }
                }
                else
                {
                    aePostFunction(g_pserver->rgthreadvar[slave->iel].el, [slave]{
                        aeDeleteFileEvent(g_pserver->rgthreadvar[slave->iel].el,slave->fd,AE_WRITABLE);
                        if (aeCreateFileEvent(g_pserver->rgthreadvar[slave->iel].el, slave->fd, AE_WRITABLE, sendBulkToSlave, slave) == AE_ERR) {
                            freeClient(slave);
                        }
                    });
                }
            }
        }
    }

    if (startbgsave)
        startBgsaveForReplication(mincapa);
}

/* Change the current instance replication ID with a new, random one.
 * This will prevent successful PSYNCs between this master and other
 * slaves, so the command should be called when something happens that
 * alters the current story of the dataset. */
void changeReplicationId(void) {
    getRandomHexChars(g_pserver->replid,CONFIG_RUN_ID_SIZE);
    g_pserver->replid[CONFIG_RUN_ID_SIZE] = '\0';
}

/* Clear (invalidate) the secondary replication ID. This happens, for
 * example, after a full resynchronization, when we start a new replication
 * history. */
void clearReplicationId2(void) {
    memset(g_pserver->replid2,'0',sizeof(g_pserver->replid));
    g_pserver->replid2[CONFIG_RUN_ID_SIZE] = '\0';
    g_pserver->second_replid_offset = -1;
}

/* Use the current replication ID / offset as secondary replication
 * ID, and change the current one in order to start a new history.
 * This should be used when an instance is switched from slave to master
 * so that it can serve PSYNC requests performed using the master
 * replication ID. */
void shiftReplicationId(void) {
    memcpy(g_pserver->replid2,g_pserver->replid,sizeof(g_pserver->replid));
    /* We set the second replid offset to the master offset + 1, since
     * the slave will ask for the first byte it has not yet received, so
     * we need to add one to the offset: for example if, as a slave, we are
     * sure we have the same history as the master for 50 bytes, after we
     * are turned into a master, we can accept a PSYNC request with offset
     * 51, since the slave asking has the same history up to the 50th
     * byte, and is asking for the new bytes starting at offset 51. */
    g_pserver->second_replid_offset = g_pserver->master_repl_offset+1;
    changeReplicationId();
    serverLog(LL_WARNING,"Setting secondary replication ID to %s, valid up to offset: %lld. New replication ID is %s", g_pserver->replid2, g_pserver->second_replid_offset, g_pserver->replid);
}

/* ----------------------------------- SLAVE -------------------------------- */

/* Returns 1 if the given replication state is a handshake state,
 * 0 otherwise. */
int slaveIsInHandshakeState(redisMaster *mi) {
    return mi->repl_state >= REPL_STATE_RECEIVE_PONG &&
           mi->repl_state <= REPL_STATE_RECEIVE_PSYNC;
}

/* Avoid the master to detect the slave is timing out while loading the
 * RDB file in initial synchronization. We send a single newline character
 * that is valid protocol but is guaranteed to either be sent entirely or
 * not, since the byte is indivisible.
 *
 * The function is called in two contexts: while we flush the current
 * data with emptyDb(), and while we load the new data received as an
 * RDB file from the master. */
void replicationSendNewlineToMaster(redisMaster *mi) {
    static time_t newline_sent;
    if (time(NULL) != newline_sent) {
        newline_sent = time(NULL);
        if (write(mi->repl_transfer_s,"\n",1) == -1) {
            /* Pinging back in this stage is best-effort. */
        }
    }
}

/* Callback used by emptyDb() while flushing away old data to load
 * the new dataset received by the master. */
void replicationEmptyDbCallback(void *privdata) {
    UNUSED(privdata);
    listIter li;
    listNode *ln;
    listRewind(g_pserver->masters, &li);
    while ((ln = listNext(&li)))
    {
        replicationSendNewlineToMaster((redisMaster*)listNodeValue(ln));
    }
}

/* Once we have a link with the master and the synchroniziation was
 * performed, this function materializes the master client we store
 * at g_pserver->master, starting from the specified file descriptor. */
void replicationCreateMasterClient(redisMaster *mi, int fd, int dbid) {
    serverAssert(mi->master == nullptr);
    mi->master = createClient(fd, serverTL - g_pserver->rgthreadvar);
    mi->master->flags |= CLIENT_MASTER;
    mi->master->authenticated = 1;
    mi->master->reploff = mi->master_initial_offset;
    mi->master->reploff_skipped = 0;
    mi->master->read_reploff = mi->master->reploff;
    mi->master->puser = NULL; /* This client can do everything. */
    
    memcpy(mi->master->uuid, mi->master_uuid, UUID_BINARY_LEN);
    memset(mi->master_uuid, 0, UUID_BINARY_LEN); // make sure people don't use this temp storage buffer

    memcpy(mi->master->replid, mi->master_replid,
        sizeof(mi->master_replid));
    /* If master offset is set to -1, this master is old and is not
     * PSYNC capable, so we flag it accordingly. */
    if (mi->master->reploff == -1)
        mi->master->flags |= CLIENT_PRE_PSYNC;
    if (dbid != -1) selectDb(mi->master,dbid);
}

/* This function will try to re-enable the AOF file after the
 * master-replica synchronization: if it fails after multiple attempts
 * the replica cannot be considered reliable and exists with an
 * error. */
void restartAOFAfterSYNC() {
    unsigned int tries, max_tries = 10;
    for (tries = 0; tries < max_tries; ++tries) {
        if (startAppendOnly() == C_OK) break;
        serverLog(LL_WARNING,
            "Failed enabling the AOF after successful master synchronization! "
            "Trying it again in one second.");
        sleep(1);
    }
    if (tries == max_tries) {
        serverLog(LL_WARNING,
            "FATAL: this replica instance finished the synchronization with "
            "its master, but the AOF can't be turned on. Exiting now.");
        exit(1);
    }
}

/* Asynchronously read the SYNC payload we receive from a master */
#define REPL_MAX_WRITTEN_BEFORE_FSYNC (1024*1024*8) /* 8 MB */
void readSyncBulkPayload(aeEventLoop *el, int fd, void *privdata, int mask) {
    char buf[4096];
    ssize_t nread, readlen, nwritten;
    off_t left;
    UNUSED(el);
    UNUSED(mask);
    // Should we update our database, or create from scratch?
    int fUpdate = g_pserver->fActiveReplica || g_pserver->enable_multimaster;
    redisMaster *mi = (redisMaster*)privdata;

    serverAssert(GlobalLocksAcquired());

    /* Static vars used to hold the EOF mark, and the last bytes received
     * form the server: when they match, we reached the end of the transfer. */
    static char eofmark[CONFIG_RUN_ID_SIZE];
    static char lastbytes[CONFIG_RUN_ID_SIZE];
    static int usemark = 0;

    /* When a mark is used, we want to detect EOF asap in order to avoid
     * writing the EOF mark into the file... */
    int eof_reached = 0;

    /* If repl_transfer_size == -1 we still have to read the bulk length
     * from the master reply. */
    if (mi->repl_transfer_size == -1) {
        if (syncReadLine(fd,buf,1024,g_pserver->repl_syncio_timeout*1000) == -1) {
            serverLog(LL_WARNING,
                "I/O error reading bulk count from MASTER: %s",
                strerror(errno));
            goto error;
        }

        if (buf[0] == '-') {
            serverLog(LL_WARNING,
                "MASTER aborted replication with an error: %s",
                buf+1);
            goto error;
        } else if (buf[0] == '\0') {
            /* At this stage just a newline works as a PING in order to take
             * the connection live. So we refresh our last interaction
             * timestamp. */
            mi->repl_transfer_lastio = g_pserver->unixtime;
            return;
        } else if (buf[0] != '$') {
            serverLog(LL_WARNING,"Bad protocol from MASTER, the first byte is not '$' (we received '%s'), are you sure the host and port are right?", buf);
            goto error;
        }

        /* There are two possible forms for the bulk payload. One is the
         * usual $<count> bulk format. The other is used for diskless transfers
         * when the master does not know beforehand the size of the file to
         * transfer. In the latter case, the following format is used:
         *
         * $EOF:<40 bytes delimiter>
         *
         * At the end of the file the announced delimiter is transmitted. The
         * delimiter is long and random enough that the probability of a
         * collision with the actual file content can be ignored. */
        if (strncmp(buf+1,"EOF:",4) == 0 && strlen(buf+5) >= CONFIG_RUN_ID_SIZE) {
            usemark = 1;
            memcpy(eofmark,buf+5,CONFIG_RUN_ID_SIZE);
            memset(lastbytes,0,CONFIG_RUN_ID_SIZE);
            /* Set any repl_transfer_size to avoid entering this code path
             * at the next call. */
            mi->repl_transfer_size = 0;
            serverLog(LL_NOTICE,
                "MASTER <-> REPLICA sync: receiving streamed RDB from master");
        } else {
            usemark = 0;
            mi->repl_transfer_size = strtol(buf+1,NULL,10);
            serverLog(LL_NOTICE,
                "MASTER <-> REPLICA sync: receiving %lld bytes from master",
                (long long) mi->repl_transfer_size);
        }
        return;
    }

    /* Read bulk data */
    if (usemark) {
        readlen = sizeof(buf);
    } else {
        left = mi->repl_transfer_size - mi->repl_transfer_read;
        readlen = (left < (signed)sizeof(buf)) ? left : (signed)sizeof(buf);
    }

    nread = read(fd,buf,readlen);
    if (nread <= 0) {
        serverLog(LL_WARNING,"I/O error trying to sync with MASTER: %s",
            (nread == -1) ? strerror(errno) : "connection lost");
        cancelReplicationHandshake(mi);
        return;
    }
    g_pserver->stat_net_input_bytes += nread;

    if (usemark) {
        /* Update the last bytes array, and check if it matches our delimiter.*/
        if (nread >= CONFIG_RUN_ID_SIZE) {
            memcpy(lastbytes,buf+nread-CONFIG_RUN_ID_SIZE,CONFIG_RUN_ID_SIZE);
        } else {
            int rem = CONFIG_RUN_ID_SIZE-nread;
            memmove(lastbytes,lastbytes+nread,rem);
            memcpy(lastbytes+rem,buf,nread);
        }
        if (memcmp(lastbytes,eofmark,CONFIG_RUN_ID_SIZE) == 0) eof_reached = 1;
    }

    mi->repl_transfer_lastio = g_pserver->unixtime;
    if ((nwritten = write(mi->repl_transfer_fd,buf,nread)) != nread) {
        serverLog(LL_WARNING,"Write error or short write writing to the DB dump file needed for MASTER <-> REPLICA synchronization: %s", 
            (nwritten == -1) ? strerror(errno) : "short write");
        goto error;
    }
    mi->repl_transfer_read += nread;

    /* Delete the last 40 bytes from the file if we reached EOF. */
    if (usemark && eof_reached) {
        if (ftruncate(mi->repl_transfer_fd,
            mi->repl_transfer_read - CONFIG_RUN_ID_SIZE) == -1)
        {
            serverLog(LL_WARNING,"Error truncating the RDB file received from the master for SYNC: %s", strerror(errno));
            goto error;
        }
    }

    /* Sync data on disk from time to time, otherwise at the end of the transfer
     * we may suffer a big delay as the memory buffers are copied into the
     * actual disk. */
    if (mi->repl_transfer_read >=
        mi->repl_transfer_last_fsync_off + REPL_MAX_WRITTEN_BEFORE_FSYNC)
    {
        off_t sync_size = mi->repl_transfer_read -
                          mi->repl_transfer_last_fsync_off;
        rdb_fsync_range(mi->repl_transfer_fd,
            mi->repl_transfer_last_fsync_off, sync_size);
        mi->repl_transfer_last_fsync_off += sync_size;
    }

    /* Check if the transfer is now complete */
    if (!usemark) {
        if (mi->repl_transfer_read == mi->repl_transfer_size)
            eof_reached = 1;
    }

    if (eof_reached) {
        int aof_is_enabled = g_pserver->aof_state != AOF_OFF;

        /* Ensure background save doesn't overwrite synced data */
        if (g_pserver->rdb_child_pid != -1) {
            serverLog(LL_NOTICE,
                "Replica is about to load the RDB file received from the "
                "master, but there is a pending RDB child running. "
                "Killing process %ld and removing its temp file to avoid "
                "any race",
                    (long) g_pserver->rdb_child_pid);
            killRDBChild();
        }

        if (rename(mi->repl_transfer_tmpfile,g_pserver->rdb_filename) == -1) {
            serverLog(LL_WARNING,"Failed trying to rename the temp DB into %s in MASTER <-> REPLICA synchronization: %s", 
			    g_pserver->rdb_filename, strerror(errno));
            cancelReplicationHandshake(mi);
            return;
        }
        serverLog(LL_NOTICE, "MASTER <-> REPLICA sync: %s", fUpdate ? "Keeping old data" : "Flushing old data");
        /* We need to stop any AOFRW fork before flusing and parsing
         * RDB, otherwise we'll create a copy-on-write disaster. */
        if(aof_is_enabled) stopAppendOnly();
        if (!fUpdate)
        {
            signalFlushedDb(-1);
            emptyDb(
                -1,
                g_pserver->repl_slave_lazy_flush ? EMPTYDB_ASYNC : EMPTYDB_NO_FLAGS,
                replicationEmptyDbCallback);
        }

        /* Before loading the DB into memory we need to delete the readable
         * handler, otherwise it will get called recursively since
         * rdbLoad() will call the event loop to process events from time to
         * time for non blocking loading. */
        aeDeleteFileEvent(el,mi->repl_transfer_s,AE_READABLE);
        serverLog(LL_NOTICE, "MASTER <-> REPLICA sync: Loading DB in memory");
        rdbSaveInfo rsi = RDB_SAVE_INFO_INIT;
        if (rdbLoad(&rsi) != C_OK) {
            serverLog(LL_WARNING,"Failed trying to load the MASTER synchronization DB from disk");
            cancelReplicationHandshake(mi);
            /* Re-enable the AOF if we disabled it earlier, in order to restore
             * the original configuration. */
            if (aof_is_enabled) restartAOFAfterSYNC();
            return;
        }
        /* Final setup of the connected slave <- master link */
        zfree(mi->repl_transfer_tmpfile);
        close(mi->repl_transfer_fd);
        replicationCreateMasterClient(mi, mi->repl_transfer_s,rsi.repl_stream_db);
        mi->repl_state = REPL_STATE_CONNECTED;
        mi->repl_down_since = 0;
        /* After a full resynchroniziation we use the replication ID and
         * offset of the master. The secondary ID / offset are cleared since
         * we are starting a new history. */
        memcpy(g_pserver->replid,mi->master->replid,sizeof(g_pserver->replid));
        g_pserver->master_repl_offset = mi->master->reploff;
        clearReplicationId2();
        /* Let's create the replication backlog if needed. Slaves need to
         * accumulate the backlog regardless of the fact they have sub-slaves
         * or not, in order to behave correctly if they are promoted to
         * masters after a failover. */
        if (g_pserver->repl_backlog == NULL) createReplicationBacklog();

        serverLog(LL_NOTICE, "MASTER <-> REPLICA sync: Finished with success");
        /* Restart the AOF subsystem now that we finished the sync. This
         * will trigger an AOF rewrite, and when done will start appending
         * to the new file. */
        if (aof_is_enabled) restartAOFAfterSYNC();
    }
    return;

error:
    cancelReplicationHandshake(mi);
    return;
}

/* Send a synchronous command to the master. Used to send AUTH and
 * REPLCONF commands before starting the replication with SYNC.
 *
 * The command returns an sds string representing the result of the
 * operation. On error the first byte is a "-".
 */
#define SYNC_CMD_READ (1<<0)
#define SYNC_CMD_WRITE (1<<1)
#define SYNC_CMD_FULL (SYNC_CMD_READ|SYNC_CMD_WRITE)
char *sendSynchronousCommand(redisMaster *mi, int flags, int fd, ...) {

    /* Create the command to send to the master, we use redis binary
     * protocol to make sure correct arguments are sent. This function
     * is not safe for all binary data. */
    if (flags & SYNC_CMD_WRITE) {
        char *arg;
        va_list ap;
        sds cmd = sdsempty();
        sds cmdargs = sdsempty();
        size_t argslen = 0;
        va_start(ap,fd);

        while(1) {
            arg = va_arg(ap, char*);
            if (arg == NULL) break;

            cmdargs = sdscatprintf(cmdargs,"$%zu\r\n%s\r\n",strlen(arg),arg);
            argslen++;
        }

        va_end(ap);

        cmd = sdscatprintf(cmd,"*%zu\r\n",argslen);
        cmd = sdscatsds(cmd,cmdargs);
        sdsfree(cmdargs);

        /* Transfer command to the g_pserver-> */
        if (syncWrite(fd,cmd,sdslen(cmd),g_pserver->repl_syncio_timeout*1000)
            == -1)
        {
            sdsfree(cmd);
            return sdscatprintf(sdsempty(),"-Writing to master: %s",
                    strerror(errno));
        }
        sdsfree(cmd);
    }

    /* Read the reply from the g_pserver-> */
    if (flags & SYNC_CMD_READ) {
        char buf[256];

        if (syncReadLine(fd,buf,sizeof(buf),g_pserver->repl_syncio_timeout*1000)
            == -1)
        {
            return sdscatprintf(sdsempty(),"-Reading from master: %s",
                    strerror(errno));
        }
        mi->repl_transfer_lastio = g_pserver->unixtime;
        return sdsnew(buf);
    }
    return NULL;
}

/* Try a partial resynchronization with the master if we are about to reconnect.
 * If there is no cached master structure, at least try to issue a
 * "PSYNC ? -1" command in order to trigger a full resync using the PSYNC
 * command in order to obtain the master run id and the master replication
 * global offset.
 *
 * This function is designed to be called from syncWithMaster(), so the
 * following assumptions are made:
 *
 * 1) We pass the function an already connected socket "fd".
 * 2) This function does not close the file descriptor "fd". However in case
 *    of successful partial resynchronization, the function will reuse
 *    'fd' as file descriptor of the g_pserver->master client structure.
 *
 * The function is split in two halves: if read_reply is 0, the function
 * writes the PSYNC command on the socket, and a new function call is
 * needed, with read_reply set to 1, in order to read the reply of the
 * command. This is useful in order to support non blocking operations, so
 * that we write, return into the event loop, and read when there are data.
 *
 * When read_reply is 0 the function returns PSYNC_WRITE_ERR if there
 * was a write error, or PSYNC_WAIT_REPLY to signal we need another call
 * with read_reply set to 1. However even when read_reply is set to 1
 * the function may return PSYNC_WAIT_REPLY again to signal there were
 * insufficient data to read to complete its work. We should re-enter
 * into the event loop and wait in such a case.
 *
 * The function returns:
 *
 * PSYNC_CONTINUE: If the PSYNC command succeeded and we can continue.
 * PSYNC_FULLRESYNC: If PSYNC is supported but a full resync is needed.
 *                   In this case the master run_id and global replication
 *                   offset is saved.
 * PSYNC_NOT_SUPPORTED: If the server does not understand PSYNC at all and
 *                      the caller should fall back to SYNC.
 * PSYNC_WRITE_ERROR: There was an error writing the command to the socket.
 * PSYNC_WAIT_REPLY: Call again the function with read_reply set to 1.
 * PSYNC_TRY_LATER: Master is currently in a transient error condition.
 *
 * Notable side effects:
 *
 * 1) As a side effect of the function call the function removes the readable
 *    event handler from "fd", unless the return value is PSYNC_WAIT_REPLY.
 * 2) g_pserver->master_initial_offset is set to the right value according
 *    to the master reply. This will be used to populate the 'g_pserver->master'
 *    structure replication offset.
 */

#define PSYNC_WRITE_ERROR 0
#define PSYNC_WAIT_REPLY 1
#define PSYNC_CONTINUE 2
#define PSYNC_FULLRESYNC 3
#define PSYNC_NOT_SUPPORTED 4
#define PSYNC_TRY_LATER 5
int slaveTryPartialResynchronization(redisMaster *mi, aeEventLoop *el, int fd, int read_reply) {
    const char *psync_replid;
    char psync_offset[32];
    sds reply;

    /* Writing half */
    if (!read_reply) {
        /* Initially set master_initial_offset to -1 to mark the current
         * master run_id and offset as not valid. Later if we'll be able to do
         * a FULL resync using the PSYNC command we'll set the offset at the
         * right value, so that this information will be propagated to the
         * client structure representing the master into g_pserver->master. */
        mi->master_initial_offset = -1;

        if (mi->cached_master && !g_pserver->fActiveReplica) {
            psync_replid = mi->cached_master->replid;
            snprintf(psync_offset,sizeof(psync_offset),"%lld", mi->cached_master->reploff+1);
            serverLog(LL_NOTICE,"Trying a partial resynchronization (request %s:%s).", psync_replid, psync_offset);
        } else {
            serverLog(LL_NOTICE,"Partial resynchronization not possible (no cached master)");
            psync_replid = "?";
            memcpy(psync_offset,"-1",3);
        }

        /* Issue the PSYNC command */
        reply = sendSynchronousCommand(mi, SYNC_CMD_WRITE,fd,"PSYNC",psync_replid,psync_offset,NULL);
        if (reply != NULL) {
            serverLog(LL_WARNING,"Unable to send PSYNC to master: %s",reply);
            sdsfree(reply);
            aeDeleteFileEvent(el,fd,AE_READABLE);
            return PSYNC_WRITE_ERROR;
        }
        return PSYNC_WAIT_REPLY;
    }

    /* Reading half */
    reply = sendSynchronousCommand(mi, SYNC_CMD_READ,fd,NULL);
    if (sdslen(reply) == 0) {
        /* The master may send empty newlines after it receives PSYNC
         * and before to reply, just to keep the connection alive. */
        sdsfree(reply);
        return PSYNC_WAIT_REPLY;
    }

    aeDeleteFileEvent(el,fd,AE_READABLE);

    if (!strncmp(reply,"+FULLRESYNC",11)) {
        char *replid = NULL, *offset = NULL;

        /* FULL RESYNC, parse the reply in order to extract the run id
         * and the replication offset. */
        replid = strchr(reply,' ');
        if (replid) {
            replid++;
            offset = strchr(replid,' ');
            if (offset) offset++;
        }
        if (!replid || !offset || (offset-replid-1) != CONFIG_RUN_ID_SIZE) {
            serverLog(LL_WARNING,
                "Master replied with wrong +FULLRESYNC syntax.");
            /* This is an unexpected condition, actually the +FULLRESYNC
             * reply means that the master supports PSYNC, but the reply
             * format seems wrong. To stay safe we blank the master
             * replid to make sure next PSYNCs will fail. */
            memset(mi->master_replid,0,CONFIG_RUN_ID_SIZE+1);
        } else {
            memcpy(mi->master_replid, replid, offset-replid-1);
            mi->master_replid[CONFIG_RUN_ID_SIZE] = '\0';
            mi->master_initial_offset = strtoll(offset,NULL,10);
            serverLog(LL_NOTICE,"Full resync from master: %s:%lld",
                mi->master_replid,
                mi->master_initial_offset);
        }
        /* We are going to full resync, discard the cached master structure. */
        replicationDiscardCachedMaster(mi);
        sdsfree(reply);
        return PSYNC_FULLRESYNC;
    }

    if (!strncmp(reply,"+CONTINUE",9)) {
        /* Partial resync was accepted. */
        serverLog(LL_NOTICE,
            "Successful partial resynchronization with master.");

        /* Check the new replication ID advertised by the master. If it
         * changed, we need to set the new ID as primary ID, and set or
         * secondary ID as the old master ID up to the current offset, so
         * that our sub-slaves will be able to PSYNC with us after a
         * disconnection. */
        char *start = reply+10;
        char *end = reply+9;
        while(end[0] != '\r' && end[0] != '\n' && end[0] != '\0') end++;
        if (end-start == CONFIG_RUN_ID_SIZE) {
            char sznew[CONFIG_RUN_ID_SIZE+1];
            memcpy(sznew,start,CONFIG_RUN_ID_SIZE);
            sznew[CONFIG_RUN_ID_SIZE] = '\0';

            if (strcmp(sznew,mi->cached_master->replid)) {
                /* Master ID changed. */
                serverLog(LL_WARNING,"Master replication ID changed to %s",sznew);

                /* Set the old ID as our ID2, up to the current offset+1. */
                memcpy(g_pserver->replid2,mi->cached_master->replid,
                    sizeof(g_pserver->replid2));
                g_pserver->second_replid_offset = g_pserver->master_repl_offset+1;

                /* Update the cached master ID and our own primary ID to the
                 * new one. */
                memcpy(g_pserver->replid,sznew,sizeof(g_pserver->replid));
                memcpy(mi->cached_master->replid,sznew,sizeof(g_pserver->replid));

                /* Disconnect all the sub-slaves: they need to be notified. */
                if (!g_pserver->fActiveReplica)
                    disconnectSlaves();
            }
        }

        /* Setup the replication to continue. */
        sdsfree(reply);
        replicationResurrectCachedMaster(mi, fd);

        /* If this instance was restarted and we read the metadata to
         * PSYNC from the persistence file, our replication backlog could
         * be still not initialized. Create it. */
        if (g_pserver->repl_backlog == NULL) createReplicationBacklog();
        return PSYNC_CONTINUE;
    }

    /* If we reach this point we received either an error (since the master does
     * not understand PSYNC or because it is in a special state and cannot
     * serve our request), or an unexpected reply from the master.
     *
     * Return PSYNC_NOT_SUPPORTED on errors we don't understand, otherwise
     * return PSYNC_TRY_LATER if we believe this is a transient error. */

    if (!strncmp(reply,"-NOMASTERLINK",13) ||
        !strncmp(reply,"-LOADING",8))
    {
        serverLog(LL_NOTICE,
            "Master is currently unable to PSYNC "
            "but should be in the future: %s", reply);
        sdsfree(reply);
        return PSYNC_TRY_LATER;
    }

    if (strncmp(reply,"-ERR",4)) {
        /* If it's not an error, log the unexpected event. */
        serverLog(LL_WARNING,
            "Unexpected reply to PSYNC from master: %s", reply);
    } else {
        serverLog(LL_NOTICE,
            "Master does not support PSYNC or is in "
            "error state (reply: %s)", reply);
    }
    sdsfree(reply);
    replicationDiscardCachedMaster(mi);
    return PSYNC_NOT_SUPPORTED;
}

/* This handler fires when the non blocking connect was able to
 * establish a connection with the master. */
void syncWithMaster(aeEventLoop *el, int fd, void *privdata, int mask) {
    serverAssert(GlobalLocksAcquired());
    char tmpfile[256], *err = NULL;
    int dfd = -1, maxtries = 5;
    int sockerr = 0, psync_result = PSYNC_FULLRESYNC;
    socklen_t errlen = sizeof(sockerr);
    UNUSED(el);
    UNUSED(mask);

    redisMaster *mi = (redisMaster*)privdata;

    /* If this event fired after the user turned the instance into a master
     * with SLAVEOF NO ONE we must just return ASAP. */
    if (mi->repl_state == REPL_STATE_NONE) {
        close(fd);
        return;
    }

    /* Check for errors in the socket: after a non blocking connect() we
     * may find that the socket is in error state. */
    if (getsockopt(fd, SOL_SOCKET, SO_ERROR, &sockerr, &errlen) == -1)
        sockerr = errno;
    if (sockerr) {
        serverLog(LL_WARNING,"Error condition on socket for SYNC: %s",
            strerror(sockerr));
        goto error;
    }

    /* Send a PING to check the master is able to reply without errors. */
    if (mi->repl_state == REPL_STATE_CONNECTING) {
        serverLog(LL_NOTICE,"Non blocking connect for SYNC fired the event.");
        /* Delete the writable event so that the readable event remains
         * registered and we can wait for the PONG reply. */
        aeDeleteFileEvent(el,fd,AE_WRITABLE);
        mi->repl_state = REPL_STATE_RECEIVE_PONG;
        /* Send the PING, don't check for errors at all, we have the timeout
         * that will take care about this. */
        err = sendSynchronousCommand(mi, SYNC_CMD_WRITE,fd,"PING",NULL);
        if (err) goto write_error;
        return;
    }

    /* Receive the PONG command. */
    if (mi->repl_state == REPL_STATE_RECEIVE_PONG) {
        err = sendSynchronousCommand(mi, SYNC_CMD_READ,fd,NULL);

        /* We accept only two replies as valid, a positive +PONG reply
         * (we just check for "+") or an authentication error.
         * Note that older versions of Redis replied with "operation not
         * permitted" instead of using a proper error code, so we test
         * both. */
        if (err[0] != '+' &&
            strncmp(err,"-NOAUTH",7) != 0 &&
            strncmp(err,"-ERR operation not permitted",28) != 0)
        {
            serverLog(LL_WARNING,"Error reply to PING from master: '%s'",err);
            sdsfree(err);
            goto error;
        } else {
            serverLog(LL_NOTICE,
                "Master replied to PING, replication can continue...");
        }
        sdsfree(err);
        mi->repl_state = REPL_STATE_SEND_AUTH;
    }

    /* AUTH with the master if required. */
    if (mi->repl_state == REPL_STATE_SEND_AUTH) {
        if (mi->masteruser && mi->masterauth) {
            err = sendSynchronousCommand(mi, SYNC_CMD_WRITE,fd,"AUTH",
                                         mi->masteruser,mi->masterauth,NULL);
            if (err) goto write_error;
            mi->repl_state = REPL_STATE_RECEIVE_AUTH;
            return;
        } else if (mi->masterauth) {
            err = sendSynchronousCommand(mi, SYNC_CMD_WRITE,fd,"AUTH",mi->masterauth,NULL);
            if (err) goto write_error;
            mi->repl_state = REPL_STATE_RECEIVE_AUTH;
            return;
        } else {
            mi->repl_state = REPL_STATE_SEND_UUID;
        }
    }

    /* Receive AUTH reply. */
    if (mi->repl_state == REPL_STATE_RECEIVE_AUTH) {
        err = sendSynchronousCommand(mi, SYNC_CMD_READ,fd,NULL);
        if (err[0] == '-') {
            serverLog(LL_WARNING,"Unable to AUTH to MASTER: %s",err);
            sdsfree(err);
            goto error;
        }
        sdsfree(err);
        mi->repl_state = REPL_STATE_SEND_UUID;
    }

    /* Send UUID */
    if (mi->repl_state == REPL_STATE_SEND_UUID) {
        char szUUID[37] = {0};
        memset(mi->master_uuid, 0, UUID_BINARY_LEN);
        uuid_unparse((unsigned char*)cserver.uuid, szUUID);
        err = sendSynchronousCommand(mi, SYNC_CMD_WRITE,fd,"REPLCONF","uuid",szUUID,NULL);
        if (err) goto write_error;
        mi->repl_state = REPL_STATE_RECEIVE_UUID;
        return;
    }

    /* Receive UUID */
    if (mi->repl_state == REPL_STATE_RECEIVE_UUID) {
        err = sendSynchronousCommand(mi, SYNC_CMD_READ,fd,NULL);
        if (err[0] == '-') {
            serverLog(LL_WARNING, "non-fatal: Master doesn't understand REPLCONF uuid");
        }
        else {
            if (strlen(err) != 37   // 36-byte UUID string and the leading '+'
                || uuid_parse(err+1, mi->master_uuid) != 0)   
            {
                serverLog(LL_WARNING, "Master replied with a UUID we don't understand");
                sdsfree(err);
                goto error;
            }
        }
        sdsfree(err);
        mi->repl_state = REPL_STATE_SEND_PORT;
        // fallthrough
    }

    /* Set the slave port, so that Master's INFO command can list the
     * slave listening port correctly. */
    if (mi->repl_state == REPL_STATE_SEND_PORT) {
        sds port = sdsfromlonglong(g_pserver->slave_announce_port ?
            g_pserver->slave_announce_port : g_pserver->port);
        err = sendSynchronousCommand(mi, SYNC_CMD_WRITE,fd,"REPLCONF",
                "listening-port",port, NULL);
        sdsfree(port);
        if (err) goto write_error;
        sdsfree(err);
        mi->repl_state = REPL_STATE_RECEIVE_PORT;
        return;
    }

    /* Receive REPLCONF listening-port reply. */
    if (mi->repl_state == REPL_STATE_RECEIVE_PORT) {
        err = sendSynchronousCommand(mi, SYNC_CMD_READ,fd,NULL);
        /* Ignore the error if any, not all the Redis versions support
         * REPLCONF listening-port. */
        if (err[0] == '-') {
            serverLog(LL_NOTICE,"(Non critical) Master does not understand "
                                "REPLCONF listening-port: %s", err);
        }
        sdsfree(err);
        mi->repl_state = REPL_STATE_SEND_IP;
    }

    /* Skip REPLCONF ip-address if there is no slave-announce-ip option set. */
    if (mi->repl_state == REPL_STATE_SEND_IP &&
        g_pserver->slave_announce_ip == NULL)
    {
            mi->repl_state = REPL_STATE_SEND_CAPA;
    }

    /* Set the slave ip, so that Master's INFO command can list the
     * slave IP address port correctly in case of port forwarding or NAT. */
    if (mi->repl_state == REPL_STATE_SEND_IP) {
        err = sendSynchronousCommand(mi, SYNC_CMD_WRITE,fd,"REPLCONF",
                "ip-address",g_pserver->slave_announce_ip, NULL);
        if (err) goto write_error;
        sdsfree(err);
        mi->repl_state = REPL_STATE_RECEIVE_IP;
        return;
    }

    /* Receive REPLCONF ip-address reply. */
    if (mi->repl_state == REPL_STATE_RECEIVE_IP) {
        err = sendSynchronousCommand(mi, SYNC_CMD_READ,fd,NULL);
        /* Ignore the error if any, not all the Redis versions support
         * REPLCONF listening-port. */
        if (err[0] == '-') {
            serverLog(LL_NOTICE,"(Non critical) Master does not understand "
                                "REPLCONF ip-address: %s", err);
        }
        sdsfree(err);
        mi->repl_state = REPL_STATE_SEND_CAPA;
    }

    /* Inform the master of our (slave) capabilities.
     *
     * EOF: supports EOF-style RDB transfer for diskless replication.
     * PSYNC2: supports PSYNC v2, so understands +CONTINUE <new repl ID>.
     *
     * The master will ignore capabilities it does not understand. */
    if (mi->repl_state == REPL_STATE_SEND_CAPA) {
        err = sendSynchronousCommand(mi, SYNC_CMD_WRITE,fd,"REPLCONF",
                "capa","eof","capa","psync2",NULL);
        if (err) goto write_error;
        sdsfree(err);
        mi->repl_state = REPL_STATE_RECEIVE_CAPA;
        return;
    }

    /* Receive CAPA reply. */
    if (mi->repl_state == REPL_STATE_RECEIVE_CAPA) {
        err = sendSynchronousCommand(mi, SYNC_CMD_READ,fd,NULL);
        /* Ignore the error if any, not all the Redis versions support
         * REPLCONF capa. */
        if (err[0] == '-') {
            serverLog(LL_NOTICE,"(Non critical) Master does not understand "
                                  "REPLCONF capa: %s", err);
        }
        sdsfree(err);
        mi->repl_state = REPL_STATE_SEND_PSYNC;
    }

    /* Try a partial resynchonization. If we don't have a cached master
     * slaveTryPartialResynchronization() will at least try to use PSYNC
     * to start a full resynchronization so that we get the master run id
     * and the global offset, to try a partial resync at the next
     * reconnection attempt. */
    if (mi->repl_state == REPL_STATE_SEND_PSYNC) {
        if (slaveTryPartialResynchronization(mi,el,fd,0) == PSYNC_WRITE_ERROR) {
            err = sdsnew("Write error sending the PSYNC command.");
            goto write_error;
        }
        mi->repl_state = REPL_STATE_RECEIVE_PSYNC;
        return;
    }

    /* If reached this point, we should be in REPL_STATE_RECEIVE_PSYNC. */
    if (mi->repl_state != REPL_STATE_RECEIVE_PSYNC) {
        serverLog(LL_WARNING,"syncWithMaster(): state machine error, "
                             "state should be RECEIVE_PSYNC but is %d",
                             mi->repl_state);
        goto error;
    }

    psync_result = slaveTryPartialResynchronization(mi,el,fd,1);
    if (psync_result == PSYNC_WAIT_REPLY) return; /* Try again later... */

    /* If the master is in an transient error, we should try to PSYNC
        * from scratch later, so go to the error path. This happens when
        * the server is loading the dataset or is not connected with its
        * master and so forth. */
    if (psync_result == PSYNC_TRY_LATER) goto error;

    /* Note: if PSYNC does not return WAIT_REPLY, it will take care of
        * uninstalling the read handler from the file descriptor. */

    if (psync_result == PSYNC_CONTINUE) {
        serverLog(LL_NOTICE, "MASTER <-> REPLICA sync: Master accepted a Partial Resynchronization.");
        return;
    }

    /* PSYNC failed or is not supported: we want our slaves to resync with us
     * as well, if we have any sub-slaves. The master may transfer us an
     * entirely different data set and we have no way to incrementally feed
     * our slaves after that. */
    if (!g_pserver->fActiveReplica)
    {
        disconnectSlavesExcept(mi->master_uuid); /* Force our slaves to resync with us as well. */
        freeReplicationBacklog(); /* Don't allow our chained slaves to PSYNC. */
    }
    else
    {
        if (listLength(g_pserver->slaves))
        {
            changeReplicationId();
            clearReplicationId2();
        }
        else
        {
            freeReplicationBacklog(); /* Don't allow our chained slaves to PSYNC. */
        }
    }

    /* Fall back to SYNC if needed. Otherwise psync_result == PSYNC_FULLRESYNC
     * and the g_pserver->master_replid and master_initial_offset are
     * already populated. */
    if (psync_result == PSYNC_NOT_SUPPORTED) {
        serverLog(LL_NOTICE,"Retrying with SYNC...");
        if (syncWrite(fd,"SYNC\r\n",6,g_pserver->repl_syncio_timeout*1000) == -1) {
            serverLog(LL_WARNING,"I/O error writing to MASTER: %s",
                strerror(errno));
            goto error;
        }
    }

    /* Prepare a suitable temp file for bulk transfer */
    while(maxtries--) {
        snprintf(tmpfile,256,
            "temp-%d.%ld.rdb",(int)g_pserver->unixtime,(long int)getpid());
        dfd = open(tmpfile,O_CREAT|O_WRONLY|O_EXCL,0644);
        if (dfd != -1) break;
        sleep(1);
    }
    if (dfd == -1) {
        serverLog(LL_WARNING,"Opening the temp file needed for MASTER <-> REPLICA synchronization: %s",strerror(errno));
        goto error;
    }

    /* Setup the non blocking download of the bulk file. */
    if (aeCreateFileEvent(el,fd, AE_READABLE,readSyncBulkPayload,mi)
            == AE_ERR)
    {
        serverLog(LL_WARNING,
            "Can't create readable event for SYNC: %s (fd=%d)",
            strerror(errno),fd);
        goto error;
    }

    mi->repl_state = REPL_STATE_TRANSFER;
    mi->repl_transfer_size = -1;
    mi->repl_transfer_read = 0;
    mi->repl_transfer_last_fsync_off = 0;
    mi->repl_transfer_fd = dfd;
    mi->repl_transfer_lastio = g_pserver->unixtime;
    mi->repl_transfer_tmpfile = zstrdup(tmpfile);
    return;

error:
    aeDeleteFileEvent(el,fd,AE_READABLE|AE_WRITABLE);
    if (dfd != -1) close(dfd);
    close(fd);
    mi->repl_transfer_s = -1;
    mi->repl_state = REPL_STATE_CONNECT;
    return;

write_error: /* Handle sendSynchronousCommand(SYNC_CMD_WRITE) errors. */
    serverLog(LL_WARNING,"Sending command to master in replication handshake: %s", err);
    sdsfree(err);
    goto error;
}

int connectWithMaster(redisMaster *mi) {
    int fd;

    fd = anetTcpNonBlockBestEffortBindConnect(NULL,
        mi->masterhost,mi->masterport,NET_FIRST_BIND_ADDR);
    if (fd == -1) {
        serverLog(LL_WARNING,"Unable to connect to MASTER: %s",
            strerror(errno));
        return C_ERR;
    }

    if (aeCreateFileEvent(g_pserver->rgthreadvar[IDX_EVENT_LOOP_MAIN].el,fd,AE_READABLE|AE_WRITABLE,syncWithMaster,mi) ==
            AE_ERR)
    {
        close(fd);
        serverLog(LL_WARNING,"Can't create readable event for SYNC");
        return C_ERR;
    }

    mi->repl_transfer_lastio = g_pserver->unixtime;
    mi->repl_transfer_s = fd;
    mi->repl_state = REPL_STATE_CONNECTING;
    return C_OK;
}

/* This function can be called when a non blocking connection is currently
 * in progress to undo it.
 * Never call this function directly, use cancelReplicationHandshake() instead.
 */
void undoConnectWithMaster(redisMaster *mi) {
    int fd = mi->repl_transfer_s;

    aePostFunction(g_pserver->rgthreadvar[IDX_EVENT_LOOP_MAIN].el, [fd]{
        aeDeleteFileEvent(g_pserver->rgthreadvar[IDX_EVENT_LOOP_MAIN].el,fd,AE_READABLE|AE_WRITABLE);
        close(fd);
    });
    mi->repl_transfer_s = -1;
}

/* Abort the async download of the bulk dataset while SYNC-ing with master.
 * Never call this function directly, use cancelReplicationHandshake() instead.
 */
void replicationAbortSyncTransfer(redisMaster *mi) {
    serverAssert(mi->repl_state == REPL_STATE_TRANSFER);
    undoConnectWithMaster(mi);
    close(mi->repl_transfer_fd);
    unlink(mi->repl_transfer_tmpfile);
    zfree(mi->repl_transfer_tmpfile);
}

/* This function aborts a non blocking replication attempt if there is one
 * in progress, by canceling the non-blocking connect attempt or
 * the initial bulk transfer.
 *
 * If there was a replication handshake in progress 1 is returned and
 * the replication state (g_pserver->repl_state) set to REPL_STATE_CONNECT.
 *
 * Otherwise zero is returned and no operation is perforemd at all. */
int cancelReplicationHandshake(redisMaster *mi) {
    if (mi->repl_state == REPL_STATE_TRANSFER) {
        replicationAbortSyncTransfer(mi);
        mi->repl_state = REPL_STATE_CONNECT;
    } else if (mi->repl_state == REPL_STATE_CONNECTING ||
               slaveIsInHandshakeState(mi))
    {
        undoConnectWithMaster(mi);
        mi->repl_state = REPL_STATE_CONNECT;
    } else {
        return 0;
    }
    return 1;
}

/* Set replication to the specified master address and port. */
struct redisMaster *replicationAddMaster(char *ip, int port) {
    // pre-reqs: We must not already have a replica in the list with the same tuple
    listIter li;
    listNode *ln;
    listRewind(g_pserver->masters, &li);
    while ((ln = listNext(&li)))
    {
        redisMaster *miCheck = (redisMaster*)listNodeValue(ln);
        if (strcasecmp(miCheck->masterhost, ip)==0 && miCheck->masterport == port)
            return nullptr;
    }

    // Pre-req satisfied, lets continue
    int was_master = listLength(g_pserver->masters) == 0;
    redisMaster *mi = nullptr;
    if (!g_pserver->enable_multimaster && listLength(g_pserver->masters)) {
        serverAssert(listLength(g_pserver->masters) == 1);
        mi = (redisMaster*)listNodeValue(listFirst(g_pserver->masters));
    }
    else
    {
        mi = (redisMaster*)zcalloc(sizeof(redisMaster), MALLOC_LOCAL);
        initMasterInfo(mi);
        listAddNodeTail(g_pserver->masters, mi);
    }

    sdsfree(mi->masterhost);
    mi->masterhost = sdsnew(ip);
    mi->masterport = port;
    if (mi->master) {
        if (FCorrectThread(mi->master))
            freeClient(mi->master);
        else
            freeClientAsync(mi->master);
    }
    disconnectAllBlockedClients(); /* Clients blocked in master, now slave. */

    /* Force our slaves to resync with us as well. They may hopefully be able
     * to partially resync with us, but we can notify the replid change. */
    if (!g_pserver->fActiveReplica)
        disconnectSlaves();
    cancelReplicationHandshake(mi);
    /* Before destroying our master state, create a cached master using
     * our own parameters, to later PSYNC with the new master. */
    if (was_master) replicationCacheMasterUsingMyself(mi);
    mi->repl_state = REPL_STATE_CONNECT;
    return mi;
}

void freeMasterInfo(redisMaster *mi)
{
    zfree(mi->masterauth);
    zfree(mi->masteruser);
    zfree(mi);
}

/* Cancel replication, setting the instance as a master itself. */
void replicationUnsetMaster(redisMaster *mi) {
    serverAssert(mi->masterhost != NULL);
    sdsfree(mi->masterhost);
    
    mi->masterhost = NULL;
    /* When a slave is turned into a master, the current replication ID
     * (that was inherited from the master at synchronization time) is
     * used as secondary ID up to the current offset, and a new replication
     * ID is created to continue with a new replication history. */
    shiftReplicationId();
    if (mi->master) {
        if (FCorrectThread(mi->master))
            freeClient(mi->master);
        else
            freeClientAsync(mi->master);
    }
    replicationDiscardCachedMaster(mi);
    cancelReplicationHandshake(mi);
    /* Disconnecting all the slaves is required: we need to inform slaves
     * of the replication ID change (see shiftReplicationId() call). However
     * the slaves will be able to partially resync with us, so it will be
     * a very fast reconnection. */
    if (!g_pserver->fActiveReplica)
        disconnectSlaves();
    mi->repl_state = REPL_STATE_NONE;

    /* We need to make sure the new master will start the replication stream
     * with a SELECT statement. This is forced after a full resync, but
     * with PSYNC version 2, there is no need for full resync after a
     * master switch. */
    g_pserver->slaveseldb = -1;

    /* Once we turn from slave to master, we consider the starting time without
     * slaves (that is used to count the replication backlog time to live) as
     * starting from now. Otherwise the backlog will be freed after a
     * failover if slaves do not connect immediately. */
    g_pserver->repl_no_slaves_since = g_pserver->unixtime;

    listNode *ln = listSearchKey(g_pserver->masters, mi);
    serverAssert(ln != nullptr);
    listDelNode(g_pserver->masters, ln);
    freeMasterInfo(mi);
}

/* This function is called when the slave lose the connection with the
 * master into an unexpected way. */
void replicationHandleMasterDisconnection(redisMaster *mi) {
    if (mi != nullptr)
    {
        mi->master = NULL;
        mi->repl_state = REPL_STATE_CONNECT;
        mi->repl_down_since = g_pserver->unixtime;
        /* We lost connection with our master, don't disconnect slaves yet,
        * maybe we'll be able to PSYNC with our master later. We'll disconnect
        * the slaves only if we'll have to do a full resync with our master. */
    }
}

void replicaofCommand(client *c) {
    /* SLAVEOF is not allowed in cluster mode as replication is automatically
     * configured using the current address of the master node. */
    if (g_pserver->cluster_enabled) {
        addReplyError(c,"REPLICAOF not allowed in cluster mode.");
        return;
    }

    /* The special host/port combination "NO" "ONE" turns the instance
     * into a master. Otherwise the new master address is set. */
    if (!strcasecmp((const char*)ptrFromObj(c->argv[1]),"no") &&
        !strcasecmp((const char*)ptrFromObj(c->argv[2]),"one")) {
        if (listLength(g_pserver->masters)) {
            while (listLength(g_pserver->masters))
            {
                replicationUnsetMaster((redisMaster*)listNodeValue(listFirst(g_pserver->masters)));
            }
            sds client = catClientInfoString(sdsempty(),c);
            serverLog(LL_NOTICE,"MASTER MODE enabled (user request from '%s')",
                client);
            sdsfree(client);
        }
    } else {
        long port;

        if (c->flags & CLIENT_SLAVE)
        {
            /* If a client is already a replica they cannot run this command,
             * because it involves flushing all replicas (including this
             * client) */
            addReplyError(c, "Command is not valid when client is a replica.");
            return;
        }

        if ((getLongFromObjectOrReply(c, c->argv[2], &port, NULL) != C_OK))
            return;

        redisMaster *miNew = replicationAddMaster((char*)ptrFromObj(c->argv[1]), port);
        if (miNew == nullptr)
        {
            // We have a duplicate
            serverLog(LL_NOTICE,"REPLICAOF would result into synchronization "
                                "with the master we are already connected "
                                "with. No operation performed.");
            addReplySds(c,sdsnew("+OK Already connected to specified "
                                "master\r\n"));
            return;
        }

        sds client = catClientInfoString(sdsempty(),c);
        serverLog(LL_NOTICE,"REPLICAOF %s:%d enabled (user request from '%s')",
            miNew->masterhost, miNew->masterport, client);
        sdsfree(client);
    }
    addReplyAsync(c,shared.ok);
}

/* ROLE command: provide information about the role of the instance
 * (master or slave) and additional information related to replication
 * in an easy to process format. */
void roleCommand(client *c) {
    if (listLength(g_pserver->masters) == 0) {
        listIter li;
        listNode *ln;
        void *mbcount;
        int slaves = 0;

        addReplyArrayLen(c,3);
        addReplyBulkCBuffer(c,"master",6);
        addReplyLongLong(c,g_pserver->master_repl_offset);
        mbcount = addReplyDeferredLen(c);
        listRewind(g_pserver->slaves,&li);
        while((ln = listNext(&li))) {
            client *slave = (client*)ln->value;
            char ip[NET_IP_STR_LEN], *slaveip = slave->slave_ip;

            if (slaveip[0] == '\0') {
                if (anetPeerToString(slave->fd,ip,sizeof(ip),NULL) == -1)
                    continue;
                slaveip = ip;
            }
            if (slave->replstate != SLAVE_STATE_ONLINE) continue;
            addReplyArrayLen(c,3);
            addReplyBulkCString(c,slaveip);
            addReplyBulkLongLong(c,slave->slave_listening_port);
            addReplyBulkLongLong(c,slave->repl_ack_off+slave->reploff_skipped);
            slaves++;
        }
        setDeferredArrayLen(c,mbcount,slaves);
    } else {
        listIter li;
        listNode *ln;
        listRewind(g_pserver->masters, &li);

        while ((ln = listNext(&li)))
        {
            redisMaster *mi = (redisMaster*)listNodeValue(ln);
            const char *slavestate = NULL;
            addReplyArrayLen(c,5);
            if (g_pserver->fActiveReplica)
                addReplyBulkCBuffer(c,"active-replica",14);
            else
                addReplyBulkCBuffer(c,"slave",5);
            addReplyBulkCString(c,mi->masterhost);
            addReplyLongLong(c,mi->masterport);
            if (slaveIsInHandshakeState(mi)) {
                slavestate = "handshake";
            } else {
                switch(mi->repl_state) {
                case REPL_STATE_NONE: slavestate = "none"; break;
                case REPL_STATE_CONNECT: slavestate = "connect"; break;
                case REPL_STATE_CONNECTING: slavestate = "connecting"; break;
                case REPL_STATE_TRANSFER: slavestate = "sync"; break;
                case REPL_STATE_CONNECTED: slavestate = "connected"; break;
                default: slavestate = "unknown"; break;
                }
            }
            addReplyBulkCString(c,slavestate);
            addReplyLongLong(c,mi->master ? mi->master->reploff : -1);
        }
    }
}

/* Send a REPLCONF ACK command to the master to inform it about the current
 * processed offset. If we are not connected with a master, the command has
 * no effects. */
void replicationSendAck(redisMaster *mi) 
{
    client *c = mi->master;

    if (c != NULL) {
        c->flags |= CLIENT_MASTER_FORCE_REPLY;
        addReplyArrayLen(c,3);
        addReplyBulkCString(c,"REPLCONF");
        addReplyBulkCString(c,"ACK");
        addReplyBulkLongLong(c,c->reploff);
        c->flags &= ~CLIENT_MASTER_FORCE_REPLY;
    }
}

/* ---------------------- MASTER CACHING FOR PSYNC -------------------------- */

/* In order to implement partial synchronization we need to be able to cache
 * our master's client structure after a transient disconnection.
 * It is cached into g_pserver->cached_master and flushed away using the following
 * functions. */

/* This function is called by freeClient() in order to cache the master
 * client structure instead of destroying it. freeClient() will return
 * ASAP after this function returns, so every action needed to avoid problems
 * with a client that is really "suspended" has to be done by this function.
 *
 * The other functions that will deal with the cached master are:
 *
 * replicationDiscardCachedMaster() that will make sure to kill the client
 * as for some reason we don't want to use it in the future.
 *
 * replicationResurrectCachedMaster() that is used after a successful PSYNC
 * handshake in order to reactivate the cached master.
 */
void replicationCacheMaster(redisMaster *mi, client *c) {
    serverAssert(mi->master != NULL && mi->cached_master == NULL);
    serverLog(LL_NOTICE,"Caching the disconnected master state.");
    AssertCorrectThread(c);
    std::lock_guard<decltype(c->lock)> clientlock(c->lock);

    /* Unlink the client from the server structures. */
    unlinkClient(c);

    /* Reset the master client so that's ready to accept new commands:
     * we want to discard te non processed query buffers and non processed
     * offsets, including pending transactions, already populated arguments,
     * pending outputs to the master. */
    sdsclear(mi->master->querybuf);
    sdsclear(mi->master->pending_querybuf);
    mi->master->read_reploff = mi->master->reploff;
    if (c->flags & CLIENT_MULTI) discardTransaction(c);
    listEmpty(c->reply);
    c->sentlen = 0;
    c->sentlenAsync = 0;
    c->reply_bytes = 0;
    c->bufpos = 0;
    resetClient(c);

    /* Save the master. g_pserver->master will be set to null later by
     * replicationHandleMasterDisconnection(). */
    mi->cached_master = mi->master;

    /* Invalidate the Peer ID cache. */
    if (c->peerid) {
        sdsfree(c->peerid);
        c->peerid = NULL;
    }

    /* Caching the master happens instead of the actual freeClient() call,
     * so make sure to adjust the replication state. This function will
     * also set g_pserver->master to NULL. */
    replicationHandleMasterDisconnection(mi);
}

/* This function is called when a master is turend into a slave, in order to
 * create from scratch a cached master for the new client, that will allow
 * to PSYNC with the slave that was promoted as the new master after a
 * failover.
 *
 * Assuming this instance was previously the master instance of the new master,
 * the new master will accept its replication ID, and potentiall also the
 * current offset if no data was lost during the failover. So we use our
 * current replication ID and offset in order to synthesize a cached master. */
void replicationCacheMasterUsingMyself(redisMaster *mi) {
    /* The master client we create can be set to any DBID, because
     * the new master will start its replication stream with SELECT. */
    mi->master_initial_offset = g_pserver->master_repl_offset;
    replicationCreateMasterClient(mi, -1,-1);
    std::lock_guard<decltype(mi->master->lock)> lock(mi->master->lock);

    /* Use our own ID / offset. */
    memcpy(mi->master->replid, g_pserver->replid, sizeof(g_pserver->replid));

    /* Set as cached master. */
    unlinkClient(mi->master);
    mi->cached_master = mi->master;
    mi->master = NULL;
    serverLog(LL_NOTICE,"Before turning into a replica, using my master parameters to synthesize a cached master: I may be able to synchronize with the new master with just a partial transfer.");
}

/* Free a cached master, called when there are no longer the conditions for
 * a partial resync on reconnection. */
void replicationDiscardCachedMaster(redisMaster *mi) {
    if (mi->cached_master == NULL) return;

    serverLog(LL_NOTICE,"Discarding previously cached master state.");
    mi->cached_master->flags &= ~CLIENT_MASTER;
    if (FCorrectThread(mi->cached_master))
        freeClient(mi->cached_master);
    else
        freeClientAsync(mi->cached_master);
    mi->cached_master = NULL;
}

/* Turn the cached master into the current master, using the file descriptor
 * passed as argument as the socket for the new master.
 *
 * This function is called when successfully setup a partial resynchronization
 * so the stream of data that we'll receive will start from were this
 * master left. */
void replicationResurrectCachedMaster(redisMaster *mi, int newfd) {
    mi->master = mi->cached_master;
    mi->cached_master = NULL;
    mi->master->fd = newfd;
    mi->master->flags &= ~(CLIENT_CLOSE_AFTER_REPLY|CLIENT_CLOSE_ASAP);
    mi->master->authenticated = 1;
    mi->master->lastinteraction = g_pserver->unixtime;
    mi->repl_state = REPL_STATE_CONNECTED;
    mi->repl_down_since = 0;

    /* Normally changing the thread of a client is a BIG NONO,
        but this client was unlinked so its OK here */
    mi->master->iel = serverTL - g_pserver->rgthreadvar; // martial to this thread

    /* Re-add to the list of clients. */
    linkClient(mi->master);
    if (aeCreateFileEvent(g_pserver->rgthreadvar[mi->master->iel].el, newfd, AE_READABLE|AE_READ_THREADSAFE,
                          readQueryFromClient, mi->master)) {
        serverLog(LL_WARNING,"Error resurrecting the cached master, impossible to add the readable handler: %s", strerror(errno));
        freeClientAsync(mi->master); /* Close ASAP. */
    }

    /* We may also need to install the write handler as well if there is
     * pending data in the write buffers. */
    if (clientHasPendingReplies(mi->master)) {
        if (aeCreateFileEvent(g_pserver->rgthreadvar[mi->master->iel].el, newfd, AE_WRITABLE|AE_WRITE_THREADSAFE,
                          sendReplyToClient, mi->master)) {
            serverLog(LL_WARNING,"Error resurrecting the cached master, impossible to add the writable handler: %s", strerror(errno));
            freeClientAsync(mi->master); /* Close ASAP. */
        }
    }
}

/* ------------------------- MIN-SLAVES-TO-WRITE  --------------------------- */

/* This function counts the number of slaves with lag <= min-slaves-max-lag.
 * If the option is active, the server will prevent writes if there are not
 * enough connected slaves with the specified lag (or less). */
void refreshGoodSlavesCount(void) {
    listIter li;
    listNode *ln;
    int good = 0;

    if (!g_pserver->repl_min_slaves_to_write ||
        !g_pserver->repl_min_slaves_max_lag) return;

    listRewind(g_pserver->slaves,&li);
    while((ln = listNext(&li))) {
        client *slave = (client*)ln->value;
        time_t lag = g_pserver->unixtime - slave->repl_ack_time;

        if (slave->replstate == SLAVE_STATE_ONLINE &&
            lag <= g_pserver->repl_min_slaves_max_lag) good++;
    }
    g_pserver->repl_good_slaves_count = good;
}

/* ----------------------- REPLICATION SCRIPT CACHE --------------------------
 * The goal of this code is to keep track of scripts already sent to every
 * connected slave, in order to be able to replicate EVALSHA as it is without
 * translating it to EVAL every time it is possible.
 *
 * We use a capped collection implemented by a hash table for fast lookup
 * of scripts we can send as EVALSHA, plus a linked list that is used for
 * eviction of the oldest entry when the max number of items is reached.
 *
 * We don't care about taking a different cache for every different slave
 * since to fill the cache again is not very costly, the goal of this code
 * is to avoid that the same big script is trasmitted a big number of times
 * per second wasting bandwidth and processor speed, but it is not a problem
 * if we need to rebuild the cache from scratch from time to time, every used
 * script will need to be transmitted a single time to reappear in the cache.
 *
 * This is how the system works:
 *
 * 1) Every time a new slave connects, we flush the whole script cache.
 * 2) We only send as EVALSHA what was sent to the master as EVALSHA, without
 *    trying to convert EVAL into EVALSHA specifically for slaves.
 * 3) Every time we trasmit a script as EVAL to the slaves, we also add the
 *    corresponding SHA1 of the script into the cache as we are sure every
 *    slave knows about the script starting from now.
 * 4) On SCRIPT FLUSH command, we replicate the command to all the slaves
 *    and at the same time flush the script cache.
 * 5) When the last slave disconnects, flush the cache.
 * 6) We handle SCRIPT LOAD as well since that's how scripts are loaded
 *    in the master sometimes.
 */

/* Initialize the script cache, only called at startup. */
void replicationScriptCacheInit(void) {
    g_pserver->repl_scriptcache_size = 10000;
    g_pserver->repl_scriptcache_dict = dictCreate(&replScriptCacheDictType,NULL);
    g_pserver->repl_scriptcache_fifo = listCreate();
}

/* Empty the script cache. Should be called every time we are no longer sure
 * that every slave knows about all the scripts in our set, or when the
 * current AOF "context" is no longer aware of the script. In general we
 * should flush the cache:
 *
 * 1) Every time a new slave reconnects to this master and performs a
 *    full SYNC (PSYNC does not require flushing).
 * 2) Every time an AOF rewrite is performed.
 * 3) Every time we are left without slaves at all, and AOF is off, in order
 *    to reclaim otherwise unused memory.
 */
void replicationScriptCacheFlush(void) {
    dictEmpty(g_pserver->repl_scriptcache_dict,NULL);
    listRelease(g_pserver->repl_scriptcache_fifo);
    g_pserver->repl_scriptcache_fifo = listCreate();
}

/* Add an entry into the script cache, if we reach max number of entries the
 * oldest is removed from the list. */
void replicationScriptCacheAdd(sds sha1) {
    int retval;
    sds key = sdsdup(sha1);

    /* Evict oldest. */
    if (listLength(g_pserver->repl_scriptcache_fifo) == g_pserver->repl_scriptcache_size)
    {
        listNode *ln = listLast(g_pserver->repl_scriptcache_fifo);
        sds oldest = (sds)listNodeValue(ln);

        retval = dictDelete(g_pserver->repl_scriptcache_dict,oldest);
        serverAssert(retval == DICT_OK);
        listDelNode(g_pserver->repl_scriptcache_fifo,ln);
    }

    /* Add current. */
    retval = dictAdd(g_pserver->repl_scriptcache_dict,key,NULL);
    listAddNodeHead(g_pserver->repl_scriptcache_fifo,key);
    serverAssert(retval == DICT_OK);
}

/* Returns non-zero if the specified entry exists inside the cache, that is,
 * if all the slaves are aware of this script SHA1. */
int replicationScriptCacheExists(sds sha1) {
    return dictFind(g_pserver->repl_scriptcache_dict,sha1) != NULL;
}

/* ----------------------- SYNCHRONOUS REPLICATION --------------------------
 * Redis synchronous replication design can be summarized in points:
 *
 * - Redis masters have a global replication offset, used by PSYNC.
 * - Master increment the offset every time new commands are sent to slaves.
 * - Slaves ping back masters with the offset processed so far.
 *
 * So synchronous replication adds a new WAIT command in the form:
 *
 *   WAIT <num_replicas> <milliseconds_timeout>
 *
 * That returns the number of replicas that processed the query when
 * we finally have at least num_replicas, or when the timeout was
 * reached.
 *
 * The command is implemented in this way:
 *
 * - Every time a client processes a command, we remember the replication
 *   offset after sending that command to the slaves.
 * - When WAIT is called, we ask slaves to send an acknowledgement ASAP.
 *   The client is blocked at the same time (see blocked.c).
 * - Once we receive enough ACKs for a given offset or when the timeout
 *   is reached, the WAIT command is unblocked and the reply sent to the
 *   client.
 */

/* This just set a flag so that we broadcast a REPLCONF GETACK command
 * to all the slaves in the beforeSleep() function. Note that this way
 * we "group" all the clients that want to wait for synchronouns replication
 * in a given event loop iteration, and send a single GETACK for them all. */
void replicationRequestAckFromSlaves(void) {
    g_pserver->get_ack_from_slaves = 1;
}

/* Return the number of slaves that already acknowledged the specified
 * replication offset. */
int replicationCountAcksByOffset(long long offset) {
    listIter li;
    listNode *ln;
    int count = 0;

    listRewind(g_pserver->slaves,&li);
    while((ln = listNext(&li))) {
        client *slave = (client*)ln->value;

        if (slave->replstate != SLAVE_STATE_ONLINE) continue;
        if ((slave->repl_ack_off + slave->reploff_skipped) >= offset) count++;
    }
    return count;
}

/* WAIT for N replicas to acknowledge the processing of our latest
 * write command (and all the previous commands). */
void waitCommand(client *c) {
    mstime_t timeout;
    long numreplicas, ackreplicas;
    long long offset = c->woff;

    if (listLength(g_pserver->masters) && !g_pserver->fActiveReplica) {
        addReplyError(c,"WAIT cannot be used with replica instances. Please also note that since Redis 4.0 if a replica is configured to be writable (which is not the default) writes to replicas are just local and are not propagated.");
        return;
    }

    /* Argument parsing. */
    if (getLongFromObjectOrReply(c,c->argv[1],&numreplicas,NULL) != C_OK)
        return;
    if (getTimeoutFromObjectOrReply(c,c->argv[2],&timeout,UNIT_MILLISECONDS)
        != C_OK) return;

    /* First try without blocking at all. */
    ackreplicas = replicationCountAcksByOffset(c->woff);
    if (ackreplicas >= numreplicas || c->flags & CLIENT_MULTI) {
        addReplyLongLong(c,ackreplicas);
        return;
    }

    /* Otherwise block the client and put it into our list of clients
     * waiting for ack from slaves. */
    c->bpop.timeout = timeout;
    c->bpop.reploffset = offset;
    c->bpop.numreplicas = numreplicas;
    listAddNodeTail(g_pserver->clients_waiting_acks,c);
    blockClient(c,BLOCKED_WAIT);

    /* Make sure that the server will send an ACK request to all the slaves
     * before returning to the event loop. */
    replicationRequestAckFromSlaves();
}

/* This is called by unblockClient() to perform the blocking op type
 * specific cleanup. We just remove the client from the list of clients
 * waiting for replica acks. Never call it directly, call unblockClient()
 * instead. */
void unblockClientWaitingReplicas(client *c) {
    listNode *ln = listSearchKey(g_pserver->clients_waiting_acks,c);
    serverAssert(ln != NULL);
    listDelNode(g_pserver->clients_waiting_acks,ln);
}

/* Check if there are clients blocked in WAIT that can be unblocked since
 * we received enough ACKs from slaves. */
void processClientsWaitingReplicas(void) {
    long long last_offset = 0;
    int last_numreplicas = 0;

    listIter li;
    listNode *ln;

    listRewind(g_pserver->clients_waiting_acks,&li);
    while((ln = listNext(&li))) {
        client *c = (client*)ln->value;
        fastlock_lock(&c->lock);

        /* Every time we find a client that is satisfied for a given
         * offset and number of replicas, we remember it so the next client
         * may be unblocked without calling replicationCountAcksByOffset()
         * if the requested offset / replicas were equal or less. */
        if (last_offset && last_offset > c->bpop.reploffset &&
                           last_numreplicas > c->bpop.numreplicas)
        {
            unblockClient(c);
            addReplyLongLongAsync(c,last_numreplicas);
        } else {
            int numreplicas = replicationCountAcksByOffset(c->bpop.reploffset);

            if (numreplicas >= c->bpop.numreplicas) {
                last_offset = c->bpop.reploffset;
                last_numreplicas = numreplicas;
                unblockClient(c);
                addReplyLongLongAsync(c,numreplicas);
            }
        }
        fastlock_unlock(&c->lock);
    }
}

/* Return the slave replication offset for this instance, that is
 * the offset for which we already processed the master replication stream. */
long long replicationGetSlaveOffset(redisMaster *mi) {
    long long offset = 0;

    if (mi != NULL && mi->masterhost != NULL) {
        if (mi->master) {
            offset = mi->master->reploff;
        } else if (mi->cached_master) {
            offset = mi->cached_master->reploff;
        }
    }
    /* offset may be -1 when the master does not support it at all, however
     * this function is designed to return an offset that can express the
     * amount of data processed by the master, so we return a positive
     * integer. */
    if (offset < 0) offset = 0;
    return offset;
}

/* --------------------------- REPLICATION CRON  ---------------------------- */

/* Replication cron function, called 1 time per second. */
void replicationCron(void) {
    static long long replication_cron_loops = 0;
    serverAssert(GlobalLocksAcquired());
    listIter liMaster;
    listNode *lnMaster;
    listRewind(g_pserver->masters, &liMaster);
    while ((lnMaster = listNext(&liMaster)))
    {
        redisMaster *mi = (redisMaster*)listNodeValue(lnMaster);

        std::unique_lock<decltype(mi->master->lock)> ulock;
        if (mi->master != nullptr)
            ulock = decltype(ulock)(mi->master->lock);

        /* Non blocking connection timeout? */
        if (mi->masterhost &&
            (mi->repl_state == REPL_STATE_CONNECTING ||
            slaveIsInHandshakeState(mi)) &&
            (time(NULL)-mi->repl_transfer_lastio) > g_pserver->repl_timeout)
        {
            serverLog(LL_WARNING,"Timeout connecting to the MASTER...");
            cancelReplicationHandshake(mi);
        }

        /* Bulk transfer I/O timeout? */
        if (mi->masterhost && mi->repl_state == REPL_STATE_TRANSFER &&
            (time(NULL)-mi->repl_transfer_lastio) > g_pserver->repl_timeout)
        {
            serverLog(LL_WARNING,"Timeout receiving bulk data from MASTER... If the problem persists try to set the 'repl-timeout' parameter in redis.conf to a larger value.");
            cancelReplicationHandshake(mi);
        }

        /* Timed out master when we are an already connected slave? */
        if (mi->masterhost && mi->repl_state == REPL_STATE_CONNECTED &&
            (time(NULL)-mi->master->lastinteraction) > g_pserver->repl_timeout)
        {
            serverLog(LL_WARNING,"MASTER timeout: no data nor PING received...");
            if (FCorrectThread(mi->master))
                freeClient(mi->master);
            else
                freeClientAsync(mi->master);
        }

        /* Check if we should connect to a MASTER */
        if (mi->repl_state == REPL_STATE_CONNECT) {
            serverLog(LL_NOTICE,"Connecting to MASTER %s:%d",
                mi->masterhost, mi->masterport);
            if (connectWithMaster(mi) == C_OK) {
                serverLog(LL_NOTICE,"MASTER <-> REPLICA sync started");
            }
        }

        /* Send ACK to master from time to time.
        * Note that we do not send periodic acks to masters that don't
        * support PSYNC and replication offsets. */
        if (mi->masterhost && mi->master &&
            !(mi->master->flags & CLIENT_PRE_PSYNC))
            replicationSendAck(mi);
    }

    /* If we have attached slaves, PING them from time to time.
    * So slaves can implement an explicit timeout to masters, and will
    * be able to detect a link disconnection even if the TCP connection
    * will not actually go down. */
    listIter li;
    listNode *ln;
    robj *ping_argv[1];

    /* First, send PING according to ping_slave_period. */
    if ((replication_cron_loops % g_pserver->repl_ping_slave_period) == 0 &&
        listLength(g_pserver->slaves))
    {
        ping_argv[0] = createStringObject("PING",4);
        replicationFeedSlaves(g_pserver->slaves, g_pserver->slaveseldb,
            ping_argv, 1);
        decrRefCount(ping_argv[0]);
    }

    /* Second, send a newline to all the slaves in pre-synchronization
    * stage, that is, slaves waiting for the master to create the RDB file.
    *
    * Also send the a newline to all the chained slaves we have, if we lost
    * connection from our master, to keep the slaves aware that their
    * master is online. This is needed since sub-slaves only receive proxied
    * data from top-level masters, so there is no explicit pinging in order
    * to avoid altering the replication offsets. This special out of band
    * pings (newlines) can be sent, they will have no effect in the offset.
    *
    * The newline will be ignored by the slave but will refresh the
    * last interaction timer preventing a timeout. In this case we ignore the
    * ping period and refresh the connection once per second since certain
    * timeouts are set at a few seconds (example: PSYNC response). */
    listRewind(g_pserver->slaves,&li);
    while((ln = listNext(&li))) {
        client *slave = (client*)ln->value;

        int is_presync =
            (slave->replstate == SLAVE_STATE_WAIT_BGSAVE_START ||
            (slave->replstate == SLAVE_STATE_WAIT_BGSAVE_END &&
            g_pserver->rdb_child_type != RDB_CHILD_TYPE_SOCKET));

        if (is_presync) {
            if (write(slave->fd, "\n", 1) == -1) {
                /* Don't worry about socket errors, it's just a ping. */
            }
        }
    }

    /* Disconnect timedout slaves. */
    if (listLength(g_pserver->slaves)) {
        listIter li;
        listNode *ln;

        listRewind(g_pserver->slaves,&li);
        while((ln = listNext(&li))) {
            client *slave = (client*)ln->value;

            if (slave->replstate != SLAVE_STATE_ONLINE) continue;
            if (slave->flags & CLIENT_PRE_PSYNC) continue;
            if ((g_pserver->unixtime - slave->repl_ack_time) > g_pserver->repl_timeout)
            {
                serverLog(LL_WARNING, "Disconnecting timedout replica: %s",
                    replicationGetSlaveName(slave));
                if (FCorrectThread(slave))
                    freeClient(slave);
                else
                    freeClientAsync(slave);
            }
        }
    }

    /* If this is a master without attached slaves and there is a replication
    * backlog active, in order to reclaim memory we can free it after some
    * (configured) time. Note that this cannot be done for slaves: slaves
    * without sub-slaves attached should still accumulate data into the
    * backlog, in order to reply to PSYNC queries if they are turned into
    * masters after a failover. */
    if (listLength(g_pserver->slaves) == 0 && g_pserver->repl_backlog_time_limit &&
        g_pserver->repl_backlog && listLength(g_pserver->masters) == 0)
    {
        time_t idle = g_pserver->unixtime - g_pserver->repl_no_slaves_since;

        if (idle > g_pserver->repl_backlog_time_limit) {
            /* When we free the backlog, we always use a new
            * replication ID and clear the ID2. This is needed
            * because when there is no backlog, the master_repl_offset
            * is not updated, but we would still retain our replication
            * ID, leading to the following problem:
            *
            * 1. We are a master instance.
            * 2. Our slave is promoted to master. It's repl-id-2 will
            *    be the same as our repl-id.
            * 3. We, yet as master, receive some updates, that will not
            *    increment the master_repl_offset.
            * 4. Later we are turned into a slave, connect to the new
            *    master that will accept our PSYNC request by second
            *    replication ID, but there will be data inconsistency
            *    because we received writes. */
            changeReplicationId();
            clearReplicationId2();
            freeReplicationBacklog();
            serverLog(LL_NOTICE,
                "Replication backlog freed after %d seconds "
                "without connected replicas.",
                (int) g_pserver->repl_backlog_time_limit);
        }
    }

    /* If AOF is disabled and we no longer have attached slaves, we can
    * free our Replication Script Cache as there is no need to propagate
    * EVALSHA at all. */
    if (listLength(g_pserver->slaves) == 0 &&
        g_pserver->aof_state == AOF_OFF &&
        listLength(g_pserver->repl_scriptcache_fifo) != 0)
    {
        replicationScriptCacheFlush();
    }

    /* Start a BGSAVE good for replication if we have slaves in
    * WAIT_BGSAVE_START state.
    *
    * In case of diskless replication, we make sure to wait the specified
    * number of seconds (according to configuration) so that other slaves
    * have the time to arrive before we start streaming. */
    if (g_pserver->rdb_child_pid == -1 && g_pserver->aof_child_pid == -1) {
        time_t idle, max_idle = 0;
        int slaves_waiting = 0;
        int mincapa = -1;
        listNode *ln;
        listIter li;

        listRewind(g_pserver->slaves,&li);
        while((ln = listNext(&li))) {
            client *slave = (client*)ln->value;
            if (slave->replstate == SLAVE_STATE_WAIT_BGSAVE_START) {
                idle = g_pserver->unixtime - slave->lastinteraction;
                if (idle > max_idle) max_idle = idle;
                slaves_waiting++;
                mincapa = (mincapa == -1) ? slave->slave_capa :
                                            (mincapa & slave->slave_capa);
            }
        }

        if (slaves_waiting &&
            (!g_pserver->repl_diskless_sync ||
            max_idle > g_pserver->repl_diskless_sync_delay))
        {
            /* Start the BGSAVE. The called function may start a
            * BGSAVE with socket target or disk target depending on the
            * configuration and slaves capabilities. */
            startBgsaveForReplication(mincapa);
        }
    }

    /* Refresh the number of slaves with lag <= min-slaves-max-lag. */
    refreshGoodSlavesCount();
    replication_cron_loops++; /* Incremented with frequency 1 HZ. */
}

int FBrokenLinkToMaster()
{
    listIter li;
    listNode *ln;
    listRewind(g_pserver->masters, &li);

    while ((ln = listNext(&li)))
    {
        redisMaster *mi = (redisMaster*)listNodeValue(ln);
        if (mi->repl_state != REPL_STATE_CONNECTED)
            return true;
    }
    return false;
}

int FActiveMaster(client *c)
{
    if (!(c->flags & CLIENT_MASTER))
        return false;

    listIter li;
    listNode *ln;
    listRewind(g_pserver->masters, &li);
    while ((ln = listNext(&li)))
    {
        redisMaster *mi = (redisMaster*)listNodeValue(ln);
        if (mi->master == c)
            return true;
    }
    return false;
}

redisMaster *MasterInfoFromClient(client *c)
{
    listIter li;
    listNode *ln;
    listRewind(g_pserver->masters, &li);
    while ((ln = listNext(&li)))
    {
        redisMaster *mi = (redisMaster*)listNodeValue(ln);
        if (mi->master == c || mi->cached_master == c)
            return mi;
    }
    return nullptr;
}

#define REPLAY_MAX_NESTING 64
class ReplicaNestState
{
public:
    bool FPush()
    {
        if (m_cnesting == REPLAY_MAX_NESTING) {
            m_fCancelled = true;
            return false;   // overflow
        }
        
        if (m_cnesting == 0)
            m_fCancelled = false;
        ++m_cnesting;
        return true;
    }

    void Pop()
    {
        --m_cnesting;
    }

    void Cancel()
    {
        m_fCancelled = true;
    }

    bool FCancelled() const
    {
        return m_fCancelled;
    }

    bool FFirst() const
    {
        return m_cnesting == 1;
    }

private:
    int m_cnesting = 0;
    bool m_fCancelled = false;
};

void replicaReplayCommand(client *c)
{
    static thread_local ReplicaNestState *s_pstate = nullptr;
    if (s_pstate == nullptr)
        s_pstate = new (MALLOC_LOCAL) ReplicaNestState;

    // the replay command contains two arguments: 
    //  1: The UUID of the source
    //  2: The raw command buffer to be replayed
    
    if (!(c->flags & CLIENT_MASTER))
    {
        addReplyError(c, "Command must be sent from a master");
        s_pstate->Cancel();
        return;
    }

    /* First Validate Arguments */
    if (c->argc < 3)
    {
        addReplyError(c, "Invalid number of arguments");
        s_pstate->Cancel();
        return;
    }

    unsigned char uuid[UUID_BINARY_LEN];
    if (c->argv[1]->type != OBJ_STRING || sdslen((sds)ptrFromObj(c->argv[1])) != 36 
        || uuid_parse((sds)ptrFromObj(c->argv[1]), uuid) != 0)
    {
        addReplyError(c, "Expected UUID arg1");
        s_pstate->Cancel();
        return;
    }

    if (c->argv[2]->type != OBJ_STRING)
    {
        addReplyError(c, "Expected command buffer arg2");
        s_pstate->Cancel();
        return;
    }

    if (FSameUuidNoNil(uuid, cserver.uuid))
    {
        addReply(c, shared.ok);
        s_pstate->Cancel();
        return; // Our own commands have come back to us.  Ignore them.
    }

    if (!s_pstate->FPush())
        return;

    // OK We've recieved a command lets execute
    client *current_clientSave = serverTL->current_client;
    client *cFake = createClient(-1, c->iel);
    cFake->lock.lock();
    cFake->authenticated = c->authenticated;
    cFake->puser = c->puser;
    cFake->querybuf = sdscat(cFake->querybuf,(sds)ptrFromObj(c->argv[2]));
    selectDb(cFake, c->db->id);
    processInputBuffer(cFake, (CMD_CALL_FULL & (~CMD_CALL_PROPAGATE)));
    cFake->lock.unlock();
    addReply(c, shared.ok);
    freeClient(cFake);
    serverTL->current_client = current_clientSave;

    // call() will not propogate this for us, so we do so here
    if (!s_pstate->FCancelled() && s_pstate->FFirst())
        alsoPropagate(cserver.rreplayCommand,c->db->id,c->argv,c->argc,PROPAGATE_AOF|PROPAGATE_REPL);
    
    s_pstate->Pop();
    return;
}

void updateMasterAuth()
{
    listIter li;
    listNode *ln;

    listRewind(g_pserver->masters, &li);
    while ((ln = listNext(&li)))
    {
        redisMaster *mi = (redisMaster*)listNodeValue(ln);
        zfree(mi->masterauth); mi->masterauth = nullptr;
        zfree(mi->masteruser); mi->masteruser = nullptr;

        if (cserver.default_masterauth)
            mi->masterauth = zstrdup(cserver.default_masterauth);
        if (cserver.default_masteruser)
            mi->masteruser = zstrdup(cserver.default_masteruser);
    }
}<|MERGE_RESOLUTION|>--- conflicted
+++ resolved
@@ -323,10 +323,7 @@
     char proto[1024];
     int cchProto = snprintf(proto, sizeof(proto), "*3\r\n$7\r\nRREPLAY\r\n$%d\r\n%s\r\n$%lld\r\n", (int)strlen(uuid), uuid, cchbuf);
     cchProto = std::min((int)sizeof(proto), cchProto);
-<<<<<<< HEAD
-=======
     long long master_repl_offset_start = g_pserver->master_repl_offset;
->>>>>>> a19d0f67
 
     /* Write the command to the replication backlog if any. */
     if (g_pserver->repl_backlog) 
