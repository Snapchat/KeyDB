--- conflicted
+++ resolved
@@ -2809,13 +2809,10 @@
 {
     zfree(mi->masterauth);
     zfree(mi->masteruser);
-<<<<<<< HEAD
     if (mi->clientFake)
         freeClient(mi->clientFake);
-=======
     if (mi->repl_transfer_tmpfile)
         zfree(mi->repl_transfer_tmpfile);
->>>>>>> 33963153
     delete mi->staleKeyMap;
     if (mi->cached_master != nullptr)
         freeClientAsync(mi->cached_master);
@@ -3886,12 +3883,8 @@
 
     // OK We've recieved a command lets execute
     client *current_clientSave = serverTL->current_client;
-<<<<<<< HEAD
     if (cFake == nullptr)
         cFake = createClient(-1, c->iel);
-=======
-    client *cFake = createClient(nullptr, c->iel);
->>>>>>> 33963153
     cFake->lock.lock();
     cFake->authenticated = c->authenticated;
     cFake->puser = c->puser;
