/* Asynchronous replication implementation.
 *
 * Copyright (c) 2009-2012, Salvatore Sanfilippo <antirez at gmail dot com>
 * Copyright (c) 2019 John Sully <john at eqalpha dot com>
 * All rights reserved.
 *
 * Redistribution and use in source and binary forms, with or without
 * modification, are permitted provided that the following conditions are met:
 *
 *   * Redistributions of source code must retain the above copyright notice,
 *     this list of conditions and the following disclaimer.
 *   * Redistributions in binary form must reproduce the above copyright
 *     notice, this list of conditions and the following disclaimer in the
 *     documentation and/or other materials provided with the distribution.
 *   * Neither the name of Redis nor the names of its contributors may be used
 *     to endorse or promote products derived from this software without
 *     specific prior written permission.
 *
 * THIS SOFTWARE IS PROVIDED BY THE COPYRIGHT HOLDERS AND CONTRIBUTORS "AS IS"
 * AND ANY EXPRESS OR IMPLIED WARRANTIES, INCLUDING, BUT NOT LIMITED TO, THE
 * IMPLIED WARRANTIES OF MERCHANTABILITY AND FITNESS FOR A PARTICULAR PURPOSE
 * ARE DISCLAIMED. IN NO EVENT SHALL THE COPYRIGHT OWNER OR CONTRIBUTORS BE
 * LIABLE FOR ANY DIRECT, INDIRECT, INCIDENTAL, SPECIAL, EXEMPLARY, OR
 * CONSEQUENTIAL DAMAGES (INCLUDING, BUT NOT LIMITED TO, PROCUREMENT OF
 * SUBSTITUTE GOODS OR SERVICES; LOSS OF USE, DATA, OR PROFITS; OR BUSINESS
 * INTERRUPTION) HOWEVER CAUSED AND ON ANY THEORY OF LIABILITY, WHETHER IN
 * CONTRACT, STRICT LIABILITY, OR TORT (INCLUDING NEGLIGENCE OR OTHERWISE)
 * ARISING IN ANY WAY OUT OF THE USE OF THIS SOFTWARE, EVEN IF ADVISED OF THE
 * POSSIBILITY OF SUCH DAMAGE.
 */


#include "server.h"
#include "cluster.h"
#include "bio.h"
#include "aelocker.h"

#include <sys/time.h>
#include <unistd.h>
#include <fcntl.h>
#include <sys/socket.h>
#include <sys/stat.h>
#include <mutex>
#include <algorithm>
#include <uuid/uuid.h>
#include <chrono>
#include <unordered_map>
#include <string>

void replicationDiscardCachedMaster(redisMaster *mi);
void replicationResurrectCachedMaster(redisMaster *mi, connection *conn);
void replicationSendAck(redisMaster *mi);
void putSlaveOnline(client *replica);
int cancelReplicationHandshake(redisMaster *mi);
static void propagateMasterStaleKeys();

/* We take a global flag to remember if this instance generated an RDB
 * because of replication, so that we can remove the RDB file in case
 * the instance is configured to have no persistence. */
int RDBGeneratedByReplication = 0;

/* --------------------------- Utility functions ---------------------------- */

/* Return the pointer to a string representing the replica ip:listening_port
 * pair. Mostly useful for logging, since we want to log a replica using its
 * IP address and its listening port which is more clear for the user, for
 * example: "Closing connection with replica 10.1.2.3:6380". */
char *replicationGetSlaveName(client *c) {
    static char buf[NET_PEER_ID_LEN];
    char ip[NET_IP_STR_LEN];

    ip[0] = '\0';
    buf[0] = '\0';
    if (c->slave_ip[0] != '\0' ||
        connPeerToString(c->conn,ip,sizeof(ip),NULL) != -1)
    {
        /* Note that the 'ip' buffer is always larger than 'c->slave_ip' */
        if (c->slave_ip[0] != '\0') memcpy(ip,c->slave_ip,sizeof(c->slave_ip));

        if (c->slave_listening_port)
            anetFormatAddr(buf,sizeof(buf),ip,c->slave_listening_port);
        else
            snprintf(buf,sizeof(buf),"%s:<unknown-replica-port>",ip);
    } else {
        snprintf(buf,sizeof(buf),"client id #%llu",
            (unsigned long long) c->id);
    }
    return buf;
}

static bool FSameUuidNoNil(const unsigned char *a, const unsigned char *b)
{
    unsigned char zeroCheck = 0;
    for (int i = 0; i < UUID_BINARY_LEN; ++i)
    {
        if (a[i] != b[i])
            return false;
        zeroCheck |= a[i];
    }
    return (zeroCheck != 0);    // if the UUID is nil then it is never equal
}

static bool FSameHost(client *clientA, client *clientB)
{
    if (clientA == nullptr || clientB == nullptr)
        return false;

    const unsigned char *a = clientA->uuid;
    const unsigned char *b = clientB->uuid;

    return FSameUuidNoNil(a, b);
}

static bool FMasterHost(client *c)
{
    listIter li;
    listNode *ln;
    listRewind(g_pserver->masters, &li);
    while ((ln = listNext(&li)))
    {
        redisMaster *mi = (redisMaster*)listNodeValue(ln);
        if (FSameUuidNoNil(mi->master_uuid, c->uuid))
            return true;
    }
    return false;
}

static bool FAnyDisconnectedMasters()
{
    listIter li;
    listNode *ln;
    listRewind(g_pserver->masters, &li);
    while ((ln = listNext(&li)))
    {
        redisMaster *mi = (redisMaster*)listNodeValue(ln);
        if (mi->repl_state != REPL_STATE_CONNECTED)
            return true;
    }
    return false;
}

client *replicaFromMaster(redisMaster *mi)
{
    if (mi->master == nullptr)
        return nullptr;

    listIter liReplica;
    listNode *lnReplica;
    listRewind(g_pserver->slaves, &liReplica);
    while ((lnReplica = listNext(&liReplica)) != nullptr)
    {
        client *replica = (client*)listNodeValue(lnReplica);
        if (FSameHost(mi->master, replica))
            return replica;
    }
    return nullptr;
}

/* Plain unlink() can block for quite some time in order to actually apply
 * the file deletion to the filesystem. This call removes the file in a
 * background thread instead. We actually just do close() in the thread,
 * by using the fact that if there is another instance of the same file open,
 * the foreground unlink() will only remove the fs name, and deleting the
 * file's storage space will only happen once the last reference is lost. */
int bg_unlink(const char *filename) {
    int fd = open(filename,O_RDONLY|O_NONBLOCK);
    if (fd == -1) {
        /* Can't open the file? Fall back to unlinking in the main thread. */
        return unlink(filename);
    } else {
        /* The following unlink() removes the name but doesn't free the
         * file contents because a process still has it open. */
        int retval = unlink(filename);
        if (retval == -1) {
            /* If we got an unlink error, we just return it, closing the
             * new reference we have to the file. */
            int old_errno = errno;
            close(fd);  /* This would overwrite our errno. So we saved it. */
            errno = old_errno;
            return -1;
        }
        bioCreateBackgroundJob(BIO_CLOSE_FILE,(void*)(long)fd,NULL,NULL);
        return 0; /* Success. */
    }
}

/* ---------------------------------- MASTER -------------------------------- */

void createReplicationBacklog(void) {
    serverAssert(g_pserver->repl_backlog == NULL);
    g_pserver->repl_backlog = (char*)zmalloc(g_pserver->repl_backlog_size, MALLOC_LOCAL);
    g_pserver->repl_backlog_histlen = 0;
    g_pserver->repl_backlog_idx = 0;

    /* We don't have any data inside our buffer, but virtually the first
     * byte we have is the next byte that will be generated for the
     * replication stream. */
    g_pserver->repl_backlog_off = g_pserver->master_repl_offset+1;

    /* Allow transmission to clients */
    g_pserver->repl_batch_idxStart = 0;
    g_pserver->repl_batch_offStart = g_pserver->master_repl_offset;
}

/* This function is called when the user modifies the replication backlog
 * size at runtime. It is up to the function to both update the
 * g_pserver->repl_backlog_size and to resize the buffer and setup it so that
 * it contains the same data as the previous one (possibly less data, but
 * the most recent bytes, or the same data and more free space in case the
 * buffer is enlarged). */
void resizeReplicationBacklog(long long newsize) {
    if (newsize < CONFIG_REPL_BACKLOG_MIN_SIZE)
        newsize = CONFIG_REPL_BACKLOG_MIN_SIZE;
    if (g_pserver->repl_backlog_size == newsize) return;

    if (g_pserver->repl_backlog != NULL) {
        /* What we actually do is to flush the old buffer and realloc a new
         * empty one. It will refill with new data incrementally.
         * The reason is that copying a few gigabytes adds latency and even
         * worse often we need to alloc additional space before freeing the
         * old buffer. */

        if (g_pserver->repl_batch_idxStart >= 0) {
            // We need to keep critical data so we can't shrink less than the hot data in the buffer
            newsize = std::max(newsize, g_pserver->master_repl_offset - g_pserver->repl_batch_offStart);
            char *backlog = (char*)zmalloc(newsize);
            g_pserver->repl_backlog_histlen = g_pserver->master_repl_offset - g_pserver->repl_batch_offStart;

            if (g_pserver->repl_backlog_idx >= g_pserver->repl_batch_idxStart) {
                auto cbActiveBacklog = g_pserver->repl_backlog_idx - g_pserver->repl_batch_idxStart;
                memcpy(backlog, g_pserver->repl_backlog + g_pserver->repl_batch_idxStart, cbActiveBacklog);
                serverAssert(g_pserver->repl_backlog_histlen == cbActiveBacklog);
            } else {
                auto cbPhase1 = g_pserver->repl_backlog_size - g_pserver->repl_batch_idxStart;
                memcpy(backlog, g_pserver->repl_backlog + g_pserver->repl_batch_idxStart, cbPhase1);
                memcpy(backlog + cbPhase1, g_pserver->repl_backlog, g_pserver->repl_backlog_idx);
                auto cbActiveBacklog = cbPhase1 + g_pserver->repl_backlog_idx;
                serverAssert(g_pserver->repl_backlog_histlen == cbActiveBacklog);
            }
            zfree(g_pserver->repl_backlog);
            g_pserver->repl_backlog = backlog;
            g_pserver->repl_backlog_idx = g_pserver->repl_backlog_histlen;
            g_pserver->repl_batch_idxStart = 0;
        } else {
            zfree(g_pserver->repl_backlog);
            g_pserver->repl_backlog = (char*)zmalloc(newsize);
            g_pserver->repl_backlog_histlen = 0;
            g_pserver->repl_backlog_idx = 0;
            /* Next byte we have is... the next since the buffer is empty. */
            g_pserver->repl_backlog_off = g_pserver->master_repl_offset+1;
        }
    }
    g_pserver->repl_backlog_size = newsize;
}

void freeReplicationBacklog(void) {
    serverAssert(GlobalLocksAcquired());
    listIter li;
    listNode *ln;
    listRewind(g_pserver->slaves, &li);
    while ((ln = listNext(&li))) {
        // g_pserver->slaves should be empty, or filled with clients pending close
        client *c = (client*)listNodeValue(ln);
        serverAssert(c->flags & CLIENT_CLOSE_ASAP || FMasterHost(c));
    }
    zfree(g_pserver->repl_backlog);
    g_pserver->repl_backlog = NULL;
}

/* Add data to the replication backlog.
 * This function also increments the global replication offset stored at
 * g_pserver->master_repl_offset, because there is no case where we want to feed
 * the backlog without incrementing the offset. */
void feedReplicationBacklog(const void *ptr, size_t len) {
    serverAssert(GlobalLocksAcquired());
    const unsigned char *p = (const unsigned char*)ptr;

    if (g_pserver->repl_batch_idxStart >= 0) {
        long long minimumsize = g_pserver->master_repl_offset + len - g_pserver->repl_batch_offStart+1;
        if (minimumsize > g_pserver->repl_backlog_size) {
            flushReplBacklogToClients();
            minimumsize = g_pserver->master_repl_offset + len - g_pserver->repl_batch_offStart+1;

            if (minimumsize > g_pserver->repl_backlog_size) {
                // This is an emergency overflow, we better resize to fit
                long long newsize = std::max(g_pserver->repl_backlog_size*2, minimumsize);
                serverLog(LL_WARNING, "Replication backlog is too small, resizing to: %lld", newsize);
                resizeReplicationBacklog(newsize);
            }
        }
    }

    g_pserver->master_repl_offset += len;

    /* This is a circular buffer, so write as much data we can at every
     * iteration and rewind the "idx" index if we reach the limit. */
    while(len) {
        size_t thislen = g_pserver->repl_backlog_size - g_pserver->repl_backlog_idx;
        if (thislen > len) thislen = len;
        memcpy(g_pserver->repl_backlog+g_pserver->repl_backlog_idx,p,thislen);
        g_pserver->repl_backlog_idx += thislen;
        if (g_pserver->repl_backlog_idx == g_pserver->repl_backlog_size)
            g_pserver->repl_backlog_idx = 0;
        len -= thislen;
        p += thislen;
        g_pserver->repl_backlog_histlen += thislen;
    }
    if (g_pserver->repl_backlog_histlen > g_pserver->repl_backlog_size)
        g_pserver->repl_backlog_histlen = g_pserver->repl_backlog_size;
    /* Set the offset of the first byte we have in the backlog. */
    g_pserver->repl_backlog_off = g_pserver->master_repl_offset -
                              g_pserver->repl_backlog_histlen + 1;
}

/* Wrapper for feedReplicationBacklog() that takes Redis string objects
 * as input. */
void feedReplicationBacklogWithObject(robj *o) {
    char llstr[LONG_STR_SIZE];
    void *p;
    size_t len;

    if (o->encoding == OBJ_ENCODING_INT) {
        len = ll2string(llstr,sizeof(llstr),(long)ptrFromObj(o));
        p = llstr;
    } else {
        len = sdslen((sds)ptrFromObj(o));
        p = ptrFromObj(o);
    }
    feedReplicationBacklog(p,len);
}

sds catCommandForAofAndActiveReplication(sds buf, struct redisCommand *cmd, robj **argv, int argc);

void replicationFeedSlave(client *replica, int dictid, robj **argv, int argc, bool fSendRaw)
{
    char llstr[LONG_STR_SIZE];
    std::unique_lock<decltype(replica->lock)> lock(replica->lock);

    /* Send SELECT command to every replica if needed. */
    if (g_pserver->replicaseldb != dictid) {
        robj *selectcmd;

        /* For a few DBs we have pre-computed SELECT command. */
        if (dictid >= 0 && dictid < PROTO_SHARED_SELECT_CMDS) {
            selectcmd = shared.select[dictid];
        } else {
            int dictid_len;

            dictid_len = ll2string(llstr,sizeof(llstr),dictid);
            selectcmd = createObject(OBJ_STRING,
                sdscatprintf(sdsempty(),
                "*2\r\n$6\r\nSELECT\r\n$%d\r\n%s\r\n",
                dictid_len, llstr));
        }

        /* Add the SELECT command into the backlog. */
        /* We don't do this for advanced replication because this will be done later when it adds the whole RREPLAY command */
        if (g_pserver->repl_backlog && fSendRaw) feedReplicationBacklogWithObject(selectcmd);

        /* Send it to slaves */
        addReply(replica,selectcmd);

        if (dictid < 0 || dictid >= PROTO_SHARED_SELECT_CMDS)
            decrRefCount(selectcmd);
    }
    g_pserver->replicaseldb = dictid;

    /* Feed slaves that are waiting for the initial SYNC (so these commands
     * are queued in the output buffer until the initial SYNC completes),
     * or are already in sync with the master. */

    if (fSendRaw)
    {
        /* Add the multi bulk length. */
        addReplyArrayLen(replica,argc);

        /* Finally any additional argument that was not stored inside the
            * static buffer if any (from j to argc). */
        for (int j = 0; j < argc; j++)
            addReplyBulk(replica,argv[j]);
    }
    else
    {
        struct redisCommand *cmd = lookupCommand(szFromObj(argv[0]));
        sds buf = catCommandForAofAndActiveReplication(sdsempty(), cmd, argv, argc);
        addReplyProto(replica, buf, sdslen(buf));
        sdsfree(buf);
    }
}

static int writeProtoNum(char *dst, const size_t cchdst, long long num)
{
    if (cchdst < 1)
        return 0;
    dst[0] = '$';
    int cch = 1;
    cch += ll2string(dst + cch, cchdst - cch, digits10(num));
    int chCpyT = std::min<int>(cchdst - cch, 2);
    memcpy(dst + cch, "\r\n", chCpyT);
    cch += chCpyT;
    cch += ll2string(dst + cch, cchdst-cch, num);
    chCpyT = std::min<int>(cchdst - cch, 3);
    memcpy(dst + cch, "\r\n", chCpyT);
    if (chCpyT == 3)
        cch += 2;
    else
        cch += chCpyT;
    return cch;
}

/* Propagate write commands to slaves, and populate the replication backlog
 * as well. This function is used if the instance is a master: we use
 * the commands received by our clients in order to create the replication
 * stream. Instead if the instance is a replica and has sub-slaves attached,
<<<<<<< HEAD
 * we use replicationFeedSlavesFromMaster() */
=======
 * we use replicationFeedSlavesFromMasterStream() */
>>>>>>> 7ad562c4
void replicationFeedSlavesCore(list *slaves, int dictid, robj **argv, int argc) {
    int j;
    serverAssert(GlobalLocksAcquired());
    serverAssert(g_pserver->repl_batch_offStart >= 0);

    if (dictid < 0)
        dictid = 0; // this can happen if we send a PING before any real operation

    /* If the instance is not a top level master, return ASAP: we'll just proxy
     * the stream of data we receive from our master instead, in order to
     * propagate *identical* replication stream. In this way this replica can
     * advertise the same replication ID as the master (since it shares the
     * master replication history and has the same backlog and offsets). */
    if (!g_pserver->fActiveReplica && listLength(g_pserver->masters)) return;

    /* If there aren't slaves, and there is no backlog buffer to populate,
     * we can return ASAP. */
    if (g_pserver->repl_backlog == NULL && listLength(slaves) == 0) return;

    /* We can't have slaves attached and no backlog. */
    serverAssert(!(listLength(slaves) != 0 && g_pserver->repl_backlog == NULL));

    bool fSendRaw = !g_pserver->fActiveReplica;

    /* Send SELECT command to every replica if needed. */
    if (g_pserver->replicaseldb != dictid) {
        char llstr[LONG_STR_SIZE];
        robj *selectcmd;

        /* For a few DBs we have pre-computed SELECT command. */
        if (dictid >= 0 && dictid < PROTO_SHARED_SELECT_CMDS) {
            selectcmd = shared.select[dictid];
        } else {
            int dictid_len;

            dictid_len = ll2string(llstr,sizeof(llstr),dictid);
            selectcmd = createObject(OBJ_STRING,
                sdscatprintf(sdsempty(),
                "*2\r\n$6\r\nSELECT\r\n$%d\r\n%s\r\n",
                dictid_len, llstr));
        }

        /* Add the SELECT command into the backlog. */
        /* We don't do this for advanced replication because this will be done later when it adds the whole RREPLAY command */
        if (g_pserver->repl_backlog && fSendRaw) feedReplicationBacklogWithObject(selectcmd);

        if (dictid < 0 || dictid >= PROTO_SHARED_SELECT_CMDS)
            decrRefCount(selectcmd);
    }
    g_pserver->replicaseldb = dictid;

    /* Write the command to the replication backlog if any. */
    if (g_pserver->repl_backlog) 
    {
        if (fSendRaw)
        {
            char aux[LONG_STR_SIZE+3];

            /* Add the multi bulk reply length. */
            aux[0] = '*';
            int multilen = ll2string(aux+1,sizeof(aux)-1,argc);
            aux[multilen+1] = '\r';
            aux[multilen+2] = '\n';

            feedReplicationBacklog(aux,multilen+3);

            for (j = 0; j < argc; j++) {
                long objlen = stringObjectLen(argv[j]);

                /* We need to feed the buffer with the object as a bulk reply
                * not just as a plain string, so create the $..CRLF payload len
                * and add the final CRLF */
                aux[0] = '$';
                int len = ll2string(aux+1,sizeof(aux)-1,objlen);
                aux[len+1] = '\r';
                aux[len+2] = '\n';
                feedReplicationBacklog(aux,len+3);
                feedReplicationBacklogWithObject(argv[j]);
                feedReplicationBacklog(aux+len+1,2);
            }
        }
        else
        {
            char szDbNum[128];
            int cchDbNum = 0;
            if (!fSendRaw)
                cchDbNum = writeProtoNum(szDbNum, sizeof(szDbNum), dictid);
            

            char szMvcc[128];
            int cchMvcc = 0;
            incrementMvccTstamp();	// Always increment MVCC tstamp so we're consistent with active and normal replication
            if (!fSendRaw)
                cchMvcc = writeProtoNum(szMvcc, sizeof(szMvcc), getMvccTstamp());

            //size_t cchlen = multilen+3;
            struct redisCommand *cmd = lookupCommand(szFromObj(argv[0]));
            sds buf = catCommandForAofAndActiveReplication(sdsempty(), cmd, argv, argc);
            size_t cchlen = sdslen(buf);

            // The code below used to be: snprintf(proto, sizeof(proto), "*5\r\n$7\r\nRREPLAY\r\n$%d\r\n%s\r\n$%lld\r\n", (int)strlen(uuid), uuid, cchbuf);
            //  but that was much too slow
            static const char *protoRREPLAY = "*5\r\n$7\r\nRREPLAY\r\n$36\r\n00000000-0000-0000-0000-000000000000\r\n$";
            char proto[1024];
            int cchProto = 0;
            if (!fSendRaw)
            {
                char uuid[37];
                uuid_unparse(cserver.uuid, uuid);

                cchProto = strlen(protoRREPLAY);
                memcpy(proto, protoRREPLAY, strlen(protoRREPLAY));
                memcpy(proto + 22, uuid, 36); // Note UUID_STR_LEN includes the \0 trailing byte which we don't want
                cchProto += ll2string(proto + cchProto, sizeof(proto)-cchProto, cchlen);
                memcpy(proto + cchProto, "\r\n", 3);
                cchProto += 2;
            }


            feedReplicationBacklog(proto, cchProto);            
            feedReplicationBacklog(buf, sdslen(buf));

            const char *crlf = "\r\n";
            feedReplicationBacklog(crlf, 2);
            feedReplicationBacklog(szDbNum, cchDbNum);
            feedReplicationBacklog(szMvcc, cchMvcc);

            sdsfree(buf);
        }
    }
}

void replicationFeedSlaves(list *replicas, int dictid, robj **argv, int argc) {
    runAndPropogateToReplicas(replicationFeedSlavesCore, replicas, dictid, argv, argc);
}

/* This is a debugging function that gets called when we detect something
 * wrong with the replication protocol: the goal is to peek into the
 * replication backlog and show a few final bytes to make simpler to
 * guess what kind of bug it could be. */
void showLatestBacklog(void) {
    if (g_pserver->repl_backlog == NULL) return;

    long long dumplen = 256;
    if (g_pserver->repl_backlog_histlen < dumplen)
        dumplen = g_pserver->repl_backlog_histlen;

    /* Identify the first byte to dump. */
    long long idx =
      (g_pserver->repl_backlog_idx + (g_pserver->repl_backlog_size - dumplen)) %
       g_pserver->repl_backlog_size;

    /* Scan the circular buffer to collect 'dumplen' bytes. */
    sds dump = sdsempty();
    while(dumplen) {
        long long thislen =
            ((g_pserver->repl_backlog_size - idx) < dumplen) ?
            (g_pserver->repl_backlog_size - idx) : dumplen;

        dump = sdscatrepr(dump,g_pserver->repl_backlog+idx,thislen);
        dumplen -= thislen;
        idx = 0;
    }

    /* Finally log such bytes: this is vital debugging info to
     * understand what happened. */
    serverLog(LL_WARNING,"Latest backlog is: '%s'", dump);
    sdsfree(dump);
}

/* This function is used in order to proxy what we receive from our master
 * to our sub-slaves. */
#include <ctype.h>
void replicationFeedSlavesFromMasterStream(char *buf, size_t buflen) {
    /* Debugging: this is handy to see the stream sent from master
     * to slaves. Disabled with if(0). */
    if (0) {
        printf("%zu:",buflen);
        for (size_t j = 0; j < buflen; j++) {
            printf("%c", isprint(buf[j]) ? buf[j] : '.');
        }
        printf("\n");
    }

    if (g_pserver->repl_backlog) feedReplicationBacklog(buf,buflen);
}

void replicationFeedMonitors(client *c, list *monitors, int dictid, robj **argv, int argc) {
    listNode *ln;
    listIter li;
    int j;
    sds cmdrepr = sdsnew("+");
    robj *cmdobj;
    struct timeval tv;
    serverAssert(GlobalLocksAcquired());

    gettimeofday(&tv,NULL);
    cmdrepr = sdscatprintf(cmdrepr,"%ld.%06ld ",(long)tv.tv_sec,(long)tv.tv_usec);
    if (c->flags & CLIENT_LUA) {
        cmdrepr = sdscatprintf(cmdrepr,"[%d lua] ",dictid);
    } else if (c->flags & CLIENT_UNIX_SOCKET) {
        cmdrepr = sdscatprintf(cmdrepr,"[%d unix:%s] ",dictid,g_pserver->unixsocket);
    } else {
        cmdrepr = sdscatprintf(cmdrepr,"[%d %s] ",dictid,getClientPeerId(c));
    }

    for (j = 0; j < argc; j++) {
        if (argv[j]->encoding == OBJ_ENCODING_INT) {
            cmdrepr = sdscatprintf(cmdrepr, "\"%ld\"", (long)ptrFromObj(argv[j]));
        } else {
            cmdrepr = sdscatrepr(cmdrepr,(char*)ptrFromObj(argv[j]),
                        sdslen((sds)ptrFromObj(argv[j])));
        }
        if (j != argc-1)
            cmdrepr = sdscatlen(cmdrepr," ",1);
    }
    cmdrepr = sdscatlen(cmdrepr,"\r\n",2);
    cmdobj = createObject(OBJ_STRING,cmdrepr);

    listRewind(monitors,&li);
    while((ln = listNext(&li))) {
        client *monitor = (client*)ln->value;
		std::unique_lock<decltype(monitor->lock)> lock(monitor->lock, std::defer_lock);
		// When writing to clients on other threads the global lock is sufficient provided we only use AddReply*Async()
		if (FCorrectThread(c))
			lock.lock();
        addReply(monitor,cmdobj);
    }
    decrRefCount(cmdobj);
}

/* Feed the replica 'c' with the replication backlog starting from the
 * specified 'offset' up to the end of the backlog. */
long long addReplyReplicationBacklog(client *c, long long offset) {
    long long j, skip, len;

    serverLog(LL_DEBUG, "[PSYNC] Replica request offset: %lld", offset);

    if (g_pserver->repl_backlog_histlen == 0) {
        serverLog(LL_DEBUG, "[PSYNC] Backlog history len is zero");
        return 0;
    }

    serverLog(LL_DEBUG, "[PSYNC] Backlog size: %lld",
             g_pserver->repl_backlog_size);
    serverLog(LL_DEBUG, "[PSYNC] First byte: %lld",
             g_pserver->repl_backlog_off);
    serverLog(LL_DEBUG, "[PSYNC] History len: %lld",
             g_pserver->repl_backlog_histlen);
    serverLog(LL_DEBUG, "[PSYNC] Current index: %lld",
             g_pserver->repl_backlog_idx);

    /* Compute the amount of bytes we need to discard. */
    skip = offset - g_pserver->repl_backlog_off;
    serverLog(LL_DEBUG, "[PSYNC] Skipping: %lld", skip);

    /* Point j to the oldest byte, that is actually our
     * g_pserver->repl_backlog_off byte. */
    j = (g_pserver->repl_backlog_idx +
        (g_pserver->repl_backlog_size-g_pserver->repl_backlog_histlen)) %
        g_pserver->repl_backlog_size;
    serverLog(LL_DEBUG, "[PSYNC] Index of first byte: %lld", j);

    /* Discard the amount of data to seek to the specified 'offset'. */
    j = (j + skip) % g_pserver->repl_backlog_size;

    /* Feed replica with data. Since it is a circular buffer we have to
     * split the reply in two parts if we are cross-boundary. */
    len = g_pserver->repl_backlog_histlen - skip;
    serverLog(LL_DEBUG, "[PSYNC] Reply total length: %lld", len);
    while(len) {
        long long thislen =
            ((g_pserver->repl_backlog_size - j) < len) ?
            (g_pserver->repl_backlog_size - j) : len;

        serverLog(LL_DEBUG, "[PSYNC] addReply() length: %lld", thislen);
        addReplySds(c,sdsnewlen(g_pserver->repl_backlog + j, thislen));
        len -= thislen;
        j = 0;
    }
    return g_pserver->repl_backlog_histlen - skip;
}

/* Return the offset to provide as reply to the PSYNC command received
 * from the replica. The returned value is only valid immediately after
 * the BGSAVE process started and before executing any other command
 * from clients. */
long long getPsyncInitialOffset(void) {
    return g_pserver->master_repl_offset;
}

/* Send a FULLRESYNC reply in the specific case of a full resynchronization,
 * as a side effect setup the replica for a full sync in different ways:
 *
 * 1) Remember, into the replica client structure, the replication offset
 *    we sent here, so that if new slaves will later attach to the same
 *    background RDB saving process (by duplicating this client output
 *    buffer), we can get the right offset from this replica.
 * 2) Set the replication state of the replica to WAIT_BGSAVE_END so that
 *    we start accumulating differences from this point.
 * 3) Force the replication stream to re-emit a SELECT statement so
 *    the new replica incremental differences will start selecting the
 *    right database number.
 *
 * Normally this function should be called immediately after a successful
 * BGSAVE for replication was started, or when there is one already in
 * progress that we attached our replica to. */
int replicationSetupSlaveForFullResync(client *replica, long long offset) {
    char buf[128];
    int buflen;

    replica->psync_initial_offset = offset;
    replica->replstate = SLAVE_STATE_WAIT_BGSAVE_END;
    /* We are going to accumulate the incremental changes for this
     * replica as well. Set replicaseldb to -1 in order to force to re-emit
     * a SELECT statement in the replication stream. */
    g_pserver->replicaseldb = -1;

    /* Don't send this reply to slaves that approached us with
     * the old SYNC command. */
    if (!(replica->flags & CLIENT_PRE_PSYNC)) {
        buflen = snprintf(buf,sizeof(buf),"+FULLRESYNC %s %lld\r\n",
                          g_pserver->replid,offset);
        if (connWrite(replica->conn,buf,buflen) != buflen) {
            freeClientAsync(replica);
            return C_ERR;
        }
    }
    return C_OK;
}

/* This function handles the PSYNC command from the point of view of a
 * master receiving a request for partial resynchronization.
 *
 * On success return C_OK, otherwise C_ERR is returned and we proceed
 * with the usual full resync. */
int masterTryPartialResynchronization(client *c) {
    serverAssert(GlobalLocksAcquired());
    long long psync_offset, psync_len;
    char *master_replid = (char*)ptrFromObj(c->argv[1]);
    char buf[128];
    int buflen;

    /* Parse the replication offset asked by the replica. Go to full sync
     * on parse error: this should never happen but we try to handle
     * it in a robust way compared to aborting. */
    if (getLongLongFromObjectOrReply(c,c->argv[2],&psync_offset,NULL) !=
       C_OK) goto need_full_resync;

    /* Is the replication ID of this master the same advertised by the wannabe
     * replica via PSYNC? If the replication ID changed this master has a
     * different replication history, and there is no way to continue.
     *
     * Note that there are two potentially valid replication IDs: the ID1
     * and the ID2. The ID2 however is only valid up to a specific offset. */
    if (strcasecmp(master_replid, g_pserver->replid) &&
        (strcasecmp(master_replid, g_pserver->replid2) ||
         psync_offset > g_pserver->second_replid_offset))
    {
        /* Replid "?" is used by slaves that want to force a full resync. */
        if (master_replid[0] != '?') {
            if (strcasecmp(master_replid, g_pserver->replid) &&
                strcasecmp(master_replid, g_pserver->replid2))
            {
                serverLog(LL_NOTICE,"Partial resynchronization not accepted: "
                    "Replication ID mismatch (Replica asked for '%s', my "
                    "replication IDs are '%s' and '%s')",
                    master_replid, g_pserver->replid, g_pserver->replid2);
            } else {
                serverLog(LL_NOTICE,"Partial resynchronization not accepted: "
                    "Requested offset for second ID was %lld, but I can reply "
                    "up to %lld", psync_offset, g_pserver->second_replid_offset);
            }
        } else {
            serverLog(LL_NOTICE,"Full resync requested by replica %s",
                replicationGetSlaveName(c));
        }
        goto need_full_resync;
    }

    /* We still have the data our replica is asking for? */
    if (!g_pserver->repl_backlog ||
        psync_offset < g_pserver->repl_backlog_off ||
        psync_offset > (g_pserver->repl_backlog_off + g_pserver->repl_backlog_histlen))
    {
        serverLog(LL_NOTICE,
            "Unable to partial resync with replica %s for lack of backlog (Replica request was: %lld).", replicationGetSlaveName(c), psync_offset);
        if (psync_offset > g_pserver->master_repl_offset) {
            serverLog(LL_WARNING,
                "Warning: replica %s tried to PSYNC with an offset that is greater than the master replication offset.", replicationGetSlaveName(c));
        }
        goto need_full_resync;
    }

    /* If we reached this point, we are able to perform a partial resync:
     * 1) Set client state to make it a replica.
     * 2) Inform the client we can continue with +CONTINUE
     * 3) Send the backlog data (from the offset to the end) to the replica. */
    c->flags |= CLIENT_SLAVE;
    c->replstate = SLAVE_STATE_ONLINE;
    c->repl_ack_time = g_pserver->unixtime;
    c->repl_put_online_on_ack = 0;
    listAddNodeTail(g_pserver->slaves,c);

    /* We can't use the connection buffers since they are used to accumulate
     * new commands at this stage. But we are sure the socket send buffer is
     * empty so this write will never fail actually. */
    if (c->slave_capa & SLAVE_CAPA_PSYNC2) {
        buflen = snprintf(buf,sizeof(buf),"+CONTINUE %s\r\n", g_pserver->replid);
    } else {
        buflen = snprintf(buf,sizeof(buf),"+CONTINUE\r\n");
    }
    if (connWrite(c->conn,buf,buflen) != buflen) {
        if (FCorrectThread(c))
            freeClient(c);
        else
            freeClientAsync(c);
        return C_OK;
    }
    psync_len = addReplyReplicationBacklog(c,psync_offset);
    serverLog(LL_NOTICE,
        "Partial resynchronization request from %s accepted. Sending %lld bytes of backlog starting from offset %lld.",
            replicationGetSlaveName(c),
            psync_len, psync_offset);
    /* Note that we don't need to set the selected DB at g_pserver->replicaseldb
     * to -1 to force the master to emit SELECT, since the replica already
     * has this state from the previous connection with the master. */

    refreshGoodSlavesCount();

    /* Fire the replica change modules event. */
    moduleFireServerEvent(REDISMODULE_EVENT_REPLICA_CHANGE,
                          REDISMODULE_SUBEVENT_REPLICA_CHANGE_ONLINE,
                          NULL);

    return C_OK; /* The caller can return, no full resync needed. */

need_full_resync:
    /* We need a full resync for some reason... Note that we can't
     * reply to PSYNC right now if a full SYNC is needed. The reply
     * must include the master offset at the time the RDB file we transfer
     * is generated, so we need to delay the reply to that moment. */
    return C_ERR;
}

/* Start a BGSAVE for replication goals, which is, selecting the disk or
 * socket target depending on the configuration, and making sure that
 * the script cache is flushed before to start.
 *
 * The mincapa argument is the bitwise AND among all the slaves capabilities
 * of the slaves waiting for this BGSAVE, so represents the replica capabilities
 * all the slaves support. Can be tested via SLAVE_CAPA_* macros.
 *
 * Side effects, other than starting a BGSAVE:
 *
 * 1) Handle the slaves in WAIT_START state, by preparing them for a full
 *    sync if the BGSAVE was successfully started, or sending them an error
 *    and dropping them from the list of slaves.
 *
 * 2) Flush the Lua scripting script cache if the BGSAVE was actually
 *    started.
 *
 * Returns C_OK on success or C_ERR otherwise. */
int startBgsaveForReplication(int mincapa) {
    serverAssert(GlobalLocksAcquired());
    int retval;
    int socket_target = g_pserver->repl_diskless_sync && (mincapa & SLAVE_CAPA_EOF);
    listIter li;
    listNode *ln;

    serverLog(LL_NOTICE,"Starting BGSAVE for SYNC with target: %s",
        socket_target ? "replicas sockets" : "disk");

    rdbSaveInfo rsi, *rsiptr;
    rsiptr = rdbPopulateSaveInfo(&rsi);
    /* Only do rdbSave* when rsiptr is not NULL,
     * otherwise replica will miss repl-stream-db. */
    if (rsiptr) {
        if (socket_target)
            retval = rdbSaveToSlavesSockets(rsiptr);
        else
            retval = rdbSaveBackground(rsiptr);
    } else {
        serverLog(LL_WARNING,"BGSAVE for replication: replication information not available, can't generate the RDB file right now. Try later.");
        retval = C_ERR;
    }

    /* If we succeeded to start a BGSAVE with disk target, let's remember
     * this fact, so that we can later delete the file if needed. Note
     * that we don't set the flag to 1 if the feature is disabled, otherwise
     * it would never be cleared: the file is not deleted. This way if
     * the user enables it later with CONFIG SET, we are fine. */
    if (retval == C_OK && !socket_target && g_pserver->rdb_del_sync_files)
        RDBGeneratedByReplication = 1;

    /* If we failed to BGSAVE, remove the slaves waiting for a full
     * resynchronization from the list of slaves, inform them with
     * an error about what happened, close the connection ASAP. */
    if (retval == C_ERR) {
        serverLog(LL_WARNING,"BGSAVE for replication failed");
        listRewind(g_pserver->slaves,&li);
        while((ln = listNext(&li))) {
            client *replica = (client*)ln->value;
            std::unique_lock<decltype(replica->lock)> lock(replica->lock);

            if (replica->replstate == SLAVE_STATE_WAIT_BGSAVE_START) {
                replica->replstate = REPL_STATE_NONE;
                replica->flags &= ~CLIENT_SLAVE;
                listDelNode(g_pserver->slaves,ln);
                addReplyError(replica,
                    "BGSAVE failed, replication can't continue");
                replica->flags |= CLIENT_CLOSE_AFTER_REPLY;
            }
        }
        return retval;
    }

    /* If the target is socket, rdbSaveToSlavesSockets() already setup
     * the slaves for a full resync. Otherwise for disk target do it now.*/
    if (!socket_target) {
        listRewind(g_pserver->slaves,&li);
        while((ln = listNext(&li))) {
            client *replica = (client*)ln->value;
            std::unique_lock<decltype(replica->lock)> lock(replica->lock);

            if (replica->replstate == SLAVE_STATE_WAIT_BGSAVE_START) {
                    replicationSetupSlaveForFullResync(replica,
                            getPsyncInitialOffset());
            }
        }
    }

    /* Flush the script cache, since we need that replica differences are
     * accumulated without requiring slaves to match our cached scripts. */
    if (retval == C_OK) replicationScriptCacheFlush();
    return retval;
}

/* SYNC and PSYNC command implementation. */
void syncCommand(client *c) {
    /* ignore SYNC if already replica or in monitor mode */
    if (c->flags & CLIENT_SLAVE) return;

    /* Refuse SYNC requests if we are a replica but the link with our master
     * is not ok... */
    if (!g_pserver->fActiveReplica) {
        if (FAnyDisconnectedMasters()) {
            addReplySds(c,sdsnew("-NOMASTERLINK Can't SYNC while not connected with my master\r\n"));
            return;
        }
    }

    /* SYNC can't be issued when the server has pending data to send to
     * the client about already issued commands. We need a fresh reply
     * buffer registering the differences between the BGSAVE and the current
     * dataset, so that we can copy to other slaves if needed. */
    if (clientHasPendingReplies(c)) {
        addReplyError(c,"SYNC and PSYNC are invalid with pending output");
        return;
    }

    serverLog(LL_NOTICE,"Replica %s asks for synchronization",
        replicationGetSlaveName(c));

    /* Try a partial resynchronization if this is a PSYNC command.
     * If it fails, we continue with usual full resynchronization, however
     * when this happens masterTryPartialResynchronization() already
     * replied with:
     *
     * +FULLRESYNC <replid> <offset>
     *
     * So the replica knows the new replid and offset to try a PSYNC later
     * if the connection with the master is lost. */
    if (!strcasecmp((const char*)ptrFromObj(c->argv[0]),"psync")) {
        if (masterTryPartialResynchronization(c) == C_OK) {
            g_pserver->stat_sync_partial_ok++;
            return; /* No full resync needed, return. */
        } else {
            char *master_replid = (char*)ptrFromObj(c->argv[1]);

            /* Increment stats for failed PSYNCs, but only if the
             * replid is not "?", as this is used by slaves to force a full
             * resync on purpose when they are not albe to partially
             * resync. */
            if (master_replid[0] != '?') g_pserver->stat_sync_partial_err++;
        }
    } else {
        /* If a replica uses SYNC, we are dealing with an old implementation
         * of the replication protocol (like keydb-cli --replica). Flag the client
         * so that we don't expect to receive REPLCONF ACK feedbacks. */
        c->flags |= CLIENT_PRE_PSYNC;
    }

    /* Full resynchronization. */
    g_pserver->stat_sync_full++;

    /* Setup the replica as one waiting for BGSAVE to start. The following code
     * paths will change the state if we handle the replica differently. */
    c->replstate = SLAVE_STATE_WAIT_BGSAVE_START;
    if (g_pserver->repl_disable_tcp_nodelay)
        connDisableTcpNoDelay(c->conn); /* Non critical if it fails. */
    c->repldbfd = -1;
    c->flags |= CLIENT_SLAVE;
    listAddNodeTail(g_pserver->slaves,c);

    /* Create the replication backlog if needed. */
    if (listLength(g_pserver->slaves) == 1 && g_pserver->repl_backlog == NULL) {
        /* When we create the backlog from scratch, we always use a new
         * replication ID and clear the ID2, since there is no valid
         * past history. */
        changeReplicationId();
        clearReplicationId2();
        createReplicationBacklog();
        serverLog(LL_NOTICE,"Replication backlog created, my new "
                            "replication IDs are '%s' and '%s'",
                            g_pserver->replid, g_pserver->replid2);
    }

    /* CASE 1: BGSAVE is in progress, with disk target. */
    if (g_pserver->FRdbSaveInProgress() &&
        g_pserver->rdb_child_type == RDB_CHILD_TYPE_DISK)
    {
        /* Ok a background save is in progress. Let's check if it is a good
         * one for replication, i.e. if there is another replica that is
         * registering differences since the server forked to save. */
        client *replica;
        listNode *ln;
        listIter li;

        listRewind(g_pserver->slaves,&li);
        while((ln = listNext(&li))) {
            replica = (client*)ln->value;
            if (replica->replstate == SLAVE_STATE_WAIT_BGSAVE_END) break;
        }
        
        /* To attach this replica, we check that it has at least all the
         * capabilities of the replica that triggered the current BGSAVE. */
        if (ln && ((c->slave_capa & replica->slave_capa) == replica->slave_capa)) {
            /* Perfect, the server is already registering differences for
             * another replica. Set the right state, and copy the buffer. */
            copyClientOutputBuffer(c,replica);
            replicationSetupSlaveForFullResync(c,replica->psync_initial_offset);
            serverLog(LL_NOTICE,"Waiting for end of BGSAVE for SYNC");
        } else {
            /* No way, we need to wait for the next BGSAVE in order to
             * register differences. */
            serverLog(LL_NOTICE,"Can't attach the replica to the current BGSAVE. Waiting for next BGSAVE for SYNC");
        }

    /* CASE 2: BGSAVE is in progress, with socket target. */
    } else if (g_pserver->FRdbSaveInProgress() &&
               g_pserver->rdb_child_type == RDB_CHILD_TYPE_SOCKET)
    {
        /* There is an RDB child process but it is writing directly to
         * children sockets. We need to wait for the next BGSAVE
         * in order to synchronize. */
        serverLog(LL_NOTICE,"Current BGSAVE has socket target. Waiting for next BGSAVE for SYNC");

    /* CASE 3: There is no BGSAVE is progress. */
    } else {
        if (g_pserver->repl_diskless_sync && (c->slave_capa & SLAVE_CAPA_EOF)) {
            /* Diskless replication RDB child is created inside
             * replicationCron() since we want to delay its start a
             * few seconds to wait for more slaves to arrive. */
            if (g_pserver->repl_diskless_sync_delay)
                serverLog(LL_NOTICE,"Delay next BGSAVE for diskless SYNC");
        } else {
            /* Target is disk (or the replica is not capable of supporting
             * diskless replication) and we don't have a BGSAVE in progress,
             * let's start one. */
            if (!hasActiveChildProcess()) {
                startBgsaveForReplication(c->slave_capa);
            } else {
                serverLog(LL_NOTICE,
                    "No BGSAVE in progress, but another BG operation is active. "
                    "BGSAVE for replication delayed");
            }
        }
    }
    return;
}

void processReplconfUuid(client *c, robj *arg)
{
    const char *remoteUUID = nullptr;

    if (arg->type != OBJ_STRING)
        goto LError;

    remoteUUID = (const char*)ptrFromObj(arg);
    if (strlen(remoteUUID) != 36)
        goto LError;

    if (uuid_parse(remoteUUID, c->uuid) != 0)
        goto LError;

    listIter liMi;
    listNode *lnMi;
    listRewind(g_pserver->masters, &liMi);

    // Enforce a fair ordering for connection, if they attempt to connect before us close them out
    // This must be consistent so that both make the same decision of who should proceed first
    while ((lnMi = listNext(&liMi))) {
        redisMaster *mi = (redisMaster*)listNodeValue(lnMi);
        if (mi->repl_state == REPL_STATE_CONNECTED)
            continue;
        if (FSameUuidNoNil(mi->master_uuid, c->uuid)) {
            // Decide based on UUID so both clients make the same decision of which host loses 
            //  otherwise we may entere a loop where neither client can proceed
            if (memcmp(mi->master_uuid, c->uuid, UUID_BINARY_LEN) < 0) {
                freeClientAsync(c);
            }
        }
    }

    char szServerUUID[36 + 2]; // 1 for the '+', another for '\0'
    szServerUUID[0] = '+';
    uuid_unparse(cserver.uuid, szServerUUID+1);
    addReplyProto(c, szServerUUID, 37);
    addReplyProto(c, "\r\n", 2);
    return;

LError:
    addReplyError(c, "Invalid UUID");
    return;
}

void processReplconfLicense(client *c, robj *arg)
{
    if (cserver.license_key != nullptr)
    {
        if (strcmp(cserver.license_key, szFromObj(arg)) == 0) {
            addReplyError(c, "Each replica must have a unique license key");
            c->flags |= CLIENT_CLOSE_AFTER_REPLY;
            return;
        }
    }
    addReply(c, shared.ok);
}

/* REPLCONF <option> <value> <option> <value> ...
 * This command is used by a replica in order to configure the replication
 * process before starting it with the SYNC command.
 *
 * Currently the only use of this command is to communicate to the master
 * what is the listening port of the Slave redis instance, so that the
 * master can accurately list slaves and their listening ports in
 * the INFO output.
 *
 * In the future the same command can be used in order to configure
 * the replication to initiate an incremental replication instead of a
 * full resync. */
void replconfCommand(client *c) {
    int j;
    bool fCapaCommand = false;

    if ((c->argc % 2) == 0) {
        /* Number of arguments must be odd to make sure that every
         * option has a corresponding value. */
        addReply(c,shared.syntaxerr);
        return;
    }

    /* Process every option-value pair. */
    for (j = 1; j < c->argc; j+=2) {
        fCapaCommand = false;
        if (!strcasecmp((const char*)ptrFromObj(c->argv[j]),"listening-port")) {
            long port;

            if ((getLongFromObjectOrReply(c,c->argv[j+1],
                    &port,NULL) != C_OK))
                return;
            c->slave_listening_port = port;
        } else if (!strcasecmp((const char*)ptrFromObj(c->argv[j]),"ip-address")) {
            sds ip = (sds)ptrFromObj(c->argv[j+1]);
            if (sdslen(ip) < sizeof(c->slave_ip)) {
                memcpy(c->slave_ip,ip,sdslen(ip)+1);
            } else {
                addReplyErrorFormat(c,"REPLCONF ip-address provided by "
                    "replica instance is too long: %zd bytes", sdslen(ip));
                return;
            }
        } else if (!strcasecmp((const char*)ptrFromObj(c->argv[j]),"capa")) {
            /* Ignore capabilities not understood by this master. */
            if (!strcasecmp((const char*)ptrFromObj(c->argv[j+1]),"eof"))
                c->slave_capa |= SLAVE_CAPA_EOF;
            else if (!strcasecmp((const char*)ptrFromObj(c->argv[j+1]),"psync2"))
                c->slave_capa |= SLAVE_CAPA_PSYNC2;
            else if (!strcasecmp((const char*)ptrFromObj(c->argv[j+1]), "activeExpire"))
                c->slave_capa |= SLAVE_CAPA_ACTIVE_EXPIRE;

            fCapaCommand = true;
        } else if (!strcasecmp((const char*)ptrFromObj(c->argv[j]),"ack")) {
            /* REPLCONF ACK is used by replica to inform the master the amount
             * of replication stream that it processed so far. It is an
             * internal only command that normal clients should never use. */
            long long offset;

            if (!(c->flags & CLIENT_SLAVE)) return;
            if ((getLongLongFromObject(c->argv[j+1], &offset) != C_OK))
                return;
            if (offset > c->repl_ack_off)
                c->repl_ack_off = offset;
            c->repl_ack_time = g_pserver->unixtime;
            /* If this was a diskless replication, we need to really put
             * the replica online when the first ACK is received (which
             * confirms slave is online and ready to get more data). This
             * allows for simpler and less CPU intensive EOF detection
             * when streaming RDB files. */
            if (c->repl_put_online_on_ack && c->replstate == SLAVE_STATE_ONLINE)
                putSlaveOnline(c);
            /* Note: this command does not reply anything! */
            return;
        } else if (!strcasecmp((const char*)ptrFromObj(c->argv[j]),"getack")) {
            /* REPLCONF GETACK is used in order to request an ACK ASAP
             * to the replica. */
            listIter li;
            listNode *ln;
            listRewind(g_pserver->masters, &li);
            while ((ln = listNext(&li)))
            {
                replicationSendAck((redisMaster*)listNodeValue(ln));
            }
            return;
        } else if (!strcasecmp((const char*)ptrFromObj(c->argv[j]),"uuid")) {
            /* REPLCONF uuid is used to set and send the UUID of each host */
            processReplconfUuid(c, c->argv[j+1]);
            return; // the process function replies to the client for both error and success
        } else if (!strcasecmp(szFromObj(c->argv[j]),"license")) {
            processReplconfLicense(c, c->argv[j+1]);
            return;
        } else {
            addReplyErrorFormat(c,"Unrecognized REPLCONF option: %s",
                (char*)ptrFromObj(c->argv[j]));
            return;
        }
    }

    if (fCapaCommand) {
        sds reply = sdsnew("+OK");
        if (g_pserver->fActiveReplica)
            reply = sdscat(reply, " active-replica");
        reply = sdscat(reply, "\r\n");
        addReplySds(c, reply);
    } else {
        addReply(c,shared.ok);
    }
}

/* This function puts a replica in the online state, and should be called just
 * after a replica received the RDB file for the initial synchronization, and
 * we are finally ready to send the incremental stream of commands.
 *
 * It does a few things:
 *
 * 1) Put the slave in ONLINE state. Note that the function may also be called
 *    for a replicas that are already in ONLINE state, but having the flag
 *    repl_put_online_on_ack set to true: we still have to install the write
 *    handler in that case. This function will take care of that.
 * 2) Make sure the writable event is re-installed, since calling the SYNC
 *    command disables it, so that we can accumulate output buffer without
 *    sending it to the replica.
 * 3) Update the count of "good replicas". */
void putSlaveOnline(client *replica) {
    replica->replstate = SLAVE_STATE_ONLINE;
    replica->repl_put_online_on_ack = 0;
    replica->repl_ack_time = g_pserver->unixtime; /* Prevent false timeout. */
    if (connSetWriteHandler(replica->conn, sendReplyToClient, true) == C_ERR) {
        serverLog(LL_WARNING,"Unable to register writable event for replica bulk transfer: %s", strerror(errno));
        freeClient(replica);
        return;
    }
    refreshGoodSlavesCount();
    /* Fire the replica change modules event. */
    moduleFireServerEvent(REDISMODULE_EVENT_REPLICA_CHANGE,
                          REDISMODULE_SUBEVENT_REPLICA_CHANGE_ONLINE,
                          NULL);
    serverLog(LL_NOTICE,"Synchronization with replica %s succeeded",
        replicationGetSlaveName(replica));
    
    if (!(replica->slave_capa & SLAVE_CAPA_ACTIVE_EXPIRE) && g_pserver->fActiveReplica)
    {
        serverLog(LL_WARNING, "Warning: replica %s does not support active expiration.  This client may not correctly process key expirations."
            "\n\tThis is OK if you are in the process of an active upgrade.", replicationGetSlaveName(replica));
        serverLog(LL_WARNING, "Connections between active replicas and traditional replicas is deprecated.  This will be refused in future versions."
            "\n\tPlease fix your replica topology");
    }
}

/* We call this function periodically to remove an RDB file that was
 * generated because of replication, in an instance that is otherwise
 * without any persistence. We don't want instances without persistence
 * to take RDB files around, this violates certain policies in certain
 * environments. */
void removeRDBUsedToSyncReplicas(void) {
    serverAssert(GlobalLocksAcquired());

    /* If the feature is disabled, return ASAP but also clear the
     * RDBGeneratedByReplication flag in case it was set. Otherwise if the
     * feature was enabled, but gets disabled later with CONFIG SET, the
     * flag may remain set to one: then next time the feature is re-enabled
     * via CONFIG SET we have have it set even if no RDB was generated
     * because of replication recently. */
    if (!g_pserver->rdb_del_sync_files) {
        RDBGeneratedByReplication = 0;
        return;
    }

    if (allPersistenceDisabled() && RDBGeneratedByReplication) {
        client *slave;
        listNode *ln;
        listIter li;

        int delrdb = 1;
        listRewind(g_pserver->slaves,&li);
        while((ln = listNext(&li))) {
            slave = (client*)ln->value;
            if (slave->replstate == SLAVE_STATE_WAIT_BGSAVE_START ||
                slave->replstate == SLAVE_STATE_WAIT_BGSAVE_END ||
                slave->replstate == SLAVE_STATE_SEND_BULK)
            {
                delrdb = 0;
                break; /* No need to check the other replicas. */
            }
        }
        if (delrdb) {
            struct stat sb;
            if (lstat(g_pserver->rdb_filename,&sb) != -1) {
                RDBGeneratedByReplication = 0;
                serverLog(LL_NOTICE,
                    "Removing the RDB file used to feed replicas "
                    "in a persistence-less instance");
                bg_unlink(g_pserver->rdb_filename);
            }
        }
    }
}

void sendBulkToSlave(connection *conn) {
    serverAssert(GlobalLocksAcquired());
    
    client *replica = (client*)connGetPrivateData(conn);
    serverAssert(FCorrectThread(replica));
    ssize_t nwritten;
    AeLocker aeLock;
    std::unique_lock<fastlock> ul(replica->lock);

    /* Before sending the RDB file, we send the preamble as configured by the
     * replication process. Currently the preamble is just the bulk count of
     * the file in the form "$<length>\r\n". */
    if (replica->replpreamble) {
        nwritten = connWrite(conn,replica->replpreamble,sdslen(replica->replpreamble));
        if (nwritten == -1) {
            serverLog(LL_VERBOSE,
                "Write error sending RDB preamble to replica: %s",
                connGetLastError(conn));
            ul.unlock();
            aeLock.arm(nullptr);
            freeClient(replica);
            return;
        }
        g_pserver->stat_net_output_bytes += nwritten;
        sdsrange(replica->replpreamble,nwritten,-1);
        if (sdslen(replica->replpreamble) == 0) {
            sdsfree(replica->replpreamble);
            replica->replpreamble = NULL;
            /* fall through sending data. */
        } else {
            return;
        }
    }

    /* If the preamble was already transferred, send the RDB bulk data.
     * try to use sendfile system call if supported, unless tls is enabled.
     * fallback to normal read+write otherwise. */
    nwritten = 0;
    ssize_t buflen;
    char buf[PROTO_IOBUF_LEN];

    lseek(replica->repldbfd,replica->repldboff,SEEK_SET);
    buflen = read(replica->repldbfd,buf,PROTO_IOBUF_LEN);
    if (buflen <= 0) {
        serverLog(LL_WARNING,"Read error sending DB to replica: %s",
            (buflen == 0) ? "premature EOF" : strerror(errno));
        ul.unlock();
        aeLock.arm(nullptr);
        freeClient(replica);
        return;
    }
    if ((nwritten = connWrite(conn,buf,buflen)) == -1) {
        if (connGetState(conn) != CONN_STATE_CONNECTED) {
            serverLog(LL_WARNING,"Write error sending DB to replica: %s",
                connGetLastError(conn));
            ul.unlock();
            aeLock.arm(nullptr);
            freeClient(replica);
        }
        return;
    }

    replica->repldboff += nwritten;
    g_pserver->stat_net_output_bytes += nwritten;
    if (replica->repldboff == replica->repldbsize) {
        close(replica->repldbfd);
        replica->repldbfd = -1;
        connSetWriteHandler(replica->conn,NULL);
        putSlaveOnline(replica);
    }
}

/* Remove one write handler from the list of connections waiting to be writable
 * during rdb pipe transfer. */
void rdbPipeWriteHandlerConnRemoved(struct connection *conn) {
    if (!connHasWriteHandler(conn))
        return;
    connSetWriteHandler(conn, NULL);
    g_pserver->rdb_pipe_numconns_writing--;
    /* if there are no more writes for now for this conn, or write error: */
    if (g_pserver->rdb_pipe_numconns_writing == 0) {
        aePostFunction(g_pserver->rgthreadvar[IDX_EVENT_LOOP_MAIN].el, []{
            if (aeCreateFileEvent(serverTL->el, g_pserver->rdb_pipe_read, AE_READABLE, rdbPipeReadHandler,NULL) == AE_ERR) {
                serverPanic("Unrecoverable error creating g_pserver->rdb_pipe_read file event.");
            }
        });
    }
}

/* Called in diskless master during transfer of data from the rdb pipe, when
 * the replica becomes writable again. */
void rdbPipeWriteHandler(struct connection *conn) {
    serverAssert(g_pserver->rdb_pipe_bufflen>0);
    client *slave = (client*)connGetPrivateData(conn);
    AssertCorrectThread(slave);
    int nwritten;
    
    if (slave->flags & CLIENT_CLOSE_ASAP) {
        rdbPipeWriteHandlerConnRemoved(conn);
        return;
    }
    
    if ((nwritten = connWrite(conn, g_pserver->rdb_pipe_buff + slave->repldboff,
                              g_pserver->rdb_pipe_bufflen - slave->repldboff)) == -1)
    {
        if (connGetState(conn) == CONN_STATE_CONNECTED)
            return; /* equivalent to EAGAIN */
        serverLog(LL_WARNING,"Write error sending DB to replica: %s",
            connGetLastError(conn));
        freeClientAsync(slave);
        return;
    } else {
        slave->repldboff += nwritten;
        g_pserver->stat_net_output_bytes += nwritten;
        if (slave->repldboff < g_pserver->rdb_pipe_bufflen)
            return; /* more data to write.. */
    }
    rdbPipeWriteHandlerConnRemoved(conn);
}

/* When the the pipe serving diskless rdb transfer is drained (write end was
 * closed), we can clean up all the temporary variables, and cleanup after the
 * fork child. */
void RdbPipeCleanup() {
    close(g_pserver->rdb_pipe_read);
    zfree(g_pserver->rdb_pipe_conns);
    g_pserver->rdb_pipe_conns = NULL;
    g_pserver->rdb_pipe_numconns = 0;
    g_pserver->rdb_pipe_numconns_writing = 0;
    zfree(g_pserver->rdb_pipe_buff);
    g_pserver->rdb_pipe_buff = NULL;
    g_pserver->rdb_pipe_bufflen = 0;

    /* Since we're avoiding to detect the child exited as long as the pipe is
     * not drained, so now is the time to check. */
    checkChildrenDone();
}

/* Called in diskless master, when there's data to read from the child's rdb pipe */
void rdbPipeReadHandler(struct aeEventLoop *eventLoop, int fd, void *clientData, int mask) {
    UNUSED(mask);
    UNUSED(clientData);

    int i;
    if (!g_pserver->rdb_pipe_buff)
        g_pserver->rdb_pipe_buff = (char*)zmalloc(PROTO_IOBUF_LEN);
    serverAssert(g_pserver->rdb_pipe_numconns_writing==0);
    serverAssert(eventLoop == g_pserver->rgthreadvar[IDX_EVENT_LOOP_MAIN].el);

    while (1) {
        g_pserver->rdb_pipe_bufflen = read(fd, g_pserver->rdb_pipe_buff, PROTO_IOBUF_LEN);
        if (g_pserver->rdb_pipe_bufflen < 0) {
            if (errno == EAGAIN || errno == EWOULDBLOCK)
                return;
            serverLog(LL_WARNING,"Diskless rdb transfer, read error sending DB to replicas: %s", strerror(errno));
            for (i=0; i < g_pserver->rdb_pipe_numconns; i++) {
                connection *conn = g_pserver->rdb_pipe_conns[i];
                if (!conn)
                    continue;
                client *slave = (client*)connGetPrivateData(conn);
                freeClientAsync(slave);
                g_pserver->rdb_pipe_conns[i] = NULL;
            }
            killRDBChild();
            return;
        }

        if (g_pserver->rdb_pipe_bufflen == 0) {
            /* EOF - write end was closed. */
            int stillUp = 0;
            aeDeleteFileEvent(eventLoop, g_pserver->rdb_pipe_read, AE_READABLE);
            for (i=0; i < g_pserver->rdb_pipe_numconns; i++)
            {
                connection *conn = g_pserver->rdb_pipe_conns[i];
                if (!conn)
                    continue;
                stillUp++;
            }
            serverLog(LL_WARNING,"Diskless rdb transfer, done reading from pipe, %d replicas still up.", stillUp);
            RdbPipeCleanup();
            return;
        }

        int stillAlive = 0;
        for (i=0; i < g_pserver->rdb_pipe_numconns; i++)
        {
            int nwritten;
            connection *conn = g_pserver->rdb_pipe_conns[i];
            if (!conn)
                continue;

            client *slave = (client*)connGetPrivateData(conn);
            std::unique_lock<fastlock> ul(slave->lock);
            serverAssert(slave->conn == conn);
            if(slave->flags.load(std::memory_order_relaxed) & CLIENT_CLOSE_ASAP)
                continue;   // if we asked to free the client don't send any more data
            
            // Normally it would be bug to talk a client conn from a different thread, but here we know nobody else will
            //  be sending anything while in this replication state so it is OK
            if ((nwritten = connWrite(conn, g_pserver->rdb_pipe_buff, g_pserver->rdb_pipe_bufflen)) == -1) {
                if (connGetState(conn) != CONN_STATE_CONNECTED) {
                    serverLog(LL_WARNING,"Diskless rdb transfer, write error sending DB to replica: %s",
                        connGetLastError(conn));
                    freeClientAsync(slave);
                    g_pserver->rdb_pipe_conns[i] = NULL;
                    continue;
                }
                /* An error and still in connected state, is equivalent to EAGAIN */
                slave->repldboff = 0;
            } else {
                slave->repldboff = nwritten;
                g_pserver->stat_net_output_bytes += nwritten;
            }
            /* If we were unable to write all the data to one of the replicas,
             * setup write handler (and disable pipe read handler, below) */
            if (nwritten != g_pserver->rdb_pipe_bufflen) {
                g_pserver->rdb_pipe_numconns_writing++;
                slave->postFunction([conn](client *) {
                    connSetWriteHandler(conn, rdbPipeWriteHandler);
                });
            }
            stillAlive++;
        }

        if (stillAlive == 0) {
            serverLog(LL_WARNING,"Diskless rdb transfer, last replica dropped, killing fork child.");
            killRDBChild();
            RdbPipeCleanup();
        }
        /*  Remove the pipe read handler if at least one write handler was set. */
        if (g_pserver->rdb_pipe_numconns_writing || stillAlive == 0) {
            aeDeleteFileEvent(eventLoop, g_pserver->rdb_pipe_read, AE_READABLE);
            break;
        }
    }
}

/* This function is called at the end of every background saving,
 * or when the replication RDB transfer strategy is modified from
 * disk to socket or the other way around.
 *
 * The goal of this function is to handle slaves waiting for a successful
 * background saving in order to perform non-blocking synchronization, and
 * to schedule a new BGSAVE if there are slaves that attached while a
 * BGSAVE was in progress, but it was not a good one for replication (no
 * other replica was accumulating differences).
 *
 * The argument bgsaveerr is C_OK if the background saving succeeded
 * otherwise C_ERR is passed to the function.
 * The 'type' argument is the type of the child that terminated
 * (if it had a disk or socket target). */
void updateSlavesWaitingBgsave(int bgsaveerr, int type)
{
    listNode *ln;
    listIter li;
    int startbgsave = 0;
    int mincapa = -1;
    serverAssert(GlobalLocksAcquired());

    listRewind(g_pserver->slaves,&li);
    while((ln = listNext(&li))) {
        client *replica = (client*)ln->value;

        std::unique_lock<fastlock> ul(replica->lock);

        if (replica->replstate == SLAVE_STATE_WAIT_BGSAVE_START) {
            startbgsave = 1;
            mincapa = (mincapa == -1) ? replica->slave_capa :
                        (mincapa & replica->slave_capa);
        } else if (replica->replstate == SLAVE_STATE_WAIT_BGSAVE_END) {
            struct redis_stat buf;

            if (bgsaveerr != C_OK) {
                ul.unlock();
                if (FCorrectThread(replica))
                    freeClient(replica);
                else
                    freeClientAsync(replica);
                serverLog(LL_WARNING,"SYNC failed. BGSAVE child returned an error");
                continue;
            }

            /* If this was an RDB on disk save, we have to prepare to send
             * the RDB from disk to the replica socket. Otherwise if this was
             * already an RDB -> Slaves socket transfer, used in the case of
             * diskless replication, our work is trivial, we can just put
             * the replica online. */
            if (type == RDB_CHILD_TYPE_SOCKET) {
                serverLog(LL_NOTICE,
                    "Streamed RDB transfer with replica %s succeeded (socket). Waiting for REPLCONF ACK from slave to enable streaming",
                        replicationGetSlaveName(replica));
                /* Note: we wait for a REPLCONF ACK message from the replica in
                 * order to really put it online (install the write handler
                 * so that the accumulated data can be transferred). However
                 * we change the replication state ASAP, since our slave
                 * is technically online now.
                 *
                 * So things work like that:
                 *
                 * 1. We end trasnferring the RDB file via socket.
                 * 2. The replica is put ONLINE but the write handler
                 *    is not installed.
                 * 3. The replica however goes really online, and pings us
                 *    back via REPLCONF ACK commands.
                 * 4. Now we finally install the write handler, and send
                 *    the buffers accumulated so far to the replica.
                 *
                 * But why we do that? Because the replica, when we stream
                 * the RDB directly via the socket, must detect the RDB
                 * EOF (end of file), that is a special random string at the
                 * end of the RDB (for streamed RDBs we don't know the length
                 * in advance). Detecting such final EOF string is much
                 * simpler and less CPU intensive if no more data is sent
                 * after such final EOF. So we don't want to glue the end of
                 * the RDB trasfer with the start of the other replication
                 * data. */
                replica->replstate = SLAVE_STATE_ONLINE;
                replica->repl_put_online_on_ack = 1;
                replica->repl_ack_time = g_pserver->unixtime; /* Timeout otherwise. */
            } else {
                if ((replica->repldbfd = open(g_pserver->rdb_filename,O_RDONLY)) == -1 ||
                    redis_fstat(replica->repldbfd,&buf) == -1) {
                    ul.unlock();
                    if (FCorrectThread(replica))
                        freeClient(replica);
                    else
                        freeClientAsync(replica);
                    serverLog(LL_WARNING,"SYNC failed. Can't open/stat DB after BGSAVE: %s", strerror(errno));
                    continue;
                }
                replica->repldboff = 0;
                replica->repldbsize = buf.st_size;
                replica->replstate = SLAVE_STATE_SEND_BULK;
                replica->replpreamble = sdscatprintf(sdsempty(),"$%lld\r\n",
                    (unsigned long long) replica->repldbsize);

                if (FCorrectThread(replica))
                {
                    connSetWriteHandler(replica->conn,NULL);
                    if (connSetWriteHandler(replica->conn,sendBulkToSlave) == C_ERR) {
                        ul.unlock();
                        freeClient(replica);
                        continue;
                    }
                }
                else
                {
                    replica->postFunction([](client *replica) {
                        connSetWriteHandler(replica->conn,NULL);
                        if (connSetWriteHandler(replica->conn,sendBulkToSlave) == C_ERR) {
                            freeClient(replica);
                        }
                    });
                }
            }
        }
    }

    if (startbgsave)
        startBgsaveForReplication(mincapa);
}

/* Change the current instance replication ID with a new, random one.
 * This will prevent successful PSYNCs between this master and other
 * slaves, so the command should be called when something happens that
 * alters the current story of the dataset. */
void changeReplicationId(void) {
    getRandomHexChars(g_pserver->replid,CONFIG_RUN_ID_SIZE);
    g_pserver->replid[CONFIG_RUN_ID_SIZE] = '\0';
}


int hexchToInt(char ch)
{
    if (ch >= '0' && ch <= '9')
        return ch - '0';
    if (ch >= 'a' && ch <= 'f')
        return (ch - 'a') + 10;
    return (ch - 'A') + 10;
}
void mergeReplicationId(const char *id)
{
    for (int i = 0; i < CONFIG_RUN_ID_SIZE; ++i)
    {
        const char *charset = "0123456789abcdef";
        g_pserver->replid[i] = charset[hexchToInt(g_pserver->replid[i]) ^ hexchToInt(id[i])];
    }
}

/* Clear (invalidate) the secondary replication ID. This happens, for
 * example, after a full resynchronization, when we start a new replication
 * history. */
void clearReplicationId2(void) {
    memset(g_pserver->replid2,'0',sizeof(g_pserver->replid));
    g_pserver->replid2[CONFIG_RUN_ID_SIZE] = '\0';
    g_pserver->second_replid_offset = -1;
}

/* Use the current replication ID / offset as secondary replication
 * ID, and change the current one in order to start a new history.
 * This should be used when an instance is switched from replica to master
 * so that it can serve PSYNC requests performed using the master
 * replication ID. */
void shiftReplicationId(void) {
    memcpy(g_pserver->replid2,g_pserver->replid,sizeof(g_pserver->replid));
    /* We set the second replid offset to the master offset + 1, since
     * the replica will ask for the first byte it has not yet received, so
     * we need to add one to the offset: for example if, as a replica, we are
     * sure we have the same history as the master for 50 bytes, after we
     * are turned into a master, we can accept a PSYNC request with offset
     * 51, since the replica asking has the same history up to the 50th
     * byte, and is asking for the new bytes starting at offset 51. */
    g_pserver->second_replid_offset = g_pserver->master_repl_offset+1;
    changeReplicationId();
    serverLog(LL_WARNING,"Setting secondary replication ID to %s, valid up to offset: %lld. New replication ID is %s", g_pserver->replid2, g_pserver->second_replid_offset, g_pserver->replid);
}

/* ----------------------------------- SLAVE -------------------------------- */

/* Returns 1 if the given replication state is a handshake state,
 * 0 otherwise. */
int slaveIsInHandshakeState(redisMaster *mi) {
    return mi->repl_state >= REPL_STATE_RECEIVE_PONG &&
           mi->repl_state <= REPL_STATE_RECEIVE_PSYNC;
}

/* Avoid the master to detect the replica is timing out while loading the
 * RDB file in initial synchronization. We send a single newline character
 * that is valid protocol but is guaranteed to either be sent entirely or
 * not, since the byte is indivisible.
 *
 * The function is called in two contexts: while we flush the current
 * data with emptyDb(), and while we load the new data received as an
 * RDB file from the master. */
void replicationSendNewlineToMaster(redisMaster *mi) {
    static time_t newline_sent;
    if (time(NULL) != newline_sent) {
        newline_sent = time(NULL);
        /* Pinging back in this stage is best-effort. */
        if (mi->repl_transfer_s) connWrite(mi->repl_transfer_s, "\n", 1);
    }
}

/* Callback used by emptyDb() while flushing away old data to load
 * the new dataset received by the master. */
void replicationEmptyDbCallback(void *privdata) {
    UNUSED(privdata);
    listIter li;
    listNode *ln;
    listRewind(g_pserver->masters, &li);
    while ((ln = listNext(&li)))
    {
        replicationSendNewlineToMaster((redisMaster*)listNodeValue(ln));
    }
}

/* Once we have a link with the master and the synchronization was
 * performed, this function materializes the master client we store
 * at g_pserver->master, starting from the specified file descriptor. */
void replicationCreateMasterClient(redisMaster *mi, connection *conn, int dbid) {
    serverAssert(mi->master == nullptr);
    mi->master = createClient(conn, serverTL - g_pserver->rgthreadvar);
    if (conn)
    {
        serverAssert(connGetPrivateData(mi->master->conn) == mi->master);
        connSetReadHandler(mi->master->conn, readQueryFromClient, true);
    }
    mi->master->flags |= CLIENT_MASTER;
    mi->master->authenticated = 1;
    mi->master->reploff = mi->master_initial_offset;
    mi->master->reploff_skipped = 0;
    mi->master->read_reploff = mi->master->reploff;
    mi->master->puser = NULL; /* This client can do everything. */
    
    memcpy(mi->master->uuid, mi->master_uuid, UUID_BINARY_LEN);
    memset(mi->master_uuid, 0, UUID_BINARY_LEN); // make sure people don't use this temp storage buffer

    memcpy(mi->master->replid, mi->master_replid,
        sizeof(mi->master_replid));
    /* If master offset is set to -1, this master is old and is not
     * PSYNC capable, so we flag it accordingly. */
    if (mi->master->reploff == -1)
        mi->master->flags |= CLIENT_PRE_PSYNC;
    if (dbid != -1) selectDb(mi->master,dbid);
}

/* This function will try to re-enable the AOF file after the
 * master-replica synchronization: if it fails after multiple attempts
 * the replica cannot be considered reliable and exists with an
 * error. */
void restartAOFAfterSYNC() {
    unsigned int tries, max_tries = 10;
    for (tries = 0; tries < max_tries; ++tries) {
        if (startAppendOnly() == C_OK) break;
        serverLog(LL_WARNING,
            "Failed enabling the AOF after successful master synchronization! "
            "Trying it again in one second.");
        sleep(1);
    }
    if (tries == max_tries) {
        serverLog(LL_WARNING,
            "FATAL: this replica instance finished the synchronization with "
            "its master, but the AOF can't be turned on. Exiting now.");
        exit(1);
    }
}

static int useDisklessLoad() {
    /* compute boolean decision to use diskless load */
    int enabled = g_pserver->repl_diskless_load == REPL_DISKLESS_LOAD_SWAPDB ||
           (g_pserver->repl_diskless_load == REPL_DISKLESS_LOAD_WHEN_DB_EMPTY && dbTotalServerKeyCount()==0);
    /* Check all modules handle read errors, otherwise it's not safe to use diskless load. */
    if (enabled && !moduleAllDatatypesHandleErrors()) {
        serverLog(LL_WARNING,
            "Skipping diskless-load because there are modules that don't handle read errors.");
        enabled = 0;
    }
    return enabled;
}

/* Helper function for readSyncBulkPayload() to make backups of the current
<<<<<<< HEAD
 * DBs before socket-loading the new ones. The backups may be restored later
 * or freed by disklessLoadRestoreBackups(). */
const redisDbPersistentDataSnapshot **disklessLoadMakeBackups() {
    const redisDbPersistentDataSnapshot **backups = (const redisDbPersistentDataSnapshot**)zmalloc(sizeof(redisDbPersistentDataSnapshot*)*cserver.dbnum);
    for (int i=0; i<cserver.dbnum; i++) {
        backups[i] = g_pserver->db[i]->createSnapshot(LLONG_MAX, false);
    }
    return backups;
=======
 * databases before socket-loading the new ones. The backups may be restored
 * by disklessLoadRestoreBackup or freed by disklessLoadDiscardBackup later. */
dbBackup *disklessLoadMakeBackup(void) {
    return backupDb();
>>>>>>> 7ad562c4
}

/* Helper function for readSyncBulkPayload(): when replica-side diskless
 * database loading is used, Redis makes a backup of the existing databases
 * before loading the new ones from the socket.
 *
 * If the socket loading went wrong, we want to restore the old backups
<<<<<<< HEAD
 * into the server databases. This function does just that in the case
 * the 'restore' argument (the number of DBs to replace) is non-zero.
 *
 * When instead the loading succeeded we want just to free our old backups,
 * in that case the funciton will do just that when 'restore' is 0. */
void disklessLoadRestoreBackups(const redisDbPersistentDataSnapshot **backup, int restore)
{
    for (int i = 0; i < cserver.dbnum; ++i)
    {
        if (restore) {
            g_pserver->db[i]->restoreSnapshot(backup[i]);
        } else {
            /* Delete. */
            g_pserver->db[i]->endSnapshot(backup[i]);
        }
    }
    zfree(backup);
=======
 * into the server databases. */
void disklessLoadRestoreBackup(dbBackup *buckup) {
    restoreDbBackup(buckup);
}

/* Helper function for readSyncBulkPayload() to discard our old backups
 * when the loading succeeded. */
void disklessLoadDiscardBackup(dbBackup *buckup, int flag) {
    discardDbBackup(buckup, flag, replicationEmptyDbCallback);
>>>>>>> 7ad562c4
}

/* Asynchronously read the SYNC payload we receive from a master */
#define REPL_MAX_WRITTEN_BEFORE_FSYNC (1024*1024*8) /* 8 MB */
void readSyncBulkPayload(connection *conn) {
    char buf[PROTO_IOBUF_LEN];
    ssize_t nread, readlen, nwritten;
    int use_diskless_load = useDisklessLoad();
<<<<<<< HEAD
    const redisDbPersistentDataSnapshot **diskless_load_backup = NULL;
=======
    dbBackup *diskless_load_backup = NULL;
>>>>>>> 7ad562c4
    rdbSaveInfo rsi = RDB_SAVE_INFO_INIT;
    int empty_db_flags = g_pserver->repl_slave_lazy_flush ? EMPTYDB_ASYNC :
                                                        EMPTYDB_NO_FLAGS;
    off_t left;
    // Should we update our database, or create from scratch?
    int fUpdate = g_pserver->fActiveReplica || g_pserver->enable_multimaster;
    redisMaster *mi = (redisMaster*)connGetPrivateData(conn);

    serverAssert(GlobalLocksAcquired());

    /* Static vars used to hold the EOF mark, and the last bytes received
     * from the server: when they match, we reached the end of the transfer. */
    static char eofmark[CONFIG_RUN_ID_SIZE];
    static char lastbytes[CONFIG_RUN_ID_SIZE];
    static int usemark = 0;

    /* If repl_transfer_size == -1 we still have to read the bulk length
     * from the master reply. */
    if (mi->repl_transfer_size == -1) {
        if (connSyncReadLine(conn,buf,1024,g_pserver->repl_syncio_timeout*1000) == -1) {
            serverLog(LL_WARNING,
                "I/O error reading bulk count from MASTER: %s",
                strerror(errno));
            goto error;
        }

        if (buf[0] == '-') {
            serverLog(LL_WARNING,
                "MASTER aborted replication with an error: %s",
                buf+1);
            goto error;
        } else if (buf[0] == '\0') {
            /* At this stage just a newline works as a PING in order to take
             * the connection live. So we refresh our last interaction
             * timestamp. */
            mi->repl_transfer_lastio = g_pserver->unixtime;
            return;
        } else if (buf[0] != '$') {
            serverLog(LL_WARNING,"Bad protocol from MASTER, the first byte is not '$' (we received '%s'), are you sure the host and port are right?", buf);
            goto error;
        }

        /* There are two possible forms for the bulk payload. One is the
         * usual $<count> bulk format. The other is used for diskless transfers
         * when the master does not know beforehand the size of the file to
         * transfer. In the latter case, the following format is used:
         *
         * $EOF:<40 bytes delimiter>
         *
         * At the end of the file the announced delimiter is transmitted. The
         * delimiter is long and random enough that the probability of a
         * collision with the actual file content can be ignored. */
        if (strncmp(buf+1,"EOF:",4) == 0 && strlen(buf+5) >= CONFIG_RUN_ID_SIZE) {
            usemark = 1;
            memcpy(eofmark,buf+5,CONFIG_RUN_ID_SIZE);
            memset(lastbytes,0,CONFIG_RUN_ID_SIZE);
            /* Set any repl_transfer_size to avoid entering this code path
             * at the next call. */
            mi->repl_transfer_size = 0;
            serverLog(LL_NOTICE,
                "MASTER <-> REPLICA sync: receiving streamed RDB from master with EOF %s",
                use_diskless_load? "to parser":"to disk");
        } else {
            usemark = 0;
            mi->repl_transfer_size = strtol(buf+1,NULL,10);
            serverLog(LL_NOTICE,
                "MASTER <-> REPLICA sync: receiving %lld bytes from master %s",
                (long long) mi->repl_transfer_size,
                use_diskless_load? "to parser":"to disk");
        }
        return;
    }

    if (!use_diskless_load) {
        /* Read the data from the socket, store it to a file and search
         * for the EOF. */
        if (usemark) {
            readlen = sizeof(buf);
        } else {
            left = mi->repl_transfer_size - mi->repl_transfer_read;
            readlen = (left < (signed)sizeof(buf)) ? left : (signed)sizeof(buf);
        }

        nread = connRead(conn,buf,readlen);
        if (nread <= 0) {
            if (connGetState(conn) == CONN_STATE_CONNECTED) {
                /* equivalent to EAGAIN */
                return;
            }
            serverLog(LL_WARNING,"I/O error trying to sync with MASTER: %s",
                (nread == -1) ? strerror(errno) : "connection lost");
            cancelReplicationHandshake(mi);
            return;
        }
        g_pserver->stat_net_input_bytes += nread;

        /* When a mark is used, we want to detect EOF asap in order to avoid
         * writing the EOF mark into the file... */
        int eof_reached = 0;

        if (usemark) {
            /* Update the last bytes array, and check if it matches our
             * delimiter. */
            if (nread >= CONFIG_RUN_ID_SIZE) {
                memcpy(lastbytes,buf+nread-CONFIG_RUN_ID_SIZE,
                       CONFIG_RUN_ID_SIZE);
            } else {
                int rem = CONFIG_RUN_ID_SIZE-nread;
                memmove(lastbytes,lastbytes+nread,rem);
                memcpy(lastbytes+rem,buf,nread);
            }
            if (memcmp(lastbytes,eofmark,CONFIG_RUN_ID_SIZE) == 0)
                eof_reached = 1;
        }

        /* Update the last I/O time for the replication transfer (used in
         * order to detect timeouts during replication), and write what we
         * got from the socket to the dump file on disk. */
        mi->repl_transfer_lastio = g_pserver->unixtime;
        if ((nwritten = write(mi->repl_transfer_fd,buf,nread)) != nread) {
            serverLog(LL_WARNING,
                "Write error or short write writing to the DB dump file "
                "needed for MASTER <-> REPLICA synchronization: %s",
                (nwritten == -1) ? strerror(errno) : "short write");
            goto error;
        }
        mi->repl_transfer_read += nread;

        /* Delete the last 40 bytes from the file if we reached EOF. */
        if (usemark && eof_reached) {
            if (ftruncate(mi->repl_transfer_fd,
                mi->repl_transfer_read - CONFIG_RUN_ID_SIZE) == -1)
            {
                serverLog(LL_WARNING,
                    "Error truncating the RDB file received from the master "
                    "for SYNC: %s", strerror(errno));
                goto error;
            }
        }

        /* Sync data on disk from time to time, otherwise at the end of the
         * transfer we may suffer a big delay as the memory buffers are copied
         * into the actual disk. */
        if (mi->repl_transfer_read >=
            mi->repl_transfer_last_fsync_off + REPL_MAX_WRITTEN_BEFORE_FSYNC)
        {
            off_t sync_size = mi->repl_transfer_read -
                              mi->repl_transfer_last_fsync_off;
            rdb_fsync_range(mi->repl_transfer_fd,
                mi->repl_transfer_last_fsync_off, sync_size);
            mi->repl_transfer_last_fsync_off += sync_size;
        }

        /* Check if the transfer is now complete */
        if (!usemark) {
            if (mi->repl_transfer_read == mi->repl_transfer_size)
                eof_reached = 1;
        }

        /* If the transfer is yet not complete, we need to read more, so
         * return ASAP and wait for the handler to be called again. */
        if (!eof_reached) return;
    }

    /* We reach this point in one of the following cases:
     *
     * 1. The replica is using diskless replication, that is, it reads data
     *    directly from the socket to the Redis memory, without using
     *    a temporary RDB file on disk. In that case we just block and
     *    read everything from the socket.
     *
     * 2. Or when we are done reading from the socket to the RDB file, in
     *    such case we want just to read the RDB file in memory. */

    /* We need to stop any AOF rewriting child before flusing and parsing
     * the RDB, otherwise we'll create a copy-on-write disaster. */
    if (g_pserver->aof_state != AOF_OFF) stopAppendOnly();

    if (use_diskless_load &&
            g_pserver->repl_diskless_load == REPL_DISKLESS_LOAD_SWAPDB)
    {
        /* Create a backup of server.db[] and initialize to empty
         * dictionaries. */
        diskless_load_backup = disklessLoadMakeBackup();
    }
    
    /* We call to emptyDb even in case of REPL_DISKLESS_LOAD_SWAPDB
     * (Where disklessLoadMakeBackup left server.db empty) because we
     * want to execute all the auxiliary logic of emptyDb (Namely,
     * fire module events) */
    if (!fUpdate) {
        serverLog(LL_NOTICE, "MASTER <-> REPLICA sync: Flushing old data");
        emptyDb(-1,empty_db_flags,replicationEmptyDbCallback);
    }

    /* Before loading the DB into memory we need to delete the readable
     * handler, otherwise it will get called recursively since
     * rdbLoad() will call the event loop to process events from time to
     * time for non blocking loading. */
    connSetReadHandler(conn, NULL);
    serverLog(LL_NOTICE, "MASTER <-> REPLICA sync: Loading DB in memory");
    
    if (use_diskless_load) {
        rio rdb;
        rioInitWithConn(&rdb,conn,mi->repl_transfer_size);

        /* Put the socket in blocking mode to simplify RDB transfer.
         * We'll restore it when the RDB is received. */
        connBlock(conn);
        connRecvTimeout(conn, g_pserver->repl_timeout*1000);
        startLoading(mi->repl_transfer_size, RDBFLAGS_REPLICATION);

        if (rdbLoadRio(&rdb,RDBFLAGS_REPLICATION,&rsi) != C_OK) {
            /* RDB loading failed. */
            stopLoading(0);
            serverLog(LL_WARNING,
                "Failed trying to load the MASTER synchronization DB "
                "from socket");
            cancelReplicationHandshake(mi);
            rioFreeConn(&rdb, NULL);

            /* Remove the half-loaded data in case we started with
             * an empty replica. */
            emptyDb(-1,empty_db_flags,replicationEmptyDbCallback);

            if (g_pserver->repl_diskless_load == REPL_DISKLESS_LOAD_SWAPDB) {
                /* Restore the backed up databases. */
<<<<<<< HEAD
                disklessLoadRestoreBackups(diskless_load_backup,1);
            }
            else if (!fUpdate) {
                /* Remove the half-loaded data in case we started with
                * an empty replica. */
                emptyDb(-1,empty_db_flags,replicationEmptyDbCallback);
=======
                disklessLoadRestoreBackup(diskless_load_backup);
>>>>>>> 7ad562c4
            }

            /* Note that there's no point in restarting the AOF on SYNC
             * failure, it'll be restarted when sync succeeds or the replica
             * gets promoted. */
            return;
        }
        stopLoading(1);

        /* RDB loading succeeded if we reach this point. */
        if (g_pserver->repl_diskless_load == REPL_DISKLESS_LOAD_SWAPDB) {
            /* Delete the backup databases we created before starting to load
<<<<<<< HEAD
            * the new RDB. Now the RDB was loaded with success so the old
            * data is useless. */
            disklessLoadRestoreBackups(diskless_load_backup,0);
=======
             * the new RDB. Now the RDB was loaded with success so the old
             * data is useless. */
            disklessLoadDiscardBackup(diskless_load_backup, empty_db_flags);
>>>>>>> 7ad562c4
        }

        /* Verify the end mark is correct. */
        if (usemark) {
            if (!rioRead(&rdb,buf,CONFIG_RUN_ID_SIZE) ||
                memcmp(buf,eofmark,CONFIG_RUN_ID_SIZE) != 0)
            {
                serverLog(LL_WARNING,"Replication stream EOF marker is broken");
                cancelReplicationHandshake(mi);
                rioFreeConn(&rdb, NULL);
                return;
            }
        }

        /* Cleanup and restore the socket to the original state to continue
         * with the normal replication. */
        rioFreeConn(&rdb, NULL);
        connNonBlock(conn);
        connRecvTimeout(conn,0);
    } else {
        /* Ensure background save doesn't overwrite synced data */
        if (g_pserver->FRdbSaveInProgress()) {
            serverLog(LL_NOTICE,
                "Replica is about to load the RDB file received from the "
                "master, but there is a pending RDB child running. "
                "Cancelling RDB the save and removing its temp file to avoid "
                "any race");
            killRDBChild();
        }

        const char *rdb_filename = mi->repl_transfer_tmpfile;

        /* Make sure the new file (also used for persistence) is fully synced
         * (not covered by earlier calls to rdb_fsync_range). */
        if (fsync(mi->repl_transfer_fd) == -1) {
            serverLog(LL_WARNING,
                "Failed trying to sync the temp DB to disk in "
                "MASTER <-> REPLICA synchronization: %s",
                strerror(errno));
            cancelReplicationHandshake(mi);
            return;
        }

        /* Rename rdb like renaming rewrite aof asynchronously. */
        if (!fUpdate) {
            int old_rdb_fd = open(g_pserver->rdb_filename,O_RDONLY|O_NONBLOCK);
            if (rename(mi->repl_transfer_tmpfile,g_pserver->rdb_filename) == -1) {
                serverLog(LL_WARNING,
                    "Failed trying to rename the temp DB into %s in "
                    "MASTER <-> REPLICA synchronization: %s",
                    g_pserver->rdb_filename, strerror(errno));
                cancelReplicationHandshake(mi);
                if (old_rdb_fd != -1) close(old_rdb_fd);
                return;
            }
            rdb_filename = g_pserver->rdb_filename;
            
            /* Close old rdb asynchronously. */
            if (old_rdb_fd != -1) bioCreateBackgroundJob(BIO_CLOSE_FILE,(void*)(long)old_rdb_fd,NULL,NULL);
        }

        if (g_pserver->fActiveReplica)
        {
            rsi.mvccMinThreshold = mi->mvccLastSync;
            if (mi->staleKeyMap != nullptr)
                mi->staleKeyMap->clear();
            else
                mi->staleKeyMap = new (MALLOC_LOCAL) std::map<int, std::vector<robj_sharedptr>>();
            rsi.mi = mi;
        }
        if (rdbLoadFile(rdb_filename,&rsi,RDBFLAGS_REPLICATION) != C_OK) {
            serverLog(LL_WARNING,
                "Failed trying to load the MASTER synchronization "
                "DB from disk");
            cancelReplicationHandshake(mi);
            if (g_pserver->rdb_del_sync_files && allPersistenceDisabled()) {
                serverLog(LL_NOTICE,"Removing the RDB file obtained from "
                                    "the master. This replica has persistence "
                                    "disabled");
                bg_unlink(g_pserver->rdb_filename);
            }
            /* Note that there's no point in restarting the AOF on sync failure,
               it'll be restarted when sync succeeds or replica promoted. */
            return;
        }

        /* Cleanup. */
        if (g_pserver->rdb_del_sync_files && allPersistenceDisabled()) {
            serverLog(LL_NOTICE,"Removing the RDB file obtained from "
                                "the master. This replica has persistence "
                                "disabled");
            bg_unlink(g_pserver->rdb_filename);
        }
        if (fUpdate)
            unlink(mi->repl_transfer_tmpfile);
        zfree(mi->repl_transfer_tmpfile);
        close(mi->repl_transfer_fd);
        mi->repl_transfer_fd = -1;
        mi->repl_transfer_tmpfile = NULL;
    }

    /* Final setup of the connected slave <- master link */
    replicationCreateMasterClient(mi,mi->repl_transfer_s,rsi.repl_stream_db);
    mi->repl_transfer_s = nullptr;
    mi->repl_state = REPL_STATE_CONNECTED;
    mi->repl_down_since = 0;

    /* Fire the master link modules event. */
    moduleFireServerEvent(REDISMODULE_EVENT_MASTER_LINK_CHANGE,
                          REDISMODULE_SUBEVENT_MASTER_LINK_UP,
                          NULL);

    /* After a full resynchronization we use the replication ID and
     * offset of the master. The secondary ID / offset are cleared since
     * we are starting a new history. */
    if (fUpdate)
    {
        mergeReplicationId(mi->master->replid);
    }
    else
    {
        /* After a full resynchroniziation we use the replication ID and
        * offset of the master. The secondary ID / offset are cleared since
        * we are starting a new history. */
        memcpy(g_pserver->replid,mi->master->replid,sizeof(g_pserver->replid));
        g_pserver->master_repl_offset = mi->master->reploff;
        if (g_pserver->repl_batch_offStart >= 0)
            g_pserver->repl_batch_offStart = g_pserver->master_repl_offset;
    }
    clearReplicationId2();

    /* Let's create the replication backlog if needed. Slaves need to
     * accumulate the backlog regardless of the fact they have sub-slaves
     * or not, in order to behave correctly if they are promoted to
     * masters after a failover. */
    if (g_pserver->repl_backlog == NULL) runAndPropogateToReplicas(createReplicationBacklog);
    serverLog(LL_NOTICE, "MASTER <-> REPLICA sync: Finished with success");

    if (cserver.supervised_mode == SUPERVISED_SYSTEMD) {
        redisCommunicateSystemd("STATUS=MASTER <-> REPLICA sync: Finished with success. Ready to accept connections.\n");
        redisCommunicateSystemd("READY=1\n");
    }

    /* Restart the AOF subsystem now that we finished the sync. This
     * will trigger an AOF rewrite, and when done will start appending
     * to the new file. */
    if (g_pserver->aof_enabled) restartAOFAfterSYNC();
    return;

error:
    cancelReplicationHandshake(mi);
    return;
}

/* Send a synchronous command to the master. Used to send AUTH and
 * REPLCONF commands before starting the replication with SYNC.
 *
 * The command returns an sds string representing the result of the
 * operation. On error the first byte is a "-".
 */
#define SYNC_CMD_READ (1<<0)
#define SYNC_CMD_WRITE (1<<1)
#define SYNC_CMD_FULL (SYNC_CMD_READ|SYNC_CMD_WRITE)
char *sendSynchronousCommand(redisMaster *mi, int flags, connection *conn, ...) 
{
    /* Create the command to send to the master, we use redis binary
     * protocol to make sure correct arguments are sent. This function
     * is not safe for all binary data. */
    if (flags & SYNC_CMD_WRITE) {
        char *arg;
        va_list ap;
        sds cmd = sdsempty();
        sds cmdargs = sdsempty();
        size_t argslen = 0;
        va_start(ap,conn);

        while(1) {
            arg = va_arg(ap, char*);
            if (arg == NULL) break;

            cmdargs = sdscatprintf(cmdargs,"$%zu\r\n%s\r\n",strlen(arg),arg);
            argslen++;
        }

        va_end(ap);

        cmd = sdscatprintf(cmd,"*%zu\r\n",argslen);
        cmd = sdscatsds(cmd,cmdargs);
        sdsfree(cmdargs);

        /* Transfer command to the server. */
        if (connSyncWrite(conn,cmd,sdslen(cmd),g_pserver->repl_syncio_timeout*1000)
            == -1)
        {
            sdsfree(cmd);
            return sdscatprintf(sdsempty(),"-Writing to master: %s",
                    connGetLastError(conn));
        }
        sdsfree(cmd);
    }

    /* Read the reply from the g_pserver-> */
    if (flags & SYNC_CMD_READ) {
        char buf[256];

        if (connSyncReadLine(conn,buf,sizeof(buf),g_pserver->repl_syncio_timeout*1000)
            == -1)
        {
            return sdscatprintf(sdsempty(),"-Reading from master: %s",
                    strerror(errno));
        }
        mi->repl_transfer_lastio = g_pserver->unixtime;
        return sdsnew(buf);
    }
    return NULL;
}

/* Try a partial resynchronization with the master if we are about to reconnect.
 * If there is no cached master structure, at least try to issue a
 * "PSYNC ? -1" command in order to trigger a full resync using the PSYNC
 * command in order to obtain the master replid and the master replication
 * global offset.
 *
 * This function is designed to be called from syncWithMaster(), so the
 * following assumptions are made:
 *
 * 1) We pass the function an already connected socket "fd".
 * 2) This function does not close the file descriptor "fd". However in case
 *    of successful partial resynchronization, the function will reuse
 *    'fd' as file descriptor of the g_pserver->master client structure.
 *
 * The function is split in two halves: if read_reply is 0, the function
 * writes the PSYNC command on the socket, and a new function call is
 * needed, with read_reply set to 1, in order to read the reply of the
 * command. This is useful in order to support non blocking operations, so
 * that we write, return into the event loop, and read when there are data.
 *
 * When read_reply is 0 the function returns PSYNC_WRITE_ERR if there
 * was a write error, or PSYNC_WAIT_REPLY to signal we need another call
 * with read_reply set to 1. However even when read_reply is set to 1
 * the function may return PSYNC_WAIT_REPLY again to signal there were
 * insufficient data to read to complete its work. We should re-enter
 * into the event loop and wait in such a case.
 *
 * The function returns:
 *
 * PSYNC_CONTINUE: If the PSYNC command succeeded and we can continue.
 * PSYNC_FULLRESYNC: If PSYNC is supported but a full resync is needed.
 *                   In this case the master replid and global replication
 *                   offset is saved.
 * PSYNC_NOT_SUPPORTED: If the server does not understand PSYNC at all and
 *                      the caller should fall back to SYNC.
 * PSYNC_WRITE_ERROR: There was an error writing the command to the socket.
 * PSYNC_WAIT_REPLY: Call again the function with read_reply set to 1.
 * PSYNC_TRY_LATER: Master is currently in a transient error condition.
 *
 * Notable side effects:
 *
 * 1) As a side effect of the function call the function removes the readable
 *    event handler from "fd", unless the return value is PSYNC_WAIT_REPLY.
 * 2) g_pserver->master_initial_offset is set to the right value according
 *    to the master reply. This will be used to populate the 'g_pserver->master'
 *    structure replication offset.
 */

#define PSYNC_WRITE_ERROR 0
#define PSYNC_WAIT_REPLY 1
#define PSYNC_CONTINUE 2
#define PSYNC_FULLRESYNC 3
#define PSYNC_NOT_SUPPORTED 4
#define PSYNC_TRY_LATER 5
int slaveTryPartialResynchronization(redisMaster *mi, connection *conn, int read_reply) {
    const char *psync_replid;
    char psync_offset[32];
    sds reply;

    /* Writing half */
    if (!read_reply) {
        /* Initially set master_initial_offset to -1 to mark the current
         * master replid and offset as not valid. Later if we'll be able to do
         * a FULL resync using the PSYNC command we'll set the offset at the
         * right value, so that this information will be propagated to the
         * client structure representing the master into g_pserver->master. */
        mi->master_initial_offset = -1;

        if (mi->cached_master && !g_pserver->fActiveReplica) {
            psync_replid = mi->cached_master->replid;
            snprintf(psync_offset,sizeof(psync_offset),"%lld", mi->cached_master->reploff+1);
            serverLog(LL_NOTICE,"Trying a partial resynchronization (request %s:%s).", psync_replid, psync_offset);
        } else {
            serverLog(LL_NOTICE,"Partial resynchronization not possible (no cached master)");
            psync_replid = "?";
            memcpy(psync_offset,"-1",3);
        }

        /* Issue the PSYNC command */
        reply = sendSynchronousCommand(mi,SYNC_CMD_WRITE,conn,"PSYNC",psync_replid,psync_offset,NULL);
        if (reply != NULL) {
            serverLog(LL_WARNING,"Unable to send PSYNC to master: %s",reply);
            sdsfree(reply);
            connSetReadHandler(conn, NULL);
            return PSYNC_WRITE_ERROR;
        }
        return PSYNC_WAIT_REPLY;
    }

    /* Reading half */
    reply = sendSynchronousCommand(mi,SYNC_CMD_READ,conn,NULL);
    if (sdslen(reply) == 0) {
        /* The master may send empty newlines after it receives PSYNC
         * and before to reply, just to keep the connection alive. */
        sdsfree(reply);
        return PSYNC_WAIT_REPLY;
    }

    connSetReadHandler(conn, NULL);

    if (!strncmp(reply,"+FULLRESYNC",11)) {
        char *replid = NULL, *offset = NULL;

        /* FULL RESYNC, parse the reply in order to extract the replid
         * and the replication offset. */
        replid = strchr(reply,' ');
        if (replid) {
            replid++;
            offset = strchr(replid,' ');
            if (offset) offset++;
        }
        if (!replid || !offset || (offset-replid-1) != CONFIG_RUN_ID_SIZE) {
            serverLog(LL_WARNING,
                "Master replied with wrong +FULLRESYNC syntax.");
            /* This is an unexpected condition, actually the +FULLRESYNC
             * reply means that the master supports PSYNC, but the reply
             * format seems wrong. To stay safe we blank the master
             * replid to make sure next PSYNCs will fail. */
            memset(mi->master_replid,0,CONFIG_RUN_ID_SIZE+1);
        } else {
            memcpy(mi->master_replid, replid, offset-replid-1);
            mi->master_replid[CONFIG_RUN_ID_SIZE] = '\0';
            mi->master_initial_offset = strtoll(offset,NULL,10);
            serverLog(LL_NOTICE,"Full resync from master: %s:%lld",
                mi->master_replid,
                mi->master_initial_offset);
        }
        /* We are going to full resync, discard the cached master structure. */
        replicationDiscardCachedMaster(mi);
        sdsfree(reply);
        return PSYNC_FULLRESYNC;
    }

    if (!strncmp(reply,"+CONTINUE",9)) {
        /* Partial resync was accepted. */
        serverLog(LL_NOTICE,
            "Successful partial resynchronization with master.");

        /* Check the new replication ID advertised by the master. If it
         * changed, we need to set the new ID as primary ID, and set or
         * secondary ID as the old master ID up to the current offset, so
         * that our sub-slaves will be able to PSYNC with us after a
         * disconnection. */
        char *start = reply+10;
        char *end = reply+9;
        while(end[0] != '\r' && end[0] != '\n' && end[0] != '\0') end++;
        if (end-start == CONFIG_RUN_ID_SIZE) {
            char sznew[CONFIG_RUN_ID_SIZE+1];
            memcpy(sznew,start,CONFIG_RUN_ID_SIZE);
            sznew[CONFIG_RUN_ID_SIZE] = '\0';

            if (strcmp(sznew,mi->cached_master->replid)) {
                /* Master ID changed. */
                serverLog(LL_WARNING,"Master replication ID changed to %s",sznew);

                /* Set the old ID as our ID2, up to the current offset+1. */
                memcpy(g_pserver->replid2,mi->cached_master->replid,
                    sizeof(g_pserver->replid2));
                g_pserver->second_replid_offset = g_pserver->master_repl_offset+1;

                /* Update the cached master ID and our own primary ID to the
                 * new one. */
                memcpy(g_pserver->replid,sznew,sizeof(g_pserver->replid));
                memcpy(mi->cached_master->replid,sznew,sizeof(g_pserver->replid));

                /* Disconnect all the sub-slaves: they need to be notified. */
                if (!g_pserver->fActiveReplica)
                    disconnectSlaves();
            }
        }

        /* Setup the replication to continue. */
        sdsfree(reply);
        replicationResurrectCachedMaster(mi, conn);

        /* If this instance was restarted and we read the metadata to
         * PSYNC from the persistence file, our replication backlog could
         * be still not initialized. Create it. */
        if (g_pserver->repl_backlog == NULL) runAndPropogateToReplicas(createReplicationBacklog);
        return PSYNC_CONTINUE;
    }

    /* If we reach this point we received either an error (since the master does
     * not understand PSYNC or because it is in a special state and cannot
     * serve our request), or an unexpected reply from the master.
     *
     * Return PSYNC_NOT_SUPPORTED on errors we don't understand, otherwise
     * return PSYNC_TRY_LATER if we believe this is a transient error. */

    if (!strncmp(reply,"-NOMASTERLINK",13) ||
        !strncmp(reply,"-LOADING",8))
    {
        serverLog(LL_NOTICE,
            "Master is currently unable to PSYNC "
            "but should be in the future: %s", reply);
        sdsfree(reply);
        return PSYNC_TRY_LATER;
    }

    if (strncmp(reply,"-ERR",4)) {
        /* If it's not an error, log the unexpected event. */
        serverLog(LL_WARNING,
            "Unexpected reply to PSYNC from master: %s", reply);
    } else {
        serverLog(LL_NOTICE,
            "Master does not support PSYNC or is in "
            "error state (reply: %s)", reply);
    }
    sdsfree(reply);
    replicationDiscardCachedMaster(mi);
    return PSYNC_NOT_SUPPORTED;
}

void parseMasterCapa(redisMaster *mi, sds strcapa)
{
    if (sdslen(strcapa) < 1 || strcapa[0] != '+')
        return;

    char *szStart = strcapa + 1;    // skip the +
    char *pchEnd = szStart;

    mi->isActive = false;
    for (;;)
    {
        if (*pchEnd == ' ' || *pchEnd == '\0') {
            // Parse the word
            if (strncmp(szStart, "active-replica", pchEnd - szStart) == 0) {
                mi->isActive = true;
            }
            szStart = pchEnd + 1;
        }
        if (*pchEnd == '\0')
            break;
        ++pchEnd;
    }
}

/* This handler fires when the non blocking connect was able to
 * establish a connection with the master. */
void syncWithMaster(connection *conn) {
    serverAssert(GlobalLocksAcquired());
    char tmpfile[256] = {0}, *err = NULL;
    int dfd = -1, maxtries = 5;
    int psync_result;

    redisMaster *mi = (redisMaster*)connGetPrivateData(conn);

    /* If this event fired after the user turned the instance into a master
     * with SLAVEOF NO ONE we must just return ASAP. */
    if (mi->repl_state == REPL_STATE_NONE) {
        connClose(conn);
        return;
    }

    /* Check for errors in the socket: after a non blocking connect() we
     * may find that the socket is in error state. */
    if (connGetState(conn) != CONN_STATE_CONNECTED) {
        serverLog(LL_WARNING,"Error condition on socket for SYNC: %s",
                connGetLastError(conn));
        goto error;
    }

    /* Send a PING to check the master is able to reply without errors. */
    if (mi->repl_state == REPL_STATE_CONNECTING) {
        serverLog(LL_NOTICE,"Non blocking connect for SYNC fired the event.");
        /* Delete the writable event so that the readable event remains
         * registered and we can wait for the PONG reply. */
        connSetReadHandler(conn, syncWithMaster);
        connSetWriteHandler(conn, NULL);
        mi->repl_state = REPL_STATE_RECEIVE_PONG;
        /* Send the PING, don't check for errors at all, we have the timeout
         * that will take care about this. */
        err = sendSynchronousCommand(mi,SYNC_CMD_WRITE,conn,"PING",NULL);
        if (err) goto write_error;
        return;
    }

    /* Receive the PONG command. */
    if (mi->repl_state == REPL_STATE_RECEIVE_PONG) {
        err = sendSynchronousCommand(mi,SYNC_CMD_READ,conn,NULL);

        /* We accept only two replies as valid, a positive +PONG reply
         * (we just check for "+") or an authentication error.
         * Note that older versions of Redis replied with "operation not
         * permitted" instead of using a proper error code, so we test
         * both. */
        if (err[0] != '+' &&
            strncmp(err,"-NOAUTH",7) != 0 &&
            strncmp(err,"-NOPERM",7) != 0 &&
            strncmp(err,"-ERR operation not permitted",28) != 0)
        {
            serverLog(LL_WARNING,"Error reply to PING from master: '%s'",err);
            sdsfree(err);
            goto error;
        } else {
            serverLog(LL_NOTICE,
                "Master replied to PING, replication can continue...");
        }
        sdsfree(err);
        mi->repl_state = REPL_STATE_SEND_AUTH;
    }

    /* AUTH with the master if required. */
    if (mi->repl_state == REPL_STATE_SEND_AUTH) {
        if (mi->masteruser && mi->masterauth) {
            err = sendSynchronousCommand(mi,SYNC_CMD_WRITE,conn,"AUTH",
                                         mi->masteruser,mi->masterauth,NULL);
            if (err) goto write_error;
            mi->repl_state = REPL_STATE_RECEIVE_AUTH;
            return;
        } else if (mi->masterauth) {
            err = sendSynchronousCommand(mi,SYNC_CMD_WRITE,conn,"AUTH",mi->masterauth,NULL);
            if (err) goto write_error;
            mi->repl_state = REPL_STATE_RECEIVE_AUTH;
            return;
        } else {
            mi->repl_state = REPL_STATE_SEND_UUID;
        }
    }

    /* Receive AUTH reply. */
    if (mi->repl_state == REPL_STATE_RECEIVE_AUTH) {
        err = sendSynchronousCommand(mi,SYNC_CMD_READ,conn,NULL);
        if (err[0] == '-') {
            serverLog(LL_WARNING,"Unable to AUTH to MASTER: %s",err);
            sdsfree(err);
            goto error;
        }
        sdsfree(err);
        mi->repl_state = REPL_STATE_SEND_UUID;
    }

    /* Send UUID */
    if (mi->repl_state == REPL_STATE_SEND_UUID) {
        char szUUID[37] = {0};
        memset(mi->master_uuid, 0, UUID_BINARY_LEN);
        uuid_unparse((unsigned char*)cserver.uuid, szUUID);
        err = sendSynchronousCommand(mi, SYNC_CMD_WRITE,conn,"REPLCONF","uuid",szUUID,NULL);
        if (err) goto write_error;
        mi->repl_state = REPL_STATE_RECEIVE_UUID;
        return;
    }

    /* Receive UUID */
    if (mi->repl_state == REPL_STATE_RECEIVE_UUID) {
        err = sendSynchronousCommand(mi, SYNC_CMD_READ,conn,NULL);
        if (err[0] == '-') {
            serverLog(LL_WARNING, "non-fatal: Master doesn't understand REPLCONF uuid");
        }
        else {
            if (strlen(err) != 37   // 36-byte UUID string and the leading '+'
                || uuid_parse(err+1, mi->master_uuid) != 0)   
            {
                serverLog(LL_WARNING, "Master replied with a UUID we don't understand");
                sdsfree(err);
                goto error;
            }
        }
        sdsfree(err);
        mi->repl_state = REPL_STATE_SEND_KEY;
        // fallthrough
    }

    /* Send LICENSE Key */
    if (mi->repl_state == REPL_STATE_SEND_KEY)
    {
        if (cserver.license_key == nullptr)
        {
            mi->repl_state = REPL_STATE_SEND_PORT;
        }
        else
        {
            err = sendSynchronousCommand(mi, SYNC_CMD_WRITE,conn,"REPLCONF","license",cserver.license_key,NULL);
            if (err) goto write_error;
            mi->repl_state = REPL_STATE_KEY_ACK;
            return;
        }
    }

    /* LICENSE Key Ack */
    if (mi->repl_state == REPL_STATE_KEY_ACK)
    {
        err = sendSynchronousCommand(mi, SYNC_CMD_READ,conn,NULL);
        if (err[0] == '-') {
            if (err[1] == 'E' && err[2] == 'R' && err[3] == 'R') {
                // Replicating with non-pro
                serverLog(LL_WARNING, "Replicating with non-pro server.");
            } else {
                serverLog(LL_WARNING, "Recieved error from client: %s", err);
                sdsfree(err);
                goto error;
            }
        }
        sdsfree(err);
        mi->repl_state = REPL_STATE_SEND_PORT;
        // fallthrough
    }

    /* Set the slave port, so that Master's INFO command can list the
     * slave listening port correctly. */
    if (mi->repl_state == REPL_STATE_SEND_PORT) {
        int port;
        if (g_pserver->slave_announce_port) port = g_pserver->slave_announce_port;
        else if (g_pserver->tls_replication && g_pserver->tls_port) port = g_pserver->tls_port;
        else port = g_pserver->port;
        sds portstr = sdsfromlonglong(port);
        err = sendSynchronousCommand(mi,SYNC_CMD_WRITE,conn,"REPLCONF",
                "listening-port",portstr, NULL);
        sdsfree(portstr);
        if (err) goto write_error;
        sdsfree(err);
        mi->repl_state = REPL_STATE_RECEIVE_PORT;
        return;
    }

    /* Receive REPLCONF listening-port reply. */
    if (mi->repl_state == REPL_STATE_RECEIVE_PORT) {
        err = sendSynchronousCommand(mi,SYNC_CMD_READ,conn,NULL);
        /* Ignore the error if any, not all the Redis versions support
         * REPLCONF listening-port. */
        if (err[0] == '-') {
            serverLog(LL_NOTICE,"(Non critical) Master does not understand "
                                "REPLCONF listening-port: %s", err);
        }
        sdsfree(err);
        mi->repl_state = REPL_STATE_SEND_IP;
    }

    /* Skip REPLCONF ip-address if there is no replica-announce-ip option set. */
    if (mi->repl_state == REPL_STATE_SEND_IP &&
        g_pserver->slave_announce_ip == NULL)
    {
            mi->repl_state = REPL_STATE_SEND_CAPA;
    }

    /* Set the slave ip, so that Master's INFO command can list the
     * slave IP address port correctly in case of port forwarding or NAT. */
    if (mi->repl_state == REPL_STATE_SEND_IP) {
        err = sendSynchronousCommand(mi,SYNC_CMD_WRITE,conn,"REPLCONF",
                "ip-address",g_pserver->slave_announce_ip, NULL);
        if (err) goto write_error;
        sdsfree(err);
        mi->repl_state = REPL_STATE_RECEIVE_IP;
        return;
    }

    /* Receive REPLCONF ip-address reply. */
    if (mi->repl_state == REPL_STATE_RECEIVE_IP) {
        err = sendSynchronousCommand(mi,SYNC_CMD_READ,conn,NULL);
        /* Ignore the error if any, not all the Redis versions support
         * REPLCONF listening-port. */
        if (err[0] == '-') {
            serverLog(LL_NOTICE,"(Non critical) Master does not understand "
                                "REPLCONF ip-address: %s", err);
        }
        sdsfree(err);
        mi->repl_state = REPL_STATE_SEND_CAPA;
    }

    /* Inform the master of our (replica) capabilities.
     *
     * EOF: supports EOF-style RDB transfer for diskless replication.
     * PSYNC2: supports PSYNC v2, so understands +CONTINUE <new repl ID>.
     *
     * The master will ignore capabilities it does not understand. */
    if (mi->repl_state == REPL_STATE_SEND_CAPA) {
        err = sendSynchronousCommand(mi, SYNC_CMD_WRITE,conn,"REPLCONF",
                "capa","eof","capa","psync2","capa","activeExpire",NULL);
        if (err) goto write_error;
        sdsfree(err);
        mi->repl_state = REPL_STATE_RECEIVE_CAPA;
        return;
    }

    /* Receive CAPA reply. */
    if (mi->repl_state == REPL_STATE_RECEIVE_CAPA) {
        err = sendSynchronousCommand(mi, SYNC_CMD_READ,conn,NULL);
        /* Ignore the error if any, not all the Redis versions support
         * REPLCONF capa. */
        if (err[0] == '-') {
            serverLog(LL_NOTICE,"(Non critical) Master does not understand "
                                  "REPLCONF capa: %s", err);
        } else {
            parseMasterCapa(mi, err);
        }
        sdsfree(err);
        mi->repl_state = REPL_STATE_SEND_PSYNC;
    }

    /* Try a partial resynchonization. If we don't have a cached master
     * slaveTryPartialResynchronization() will at least try to use PSYNC
     * to start a full resynchronization so that we get the master replid
     * and the global offset, to try a partial resync at the next
     * reconnection attempt. */
    if (mi->repl_state == REPL_STATE_SEND_PSYNC) {
        if (slaveTryPartialResynchronization(mi,conn,0) == PSYNC_WRITE_ERROR) {
            err = sdsnew("Write error sending the PSYNC command.");
            goto write_error;
        }
        mi->repl_state = REPL_STATE_RECEIVE_PSYNC;
        return;
    }

    /* If reached this point, we should be in REPL_STATE_RECEIVE_PSYNC. */
    if (mi->repl_state != REPL_STATE_RECEIVE_PSYNC) {
        serverLog(LL_WARNING,"syncWithMaster(): state machine error, "
                             "state should be RECEIVE_PSYNC but is %d",
                             mi->repl_state);
        goto error;
    }

    psync_result = slaveTryPartialResynchronization(mi,conn,1);
    if (psync_result == PSYNC_WAIT_REPLY) return; /* Try again later... */

    /* If the master is in an transient error, we should try to PSYNC
        * from scratch later, so go to the error path. This happens when
        * the server is loading the dataset or is not connected with its
        * master and so forth. */
    if (psync_result == PSYNC_TRY_LATER) goto error;

    /* Note: if PSYNC does not return WAIT_REPLY, it will take care of
        * uninstalling the read handler from the file descriptor. */

    if (psync_result == PSYNC_CONTINUE) {
        serverLog(LL_NOTICE, "MASTER <-> REPLICA sync: Master accepted a Partial Resynchronization.");
        if (cserver.supervised_mode == SUPERVISED_SYSTEMD) {
            redisCommunicateSystemd("STATUS=MASTER <-> REPLICA sync: Partial Resynchronization accepted. Ready to accept connections.\n");
            redisCommunicateSystemd("READY=1\n");
        }
        return;
    }

    /* PSYNC failed or is not supported: we want our slaves to resync with us
     * as well, if we have any sub-slaves. The master may transfer us an
     * entirely different data set and we have no way to incrementally feed
     * our slaves after that. */
    if (!g_pserver->fActiveReplica)
    {
        disconnectSlavesExcept(mi->master_uuid); /* Force our slaves to resync with us as well. */
        freeReplicationBacklog(); /* Don't allow our chained slaves to PSYNC. */
    }
    else
    {
        if (listLength(g_pserver->slaves))
        {
            changeReplicationId();
            clearReplicationId2();
        }
        else
        {
            freeReplicationBacklog(); /* Don't allow our chained slaves to PSYNC. */
        }
    }

    /* Fall back to SYNC if needed. Otherwise psync_result == PSYNC_FULLRESYNC
     * and the g_pserver->master_replid and master_initial_offset are
     * already populated. */
    if (psync_result == PSYNC_NOT_SUPPORTED) {
        serverLog(LL_NOTICE,"Retrying with SYNC...");
        if (connSyncWrite(conn,"SYNC\r\n",6,g_pserver->repl_syncio_timeout*1000) == -1) {
            serverLog(LL_WARNING,"I/O error writing to MASTER: %s",
                strerror(errno));
            goto error;
        }
    }

    /* Prepare a suitable temp file for bulk transfer */
    if (!useDisklessLoad()) {
        while(maxtries--) {
            auto dt = std::chrono::system_clock::now().time_since_epoch();
            auto dtMillisecond = std::chrono::duration_cast<std::chrono::milliseconds>(dt);
            snprintf(tmpfile,256,
                "temp-%d.%ld.rdb",(int)dtMillisecond.count(),(long int)getpid());
            dfd = open(tmpfile,O_CREAT|O_WRONLY|O_EXCL,0644);
            if (dfd != -1) break;
            sleep(1);
        }
        if (dfd == -1) {
            serverLog(LL_WARNING,"Opening the temp file needed for MASTER <-> REPLICA synchronization: %s",strerror(errno));
            goto error;
        }
        mi->repl_transfer_fd = dfd;
    }

    /* Setup the non blocking download of the bulk file. */
    if (connSetReadHandler(conn, readSyncBulkPayload)
            == C_ERR)
    {
        char conninfo[CONN_INFO_LEN];
        serverLog(LL_WARNING,
            "Can't create readable event for SYNC: %s (%s)",
            strerror(errno), connGetInfo(conn, conninfo, sizeof(conninfo)));
        goto error;
    }

    mi->repl_state = REPL_STATE_TRANSFER;
    mi->repl_transfer_size = -1;
    mi->repl_transfer_read = 0;
    mi->repl_transfer_last_fsync_off = 0;
    mi->repl_transfer_lastio = g_pserver->unixtime;
    if (mi->repl_transfer_tmpfile)
        zfree(mi->repl_transfer_tmpfile);
    mi->repl_transfer_tmpfile = zstrdup(tmpfile);
    return;

error:
    if (dfd != -1) close(dfd);
    connClose(conn);
    mi->repl_transfer_s = NULL;
    if (mi->repl_transfer_fd != -1)
        close(mi->repl_transfer_fd);
    if (mi->repl_transfer_tmpfile)
        zfree(mi->repl_transfer_tmpfile);
    mi->repl_transfer_tmpfile = NULL;
    mi->repl_transfer_fd = -1;
    mi->repl_state = REPL_STATE_CONNECT;
    return;

write_error: /* Handle sendSynchronousCommand(SYNC_CMD_WRITE) errors. */
    serverLog(LL_WARNING,"Sending command to master in replication handshake: %s", err);
    sdsfree(err);
    goto error;
}

int connectWithMaster(redisMaster *mi) {
    mi->repl_transfer_s = g_pserver->tls_replication ? connCreateTLS() : connCreateSocket();
    connSetPrivateData(mi->repl_transfer_s, mi);
    if (connConnect(mi->repl_transfer_s, mi->masterhost, mi->masterport,
                NET_FIRST_BIND_ADDR, syncWithMaster) == C_ERR) {
        int sev = g_pserver->enable_multimaster ? LL_NOTICE : LL_WARNING;   // with multimaster its not unheard of to intentiallionall have downed masters
        serverLog(sev,"Unable to connect to MASTER: %s",
                connGetLastError(mi->repl_transfer_s));
        connClose(mi->repl_transfer_s);
        mi->repl_transfer_s = NULL;
        return C_ERR;
    }


    mi->repl_transfer_lastio = g_pserver->unixtime;
    mi->repl_state = REPL_STATE_CONNECTING;
    return C_OK;
}

/* This function can be called when a non blocking connection is currently
 * in progress to undo it.
 * Never call this function directly, use cancelReplicationHandshake() instead.
 */
void undoConnectWithMaster(redisMaster *mi) {
    connClose(mi->repl_transfer_s);
    mi->repl_transfer_s = NULL;
}

/* Abort the async download of the bulk dataset while SYNC-ing with master.
 * Never call this function directly, use cancelReplicationHandshake() instead.
 */
void replicationAbortSyncTransfer(redisMaster *mi) {
    serverAssert(mi->repl_state == REPL_STATE_TRANSFER);
    undoConnectWithMaster(mi);
    if (mi->repl_transfer_fd!=-1) {
        close(mi->repl_transfer_fd);
        bg_unlink(mi->repl_transfer_tmpfile);
        zfree(mi->repl_transfer_tmpfile);
        mi->repl_transfer_tmpfile = NULL;
        mi->repl_transfer_fd = -1;
    }
}

/* This function aborts a non blocking replication attempt if there is one
 * in progress, by canceling the non-blocking connect attempt or
 * the initial bulk transfer.
 *
 * If there was a replication handshake in progress 1 is returned and
 * the replication state (g_pserver->repl_state) set to REPL_STATE_CONNECT.
 *
 * Otherwise zero is returned and no operation is performed at all. */
int cancelReplicationHandshake(redisMaster *mi) {
    if (mi->repl_state == REPL_STATE_TRANSFER) {
        replicationAbortSyncTransfer(mi);
        mi->repl_state = REPL_STATE_CONNECT;
    } else if (mi->repl_state == REPL_STATE_CONNECTING ||
               slaveIsInHandshakeState(mi))
    {
        undoConnectWithMaster(mi);
        mi->repl_state = REPL_STATE_CONNECT;
    } else {
        return 0;
    }
    return 1;
}

/* Set replication to the specified master address and port. */
struct redisMaster *replicationAddMaster(char *ip, int port) {
    // pre-reqs: We must not already have a replica in the list with the same tuple
    listIter li;
    listNode *ln;
    listRewind(g_pserver->masters, &li);
    while ((ln = listNext(&li)))
    {
        redisMaster *miCheck = (redisMaster*)listNodeValue(ln);
        if (strcasecmp(miCheck->masterhost, ip)==0 && miCheck->masterport == port)
            return nullptr;
    }

    // Pre-req satisfied, lets continue
    int was_master = listLength(g_pserver->masters) == 0;
    redisMaster *mi = nullptr;
    if (!g_pserver->enable_multimaster && listLength(g_pserver->masters)) {
        serverAssert(listLength(g_pserver->masters) == 1);
        mi = (redisMaster*)listNodeValue(listFirst(g_pserver->masters));
    }
    else
    {
        mi = (redisMaster*)zcalloc(sizeof(redisMaster), MALLOC_LOCAL);
        initMasterInfo(mi);
        listAddNodeTail(g_pserver->masters, mi);
    }

    sdsfree(mi->masterhost);
    mi->masterhost = sdsnew(ip);
    mi->masterport = port;
    if (mi->master) {
        if (FCorrectThread(mi->master))
            freeClient(mi->master);
        else
            freeClientAsync(mi->master);
    }
    if (!g_pserver->fActiveReplica)
        disconnectAllBlockedClients(); /* Clients blocked in master, now replica. */

    /* Update oom_score_adj */
    setOOMScoreAdj(-1);

    /* Force our slaves to resync with us as well. They may hopefully be able
     * to partially resync with us, but we can notify the replid change. */
    if (!g_pserver->fActiveReplica)
        disconnectSlaves();
    cancelReplicationHandshake(mi);
    /* Before destroying our master state, create a cached master using
     * our own parameters, to later PSYNC with the new master. */
    if (was_master) {
        replicationDiscardCachedMaster(mi);
        replicationCacheMasterUsingMyself(mi);
    }

    /* Fire the role change modules event. */
    moduleFireServerEvent(REDISMODULE_EVENT_REPLICATION_ROLE_CHANGED,
                          REDISMODULE_EVENT_REPLROLECHANGED_NOW_REPLICA,
                          NULL);

    /* Fire the master link modules event. */
    if (mi->repl_state == REPL_STATE_CONNECTED)
        moduleFireServerEvent(REDISMODULE_EVENT_MASTER_LINK_CHANGE,
                              REDISMODULE_SUBEVENT_MASTER_LINK_DOWN,
                              NULL);

    mi->repl_state = REPL_STATE_CONNECT;
    return mi;
}

void freeMasterInfo(redisMaster *mi)
{
    zfree(mi->masterauth);
    zfree(mi->masteruser);
    if (mi->repl_transfer_tmpfile)
        zfree(mi->repl_transfer_tmpfile);
    delete mi->staleKeyMap;
    if (mi->cached_master != nullptr)
        freeClientAsync(mi->cached_master);
    if (mi->master != nullptr)
        freeClientAsync(mi->master);
    zfree(mi);
}


/* Cancel replication, setting the instance as a master itself. */
void replicationUnsetMaster(redisMaster *mi) {
    if (mi->masterhost == NULL) return; /* Nothing to do. */

    /* Fire the master link modules event. */
    if (mi->repl_state == REPL_STATE_CONNECTED)
        moduleFireServerEvent(REDISMODULE_EVENT_MASTER_LINK_CHANGE,
                              REDISMODULE_SUBEVENT_MASTER_LINK_DOWN,
                              NULL);

    sdsfree(mi->masterhost);
    mi->masterhost = NULL;
    if (mi->master) {
        if (FCorrectThread(mi->master))
            freeClient(mi->master);
        else
            freeClientAsync(mi->master);
    }
    replicationDiscardCachedMaster(mi);
    cancelReplicationHandshake(mi);
    /* When a slave is turned into a master, the current replication ID
     * (that was inherited from the master at synchronization time) is
     * used as secondary ID up to the current offset, and a new replication
     * ID is created to continue with a new replication history.
     *
     * NOTE: this function MUST be called after we call
     * freeClient(server.master), since there we adjust the replication
     * offset trimming the final PINGs. See Github issue #7320. */
    shiftReplicationId();
    /* Disconnecting all the slaves is required: we need to inform slaves
     * of the replication ID change (see shiftReplicationId() call). However
     * the slaves will be able to partially resync with us, so it will be
     * a very fast reconnection. */
    if (!g_pserver->fActiveReplica)
        disconnectSlaves();
    mi->repl_state = REPL_STATE_NONE;

    /* We need to make sure the new master will start the replication stream
     * with a SELECT statement. This is forced after a full resync, but
     * with PSYNC version 2, there is no need for full resync after a
     * master switch. */
    g_pserver->replicaseldb = -1;

    /* Once we turn from replica to master, we consider the starting time without
     * slaves (that is used to count the replication backlog time to live) as
     * starting from now. Otherwise the backlog will be freed after a
     * failover if slaves do not connect immediately. */
    g_pserver->repl_no_slaves_since = g_pserver->unixtime;

    listNode *ln = listSearchKey(g_pserver->masters, mi);
    serverAssert(ln != nullptr);
    listDelNode(g_pserver->masters, ln);
    freeMasterInfo(mi);

    /* Update oom_score_adj */
    setOOMScoreAdj(-1);

    /* Fire the role change modules event. */
    moduleFireServerEvent(REDISMODULE_EVENT_REPLICATION_ROLE_CHANGED,
                          REDISMODULE_EVENT_REPLROLECHANGED_NOW_MASTER,
                          NULL);

    /* Restart the AOF subsystem in case we shut it down during a sync when
     * we were still a slave. */
    if (g_pserver->aof_enabled && g_pserver->aof_state == AOF_OFF) restartAOFAfterSYNC();
}

/* This function is called when the replica lose the connection with the
 * master into an unexpected way. */
void replicationHandleMasterDisconnection(redisMaster *mi) {
    if (mi != nullptr)
    {
        /* Fire the master link modules event. */
        if (mi->repl_state == REPL_STATE_CONNECTED)
            moduleFireServerEvent(REDISMODULE_EVENT_MASTER_LINK_CHANGE,
                                REDISMODULE_SUBEVENT_MASTER_LINK_DOWN,
                                NULL);
        mi->master = NULL;
        mi->repl_state = REPL_STATE_CONNECT;
        mi->repl_down_since = g_pserver->unixtime;
        /* We lost connection with our master, don't disconnect slaves yet,
        * maybe we'll be able to PSYNC with our master later. We'll disconnect
        * the slaves only if we'll have to do a full resync with our master. */
    }
}

void replicaofCommand(client *c) {
    /* SLAVEOF is not allowed in cluster mode as replication is automatically
     * configured using the current address of the master node. */
    if (g_pserver->cluster_enabled) {
        addReplyError(c,"REPLICAOF not allowed in cluster mode.");
        return;
    }

    if (c->argc > 3) {
        if (c->argc != 4) {
            addReplyError(c, "Invalid arguments");
            return;
        }
        if (!strcasecmp((const char*)ptrFromObj(c->argv[1]),"remove")) {
            listIter li;
            listNode *ln;
            bool fRemoved = false;
            long port;
            string2l(szFromObj(c->argv[3]), sdslen(szFromObj(c->argv[3])), &port);
        LRestart:
            listRewind(g_pserver->masters, &li);
            while ((ln = listNext(&li))) {
                redisMaster *mi = (redisMaster*)listNodeValue(ln);
                if (mi->masterport != port)
                    continue;
                if (sdscmp(szFromObj(c->argv[2]), mi->masterhost) == 0) {
                    replicationUnsetMaster(mi);
                    fRemoved = true;
                    goto LRestart;
                }
            }
            if (!fRemoved) {
                addReplyError(c, "Master not found");
                return;
            } else if (listLength(g_pserver->masters) == 0) {
                goto LLogNoMaster;
            }
        }
    } else if (!strcasecmp((const char*)ptrFromObj(c->argv[1]),"no") &&
        !strcasecmp((const char*)ptrFromObj(c->argv[2]),"one")) {
        /* The special host/port combination "NO" "ONE" turns the instance
         * into a master. Otherwise the new master address is set. */
        if (listLength(g_pserver->masters)) {
            while (listLength(g_pserver->masters))
            {
                replicationUnsetMaster((redisMaster*)listNodeValue(listFirst(g_pserver->masters)));
            }
        LLogNoMaster:
            sds client = catClientInfoString(sdsempty(),c);
            serverLog(LL_NOTICE,"MASTER MODE enabled (user request from '%s')",
                client);
            sdsfree(client);
        }
    } else {
        long port;

        if (c->flags & CLIENT_SLAVE)
        {
            /* If a client is already a replica they cannot run this command,
             * because it involves flushing all replicas (including this
             * client) */
            addReplyError(c, "Command is not valid when client is a replica.");
            return;
        }

        if ((getLongFromObjectOrReply(c, c->argv[2], &port, NULL) != C_OK))
            return;

        redisMaster *miNew = replicationAddMaster((char*)ptrFromObj(c->argv[1]), port);
        if (miNew == nullptr)
        {
            // We have a duplicate
            serverLog(LL_NOTICE,"REPLICAOF would result into synchronization "
                                "with the master we are already connected "
                                "with. No operation performed.");
            addReplySds(c,sdsnew("+OK Already connected to specified "
                                "master\r\n"));
            return;
        }

        sds client = catClientInfoString(sdsempty(),c);
        serverLog(LL_NOTICE,"REPLICAOF %s:%d enabled (user request from '%s')",
            miNew->masterhost, miNew->masterport, client);
        sdsfree(client);
    }
    addReply(c,shared.ok);
}

/* ROLE command: provide information about the role of the instance
 * (master or replica) and additional information related to replication
 * in an easy to process format. */
void roleCommand(client *c) {
    if (listLength(g_pserver->masters) == 0) {
        listIter li;
        listNode *ln;
        void *mbcount;
        int slaves = 0;

        addReplyArrayLen(c,3);
        addReplyBulkCBuffer(c,"master",6);
        addReplyLongLong(c,g_pserver->master_repl_offset);
        mbcount = addReplyDeferredLen(c);
        listRewind(g_pserver->slaves,&li);
        while((ln = listNext(&li))) {
            client *replica = (client*)ln->value;
            char ip[NET_IP_STR_LEN], *slaveip = replica->slave_ip;

            if (slaveip[0] == '\0') {
                if (connPeerToString(replica->conn,ip,sizeof(ip),NULL) == -1)
                    continue;
                slaveip = ip;
            }
            if (replica->replstate != SLAVE_STATE_ONLINE) continue;
            addReplyArrayLen(c,3);
            addReplyBulkCString(c,slaveip);
            addReplyBulkLongLong(c,replica->slave_listening_port);
            addReplyBulkLongLong(c,replica->repl_ack_off+replica->reploff_skipped);
            slaves++;
        }
        setDeferredArrayLen(c,mbcount,slaves);
    } else {
        listIter li;
        listNode *ln;
        listRewind(g_pserver->masters, &li);

        if (listLength(g_pserver->masters) > 1)
            addReplyArrayLen(c,listLength(g_pserver->masters));
        while ((ln = listNext(&li)))
        {
            redisMaster *mi = (redisMaster*)listNodeValue(ln);
            std::unique_lock<fastlock> lock;
            if (mi->master != nullptr)
                lock = std::unique_lock<fastlock>(mi->master->lock);

            const char *slavestate = NULL;
            addReplyArrayLen(c,5);
            if (g_pserver->fActiveReplica)
                addReplyBulkCBuffer(c,"active-replica",14);
            else
                addReplyBulkCBuffer(c,"slave",5);
            addReplyBulkCString(c,mi->masterhost);
            addReplyLongLong(c,mi->masterport);
            if (slaveIsInHandshakeState(mi)) {
                slavestate = "handshake";
            } else {
                switch(mi->repl_state) {
                case REPL_STATE_NONE: slavestate = "none"; break;
                case REPL_STATE_CONNECT: slavestate = "connect"; break;
                case REPL_STATE_CONNECTING: slavestate = "connecting"; break;
                case REPL_STATE_TRANSFER: slavestate = "sync"; break;
                case REPL_STATE_CONNECTED: slavestate = "connected"; break;
                default: slavestate = "unknown"; break;
                }
            }
            addReplyBulkCString(c,slavestate);
            addReplyLongLong(c,mi->master ? mi->master->reploff : -1);
        }
    }
}

/* Send a REPLCONF ACK command to the master to inform it about the current
 * processed offset. If we are not connected with a master, the command has
 * no effects. */
void replicationSendAck(redisMaster *mi) 
{
    client *c = mi->master;

    if (c != NULL) {
        c->flags |= CLIENT_MASTER_FORCE_REPLY;
        addReplyArrayLen(c,3);
        addReplyBulkCString(c,"REPLCONF");
        addReplyBulkCString(c,"ACK");
        addReplyBulkLongLong(c,c->reploff);
        c->flags &= ~CLIENT_MASTER_FORCE_REPLY;
    }
}

/* ---------------------- MASTER CACHING FOR PSYNC -------------------------- */

/* In order to implement partial synchronization we need to be able to cache
 * our master's client structure after a transient disconnection.
 * It is cached into g_pserver->cached_master and flushed away using the following
 * functions. */

/* This function is called by freeClient() in order to cache the master
 * client structure instead of destroying it. freeClient() will return
 * ASAP after this function returns, so every action needed to avoid problems
 * with a client that is really "suspended" has to be done by this function.
 *
 * The other functions that will deal with the cached master are:
 *
 * replicationDiscardCachedMaster() that will make sure to kill the client
 * as for some reason we don't want to use it in the future.
 *
 * replicationResurrectCachedMaster() that is used after a successful PSYNC
 * handshake in order to reactivate the cached master.
 */
void replicationCacheMaster(redisMaster *mi, client *c) {
    serverAssert(mi->master != NULL && mi->cached_master == NULL);
    serverLog(LL_NOTICE,"Caching the disconnected master state.");
    AssertCorrectThread(c);
    std::lock_guard<decltype(c->lock)> clientlock(c->lock);

    /* Unlink the client from the server structures. */
    unlinkClient(c);

    /* Reset the master client so that's ready to accept new commands:
     * we want to discard te non processed query buffers and non processed
     * offsets, including pending transactions, already populated arguments,
     * pending outputs to the master. */
    sdsclear(mi->master->querybuf);
    sdsclear(mi->master->pending_querybuf);
    mi->master->read_reploff = mi->master->reploff;
    if (c->flags & CLIENT_MULTI) discardTransaction(c);
    listEmpty(c->reply);
    c->sentlen = 0;
    c->sentlenAsync = 0;
    c->reply_bytes = 0;
    c->bufpos = 0;
    resetClient(c);

    /* Save the master. g_pserver->master will be set to null later by
     * replicationHandleMasterDisconnection(). */
    mi->cached_master = mi->master;

    /* Invalidate the Peer ID cache. */
    if (c->peerid) {
        sdsfree(c->peerid);
        c->peerid = NULL;
    }

    /* Caching the master happens instead of the actual freeClient() call,
     * so make sure to adjust the replication state. This function will
     * also set g_pserver->master to NULL. */
    replicationHandleMasterDisconnection(mi);
}

/* This function is called when a master is turend into a slave, in order to
 * create from scratch a cached master for the new client, that will allow
 * to PSYNC with the slave that was promoted as the new master after a
 * failover.
 *
 * Assuming this instance was previously the master instance of the new master,
 * the new master will accept its replication ID, and potentiall also the
 * current offset if no data was lost during the failover. So we use our
 * current replication ID and offset in order to synthesize a cached master. */
void replicationCacheMasterUsingMyself(redisMaster *mi) {
    serverLog(LL_NOTICE,
        "Before turning into a replica, using my own master parameters "
        "to synthesize a cached master: I may be able to synchronize with "
        "the new master with just a partial transfer.");

    if (mi->cached_master != nullptr)
    {
        // This can happen on first load of the RDB, the master we created in config load is stale
        freeClient(mi->cached_master);
    }

    /* This will be used to populate the field server.master->reploff
     * by replicationCreateMasterClient(). We'll later set the created
     * master as server.cached_master, so the replica will use such
     * offset for PSYNC. */
    mi->master_initial_offset = g_pserver->master_repl_offset;

    /* The master client we create can be set to any DBID, because
     * the new master will start its replication stream with SELECT. */
    replicationCreateMasterClient(mi,NULL,-1);
    std::lock_guard<decltype(mi->master->lock)> lock(mi->master->lock);

    /* Use our own ID / offset. */
    memcpy(mi->master->replid, g_pserver->replid, sizeof(g_pserver->replid));

    /* Set as cached master. */
    unlinkClient(mi->master);
    mi->cached_master = mi->master;
    mi->master = NULL;
}

/* Free a cached master, called when there are no longer the conditions for
 * a partial resync on reconnection. */
void replicationDiscardCachedMaster(redisMaster *mi) {
    if (mi->cached_master == NULL) return;

    serverLog(LL_NOTICE,"Discarding previously cached master state.");
    mi->cached_master->flags &= ~CLIENT_MASTER;
    if (FCorrectThread(mi->cached_master))
        freeClient(mi->cached_master);
    else
        freeClientAsync(mi->cached_master);
    mi->cached_master = NULL;
}

/* Turn the cached master into the current master, using the file descriptor
 * passed as argument as the socket for the new master.
 *
 * This function is called when successfully setup a partial resynchronization
 * so the stream of data that we'll receive will start from were this
 * master left. */
void replicationResurrectCachedMaster(redisMaster *mi, connection *conn) {
    mi->master = mi->cached_master;
    mi->cached_master = NULL;
    mi->master->conn = conn;
    connSetPrivateData(mi->master->conn, mi->master);
    mi->master->flags &= ~(CLIENT_CLOSE_AFTER_REPLY|CLIENT_CLOSE_ASAP);
    mi->master->authenticated = 1;
    mi->master->lastinteraction = g_pserver->unixtime;
    mi->repl_state = REPL_STATE_CONNECTED;
    mi->repl_down_since = 0;

    /* Normally changing the thread of a client is a BIG NONO,
        but this client was unlinked so its OK here */
    mi->master->iel = serverTL - g_pserver->rgthreadvar; // martial to this thread

    /* Fire the master link modules event. */
    moduleFireServerEvent(REDISMODULE_EVENT_MASTER_LINK_CHANGE,
                          REDISMODULE_SUBEVENT_MASTER_LINK_UP,
                          NULL);

    /* Re-add to the list of clients. */
    linkClient(mi->master);
    serverAssert(connGetPrivateData(mi->master->conn) == mi->master);
    if (connSetReadHandler(mi->master->conn, readQueryFromClient, true)) {
        serverLog(LL_WARNING,"Error resurrecting the cached master, impossible to add the readable handler: %s", strerror(errno));
        freeClientAsync(mi->master); /* Close ASAP. */
    }

    /* We may also need to install the write handler as well if there is
     * pending data in the write buffers. */
    if (clientHasPendingReplies(mi->master)) {
        if (connSetWriteHandler(mi->master->conn, sendReplyToClient, true)) {
            serverLog(LL_WARNING,"Error resurrecting the cached master, impossible to add the writable handler: %s", strerror(errno));
            freeClientAsync(mi->master); /* Close ASAP. */
        }
    }
}

/* ------------------------- MIN-SLAVES-TO-WRITE  --------------------------- */

/* This function counts the number of slaves with lag <= min-slaves-max-lag.
 * If the option is active, the server will prevent writes if there are not
 * enough connected slaves with the specified lag (or less). */
void refreshGoodSlavesCount(void) {
    listIter li;
    listNode *ln;
    int good = 0;

    if (!g_pserver->repl_min_slaves_to_write ||
        !g_pserver->repl_min_slaves_max_lag) return;

    listRewind(g_pserver->slaves,&li);
    while((ln = listNext(&li))) {
        client *replica = (client*)ln->value;
        time_t lag = g_pserver->unixtime - replica->repl_ack_time;

        if (replica->replstate == SLAVE_STATE_ONLINE &&
            lag <= g_pserver->repl_min_slaves_max_lag) good++;
    }
    g_pserver->repl_good_slaves_count = good;
}

/* ----------------------- REPLICATION SCRIPT CACHE --------------------------
 * The goal of this code is to keep track of scripts already sent to every
 * connected replica, in order to be able to replicate EVALSHA as it is without
 * translating it to EVAL every time it is possible.
 *
 * We use a capped collection implemented by a hash table for fast lookup
 * of scripts we can send as EVALSHA, plus a linked list that is used for
 * eviction of the oldest entry when the max number of items is reached.
 *
 * We don't care about taking a different cache for every different replica
 * since to fill the cache again is not very costly, the goal of this code
 * is to avoid that the same big script is transmitted a big number of times
 * per second wasting bandwidth and processor speed, but it is not a problem
 * if we need to rebuild the cache from scratch from time to time, every used
 * script will need to be transmitted a single time to reappear in the cache.
 *
 * This is how the system works:
 *
 * 1) Every time a new replica connects, we flush the whole script cache.
 * 2) We only send as EVALSHA what was sent to the master as EVALSHA, without
 *    trying to convert EVAL into EVALSHA specifically for slaves.
 * 3) Every time we transmit a script as EVAL to the slaves, we also add the
 *    corresponding SHA1 of the script into the cache as we are sure every
 *    replica knows about the script starting from now.
 * 4) On SCRIPT FLUSH command, we replicate the command to all the slaves
 *    and at the same time flush the script cache.
 * 5) When the last replica disconnects, flush the cache.
 * 6) We handle SCRIPT LOAD as well since that's how scripts are loaded
 *    in the master sometimes.
 */

/* Initialize the script cache, only called at startup. */
void replicationScriptCacheInit(void) {
    g_pserver->repl_scriptcache_size = 10000;
    g_pserver->repl_scriptcache_dict = dictCreate(&replScriptCacheDictType,NULL);
    g_pserver->repl_scriptcache_fifo = listCreate();
}

/* Empty the script cache. Should be called every time we are no longer sure
 * that every replica knows about all the scripts in our set, or when the
 * current AOF "context" is no longer aware of the script. In general we
 * should flush the cache:
 *
 * 1) Every time a new replica reconnects to this master and performs a
 *    full SYNC (PSYNC does not require flushing).
 * 2) Every time an AOF rewrite is performed.
 * 3) Every time we are left without slaves at all, and AOF is off, in order
 *    to reclaim otherwise unused memory.
 */
void replicationScriptCacheFlush(void) {
    dictEmpty(g_pserver->repl_scriptcache_dict,NULL);
    listRelease(g_pserver->repl_scriptcache_fifo);
    g_pserver->repl_scriptcache_fifo = listCreate();
}

/* Add an entry into the script cache, if we reach max number of entries the
 * oldest is removed from the list. */
void replicationScriptCacheAdd(sds sha1) {
    int retval;
    sds key = sdsdup(sha1);

    /* Evict oldest. */
    if (listLength(g_pserver->repl_scriptcache_fifo) == g_pserver->repl_scriptcache_size)
    {
        listNode *ln = listLast(g_pserver->repl_scriptcache_fifo);
        sds oldest = (sds)listNodeValue(ln);

        retval = dictDelete(g_pserver->repl_scriptcache_dict,oldest);
        serverAssert(retval == DICT_OK);
        listDelNode(g_pserver->repl_scriptcache_fifo,ln);
    }

    /* Add current. */
    retval = dictAdd(g_pserver->repl_scriptcache_dict,key,NULL);
    listAddNodeHead(g_pserver->repl_scriptcache_fifo,key);
    serverAssert(retval == DICT_OK);
}

/* Returns non-zero if the specified entry exists inside the cache, that is,
 * if all the slaves are aware of this script SHA1. */
int replicationScriptCacheExists(sds sha1) {
    return dictFind(g_pserver->repl_scriptcache_dict,sha1) != NULL;
}

/* ----------------------- SYNCHRONOUS REPLICATION --------------------------
 * Redis synchronous replication design can be summarized in points:
 *
 * - Redis masters have a global replication offset, used by PSYNC.
 * - Master increment the offset every time new commands are sent to slaves.
 * - Slaves ping back masters with the offset processed so far.
 *
 * So synchronous replication adds a new WAIT command in the form:
 *
 *   WAIT <num_replicas> <milliseconds_timeout>
 *
 * That returns the number of replicas that processed the query when
 * we finally have at least num_replicas, or when the timeout was
 * reached.
 *
 * The command is implemented in this way:
 *
 * - Every time a client processes a command, we remember the replication
 *   offset after sending that command to the slaves.
 * - When WAIT is called, we ask slaves to send an acknowledgement ASAP.
 *   The client is blocked at the same time (see blocked.c).
 * - Once we receive enough ACKs for a given offset or when the timeout
 *   is reached, the WAIT command is unblocked and the reply sent to the
 *   client.
 */

/* This just set a flag so that we broadcast a REPLCONF GETACK command
 * to all the slaves in the beforeSleep() function. Note that this way
 * we "group" all the clients that want to wait for synchronous replication
 * in a given event loop iteration, and send a single GETACK for them all. */
void replicationRequestAckFromSlaves(void) {
    g_pserver->get_ack_from_slaves = 1;
}

/* Return the number of slaves that already acknowledged the specified
 * replication offset. */
int replicationCountAcksByOffset(long long offset) {
    listIter li;
    listNode *ln;
    int count = 0;

    listRewind(g_pserver->slaves,&li);
    while((ln = listNext(&li))) {
        client *replica = (client*)ln->value;

        if (replica->replstate != SLAVE_STATE_ONLINE) continue;
        if ((replica->repl_ack_off + replica->reploff_skipped) >= offset) count++;
    }
    return count;
}

/* WAIT for N replicas to acknowledge the processing of our latest
 * write command (and all the previous commands). */
void waitCommand(client *c) {
    mstime_t timeout;
    long numreplicas, ackreplicas;
    long long offset = c->woff;

    if (listLength(g_pserver->masters) && !g_pserver->fActiveReplica) {
        addReplyError(c,"WAIT cannot be used with replica instances. Please also note that since Redis 4.0 if a replica is configured to be writable (which is not the default) writes to replicas are just local and are not propagated.");
        return;
    }

    /* Argument parsing. */
    if (getLongFromObjectOrReply(c,c->argv[1],&numreplicas,NULL) != C_OK)
        return;
    if (getTimeoutFromObjectOrReply(c,c->argv[2],&timeout,UNIT_MILLISECONDS)
        != C_OK) return;

    /* First try without blocking at all. */
    ackreplicas = replicationCountAcksByOffset(c->woff);
    if (ackreplicas >= numreplicas || c->flags & CLIENT_MULTI) {
        addReplyLongLong(c,ackreplicas);
        return;
    }

    /* Otherwise block the client and put it into our list of clients
     * waiting for ack from slaves. */
    c->bpop.timeout = timeout;
    c->bpop.reploffset = offset;
    c->bpop.numreplicas = numreplicas;
    listAddNodeTail(g_pserver->clients_waiting_acks,c);
    blockClient(c,BLOCKED_WAIT);

    /* Make sure that the server will send an ACK request to all the slaves
     * before returning to the event loop. */
    replicationRequestAckFromSlaves();
}

/* This is called by unblockClient() to perform the blocking op type
 * specific cleanup. We just remove the client from the list of clients
 * waiting for replica acks. Never call it directly, call unblockClient()
 * instead. */
void unblockClientWaitingReplicas(client *c) {
    listNode *ln = listSearchKey(g_pserver->clients_waiting_acks,c);
    serverAssert(ln != NULL);
    listDelNode(g_pserver->clients_waiting_acks,ln);
}

/* Check if there are clients blocked in WAIT that can be unblocked since
 * we received enough ACKs from slaves. */
void processClientsWaitingReplicas(void) {
    long long last_offset = 0;
    int last_numreplicas = 0;

    listIter li;
    listNode *ln;

    listRewind(g_pserver->clients_waiting_acks,&li);
    while((ln = listNext(&li))) {
        client *c = (client*)ln->value;
        fastlock_lock(&c->lock);

        /* Every time we find a client that is satisfied for a given
         * offset and number of replicas, we remember it so the next client
         * may be unblocked without calling replicationCountAcksByOffset()
         * if the requested offset / replicas were equal or less. */
        if (last_offset && last_offset > c->bpop.reploffset &&
                           last_numreplicas > c->bpop.numreplicas)
        {
            unblockClient(c);
            addReplyLongLong(c,last_numreplicas);
        } else {
            int numreplicas = replicationCountAcksByOffset(c->bpop.reploffset);

            if (numreplicas >= c->bpop.numreplicas) {
                last_offset = c->bpop.reploffset;
                last_numreplicas = numreplicas;
                unblockClient(c);
                addReplyLongLong(c,numreplicas);
            }
        }
        fastlock_unlock(&c->lock);
    }
}

/* Return the replica replication offset for this instance, that is
 * the offset for which we already processed the master replication stream. */
long long replicationGetSlaveOffset(redisMaster *mi) {
    long long offset = 0;

    if (mi != NULL && mi->masterhost != NULL) {
        if (mi->master) {
            offset = mi->master->reploff;
        } else if (mi->cached_master) {
            offset = mi->cached_master->reploff;
        }
    }
    /* offset may be -1 when the master does not support it at all, however
     * this function is designed to return an offset that can express the
     * amount of data processed by the master, so we return a positive
     * integer. */
    if (offset < 0) offset = 0;
    return offset;
}

/* --------------------------- REPLICATION CRON  ---------------------------- */

/* Replication cron function, called 1 time per second. */
void replicationCron(void) {
    static long long replication_cron_loops = 0;
    serverAssert(GlobalLocksAcquired());
    listIter liMaster;
    listNode *lnMaster;
    listRewind(g_pserver->masters, &liMaster);

    bool fInMasterConnection = false;
    while ((lnMaster = listNext(&liMaster)) && !fInMasterConnection)
    {
        redisMaster *mi = (redisMaster*)listNodeValue(lnMaster);
        if (mi->repl_state != REPL_STATE_NONE && mi->repl_state != REPL_STATE_CONNECTED && mi->repl_state != REPL_STATE_CONNECT) {
            fInMasterConnection = true;
        }
    }

    bool fConnectionStarted = false;
    listRewind(g_pserver->masters, &liMaster);
    while ((lnMaster = listNext(&liMaster)))
    {
        redisMaster *mi = (redisMaster*)listNodeValue(lnMaster);

        std::unique_lock<decltype(mi->master->lock)> ulock;
        if (mi->master != nullptr)
            ulock = decltype(ulock)(mi->master->lock);

        /* Non blocking connection timeout? */
        if (mi->masterhost &&
            (mi->repl_state == REPL_STATE_CONNECTING ||
            slaveIsInHandshakeState(mi)) &&
            (time(NULL)-mi->repl_transfer_lastio) > g_pserver->repl_timeout)
        {
            serverLog(LL_WARNING,"Timeout connecting to the MASTER...");
            cancelReplicationHandshake(mi);
        }

        /* Bulk transfer I/O timeout? */
        if (mi->masterhost && mi->repl_state == REPL_STATE_TRANSFER &&
            (time(NULL)-mi->repl_transfer_lastio) > g_pserver->repl_timeout)
        {
            serverLog(LL_WARNING,"Timeout receiving bulk data from MASTER... If the problem persists try to set the 'repl-timeout' parameter in keydb.conf to a larger value.");
            cancelReplicationHandshake(mi);
        }

        /* Timed out master when we are an already connected replica? */
        if (mi->masterhost && mi->master && mi->repl_state == REPL_STATE_CONNECTED &&
            (time(NULL)-mi->master->lastinteraction) > g_pserver->repl_timeout)
        {
            serverLog(LL_WARNING,"MASTER timeout: no data nor PING received...");
            if (FCorrectThread(mi->master))
                freeClient(mi->master);
            else
                freeClientAsync(mi->master);
        }

        /* Check if we should connect to a MASTER */
        if (mi->repl_state == REPL_STATE_CONNECT && !fInMasterConnection) {
            serverLog(LL_NOTICE,"Connecting to MASTER %s:%d",
                mi->masterhost, mi->masterport);
            if (connectWithMaster(mi) == C_OK) {
                serverLog(LL_NOTICE,"MASTER <-> REPLICA sync started");
            }
            fInMasterConnection = true;
            fConnectionStarted = true;
        }

        /* Send ACK to master from time to time.
        * Note that we do not send periodic acks to masters that don't
        * support PSYNC and replication offsets. */
        if (mi->masterhost && mi->master &&
            !(mi->master->flags & CLIENT_PRE_PSYNC))
            replicationSendAck(mi);
    }

    if (fConnectionStarted) {
        // If we cancel this handshake we want the next attempt to be a different master
        listRotateHeadToTail(g_pserver->masters);
    }

    /* If we have attached slaves, PING them from time to time.
    * So slaves can implement an explicit timeout to masters, and will
    * be able to detect a link disconnection even if the TCP connection
    * will not actually go down. */
    listIter li;
    listNode *ln;
    robj *ping_argv[1];

    /* First, send PING according to ping_slave_period. */
    if ((replication_cron_loops % g_pserver->repl_ping_slave_period) == 0 &&
        listLength(g_pserver->slaves))
    {
        /* Note that we don't send the PING if the clients are paused during
         * a Redis Cluster manual failover: the PING we send will otherwise
         * alter the replication offsets of master and replica, and will no longer
         * match the one stored into 'mf_master_offset' state. */
        int manual_failover_in_progress =
            g_pserver->cluster_enabled &&
            g_pserver->cluster->mf_end &&
            clientsArePaused();

        if (!manual_failover_in_progress) {
            ping_argv[0] = createStringObject("PING",4);
            replicationFeedSlaves(g_pserver->slaves, g_pserver->replicaseldb,
                ping_argv, 1);
            decrRefCount(ping_argv[0]);
        }
    }

    /* Second, send a newline to all the slaves in pre-synchronization
    * stage, that is, slaves waiting for the master to create the RDB file.
    *
    * Also send the a newline to all the chained slaves we have, if we lost
    * connection from our master, to keep the slaves aware that their
    * master is online. This is needed since sub-slaves only receive proxied
    * data from top-level masters, so there is no explicit pinging in order
    * to avoid altering the replication offsets. This special out of band
    * pings (newlines) can be sent, they will have no effect in the offset.
    *
    * The newline will be ignored by the replica but will refresh the
    * last interaction timer preventing a timeout. In this case we ignore the
    * ping period and refresh the connection once per second since certain
    * timeouts are set at a few seconds (example: PSYNC response). */
    listRewind(g_pserver->slaves,&li);
    while((ln = listNext(&li))) {
        client *replica = (client*)ln->value;

        int is_presync =
            (replica->replstate == SLAVE_STATE_WAIT_BGSAVE_START ||
            (replica->replstate == SLAVE_STATE_WAIT_BGSAVE_END &&
            g_pserver->rdb_child_type != RDB_CHILD_TYPE_SOCKET));

        if (is_presync) {
            connWrite(replica->conn, "\n", 1);
        }
    }

    /* Disconnect timedout slaves. */
    if (listLength(g_pserver->slaves)) {
        listIter li;
        listNode *ln;

        listRewind(g_pserver->slaves,&li);
        while((ln = listNext(&li))) {
            client *replica = (client*)ln->value;
            std::unique_lock<fastlock> ul(replica->lock);

            if (replica->replstate != SLAVE_STATE_ONLINE) continue;
            if (replica->flags & CLIENT_PRE_PSYNC) continue;
            if ((g_pserver->unixtime - replica->repl_ack_time) > g_pserver->repl_timeout)
            {
                serverLog(LL_WARNING, "Disconnecting timedout replica: %s",
                    replicationGetSlaveName(replica));
                if (FCorrectThread(replica))
                {
                    ul.release();
                    if (!freeClient(replica))
                        replica->lock.unlock(); // we didn't free so we have undo the lock we just released
                }
                else
                {
                    freeClientAsync(replica);
                }
            }
        }
    }

    /* If this is a master without attached slaves and there is a replication
    * backlog active, in order to reclaim memory we can free it after some
    * (configured) time. Note that this cannot be done for slaves: slaves
    * without sub-slaves attached should still accumulate data into the
    * backlog, in order to reply to PSYNC queries if they are turned into
    * masters after a failover. */
    if (listLength(g_pserver->slaves) == 0 && g_pserver->repl_backlog_time_limit &&
        g_pserver->repl_backlog && listLength(g_pserver->masters) == 0)
    {
        time_t idle = g_pserver->unixtime - g_pserver->repl_no_slaves_since;

        if (idle > g_pserver->repl_backlog_time_limit) {
            /* When we free the backlog, we always use a new
            * replication ID and clear the ID2. This is needed
            * because when there is no backlog, the master_repl_offset
            * is not updated, but we would still retain our replication
            * ID, leading to the following problem:
            *
            * 1. We are a master instance.
            * 2. Our replica is promoted to master. It's repl-id-2 will
            *    be the same as our repl-id.
            * 3. We, yet as master, receive some updates, that will not
            *    increment the master_repl_offset.
            * 4. Later we are turned into a replica, connect to the new
            *    master that will accept our PSYNC request by second
            *    replication ID, but there will be data inconsistency
            *    because we received writes. */
            changeReplicationId();
            clearReplicationId2();
            freeReplicationBacklog();
            serverLog(LL_NOTICE,
                "Replication backlog freed after %d seconds "
                "without connected replicas.",
                (int) g_pserver->repl_backlog_time_limit);
        }
    }

    /* If AOF is disabled and we no longer have attached slaves, we can
    * free our Replication Script Cache as there is no need to propagate
    * EVALSHA at all. */
    if (listLength(g_pserver->slaves) == 0 &&
        g_pserver->aof_state == AOF_OFF &&
        listLength(g_pserver->repl_scriptcache_fifo) != 0)
    {
        replicationScriptCacheFlush();
    }

    /* Start a BGSAVE good for replication if we have slaves in
     * WAIT_BGSAVE_START state.
     *
     * In case of diskless replication, we make sure to wait the specified
     * number of seconds (according to configuration) so that other slaves
     * have the time to arrive before we start streaming. */
    if (!hasActiveChildProcess()) {
        time_t idle, max_idle = 0;
        int slaves_waiting = 0;
        int mincapa = -1;
        listNode *ln;
        listIter li;

        listRewind(g_pserver->slaves,&li);
        while((ln = listNext(&li))) {
            client *replica = (client*)ln->value;
            if (replica->replstate == SLAVE_STATE_WAIT_BGSAVE_START) {
                idle = g_pserver->unixtime - replica->lastinteraction;
                if (idle > max_idle) max_idle = idle;
                slaves_waiting++;
                mincapa = (mincapa == -1) ? replica->slave_capa :
                                            (mincapa & replica->slave_capa);
            }
        }

        if (slaves_waiting &&
            (!g_pserver->repl_diskless_sync ||
            max_idle > g_pserver->repl_diskless_sync_delay))
        {
            /* Start the BGSAVE. The called function may start a
            * BGSAVE with socket target or disk target depending on the
            * configuration and slaves capabilities. */
            startBgsaveForReplication(mincapa);
        }
    }

    propagateMasterStaleKeys();

    /* Remove the RDB file used for replication if Redis is not running
     * with any persistence. */
    removeRDBUsedToSyncReplicas();

    /* Refresh the number of slaves with lag <= min-slaves-max-lag. */
    refreshGoodSlavesCount();
    replication_cron_loops++; /* Incremented with frequency 1 HZ. */
}

int FBrokenLinkToMaster()
{
    listIter li;
    listNode *ln;
    listRewind(g_pserver->masters, &li);

    int connected = 0;
    while ((ln = listNext(&li)))
    {
        redisMaster *mi = (redisMaster*)listNodeValue(ln);
        if (mi->repl_state == REPL_STATE_CONNECTED)
            ++connected;
    }

    if (g_pserver->repl_quorum < 0) {
        return connected < (int)listLength(g_pserver->masters);
    } else {
        return connected < g_pserver->repl_quorum;
    }

    return false;
}

int FActiveMaster(client *c)
{
    if (!(c->flags & CLIENT_MASTER))
        return false;

    listIter li;
    listNode *ln;
    listRewind(g_pserver->masters, &li);
    while ((ln = listNext(&li)))
    {
        redisMaster *mi = (redisMaster*)listNodeValue(ln);
        if (mi->master == c)
            return true;
    }
    return false;
}

redisMaster *MasterInfoFromClient(client *c)
{
    listIter li;
    listNode *ln;
    listRewind(g_pserver->masters, &li);
    while ((ln = listNext(&li)))
    {
        redisMaster *mi = (redisMaster*)listNodeValue(ln);
        if (mi->master == c || mi->cached_master == c)
            return mi;
    }
    return nullptr;
}

#define REPLAY_MAX_NESTING 64
class ReplicaNestState
{
public:
    bool FPush()
    {
        if (m_cnesting == REPLAY_MAX_NESTING) {
            m_fCancelled = true;
            return false;   // overflow
        }
        
        if (m_cnesting == 0)
            m_fCancelled = false;
        ++m_cnesting;
        return true;
    }

    void Pop()
    {
        --m_cnesting;
    }

    void Cancel()
    {
        m_fCancelled = true;
    }

    bool FCancelled() const
    {
        return m_fCancelled;
    }

    bool FFirst() const
    {
        return m_cnesting == 1;
    }

    redisMaster *getMi(client *c)
    {
        if (m_mi == nullptr)
            m_mi = MasterInfoFromClient(c);
        return m_mi;
    }

    int nesting() const { return m_cnesting; }

private:
    int m_cnesting = 0;
    bool m_fCancelled = false;
    redisMaster *m_mi = nullptr;
};

static thread_local std::unique_ptr<ReplicaNestState> s_pstate;

bool FInReplicaReplay()
{
    return s_pstate != nullptr && s_pstate->nesting() > 0;
}

struct RemoteMasterState
{
    uint64_t mvcc = 0;
    client *cFake = nullptr;

    ~RemoteMasterState()
    {
        aeAcquireLock();
        freeClient(cFake);
        aeReleaseLock();
    }
};

static std::unordered_map<std::string, RemoteMasterState> g_mapremote;

void replicaReplayCommand(client *c)
{
    if (s_pstate == nullptr)
        s_pstate = std::make_unique<ReplicaNestState>();

    // the replay command contains two arguments: 
    //  1: The UUID of the source
    //  2: The raw command buffer to be replayed
    //  3: (OPTIONAL) the database ID the command should apply to
    
    if (!(c->flags & CLIENT_MASTER))
    {
        addReplyError(c, "Command must be sent from a master");
        s_pstate->Cancel();
        return;
    }

    /* First Validate Arguments */
    if (c->argc < 3)
    {
        addReplyError(c, "Invalid number of arguments");
        s_pstate->Cancel();
        return;
    }

    std::string uuid;
    uuid.resize(UUID_BINARY_LEN);
    if (c->argv[1]->type != OBJ_STRING || sdslen((sds)ptrFromObj(c->argv[1])) != 36 
        || uuid_parse((sds)ptrFromObj(c->argv[1]), (unsigned char*)uuid.data()) != 0)
    {
        addReplyError(c, "Expected UUID arg1");
        s_pstate->Cancel();
        return;
    }

    if (c->argv[2]->type != OBJ_STRING)
    {
        addReplyError(c, "Expected command buffer arg2");
        s_pstate->Cancel();
        return;
    }

    if (c->argc >= 4)
    {
        long long db;
        if (getLongLongFromObject(c->argv[3], &db) != C_OK || db >= cserver.dbnum || selectDb(c, (int)db) != C_OK)
        {
            addReplyError(c, "Invalid database ID");
            s_pstate->Cancel();
            return;
        }
    }

    uint64_t mvcc = 0;
    if (c->argc >= 5)
    {
        if (getUnsignedLongLongFromObject(c->argv[4], &mvcc) != C_OK)
        {
            addReplyError(c, "Invalid MVCC Timestamp");
            s_pstate->Cancel();
            return;
        }
    }

    if (FSameUuidNoNil((unsigned char*)uuid.data(), cserver.uuid))
    {
        addReply(c, shared.ok);
        s_pstate->Cancel();
        return; // Our own commands have come back to us.  Ignore them.
    }

    if (!s_pstate->FPush())
        return;

    RemoteMasterState &remoteState = g_mapremote[uuid];
    if (remoteState.cFake == nullptr)
        remoteState.cFake = createClient(nullptr, c->iel);
    else
        remoteState.cFake->iel = c->iel;

    client *cFake = remoteState.cFake;

    if (mvcc != 0 && remoteState.mvcc >= mvcc)
    {
        s_pstate->Cancel();
        s_pstate->Pop();
        return;
    }

    // OK We've recieved a command lets execute
    client *current_clientSave = serverTL->current_client;
    cFake->lock.lock();
    cFake->authenticated = c->authenticated;
    cFake->puser = c->puser;
    cFake->querybuf = sdscatsds(cFake->querybuf,(sds)ptrFromObj(c->argv[2]));
    selectDb(cFake, c->db->id);
    auto ccmdPrev = serverTL->commandsExecuted;
    cFake->flags |= CLIENT_MASTER | CLIENT_PREVENT_REPL_PROP;
    processInputBuffer(cFake, (CMD_CALL_FULL & (~CMD_CALL_PROPAGATE)));
    cFake->flags &= ~(CLIENT_MASTER | CLIENT_PREVENT_REPL_PROP);
    bool fExec = ccmdPrev != serverTL->commandsExecuted;
    cFake->lock.unlock();
    if (cFake->master_error)
    {
        selectDb(c, cFake->db->id);
        freeClient(cFake);
        remoteState.cFake = cFake = nullptr;
        addReplyError(c, "Error in rreplay command, please check logs.");
    }
    if (cFake != nullptr)
    {
        if (fExec || cFake->flags & CLIENT_MULTI)
        {
            addReply(c, shared.ok);
            selectDb(c, cFake->db->id);
            if (mvcc > remoteState.mvcc)
                remoteState.mvcc = mvcc;
        }
        else
        {
            serverLog(LL_WARNING, "Command didn't execute: %s", cFake->buf);
            addReplyError(c, "command did not execute");
        }
        serverAssert(sdslen(cFake->querybuf) == 0);
    }
    serverTL->current_client = current_clientSave;

    // call() will not propogate this for us, so we do so here
    if (!s_pstate->FCancelled() && s_pstate->FFirst() && !cserver.multimaster_no_forward)
        alsoPropagate(cserver.rreplayCommand,c->db->id,c->argv,c->argc,PROPAGATE_AOF|PROPAGATE_REPL);
    
    s_pstate->Pop();
    return;
}

void updateMasterAuth()
{
    listIter li;
    listNode *ln;

    listRewind(g_pserver->masters, &li);
    while ((ln = listNext(&li)))
    {
        redisMaster *mi = (redisMaster*)listNodeValue(ln);
        zfree(mi->masterauth); mi->masterauth = nullptr;
        zfree(mi->masteruser); mi->masteruser = nullptr;

        if (cserver.default_masterauth)
            mi->masterauth = zstrdup(cserver.default_masterauth);
        if (cserver.default_masteruser)
            mi->masteruser = zstrdup(cserver.default_masteruser);
    }
}

static void propagateMasterStaleKeys()
{
    listIter li;
    listNode *ln;
    listRewind(g_pserver->masters, &li);
    robj *rgobj[2];

    rgobj[0] = createEmbeddedStringObject("DEL", 3);

    while ((ln = listNext(&li)) != nullptr)
    {
        redisMaster *mi = (redisMaster*)listNodeValue(ln);
        if (mi->staleKeyMap != nullptr)
        {
            if (mi->master != nullptr)
            {
                for (auto &pair : *mi->staleKeyMap)
                {
                    if (pair.second.empty())
                        continue;
                    
                    client *replica = replicaFromMaster(mi);
                    if (replica == nullptr)
                        continue;

                    for (auto &spkey : pair.second)
                    {
                        rgobj[1] = spkey.get();
                        replicationFeedSlave(replica, pair.first, rgobj, 2, false);
                    }
                }
                delete mi->staleKeyMap;
                mi->staleKeyMap = nullptr;
            }
        }
    }

    decrRefCount(rgobj[0]);
}

void replicationNotifyLoadedKey(redisDb *db, robj_roptr key, robj_roptr val, long long expire) {
    if (!g_pserver->fActiveReplica || listLength(g_pserver->slaves) == 0)
        return;

    // Send a digest over to the replicas
    rio r;

    createDumpPayload(&r, val, key.unsafe_robjcast());

    redisObjectStack objPayload;
    initStaticStringObject(objPayload, r.io.buffer.ptr);
    redisObjectStack objTtl;
    initStaticStringObject(objTtl, sdscatprintf(sdsempty(), "%lld", expire));
    redisObjectStack objMvcc;
    initStaticStringObject(objMvcc, sdscatprintf(sdsempty(), "%lu", mvccFromObj(val)));
    redisObject *argv[5] = {shared.mvccrestore, key.unsafe_robjcast(), &objMvcc, &objTtl, &objPayload};

    replicationFeedSlaves(g_pserver->slaves, db->id, argv, 5);

    sdsfree(szFromObj(&objTtl));
    sdsfree(szFromObj(&objMvcc));
    sdsfree(r.io.buffer.ptr);
}

void replicateSubkeyExpire(redisDb *db, robj_roptr key, robj_roptr subkey, long long expire) {
    if (!g_pserver->fActiveReplica || listLength(g_pserver->slaves) == 0)
        return;

    redisObjectStack objTtl;
    initStaticStringObject(objTtl, sdscatprintf(sdsempty(), "%lld", expire));
    redisObject *argv[4] = {shared.pexpirememberat, key.unsafe_robjcast(), subkey.unsafe_robjcast(), &objTtl};
    replicationFeedSlaves(g_pserver->slaves, db->id, argv, 4);

    sdsfree(szFromObj(&objTtl));
}

void flushReplBacklogToClients()
{
    serverAssert(GlobalLocksAcquired());
    if (g_pserver->repl_batch_offStart < 0)
        return;
    
    if (g_pserver->repl_batch_offStart != g_pserver->master_repl_offset) {
        bool fAsyncWrite = false;
        // Ensure no overflow
        serverAssert(g_pserver->repl_batch_offStart < g_pserver->master_repl_offset);
        serverAssert(g_pserver->master_repl_offset - g_pserver->repl_batch_offStart <= g_pserver->repl_backlog_size);
        serverAssert(g_pserver->repl_batch_idxStart != g_pserver->repl_backlog_idx);

        listIter li;
        listNode *ln;
        listRewind(g_pserver->slaves, &li);
        while ((ln = listNext(&li))) {
            client *replica = (client*)listNodeValue(ln);

            if (replica->replstate == SLAVE_STATE_WAIT_BGSAVE_START) continue;
            if (replica->flags & CLIENT_CLOSE_ASAP) continue;

            std::unique_lock<fastlock> ul(replica->lock, std::defer_lock);
            if (FCorrectThread(replica))
                ul.lock();
            else
                fAsyncWrite = true;
            
            if (g_pserver->repl_backlog_idx >= g_pserver->repl_batch_idxStart) {
                long long cbCopy = g_pserver->repl_backlog_idx - g_pserver->repl_batch_idxStart;
                serverAssert((g_pserver->master_repl_offset - g_pserver->repl_batch_offStart) == cbCopy);
                serverAssert((g_pserver->repl_backlog_size - g_pserver->repl_batch_idxStart) >= (cbCopy));
                serverAssert((g_pserver->repl_batch_idxStart + cbCopy) <= g_pserver->repl_backlog_size);
                
                addReplyProto(replica, g_pserver->repl_backlog + g_pserver->repl_batch_idxStart, cbCopy);
            } else {
                auto cbPhase1 = g_pserver->repl_backlog_size - g_pserver->repl_batch_idxStart;
                addReplyProto(replica, g_pserver->repl_backlog + g_pserver->repl_batch_idxStart, cbPhase1);
                addReplyProto(replica, g_pserver->repl_backlog, g_pserver->repl_backlog_idx);
                serverAssert((cbPhase1 + g_pserver->repl_backlog_idx) == (g_pserver->master_repl_offset - g_pserver->repl_batch_offStart));
            }
        }
        if (fAsyncWrite)
            ProcessPendingAsyncWrites();

        // This may be called multiple times per "frame" so update with our progress flushing to clients
        g_pserver->repl_batch_idxStart = g_pserver->repl_backlog_idx;
        g_pserver->repl_batch_offStart = g_pserver->master_repl_offset;
    }
}<|MERGE_RESOLUTION|>--- conflicted
+++ resolved
@@ -412,11 +412,7 @@
  * as well. This function is used if the instance is a master: we use
  * the commands received by our clients in order to create the replication
  * stream. Instead if the instance is a replica and has sub-slaves attached,
-<<<<<<< HEAD
- * we use replicationFeedSlavesFromMaster() */
-=======
  * we use replicationFeedSlavesFromMasterStream() */
->>>>>>> 7ad562c4
 void replicationFeedSlavesCore(list *slaves, int dictid, robj **argv, int argc) {
     int j;
     serverAssert(GlobalLocksAcquired());
@@ -1876,21 +1872,10 @@
 }
 
 /* Helper function for readSyncBulkPayload() to make backups of the current
-<<<<<<< HEAD
- * DBs before socket-loading the new ones. The backups may be restored later
- * or freed by disklessLoadRestoreBackups(). */
-const redisDbPersistentDataSnapshot **disklessLoadMakeBackups() {
-    const redisDbPersistentDataSnapshot **backups = (const redisDbPersistentDataSnapshot**)zmalloc(sizeof(redisDbPersistentDataSnapshot*)*cserver.dbnum);
-    for (int i=0; i<cserver.dbnum; i++) {
-        backups[i] = g_pserver->db[i]->createSnapshot(LLONG_MAX, false);
-    }
-    return backups;
-=======
  * databases before socket-loading the new ones. The backups may be restored
  * by disklessLoadRestoreBackup or freed by disklessLoadDiscardBackup later. */
 dbBackup *disklessLoadMakeBackup(void) {
     return backupDb();
->>>>>>> 7ad562c4
 }
 
 /* Helper function for readSyncBulkPayload(): when replica-side diskless
@@ -1898,25 +1883,6 @@
  * before loading the new ones from the socket.
  *
  * If the socket loading went wrong, we want to restore the old backups
-<<<<<<< HEAD
- * into the server databases. This function does just that in the case
- * the 'restore' argument (the number of DBs to replace) is non-zero.
- *
- * When instead the loading succeeded we want just to free our old backups,
- * in that case the funciton will do just that when 'restore' is 0. */
-void disklessLoadRestoreBackups(const redisDbPersistentDataSnapshot **backup, int restore)
-{
-    for (int i = 0; i < cserver.dbnum; ++i)
-    {
-        if (restore) {
-            g_pserver->db[i]->restoreSnapshot(backup[i]);
-        } else {
-            /* Delete. */
-            g_pserver->db[i]->endSnapshot(backup[i]);
-        }
-    }
-    zfree(backup);
-=======
  * into the server databases. */
 void disklessLoadRestoreBackup(dbBackup *buckup) {
     restoreDbBackup(buckup);
@@ -1926,7 +1892,6 @@
  * when the loading succeeded. */
 void disklessLoadDiscardBackup(dbBackup *buckup, int flag) {
     discardDbBackup(buckup, flag, replicationEmptyDbCallback);
->>>>>>> 7ad562c4
 }
 
 /* Asynchronously read the SYNC payload we receive from a master */
@@ -1935,11 +1900,7 @@
     char buf[PROTO_IOBUF_LEN];
     ssize_t nread, readlen, nwritten;
     int use_diskless_load = useDisklessLoad();
-<<<<<<< HEAD
-    const redisDbPersistentDataSnapshot **diskless_load_backup = NULL;
-=======
     dbBackup *diskless_load_backup = NULL;
->>>>>>> 7ad562c4
     rdbSaveInfo rsi = RDB_SAVE_INFO_INIT;
     int empty_db_flags = g_pserver->repl_slave_lazy_flush ? EMPTYDB_ASYNC :
                                                         EMPTYDB_NO_FLAGS;
@@ -2167,16 +2128,7 @@
 
             if (g_pserver->repl_diskless_load == REPL_DISKLESS_LOAD_SWAPDB) {
                 /* Restore the backed up databases. */
-<<<<<<< HEAD
-                disklessLoadRestoreBackups(diskless_load_backup,1);
-            }
-            else if (!fUpdate) {
-                /* Remove the half-loaded data in case we started with
-                * an empty replica. */
-                emptyDb(-1,empty_db_flags,replicationEmptyDbCallback);
-=======
                 disklessLoadRestoreBackup(diskless_load_backup);
->>>>>>> 7ad562c4
             }
 
             /* Note that there's no point in restarting the AOF on SYNC
@@ -2189,15 +2141,9 @@
         /* RDB loading succeeded if we reach this point. */
         if (g_pserver->repl_diskless_load == REPL_DISKLESS_LOAD_SWAPDB) {
             /* Delete the backup databases we created before starting to load
-<<<<<<< HEAD
-            * the new RDB. Now the RDB was loaded with success so the old
-            * data is useless. */
-            disklessLoadRestoreBackups(diskless_load_backup,0);
-=======
              * the new RDB. Now the RDB was loaded with success so the old
              * data is useless. */
             disklessLoadDiscardBackup(diskless_load_backup, empty_db_flags);
->>>>>>> 7ad562c4
         }
 
         /* Verify the end mark is correct. */
