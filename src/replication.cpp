/* Asynchronous replication implementation.
 *
 * Copyright (c) 2009-2012, Salvatore Sanfilippo <antirez at gmail dot com>
 * Copyright (c) 2019 John Sully <john at eqalpha dot com>
 * All rights reserved.
 *
 * Redistribution and use in source and binary forms, with or without
 * modification, are permitted provided that the following conditions are met:
 *
 *   * Redistributions of source code must retain the above copyright notice,
 *     this list of conditions and the following disclaimer.
 *   * Redistributions in binary form must reproduce the above copyright
 *     notice, this list of conditions and the following disclaimer in the
 *     documentation and/or other materials provided with the distribution.
 *   * Neither the name of Redis nor the names of its contributors may be used
 *     to endorse or promote products derived from this software without
 *     specific prior written permission.
 *
 * THIS SOFTWARE IS PROVIDED BY THE COPYRIGHT HOLDERS AND CONTRIBUTORS "AS IS"
 * AND ANY EXPRESS OR IMPLIED WARRANTIES, INCLUDING, BUT NOT LIMITED TO, THE
 * IMPLIED WARRANTIES OF MERCHANTABILITY AND FITNESS FOR A PARTICULAR PURPOSE
 * ARE DISCLAIMED. IN NO EVENT SHALL THE COPYRIGHT OWNER OR CONTRIBUTORS BE
 * LIABLE FOR ANY DIRECT, INDIRECT, INCIDENTAL, SPECIAL, EXEMPLARY, OR
 * CONSEQUENTIAL DAMAGES (INCLUDING, BUT NOT LIMITED TO, PROCUREMENT OF
 * SUBSTITUTE GOODS OR SERVICES; LOSS OF USE, DATA, OR PROFITS; OR BUSINESS
 * INTERRUPTION) HOWEVER CAUSED AND ON ANY THEORY OF LIABILITY, WHETHER IN
 * CONTRACT, STRICT LIABILITY, OR TORT (INCLUDING NEGLIGENCE OR OTHERWISE)
 * ARISING IN ANY WAY OUT OF THE USE OF THIS SOFTWARE, EVEN IF ADVISED OF THE
 * POSSIBILITY OF SUCH DAMAGE.
 */


#include "server.h"
#include "cluster.h"
#include "bio.h"
#include "aelocker.h"

#include <sys/time.h>
#include <unistd.h>
#include <fcntl.h>
#include <sys/socket.h>
#include <sys/stat.h>
#include <mutex>
#include <algorithm>
#include <uuid/uuid.h>
#include <chrono>
#include <unordered_map>
#include <string>

void replicationDiscardCachedMaster(redisMaster *mi);
void replicationResurrectCachedMaster(redisMaster *mi, connection *conn);
void replicationSendAck(redisMaster *mi);
void putSlaveOnline(client *replica);
int cancelReplicationHandshake(redisMaster *mi);
static void propagateMasterStaleKeys();

/* We take a global flag to remember if this instance generated an RDB
 * because of replication, so that we can remove the RDB file in case
 * the instance is configured to have no persistence. */
int RDBGeneratedByReplication = 0;

/* --------------------------- Utility functions ---------------------------- */

/* Return the pointer to a string representing the replica ip:listening_port
 * pair. Mostly useful for logging, since we want to log a replica using its
 * IP address and its listening port which is more clear for the user, for
 * example: "Closing connection with replica 10.1.2.3:6380". */
char *replicationGetSlaveName(client *c) {
    static char buf[NET_PEER_ID_LEN];
    char ip[NET_IP_STR_LEN];

    ip[0] = '\0';
    buf[0] = '\0';
    if (c->slave_ip[0] != '\0' ||
        connPeerToString(c->conn,ip,sizeof(ip),NULL) != -1)
    {
        /* Note that the 'ip' buffer is always larger than 'c->slave_ip' */
        if (c->slave_ip[0] != '\0') memcpy(ip,c->slave_ip,sizeof(c->slave_ip));

        if (c->slave_listening_port)
            anetFormatAddr(buf,sizeof(buf),ip,c->slave_listening_port);
        else
            snprintf(buf,sizeof(buf),"%s:<unknown-replica-port>",ip);
    } else {
        snprintf(buf,sizeof(buf),"client id #%llu",
            (unsigned long long) c->id);
    }
    return buf;
}

static bool FSameUuidNoNil(const unsigned char *a, const unsigned char *b)
{
    unsigned char zeroCheck = 0;
    for (int i = 0; i < UUID_BINARY_LEN; ++i)
    {
        if (a[i] != b[i])
            return false;
        zeroCheck |= a[i];
    }
    return (zeroCheck != 0);    // if the UUID is nil then it is never equal
}

static bool FSameHost(client *clientA, client *clientB)
{
    if (clientA == nullptr || clientB == nullptr)
        return false;

    const unsigned char *a = clientA->uuid;
    const unsigned char *b = clientB->uuid;

    return FSameUuidNoNil(a, b);
}

static bool FMasterHost(client *c)
{
    listIter li;
    listNode *ln;
    listRewind(g_pserver->masters, &li);
    while ((ln = listNext(&li)))
    {
        redisMaster *mi = (redisMaster*)listNodeValue(ln);
        if (FSameUuidNoNil(mi->master_uuid, c->uuid))
            return true;
    }
    return false;
}

static bool FAnyDisconnectedMasters()
{
    listIter li;
    listNode *ln;
    listRewind(g_pserver->masters, &li);
    while ((ln = listNext(&li)))
    {
        redisMaster *mi = (redisMaster*)listNodeValue(ln);
        if (mi->repl_state != REPL_STATE_CONNECTED)
            return true;
    }
    return false;
}

client *replicaFromMaster(redisMaster *mi)
{
    if (mi->master == nullptr)
        return nullptr;

    listIter liReplica;
    listNode *lnReplica;
    listRewind(g_pserver->slaves, &liReplica);
    while ((lnReplica = listNext(&liReplica)) != nullptr)
    {
        client *replica = (client*)listNodeValue(lnReplica);
        if (FSameHost(mi->master, replica))
            return replica;
    }
    return nullptr;
}

/* Plain unlink() can block for quite some time in order to actually apply
 * the file deletion to the filesystem. This call removes the file in a
 * background thread instead. We actually just do close() in the thread,
 * by using the fact that if there is another instance of the same file open,
 * the foreground unlink() will not really do anything, and deleting the
 * file will only happen once the last reference is lost. */
int bg_unlink(const char *filename) {
    int fd = open(filename,O_RDONLY|O_NONBLOCK);
    if (fd == -1) {
        /* Can't open the file? Fall back to unlinking in the main thread. */
        return unlink(filename);
    } else {
        /* The following unlink() will not do anything since file
         * is still open. */
        int retval = unlink(filename);
        if (retval == -1) {
            /* If we got an unlink error, we just return it, closing the
             * new reference we have to the file. */
            int old_errno = errno;
            close(fd);  /* This would overwrite our errno. So we saved it. */
            errno = old_errno;
            return -1;
        }
        bioCreateBackgroundJob(BIO_CLOSE_FILE,(void*)(long)fd,NULL,NULL);
        return 0; /* Success. */
    }
}

/* ---------------------------------- MASTER -------------------------------- */

void createReplicationBacklog(void) {
    serverAssert(g_pserver->repl_backlog == NULL);
    g_pserver->repl_backlog = (char*)zmalloc(g_pserver->repl_backlog_size, MALLOC_LOCAL);
    g_pserver->repl_backlog_histlen = 0;
    g_pserver->repl_backlog_idx = 0;

    /* We don't have any data inside our buffer, but virtually the first
     * byte we have is the next byte that will be generated for the
     * replication stream. */
    g_pserver->repl_backlog_off = g_pserver->master_repl_offset+1;
}

/* This function is called when the user modifies the replication backlog
 * size at runtime. It is up to the function to both update the
 * g_pserver->repl_backlog_size and to resize the buffer and setup it so that
 * it contains the same data as the previous one (possibly less data, but
 * the most recent bytes, or the same data and more free space in case the
 * buffer is enlarged). */
void resizeReplicationBacklog(long long newsize) {
    if (newsize < CONFIG_REPL_BACKLOG_MIN_SIZE)
        newsize = CONFIG_REPL_BACKLOG_MIN_SIZE;
    if (g_pserver->repl_backlog_size == newsize) return;

    g_pserver->repl_backlog_size = newsize;
    if (g_pserver->repl_backlog != NULL) {
        /* What we actually do is to flush the old buffer and realloc a new
         * empty one. It will refill with new data incrementally.
         * The reason is that copying a few gigabytes adds latency and even
         * worse often we need to alloc additional space before freeing the
         * old buffer. */
        zfree(g_pserver->repl_backlog);
        g_pserver->repl_backlog = (char*)zmalloc(g_pserver->repl_backlog_size, MALLOC_LOCAL);
        g_pserver->repl_backlog_histlen = 0;
        g_pserver->repl_backlog_idx = 0;
        /* Next byte we have is... the next since the buffer is empty. */
        g_pserver->repl_backlog_off = g_pserver->master_repl_offset+1;
    }
}

void freeReplicationBacklog(void) {
    serverAssert(GlobalLocksAcquired());
    listIter li;
    listNode *ln;
    listRewind(g_pserver->slaves, &li);
    while ((ln = listNext(&li))) {
        // g_pserver->slaves should be empty, or filled with clients pending close
        client *c = (client*)listNodeValue(ln);
        serverAssert(c->flags & CLIENT_CLOSE_ASAP || FMasterHost(c));
    }
    zfree(g_pserver->repl_backlog);
    g_pserver->repl_backlog = NULL;
}

/* Add data to the replication backlog.
 * This function also increments the global replication offset stored at
 * g_pserver->master_repl_offset, because there is no case where we want to feed
 * the backlog without incrementing the offset. */
void feedReplicationBacklog(const void *ptr, size_t len) {
    serverAssert(GlobalLocksAcquired());
    const unsigned char *p = (const unsigned char*)ptr;

    g_pserver->master_repl_offset += len;

    /* This is a circular buffer, so write as much data we can at every
     * iteration and rewind the "idx" index if we reach the limit. */
    while(len) {
        size_t thislen = g_pserver->repl_backlog_size - g_pserver->repl_backlog_idx;
        if (thislen > len) thislen = len;
        memcpy(g_pserver->repl_backlog+g_pserver->repl_backlog_idx,p,thislen);
        g_pserver->repl_backlog_idx += thislen;
        if (g_pserver->repl_backlog_idx == g_pserver->repl_backlog_size)
            g_pserver->repl_backlog_idx = 0;
        len -= thislen;
        p += thislen;
        g_pserver->repl_backlog_histlen += thislen;
    }
    if (g_pserver->repl_backlog_histlen > g_pserver->repl_backlog_size)
        g_pserver->repl_backlog_histlen = g_pserver->repl_backlog_size;
    /* Set the offset of the first byte we have in the backlog. */
    g_pserver->repl_backlog_off = g_pserver->master_repl_offset -
                              g_pserver->repl_backlog_histlen + 1;
}

/* Wrapper for feedReplicationBacklog() that takes Redis string objects
 * as input. */
void feedReplicationBacklogWithObject(robj *o) {
    char llstr[LONG_STR_SIZE];
    void *p;
    size_t len;

    if (o->encoding == OBJ_ENCODING_INT) {
        len = ll2string(llstr,sizeof(llstr),(long)ptrFromObj(o));
        p = llstr;
    } else {
        len = sdslen((sds)ptrFromObj(o));
        p = ptrFromObj(o);
    }
    feedReplicationBacklog(p,len);
}

sds catCommandForAofAndActiveReplication(sds buf, struct redisCommand *cmd, robj **argv, int argc);

void replicationFeedSlave(client *replica, int dictid, robj **argv, int argc, bool fSendRaw)
{
    char llstr[LONG_STR_SIZE];
    std::unique_lock<decltype(replica->lock)> lock(replica->lock);

    /* Send SELECT command to every replica if needed. */
    if (g_pserver->replicaseldb != dictid) {
        robj *selectcmd;

        /* For a few DBs we have pre-computed SELECT command. */
        if (dictid >= 0 && dictid < PROTO_SHARED_SELECT_CMDS) {
            selectcmd = shared.select[dictid];
        } else {
            int dictid_len;

            dictid_len = ll2string(llstr,sizeof(llstr),dictid);
            selectcmd = createObject(OBJ_STRING,
                sdscatprintf(sdsempty(),
                "*2\r\n$6\r\nSELECT\r\n$%d\r\n%s\r\n",
                dictid_len, llstr));
        }

        /* Add the SELECT command into the backlog. */
        /* We don't do this for advanced replication because this will be done later when it adds the whole RREPLAY command */
        if (g_pserver->repl_backlog && fSendRaw) feedReplicationBacklogWithObject(selectcmd);

        /* Send it to slaves */
        addReplyAsync(replica,selectcmd);

        if (dictid < 0 || dictid >= PROTO_SHARED_SELECT_CMDS)
            decrRefCount(selectcmd);
    }
    g_pserver->replicaseldb = dictid;

    /* Feed slaves that are waiting for the initial SYNC (so these commands
     * are queued in the output buffer until the initial SYNC completes),
     * or are already in sync with the master. */

    if (fSendRaw)
    {
        /* Add the multi bulk length. */
        addReplyArrayLenAsync(replica,argc);

        /* Finally any additional argument that was not stored inside the
            * static buffer if any (from j to argc). */
        for (int j = 0; j < argc; j++)
            addReplyBulkAsync(replica,argv[j]);
    }
    else
    {
        struct redisCommand *cmd = lookupCommand(szFromObj(argv[0]));
        sds buf = catCommandForAofAndActiveReplication(sdsempty(), cmd, argv, argc);
        addReplyProtoAsync(replica, buf, sdslen(buf));
        sdsfree(buf);
    }
}

static int writeProtoNum(char *dst, const size_t cchdst, long long num)
{
    if (cchdst < 1)
        return 0;
    dst[0] = '$';
    int cch = 1;
    cch += ll2string(dst + cch, cchdst - cch, digits10(num));
    int chCpyT = std::min<int>(cchdst - cch, 2);
    memcpy(dst + cch, "\r\n", chCpyT);
    cch += chCpyT;
    cch += ll2string(dst + cch, cchdst-cch, num);
    chCpyT = std::min<int>(cchdst - cch, 3);
    memcpy(dst + cch, "\r\n", chCpyT);
    if (chCpyT == 3)
        cch += 2;
    else
        cch += chCpyT;
    return cch;
}

/* Propagate write commands to slaves, and populate the replication backlog
 * as well. This function is used if the instance is a master: we use
 * the commands received by our clients in order to create the replication
 * stream. Instead if the instance is a replica and has sub-slaves attached,
 * we use replicationFeedSlavesFromMaster() */
void replicationFeedSlaves(list *slaves, int dictid, robj **argv, int argc) {
    listNode *ln, *lnReply;
    listIter li, liReply;
    int j, len;
    serverAssert(GlobalLocksAcquired());
    static client *fake = nullptr;

    if (dictid < 0)
        dictid = 0; // this can happen if we send a PING before any real operation

    /* If the instance is not a top level master, return ASAP: we'll just proxy
     * the stream of data we receive from our master instead, in order to
     * propagate *identical* replication stream. In this way this replica can
     * advertise the same replication ID as the master (since it shares the
     * master replication history and has the same backlog and offsets). */
    if (!g_pserver->fActiveReplica && listLength(g_pserver->masters)) return;

    /* If there aren't slaves, and there is no backlog buffer to populate,
     * we can return ASAP. */
    if (g_pserver->repl_backlog == NULL && listLength(slaves) == 0) return;

    /* We can't have slaves attached and no backlog. */
    serverAssert(!(listLength(slaves) != 0 && g_pserver->repl_backlog == NULL));

    if (fake == nullptr)
    {
        fake = createClient(nullptr, serverTL - g_pserver->rgthreadvar);
        fake->flags |= CLIENT_FORCE_REPLY;
    }

    bool fSendRaw = !g_pserver->fActiveReplica;
    replicationFeedSlave(fake, dictid, argv, argc, fSendRaw); // Note: updates the repl log, keep above the repl update code below


    long long cchbuf = fake->bufpos;
    listRewind(fake->reply, &liReply);
    while ((lnReply = listNext(&liReply)))
    {
        clientReplyBlock* reply = (clientReplyBlock*)listNodeValue(lnReply);
        cchbuf += reply->used;
    }

    serverAssert(argc > 0);
    serverAssert(cchbuf > 0);

    // The code below used to be: snprintf(proto, sizeof(proto), "*5\r\n$7\r\nRREPLAY\r\n$%d\r\n%s\r\n$%lld\r\n", (int)strlen(uuid), uuid, cchbuf);
    //  but that was much too slow
    static const char *protoRREPLAY = "*5\r\n$7\r\nRREPLAY\r\n$36\r\n00000000-0000-0000-0000-000000000000\r\n$";
    char proto[1024];
    int cchProto = 0;
    if (!fSendRaw)
    {
        char uuid[37];
        uuid_unparse(cserver.uuid, uuid);

        cchProto = strlen(protoRREPLAY);
        memcpy(proto, protoRREPLAY, strlen(protoRREPLAY));
        memcpy(proto + 22, uuid, 36); // Note UUID_STR_LEN includes the \0 trailing byte which we don't want
        cchProto += ll2string(proto + cchProto, sizeof(proto)-cchProto, cchbuf);
        memcpy(proto + cchProto, "\r\n", 3);
        cchProto += 2;
    }

    long long master_repl_offset_start = g_pserver->master_repl_offset;
    
    char szDbNum[128];
    int cchDbNum = 0;
    if (!fSendRaw)
    	cchDbNum = writeProtoNum(szDbNum, sizeof(szDbNum), dictid);
    

    char szMvcc[128];
    int cchMvcc = 0;
    incrementMvccTstamp();	// Always increment MVCC tstamp so we're consistent with active and normal replication
    if (!fSendRaw)
    	cchMvcc = writeProtoNum(szMvcc, sizeof(szMvcc), getMvccTstamp());

    /* Write the command to the replication backlog if any. */
    if (g_pserver->repl_backlog) 
    {
        if (fSendRaw)
        {
            char aux[LONG_STR_SIZE+3];

            /* Add the multi bulk reply length. */
            aux[0] = '*';
            len = ll2string(aux+1,sizeof(aux)-1,argc);
            aux[len+1] = '\r';
            aux[len+2] = '\n';
            feedReplicationBacklog(aux,len+3);

            for (j = 0; j < argc; j++) {
                long objlen = stringObjectLen(argv[j]);

                /* We need to feed the buffer with the object as a bulk reply
                * not just as a plain string, so create the $..CRLF payload len
                * and add the final CRLF */
                aux[0] = '$';
                len = ll2string(aux+1,sizeof(aux)-1,objlen);
                aux[len+1] = '\r';
                aux[len+2] = '\n';
                feedReplicationBacklog(aux,len+3);
                feedReplicationBacklogWithObject(argv[j]);
                feedReplicationBacklog(aux+len+1,2);
            }
        }
        else
        {
            feedReplicationBacklog(proto, cchProto);
            feedReplicationBacklog(fake->buf, fake->bufpos);
            listRewind(fake->reply, &liReply);
            while ((lnReply = listNext(&liReply)))
            {
                clientReplyBlock* reply = (clientReplyBlock*)listNodeValue(lnReply);
                feedReplicationBacklog(reply->buf(), reply->used);
            }
            const char *crlf = "\r\n";
            feedReplicationBacklog(crlf, 2);
            feedReplicationBacklog(szDbNum, cchDbNum);
            feedReplicationBacklog(szMvcc, cchMvcc);
        }
    }

    /* Write the command to every replica. */
    listRewind(slaves,&li);
    while((ln = listNext(&li))) {
        client *replica = (client*)ln->value;

        /* Don't feed slaves that are still waiting for BGSAVE to start */
        if (replica->replstate == SLAVE_STATE_WAIT_BGSAVE_START) continue;
        if (replica->flags & CLIENT_CLOSE_ASAP) continue;
        std::unique_lock<decltype(replica->lock)> lock(replica->lock, std::defer_lock);
		// When writing to clients on other threads the global lock is sufficient provided we only use AddReply*Async()
		if (FCorrectThread(replica))
			lock.lock();
        if (serverTL->current_client && FSameHost(serverTL->current_client, replica))
        {
            replica->reploff_skipped += g_pserver->master_repl_offset - master_repl_offset_start;
            continue;
        }

        /* Feed slaves that are waiting for the initial SYNC (so these commands
         * are queued in the output buffer until the initial SYNC completes),
         * or are already in sync with the master. */

        if (!fSendRaw)
            addReplyProtoAsync(replica, proto, cchProto);

        addReplyProtoAsync(replica,fake->buf,fake->bufpos);
        listRewind(fake->reply, &liReply);
        while ((lnReply = listNext(&liReply)))
        {
            clientReplyBlock* reply = (clientReplyBlock*)listNodeValue(lnReply);
            addReplyProtoAsync(replica, reply->buf(), reply->used);
        }

        if (!fSendRaw)
        {
            addReplyAsync(replica,shared.crlf);
            addReplyProtoAsync(replica, szDbNum, cchDbNum);
            addReplyProtoAsync(replica, szMvcc, cchMvcc);
        }
    }

    // Cleanup cached fake client output buffers
    fake->bufpos = 0;
    fake->sentlen = 0;
    fake->reply_bytes = 0;
    listEmpty(fake->reply);
}

/* This is a debugging function that gets called when we detect something
 * wrong with the replication protocol: the goal is to peek into the
 * replication backlog and show a few final bytes to make simpler to
 * guess what kind of bug it could be. */
void showLatestBacklog(void) {
    if (g_pserver->repl_backlog == NULL) return;

    long long dumplen = 256;
    if (g_pserver->repl_backlog_histlen < dumplen)
        dumplen = g_pserver->repl_backlog_histlen;

    /* Identify the first byte to dump. */
    long long idx =
      (g_pserver->repl_backlog_idx + (g_pserver->repl_backlog_size - dumplen)) %
       g_pserver->repl_backlog_size;

    /* Scan the circular buffer to collect 'dumplen' bytes. */
    sds dump = sdsempty();
    while(dumplen) {
        long long thislen =
            ((g_pserver->repl_backlog_size - idx) < dumplen) ?
            (g_pserver->repl_backlog_size - idx) : dumplen;

        dump = sdscatrepr(dump,g_pserver->repl_backlog+idx,thislen);
        dumplen -= thislen;
        idx = 0;
    }

    /* Finally log such bytes: this is vital debugging info to
     * understand what happened. */
    serverLog(LL_WARNING,"Latest backlog is: '%s'", dump);
    sdsfree(dump);
}

/* This function is used in order to proxy what we receive from our master
 * to our sub-slaves. */
#include <ctype.h>
void replicationFeedSlavesFromMasterStream(list *slaves, char *buf, size_t buflen) {
    listNode *ln;
    listIter li;

    /* Debugging: this is handy to see the stream sent from master
     * to slaves. Disabled with if(0). */
    if (0) {
        printf("%zu:",buflen);
        for (size_t j = 0; j < buflen; j++) {
            printf("%c", isprint(buf[j]) ? buf[j] : '.');
        }
        printf("\n");
    }

    if (g_pserver->repl_backlog) feedReplicationBacklog(buf,buflen);
    listRewind(slaves,&li);

    while((ln = listNext(&li))) {
        client *replica = (client*)ln->value;
        std::unique_lock<decltype(replica->lock)> ulock(replica->lock, std::defer_lock);
		if (FCorrectThread(replica))
			ulock.lock();
        if (FMasterHost(replica))
            continue;   // Active Active case, don't feed back

        /* Don't feed slaves that are still waiting for BGSAVE to start */
        if (replica->replstate == SLAVE_STATE_WAIT_BGSAVE_START) continue;
        addReplyProtoAsync(replica,buf,buflen);
    }
    
    if (listLength(slaves))
        ProcessPendingAsyncWrites();    // flush them to their respective threads
}

void replicationFeedMonitors(client *c, list *monitors, int dictid, robj **argv, int argc) {
    listNode *ln;
    listIter li;
    int j;
    sds cmdrepr = sdsnew("+");
    robj *cmdobj;
    struct timeval tv;
    serverAssert(GlobalLocksAcquired());

    gettimeofday(&tv,NULL);
    cmdrepr = sdscatprintf(cmdrepr,"%ld.%06ld ",(long)tv.tv_sec,(long)tv.tv_usec);
    if (c->flags & CLIENT_LUA) {
        cmdrepr = sdscatprintf(cmdrepr,"[%d lua] ",dictid);
    } else if (c->flags & CLIENT_UNIX_SOCKET) {
        cmdrepr = sdscatprintf(cmdrepr,"[%d unix:%s] ",dictid,g_pserver->unixsocket);
    } else {
        cmdrepr = sdscatprintf(cmdrepr,"[%d %s] ",dictid,getClientPeerId(c));
    }

    for (j = 0; j < argc; j++) {
        if (argv[j]->encoding == OBJ_ENCODING_INT) {
            cmdrepr = sdscatprintf(cmdrepr, "\"%ld\"", (long)ptrFromObj(argv[j]));
        } else {
            cmdrepr = sdscatrepr(cmdrepr,(char*)ptrFromObj(argv[j]),
                        sdslen((sds)ptrFromObj(argv[j])));
        }
        if (j != argc-1)
            cmdrepr = sdscatlen(cmdrepr," ",1);
    }
    cmdrepr = sdscatlen(cmdrepr,"\r\n",2);
    cmdobj = createObject(OBJ_STRING,cmdrepr);

    listRewind(monitors,&li);
    while((ln = listNext(&li))) {
        client *monitor = (client*)ln->value;
		std::unique_lock<decltype(monitor->lock)> lock(monitor->lock, std::defer_lock);
		// When writing to clients on other threads the global lock is sufficient provided we only use AddReply*Async()
		if (FCorrectThread(c))
			lock.lock();
        addReplyAsync(monitor,cmdobj);
    }
    decrRefCount(cmdobj);
}

/* Feed the replica 'c' with the replication backlog starting from the
 * specified 'offset' up to the end of the backlog. */
long long addReplyReplicationBacklog(client *c, long long offset) {
    long long j, skip, len;

    serverLog(LL_DEBUG, "[PSYNC] Replica request offset: %lld", offset);

    if (g_pserver->repl_backlog_histlen == 0) {
        serverLog(LL_DEBUG, "[PSYNC] Backlog history len is zero");
        return 0;
    }

    serverLog(LL_DEBUG, "[PSYNC] Backlog size: %lld",
             g_pserver->repl_backlog_size);
    serverLog(LL_DEBUG, "[PSYNC] First byte: %lld",
             g_pserver->repl_backlog_off);
    serverLog(LL_DEBUG, "[PSYNC] History len: %lld",
             g_pserver->repl_backlog_histlen);
    serverLog(LL_DEBUG, "[PSYNC] Current index: %lld",
             g_pserver->repl_backlog_idx);

    /* Compute the amount of bytes we need to discard. */
    skip = offset - g_pserver->repl_backlog_off;
    serverLog(LL_DEBUG, "[PSYNC] Skipping: %lld", skip);

    /* Point j to the oldest byte, that is actually our
     * g_pserver->repl_backlog_off byte. */
    j = (g_pserver->repl_backlog_idx +
        (g_pserver->repl_backlog_size-g_pserver->repl_backlog_histlen)) %
        g_pserver->repl_backlog_size;
    serverLog(LL_DEBUG, "[PSYNC] Index of first byte: %lld", j);

    /* Discard the amount of data to seek to the specified 'offset'. */
    j = (j + skip) % g_pserver->repl_backlog_size;

    /* Feed replica with data. Since it is a circular buffer we have to
     * split the reply in two parts if we are cross-boundary. */
    len = g_pserver->repl_backlog_histlen - skip;
    serverLog(LL_DEBUG, "[PSYNC] Reply total length: %lld", len);
    while(len) {
        long long thislen =
            ((g_pserver->repl_backlog_size - j) < len) ?
            (g_pserver->repl_backlog_size - j) : len;

        serverLog(LL_DEBUG, "[PSYNC] addReply() length: %lld", thislen);
        addReplySds(c,sdsnewlen(g_pserver->repl_backlog + j, thislen));
        len -= thislen;
        j = 0;
    }
    return g_pserver->repl_backlog_histlen - skip;
}

/* Return the offset to provide as reply to the PSYNC command received
 * from the replica. The returned value is only valid immediately after
 * the BGSAVE process started and before executing any other command
 * from clients. */
long long getPsyncInitialOffset(void) {
    return g_pserver->master_repl_offset;
}

/* Send a FULLRESYNC reply in the specific case of a full resynchronization,
 * as a side effect setup the replica for a full sync in different ways:
 *
 * 1) Remember, into the replica client structure, the replication offset
 *    we sent here, so that if new slaves will later attach to the same
 *    background RDB saving process (by duplicating this client output
 *    buffer), we can get the right offset from this replica.
 * 2) Set the replication state of the replica to WAIT_BGSAVE_END so that
 *    we start accumulating differences from this point.
 * 3) Force the replication stream to re-emit a SELECT statement so
 *    the new replica incremental differences will start selecting the
 *    right database number.
 *
 * Normally this function should be called immediately after a successful
 * BGSAVE for replication was started, or when there is one already in
 * progress that we attached our replica to. */
int replicationSetupSlaveForFullResync(client *replica, long long offset) {
    char buf[128];
    int buflen;

    replica->psync_initial_offset = offset;
    replica->replstate = SLAVE_STATE_WAIT_BGSAVE_END;
    /* We are going to accumulate the incremental changes for this
     * replica as well. Set replicaseldb to -1 in order to force to re-emit
     * a SELECT statement in the replication stream. */
    g_pserver->replicaseldb = -1;

    /* Don't send this reply to slaves that approached us with
     * the old SYNC command. */
    if (!(replica->flags & CLIENT_PRE_PSYNC)) {
        buflen = snprintf(buf,sizeof(buf),"+FULLRESYNC %s %lld\r\n",
                          g_pserver->replid,offset);
        if (connWrite(replica->conn,buf,buflen) != buflen) {
            freeClientAsync(replica);
            return C_ERR;
        }
    }
    return C_OK;
}

/* This function handles the PSYNC command from the point of view of a
 * master receiving a request for partial resynchronization.
 *
 * On success return C_OK, otherwise C_ERR is returned and we proceed
 * with the usual full resync. */
int masterTryPartialResynchronization(client *c) {
    serverAssert(GlobalLocksAcquired());
    long long psync_offset, psync_len;
    char *master_replid = (char*)ptrFromObj(c->argv[1]);
    char buf[128];
    int buflen;

    /* Parse the replication offset asked by the replica. Go to full sync
     * on parse error: this should never happen but we try to handle
     * it in a robust way compared to aborting. */
    if (getLongLongFromObjectOrReply(c,c->argv[2],&psync_offset,NULL) !=
       C_OK) goto need_full_resync;

    /* Is the replication ID of this master the same advertised by the wannabe
     * replica via PSYNC? If the replication ID changed this master has a
     * different replication history, and there is no way to continue.
     *
     * Note that there are two potentially valid replication IDs: the ID1
     * and the ID2. The ID2 however is only valid up to a specific offset. */
    if (strcasecmp(master_replid, g_pserver->replid) &&
        (strcasecmp(master_replid, g_pserver->replid2) ||
         psync_offset > g_pserver->second_replid_offset))
    {
        /* Run id "?" is used by slaves that want to force a full resync. */
        if (master_replid[0] != '?') {
            if (strcasecmp(master_replid, g_pserver->replid) &&
                strcasecmp(master_replid, g_pserver->replid2))
            {
                serverLog(LL_NOTICE,"Partial resynchronization not accepted: "
                    "Replication ID mismatch (Replica asked for '%s', my "
                    "replication IDs are '%s' and '%s')",
                    master_replid, g_pserver->replid, g_pserver->replid2);
            } else {
                serverLog(LL_NOTICE,"Partial resynchronization not accepted: "
                    "Requested offset for second ID was %lld, but I can reply "
                    "up to %lld", psync_offset, g_pserver->second_replid_offset);
            }
        } else {
            serverLog(LL_NOTICE,"Full resync requested by replica %s",
                replicationGetSlaveName(c));
        }
        goto need_full_resync;
    }

    /* We still have the data our replica is asking for? */
    if (!g_pserver->repl_backlog ||
        psync_offset < g_pserver->repl_backlog_off ||
        psync_offset > (g_pserver->repl_backlog_off + g_pserver->repl_backlog_histlen))
    {
        serverLog(LL_NOTICE,
            "Unable to partial resync with replica %s for lack of backlog (Replica request was: %lld).", replicationGetSlaveName(c), psync_offset);
        if (psync_offset > g_pserver->master_repl_offset) {
            serverLog(LL_WARNING,
                "Warning: replica %s tried to PSYNC with an offset that is greater than the master replication offset.", replicationGetSlaveName(c));
        }
        goto need_full_resync;
    }

    /* If we reached this point, we are able to perform a partial resync:
     * 1) Set client state to make it a replica.
     * 2) Inform the client we can continue with +CONTINUE
     * 3) Send the backlog data (from the offset to the end) to the replica. */
    c->flags |= CLIENT_SLAVE;
    c->replstate = SLAVE_STATE_ONLINE;
    c->repl_ack_time = g_pserver->unixtime;
    c->repl_put_online_on_ack = 0;
    listAddNodeTail(g_pserver->slaves,c);

    /* We can't use the connection buffers since they are used to accumulate
     * new commands at this stage. But we are sure the socket send buffer is
     * empty so this write will never fail actually. */
    if (c->slave_capa & SLAVE_CAPA_PSYNC2) {
        buflen = snprintf(buf,sizeof(buf),"+CONTINUE %s\r\n", g_pserver->replid);
    } else {
        buflen = snprintf(buf,sizeof(buf),"+CONTINUE\r\n");
    }
    if (connWrite(c->conn,buf,buflen) != buflen) {
        if (FCorrectThread(c))
            freeClient(c);
        else
            freeClientAsync(c);
        return C_OK;
    }
    psync_len = addReplyReplicationBacklog(c,psync_offset);
    serverLog(LL_NOTICE,
        "Partial resynchronization request from %s accepted. Sending %lld bytes of backlog starting from offset %lld.",
            replicationGetSlaveName(c),
            psync_len, psync_offset);
    /* Note that we don't need to set the selected DB at g_pserver->replicaseldb
     * to -1 to force the master to emit SELECT, since the replica already
     * has this state from the previous connection with the master. */

    refreshGoodSlavesCount();

    /* Fire the replica change modules event. */
    moduleFireServerEvent(REDISMODULE_EVENT_REPLICA_CHANGE,
                          REDISMODULE_SUBEVENT_REPLICA_CHANGE_ONLINE,
                          NULL);

    return C_OK; /* The caller can return, no full resync needed. */

need_full_resync:
    /* We need a full resync for some reason... Note that we can't
     * reply to PSYNC right now if a full SYNC is needed. The reply
     * must include the master offset at the time the RDB file we transfer
     * is generated, so we need to delay the reply to that moment. */
    return C_ERR;
}

/* Start a BGSAVE for replication goals, which is, selecting the disk or
 * socket target depending on the configuration, and making sure that
 * the script cache is flushed before to start.
 *
 * The mincapa argument is the bitwise AND among all the slaves capabilities
 * of the slaves waiting for this BGSAVE, so represents the replica capabilities
 * all the slaves support. Can be tested via SLAVE_CAPA_* macros.
 *
 * Side effects, other than starting a BGSAVE:
 *
 * 1) Handle the slaves in WAIT_START state, by preparing them for a full
 *    sync if the BGSAVE was successfully started, or sending them an error
 *    and dropping them from the list of slaves.
 *
 * 2) Flush the Lua scripting script cache if the BGSAVE was actually
 *    started.
 *
 * Returns C_OK on success or C_ERR otherwise. */
int startBgsaveForReplication(int mincapa) {
    serverAssert(GlobalLocksAcquired());
    int retval;
    int socket_target = g_pserver->repl_diskless_sync && (mincapa & SLAVE_CAPA_EOF);
    listIter li;
    listNode *ln;

    serverLog(LL_NOTICE,"Starting BGSAVE for SYNC with target: %s",
        socket_target ? "replicas sockets" : "disk");

    rdbSaveInfo rsi, *rsiptr;
    rsiptr = rdbPopulateSaveInfo(&rsi);
    /* Only do rdbSave* when rsiptr is not NULL,
     * otherwise replica will miss repl-stream-db. */
    if (rsiptr) {
        if (socket_target)
            retval = rdbSaveToSlavesSockets(rsiptr);
        else
            retval = rdbSaveBackground(rsiptr);
    } else {
        serverLog(LL_WARNING,"BGSAVE for replication: replication information not available, can't generate the RDB file right now. Try later.");
        retval = C_ERR;
    }

    /* If we succeeded to start a BGSAVE with disk target, let's remember
     * this fact, so that we can later delete the file if needed. Note
     * that we don't set the flag to 1 if the feature is disabled, otherwise
     * it would never be cleared: the file is not deleted. This way if
     * the user enables it later with CONFIG SET, we are fine. */
    if (retval == C_OK && !socket_target && g_pserver->rdb_del_sync_files)
        RDBGeneratedByReplication = 1;

    /* If we failed to BGSAVE, remove the slaves waiting for a full
     * resynchronization from the list of slaves, inform them with
     * an error about what happened, close the connection ASAP. */
    if (retval == C_ERR) {
        serverLog(LL_WARNING,"BGSAVE for replication failed");
        listRewind(g_pserver->slaves,&li);
        while((ln = listNext(&li))) {
            client *replica = (client*)ln->value;
            std::unique_lock<decltype(replica->lock)> lock(replica->lock);

            if (replica->replstate == SLAVE_STATE_WAIT_BGSAVE_START) {
                replica->replstate = REPL_STATE_NONE;
                replica->flags &= ~CLIENT_SLAVE;
                listDelNode(g_pserver->slaves,ln);
                addReplyError(replica,
                    "BGSAVE failed, replication can't continue");
                replica->flags |= CLIENT_CLOSE_AFTER_REPLY;
            }
        }
        return retval;
    }

    /* If the target is socket, rdbSaveToSlavesSockets() already setup
     * the slaves for a full resync. Otherwise for disk target do it now.*/
    if (!socket_target) {
        listRewind(g_pserver->slaves,&li);
        while((ln = listNext(&li))) {
            client *replica = (client*)ln->value;
            std::unique_lock<decltype(replica->lock)> lock(replica->lock);

            if (replica->replstate == SLAVE_STATE_WAIT_BGSAVE_START) {
                    replicationSetupSlaveForFullResync(replica,
                            getPsyncInitialOffset());
            }
        }
    }

    /* Flush the script cache, since we need that replica differences are
     * accumulated without requiring slaves to match our cached scripts. */
    if (retval == C_OK) replicationScriptCacheFlush();
    return retval;
}

/* SYNC and PSYNC command implemenation. */
void syncCommand(client *c) {
    /* ignore SYNC if already replica or in monitor mode */
    if (c->flags & CLIENT_SLAVE) return;

    /* Refuse SYNC requests if we are a replica but the link with our master
     * is not ok... */
    if (!g_pserver->fActiveReplica) {
        if (FAnyDisconnectedMasters()) {
            addReplySds(c,sdsnew("-NOMASTERLINK Can't SYNC while not connected with my master\r\n"));
            return;
        }
    }

    /* SYNC can't be issued when the server has pending data to send to
     * the client about already issued commands. We need a fresh reply
     * buffer registering the differences between the BGSAVE and the current
     * dataset, so that we can copy to other slaves if needed. */
    if (clientHasPendingReplies(c)) {
        addReplyError(c,"SYNC and PSYNC are invalid with pending output");
        return;
    }

    serverLog(LL_NOTICE,"Replica %s asks for synchronization",
        replicationGetSlaveName(c));

    /* Try a partial resynchronization if this is a PSYNC command.
     * If it fails, we continue with usual full resynchronization, however
     * when this happens masterTryPartialResynchronization() already
     * replied with:
     *
     * +FULLRESYNC <replid> <offset>
     *
     * So the replica knows the new replid and offset to try a PSYNC later
     * if the connection with the master is lost. */
    if (!strcasecmp((const char*)ptrFromObj(c->argv[0]),"psync")) {
        if (masterTryPartialResynchronization(c) == C_OK) {
            g_pserver->stat_sync_partial_ok++;
            return; /* No full resync needed, return. */
        } else {
            char *master_replid = (char*)ptrFromObj(c->argv[1]);

            /* Increment stats for failed PSYNCs, but only if the
             * replid is not "?", as this is used by slaves to force a full
             * resync on purpose when they are not albe to partially
             * resync. */
            if (master_replid[0] != '?') g_pserver->stat_sync_partial_err++;
        }
    } else {
        /* If a replica uses SYNC, we are dealing with an old implementation
         * of the replication protocol (like keydb-cli --replica). Flag the client
         * so that we don't expect to receive REPLCONF ACK feedbacks. */
        c->flags |= CLIENT_PRE_PSYNC;
    }

    /* Full resynchronization. */
    g_pserver->stat_sync_full++;

    /* Setup the replica as one waiting for BGSAVE to start. The following code
     * paths will change the state if we handle the replica differently. */
    c->replstate = SLAVE_STATE_WAIT_BGSAVE_START;
    if (g_pserver->repl_disable_tcp_nodelay)
        connDisableTcpNoDelay(c->conn); /* Non critical if it fails. */
    c->repldbfd = -1;
    c->flags |= CLIENT_SLAVE;
    listAddNodeTail(g_pserver->slaves,c);

    /* Create the replication backlog if needed. */
    if (listLength(g_pserver->slaves) == 1 && g_pserver->repl_backlog == NULL) {
        /* When we create the backlog from scratch, we always use a new
         * replication ID and clear the ID2, since there is no valid
         * past history. */
        changeReplicationId();
        clearReplicationId2();
        createReplicationBacklog();
        serverLog(LL_NOTICE,"Replication backlog created, my new "
                            "replication IDs are '%s' and '%s'",
                            g_pserver->replid, g_pserver->replid2);
    }

    /* CASE 1: BGSAVE is in progress, with disk target. */
    if (g_pserver->FRdbSaveInProgress() &&
        g_pserver->rdb_child_type == RDB_CHILD_TYPE_DISK)
    {
        /* Ok a background save is in progress. Let's check if it is a good
         * one for replication, i.e. if there is another replica that is
         * registering differences since the server forked to save. */
        client *replica;
        listNode *ln;
        listIter li;

        listRewind(g_pserver->slaves,&li);
        while((ln = listNext(&li))) {
            replica = (client*)ln->value;
            if (replica->replstate == SLAVE_STATE_WAIT_BGSAVE_END) break;
        }
        
        /* To attach this replica, we check that it has at least all the
         * capabilities of the replica that triggered the current BGSAVE. */
        if (ln && ((c->slave_capa & replica->slave_capa) == replica->slave_capa)) {
            /* Perfect, the server is already registering differences for
             * another replica. Set the right state, and copy the buffer. */
            copyClientOutputBuffer(c,replica);
            replicationSetupSlaveForFullResync(c,replica->psync_initial_offset);
            serverLog(LL_NOTICE,"Waiting for end of BGSAVE for SYNC");
        } else {
            /* No way, we need to wait for the next BGSAVE in order to
             * register differences. */
            serverLog(LL_NOTICE,"Can't attach the replica to the current BGSAVE. Waiting for next BGSAVE for SYNC");
        }

    /* CASE 2: BGSAVE is in progress, with socket target. */
    } else if (g_pserver->FRdbSaveInProgress() &&
               g_pserver->rdb_child_type == RDB_CHILD_TYPE_SOCKET)
    {
        /* There is an RDB child process but it is writing directly to
         * children sockets. We need to wait for the next BGSAVE
         * in order to synchronize. */
        serverLog(LL_NOTICE,"Current BGSAVE has socket target. Waiting for next BGSAVE for SYNC");

    /* CASE 3: There is no BGSAVE is progress. */
    } else {
        if (g_pserver->repl_diskless_sync && (c->slave_capa & SLAVE_CAPA_EOF)) {
            /* Diskless replication RDB child is created inside
             * replicationCron() since we want to delay its start a
             * few seconds to wait for more slaves to arrive. */
            if (g_pserver->repl_diskless_sync_delay)
                serverLog(LL_NOTICE,"Delay next BGSAVE for diskless SYNC");
        } else {
            /* Target is disk (or the replica is not capable of supporting
             * diskless replication) and we don't have a BGSAVE in progress,
             * let's start one. */
            if (!hasActiveChildProcess()) {
                startBgsaveForReplication(c->slave_capa);
            } else {
                serverLog(LL_NOTICE,
                    "No BGSAVE in progress, but another BG operation is active. "
                    "BGSAVE for replication delayed");
            }
        }
    }
    return;
}

void processReplconfUuid(client *c, robj *arg)
{
    const char *remoteUUID = nullptr;

    if (arg->type != OBJ_STRING)
        goto LError;

    remoteUUID = (const char*)ptrFromObj(arg);
    if (strlen(remoteUUID) != 36)
        goto LError;

    if (uuid_parse(remoteUUID, c->uuid) != 0)
        goto LError;

    listIter liMi;
    listNode *lnMi;
    listRewind(g_pserver->masters, &liMi);

    // Enforce a fair ordering for connection, if they attempt to connect before us close them out
    // This must be consistent so that both make the same decision of who should proceed first
    while ((lnMi = listNext(&liMi))) {
        redisMaster *mi = (redisMaster*)listNodeValue(lnMi);
        if (mi->repl_state == REPL_STATE_CONNECTED)
            continue;
        if (FSameUuidNoNil(mi->master_uuid, c->uuid)) {
            // Decide based on UUID so both clients make the same decision of which host loses 
            //  otherwise we may entere a loop where neither client can proceed
            if (memcmp(mi->master_uuid, c->uuid, UUID_BINARY_LEN) < 0) {
                freeClientAsync(c);
            }
        }
    }

    char szServerUUID[36 + 2]; // 1 for the '+', another for '\0'
    szServerUUID[0] = '+';
    uuid_unparse(cserver.uuid, szServerUUID+1);
    addReplyProto(c, szServerUUID, 37);
    addReplyProto(c, "\r\n", 2);
    return;

LError:
    addReplyError(c, "Invalid UUID");
    return;
}

void processReplconfLicense(client *c, robj *arg)
{
    if (cserver.license_key != nullptr)
    {
        if (strcmp(cserver.license_key, szFromObj(arg)) == 0) {
            addReplyError(c, "Each replica must have a unique license key");
            c->flags |= CLIENT_CLOSE_AFTER_REPLY;
            return;
        }
    }
    addReply(c, shared.ok);
}

/* REPLCONF <option> <value> <option> <value> ...
 * This command is used by a replica in order to configure the replication
 * process before starting it with the SYNC command.
 *
 * Currently the only use of this command is to communicate to the master
 * what is the listening port of the Slave redis instance, so that the
 * master can accurately list slaves and their listening ports in
 * the INFO output.
 *
 * In the future the same command can be used in order to configure
 * the replication to initiate an incremental replication instead of a
 * full resync. */
void replconfCommand(client *c) {
    int j;

    if ((c->argc % 2) == 0) {
        /* Number of arguments must be odd to make sure that every
         * option has a corresponding value. */
        addReply(c,shared.syntaxerr);
        return;
    }

    /* Process every option-value pair. */
    for (j = 1; j < c->argc; j+=2) {
        if (!strcasecmp((const char*)ptrFromObj(c->argv[j]),"listening-port")) {
            long port;

            if ((getLongFromObjectOrReply(c,c->argv[j+1],
                    &port,NULL) != C_OK))
                return;
            c->slave_listening_port = port;
        } else if (!strcasecmp((const char*)ptrFromObj(c->argv[j]),"ip-address")) {
            sds ip = (sds)ptrFromObj(c->argv[j+1]);
            if (sdslen(ip) < sizeof(c->slave_ip)) {
                memcpy(c->slave_ip,ip,sdslen(ip)+1);
            } else {
                addReplyErrorFormat(c,"REPLCONF ip-address provided by "
                    "replica instance is too long: %zd bytes", sdslen(ip));
                return;
            }
        } else if (!strcasecmp((const char*)ptrFromObj(c->argv[j]),"capa")) {
            /* Ignore capabilities not understood by this master. */
            if (!strcasecmp((const char*)ptrFromObj(c->argv[j+1]),"eof"))
                c->slave_capa |= SLAVE_CAPA_EOF;
            else if (!strcasecmp((const char*)ptrFromObj(c->argv[j+1]),"psync2"))
                c->slave_capa |= SLAVE_CAPA_PSYNC2;
            else if (!strcasecmp((const char*)ptrFromObj(c->argv[j+1]), "activeExpire"))
                c->slave_capa |= SLAVE_CAPA_ACTIVE_EXPIRE;
        } else if (!strcasecmp((const char*)ptrFromObj(c->argv[j]),"ack")) {
            /* REPLCONF ACK is used by replica to inform the master the amount
             * of replication stream that it processed so far. It is an
             * internal only command that normal clients should never use. */
            long long offset;

            if (!(c->flags & CLIENT_SLAVE)) return;
            if ((getLongLongFromObject(c->argv[j+1], &offset) != C_OK))
                return;
            if (offset > c->repl_ack_off)
                c->repl_ack_off = offset;
            c->repl_ack_time = g_pserver->unixtime;
            /* If this was a diskless replication, we need to really put
             * the replica online when the first ACK is received (which
             * confirms slave is online and ready to get more data). This
             * allows for simpler and less CPU intensive EOF detection
             * when streaming RDB files. */
            if (c->repl_put_online_on_ack && c->replstate == SLAVE_STATE_ONLINE)
                putSlaveOnline(c);
            /* Note: this command does not reply anything! */
            return;
        } else if (!strcasecmp((const char*)ptrFromObj(c->argv[j]),"getack")) {
            /* REPLCONF GETACK is used in order to request an ACK ASAP
             * to the replica. */
            listIter li;
            listNode *ln;
            listRewind(g_pserver->masters, &li);
            while ((ln = listNext(&li)))
            {
                replicationSendAck((redisMaster*)listNodeValue(ln));
            }
            return;
        } else if (!strcasecmp((const char*)ptrFromObj(c->argv[j]),"uuid")) {
            /* REPLCONF uuid is used to set and send the UUID of each host */
            processReplconfUuid(c, c->argv[j+1]);
            return; // the process function replies to the client for both error and success
        } else if (!strcasecmp(szFromObj(c->argv[j]),"license")) {
            processReplconfLicense(c, c->argv[j+1]);
            return;
        } else {
            addReplyErrorFormat(c,"Unrecognized REPLCONF option: %s",
                (char*)ptrFromObj(c->argv[j]));
            return;
        }
    }
    addReply(c,shared.ok);
}

/* This function puts a replica in the online state, and should be called just
 * after a replica received the RDB file for the initial synchronization, and
 * we are finally ready to send the incremental stream of commands.
 *
 * It does a few things:
 *
 * 1) Put the slave in ONLINE state. Note that the function may also be called
 *    for a replicas that are already in ONLINE state, but having the flag
 *    repl_put_online_on_ack set to true: we still have to install the write
 *    handler in that case. This function will take care of that.
 * 2) Make sure the writable event is re-installed, since calling the SYNC
 *    command disables it, so that we can accumulate output buffer without
 *    sending it to the replica.
 * 3) Update the count of "good replicas". */
void putSlaveOnline(client *replica) {
    replica->replstate = SLAVE_STATE_ONLINE;
    replica->repl_put_online_on_ack = 0;
    replica->repl_ack_time = g_pserver->unixtime; /* Prevent false timeout. */
    if (connSetWriteHandler(replica->conn, sendReplyToClient, true) == C_ERR) {
        serverLog(LL_WARNING,"Unable to register writable event for replica bulk transfer: %s", strerror(errno));
        freeClient(replica);
        return;
    }
    refreshGoodSlavesCount();
    /* Fire the replica change modules event. */
    moduleFireServerEvent(REDISMODULE_EVENT_REPLICA_CHANGE,
                          REDISMODULE_SUBEVENT_REPLICA_CHANGE_ONLINE,
                          NULL);
    serverLog(LL_NOTICE,"Synchronization with replica %s succeeded",
        replicationGetSlaveName(replica));
    
    if (!(replica->slave_capa & SLAVE_CAPA_ACTIVE_EXPIRE) && g_pserver->fActiveReplica)
    {
        serverLog(LL_WARNING, "Warning: replica %s does not support active expiration.  This client may not correctly process key expirations."
            "\n\tThis is OK if you are in the process of an active upgrade.", replicationGetSlaveName(replica));
        serverLog(LL_WARNING, "Connections between active replicas and traditional replicas is deprecated.  This will be refused in future versions."
            "\n\tPlease fix your replica topology");
    }
}

/* We call this function periodically to remove an RDB file that was
 * generated because of replication, in an instance that is otherwise
 * without any persistence. We don't want instances without persistence
 * to take RDB files around, this violates certain policies in certain
 * environments. */
void removeRDBUsedToSyncReplicas(void) {
    serverAssert(GlobalLocksAcquired());

    /* If the feature is disabled, return ASAP but also clear the
     * RDBGeneratedByReplication flag in case it was set. Otherwise if the
     * feature was enabled, but gets disabled later with CONFIG SET, the
     * flag may remain set to one: then next time the feature is re-enabled
     * via CONFIG SET we have have it set even if no RDB was generated
     * because of replication recently. */
    if (!g_pserver->rdb_del_sync_files) {
        RDBGeneratedByReplication = 0;
        return;
    }

    if (allPersistenceDisabled() && RDBGeneratedByReplication) {
        client *slave;
        listNode *ln;
        listIter li;

        int delrdb = 1;
        listRewind(g_pserver->slaves,&li);
        while((ln = listNext(&li))) {
            slave = (client*)ln->value;
            if (slave->replstate == SLAVE_STATE_WAIT_BGSAVE_START ||
                slave->replstate == SLAVE_STATE_WAIT_BGSAVE_END ||
                slave->replstate == SLAVE_STATE_SEND_BULK)
            {
                delrdb = 0;
                break; /* No need to check the other replicas. */
            }
        }
        if (delrdb) {
            struct stat sb;
            if (lstat(g_pserver->rdb_filename,&sb) != -1) {
                RDBGeneratedByReplication = 0;
                serverLog(LL_NOTICE,
                    "Removing the RDB file used to feed replicas "
                    "in a persistence-less instance");
                bg_unlink(g_pserver->rdb_filename);
            }
        }
    }
}

void sendBulkToSlave(connection *conn) {
    serverAssert(GlobalLocksAcquired());
    
    client *replica = (client*)connGetPrivateData(conn);
    serverAssert(FCorrectThread(replica));
    ssize_t nwritten;
    AeLocker aeLock;
    std::unique_lock<fastlock> ul(replica->lock);

    /* Before sending the RDB file, we send the preamble as configured by the
     * replication process. Currently the preamble is just the bulk count of
     * the file in the form "$<length>\r\n". */
    if (replica->replpreamble) {
        nwritten = connWrite(conn,replica->replpreamble,sdslen(replica->replpreamble));
        if (nwritten == -1) {
            serverLog(LL_VERBOSE,
                "Write error sending RDB preamble to replica: %s",
                connGetLastError(conn));
            ul.unlock();
            aeLock.arm(nullptr);
            freeClient(replica);
            return;
        }
        g_pserver->stat_net_output_bytes += nwritten;
        sdsrange(replica->replpreamble,nwritten,-1);
        if (sdslen(replica->replpreamble) == 0) {
            sdsfree(replica->replpreamble);
            replica->replpreamble = NULL;
            /* fall through sending data. */
        } else {
            return;
        }
    }

    /* If the preamble was already transferred, send the RDB bulk data.
     * try to use sendfile system call if supported, unless tls is enabled.
     * fallback to normal read+write otherwise. */
    nwritten = 0;
    ssize_t buflen;
    char buf[PROTO_IOBUF_LEN];

    lseek(replica->repldbfd,replica->repldboff,SEEK_SET);
    buflen = read(replica->repldbfd,buf,PROTO_IOBUF_LEN);
    if (buflen <= 0) {
        serverLog(LL_WARNING,"Read error sending DB to replica: %s",
            (buflen == 0) ? "premature EOF" : strerror(errno));
        ul.unlock();
        aeLock.arm(nullptr);
        freeClient(replica);
        return;
    }
    if ((nwritten = connWrite(conn,buf,buflen)) == -1) {
        if (connGetState(conn) != CONN_STATE_CONNECTED) {
            serverLog(LL_WARNING,"Write error sending DB to replica: %s",
                connGetLastError(conn));
            ul.unlock();
            aeLock.arm(nullptr);
            freeClient(replica);
        }
        return;
    }

    replica->repldboff += nwritten;
    g_pserver->stat_net_output_bytes += nwritten;
    if (replica->repldboff == replica->repldbsize) {
        close(replica->repldbfd);
        replica->repldbfd = -1;
        connSetWriteHandler(replica->conn,NULL);
        putSlaveOnline(replica);
    }
}

/* Remove one write handler from the list of connections waiting to be writable
 * during rdb pipe transfer. */
void rdbPipeWriteHandlerConnRemoved(struct connection *conn) {
    if (!connHasWriteHandler(conn))
        return;
    connSetWriteHandler(conn, NULL);
    g_pserver->rdb_pipe_numconns_writing--;
    /* if there are no more writes for now for this conn, or write error: */
    if (g_pserver->rdb_pipe_numconns_writing == 0) {
        aePostFunction(g_pserver->rgthreadvar[IDX_EVENT_LOOP_MAIN].el, []{
            if (aeCreateFileEvent(serverTL->el, g_pserver->rdb_pipe_read, AE_READABLE, rdbPipeReadHandler,NULL) == AE_ERR) {
                serverPanic("Unrecoverable error creating g_pserver->rdb_pipe_read file event.");
            }
        });
    }
}

/* Called in diskless master during transfer of data from the rdb pipe, when
 * the replica becomes writable again. */
void rdbPipeWriteHandler(struct connection *conn) {
    serverAssert(g_pserver->rdb_pipe_bufflen>0);
    client *slave = (client*)connGetPrivateData(conn);
    AssertCorrectThread(slave);
    int nwritten;
    
    if (slave->flags & CLIENT_CLOSE_ASAP) {
        rdbPipeWriteHandlerConnRemoved(conn);
        return;
    }
    
    if ((nwritten = connWrite(conn, g_pserver->rdb_pipe_buff + slave->repldboff,
                              g_pserver->rdb_pipe_bufflen - slave->repldboff)) == -1)
    {
        if (connGetState(conn) == CONN_STATE_CONNECTED)
            return; /* equivalent to EAGAIN */
        serverLog(LL_WARNING,"Write error sending DB to replica: %s",
            connGetLastError(conn));
        freeClientAsync(slave);
        return;
    } else {
        slave->repldboff += nwritten;
        g_pserver->stat_net_output_bytes += nwritten;
        if (slave->repldboff < g_pserver->rdb_pipe_bufflen)
            return; /* more data to write.. */
    }
    rdbPipeWriteHandlerConnRemoved(conn);
}

/* When the the pipe serving diskless rdb transfer is drained (write end was
 * closed), we can clean up all the temporary variables, and cleanup after the
 * fork child. */
void RdbPipeCleanup() {
    close(g_pserver->rdb_pipe_read);
    zfree(g_pserver->rdb_pipe_conns);
    g_pserver->rdb_pipe_conns = NULL;
    g_pserver->rdb_pipe_numconns = 0;
    g_pserver->rdb_pipe_numconns_writing = 0;
    zfree(g_pserver->rdb_pipe_buff);
    g_pserver->rdb_pipe_buff = NULL;
    g_pserver->rdb_pipe_bufflen = 0;

    /* Since we're avoiding to detect the child exited as long as the pipe is
     * not drained, so now is the time to check. */
    checkChildrenDone();
}

/* Called in diskless master, when there's data to read from the child's rdb pipe */
void rdbPipeReadHandler(struct aeEventLoop *eventLoop, int fd, void *clientData, int mask) {
    UNUSED(mask);
    UNUSED(clientData);

    int i;
    if (!g_pserver->rdb_pipe_buff)
        g_pserver->rdb_pipe_buff = (char*)zmalloc(PROTO_IOBUF_LEN);
    serverAssert(g_pserver->rdb_pipe_numconns_writing==0);
    serverAssert(eventLoop == g_pserver->rgthreadvar[IDX_EVENT_LOOP_MAIN].el);

    while (1) {
        g_pserver->rdb_pipe_bufflen = read(fd, g_pserver->rdb_pipe_buff, PROTO_IOBUF_LEN);
        if (g_pserver->rdb_pipe_bufflen < 0) {
            if (errno == EAGAIN || errno == EWOULDBLOCK)
                return;
            serverLog(LL_WARNING,"Diskless rdb transfer, read error sending DB to replicas: %s", strerror(errno));
            for (i=0; i < g_pserver->rdb_pipe_numconns; i++) {
                connection *conn = g_pserver->rdb_pipe_conns[i];
                if (!conn)
                    continue;
                client *slave = (client*)connGetPrivateData(conn);
                freeClientAsync(slave);
                g_pserver->rdb_pipe_conns[i] = NULL;
            }
            killRDBChild();
            return;
        }

        if (g_pserver->rdb_pipe_bufflen == 0) {
            /* EOF - write end was closed. */
            int stillUp = 0;
            aeDeleteFileEvent(eventLoop, g_pserver->rdb_pipe_read, AE_READABLE);
            for (i=0; i < g_pserver->rdb_pipe_numconns; i++)
            {
                connection *conn = g_pserver->rdb_pipe_conns[i];
                if (!conn)
                    continue;
                stillUp++;
            }
            serverLog(LL_WARNING,"Diskless rdb transfer, done reading from pipe, %d replicas still up.", stillUp);
            RdbPipeCleanup();
            return;
        }

        int stillAlive = 0;
        for (i=0; i < g_pserver->rdb_pipe_numconns; i++)
        {
            int nwritten;
            connection *conn = g_pserver->rdb_pipe_conns[i];
            if (!conn)
                continue;

            client *slave = (client*)connGetPrivateData(conn);
            std::unique_lock<fastlock> ul(slave->lock);
            serverAssert(slave->conn == conn);
            if(slave->flags.load(std::memory_order_relaxed) & CLIENT_CLOSE_ASAP)
                continue;   // if we asked to free the client don't send any more data
            
            // Normally it would be bug to talk a client conn from a different thread, but here we know nobody else will
            //  be sending anything while in this replication state so it is OK
            if ((nwritten = connWrite(conn, g_pserver->rdb_pipe_buff, g_pserver->rdb_pipe_bufflen)) == -1) {
                if (connGetState(conn) != CONN_STATE_CONNECTED) {
                    serverLog(LL_WARNING,"Diskless rdb transfer, write error sending DB to replica: %s",
                        connGetLastError(conn));
                    freeClientAsync(slave);
                    g_pserver->rdb_pipe_conns[i] = NULL;
                    continue;
                }
                /* An error and still in connected state, is equivalent to EAGAIN */
                slave->repldboff = 0;
            } else {
                slave->repldboff = nwritten;
                g_pserver->stat_net_output_bytes += nwritten;
            }
            /* If we were unable to write all the data to one of the replicas,
             * setup write handler (and disable pipe read handler, below) */
            if (nwritten != g_pserver->rdb_pipe_bufflen) {
                g_pserver->rdb_pipe_numconns_writing++;
                slave->postFunction([conn](client *) {
                    connSetWriteHandler(conn, rdbPipeWriteHandler);
                });
            }
            stillAlive++;
        }

        if (stillAlive == 0) {
            serverLog(LL_WARNING,"Diskless rdb transfer, last replica dropped, killing fork child.");
            killRDBChild();
            RdbPipeCleanup();
        }
        /*  Remove the pipe read handler if at least one write handler was set. */
        if (g_pserver->rdb_pipe_numconns_writing || stillAlive == 0) {
            aeDeleteFileEvent(eventLoop, g_pserver->rdb_pipe_read, AE_READABLE);
            break;
        }
    }
}

/* This function is called at the end of every background saving,
 * or when the replication RDB transfer strategy is modified from
 * disk to socket or the other way around.
 *
 * The goal of this function is to handle slaves waiting for a successful
 * background saving in order to perform non-blocking synchronization, and
 * to schedule a new BGSAVE if there are slaves that attached while a
 * BGSAVE was in progress, but it was not a good one for replication (no
 * other replica was accumulating differences).
 *
 * The argument bgsaveerr is C_OK if the background saving succeeded
 * otherwise C_ERR is passed to the function.
 * The 'type' argument is the type of the child that terminated
 * (if it had a disk or socket target). */
void updateSlavesWaitingBgsave(int bgsaveerr, int type)
{
    listNode *ln;
    listIter li;
    int startbgsave = 0;
    int mincapa = -1;
    serverAssert(GlobalLocksAcquired());

    listRewind(g_pserver->slaves,&li);
    while((ln = listNext(&li))) {
        client *replica = (client*)ln->value;

        std::unique_lock<fastlock> ul(replica->lock);

        if (replica->replstate == SLAVE_STATE_WAIT_BGSAVE_START) {
            startbgsave = 1;
            mincapa = (mincapa == -1) ? replica->slave_capa :
                        (mincapa & replica->slave_capa);
        } else if (replica->replstate == SLAVE_STATE_WAIT_BGSAVE_END) {
            struct redis_stat buf;

            /* If this was an RDB on disk save, we have to prepare to send
             * the RDB from disk to the replica socket. Otherwise if this was
             * already an RDB -> Slaves socket transfer, used in the case of
             * diskless replication, our work is trivial, we can just put
             * the replica online. */
            if (type == RDB_CHILD_TYPE_SOCKET) {
                serverLog(LL_NOTICE,
                    "Streamed RDB transfer with replica %s succeeded (socket). Waiting for REPLCONF ACK from slave to enable streaming",
                        replicationGetSlaveName(replica));
                /* Note: we wait for a REPLCONF ACK message from the replica in
                 * order to really put it online (install the write handler
                 * so that the accumulated data can be transferred). However
                 * we change the replication state ASAP, since our slave
                 * is technically online now.
                 *
                 * So things work like that:
                 *
                 * 1. We end trasnferring the RDB file via socket.
                 * 2. The replica is put ONLINE but the write handler
                 *    is not installed.
                 * 3. The replica however goes really online, and pings us
                 *    back via REPLCONF ACK commands.
                 * 4. Now we finally install the write handler, and send
                 *    the buffers accumulated so far to the replica.
                 *
                 * But why we do that? Because the replica, when we stream
                 * the RDB directly via the socket, must detect the RDB
                 * EOF (end of file), that is a special random string at the
                 * end of the RDB (for streamed RDBs we don't know the length
                 * in advance). Detecting such final EOF string is much
                 * simpler and less CPU intensive if no more data is sent
                 * after such final EOF. So we don't want to glue the end of
                 * the RDB trasfer with the start of the other replication
                 * data. */
                replica->replstate = SLAVE_STATE_ONLINE;
                replica->repl_put_online_on_ack = 1;
                replica->repl_ack_time = g_pserver->unixtime; /* Timeout otherwise. */
            } else {
                if (bgsaveerr != C_OK) {
                    ul.unlock();
                    if (FCorrectThread(replica))
                        freeClient(replica);
                    else
                        freeClientAsync(replica);
                    serverLog(LL_WARNING,"SYNC failed. BGSAVE child returned an error");
                    continue;
                }
                if ((replica->repldbfd = open(g_pserver->rdb_filename,O_RDONLY)) == -1 ||
                    redis_fstat(replica->repldbfd,&buf) == -1) {
                    ul.unlock();
                    if (FCorrectThread(replica))
                        freeClient(replica);
                    else
                        freeClientAsync(replica);
                    serverLog(LL_WARNING,"SYNC failed. Can't open/stat DB after BGSAVE: %s", strerror(errno));
                    continue;
                }
                replica->repldboff = 0;
                replica->repldbsize = buf.st_size;
                replica->replstate = SLAVE_STATE_SEND_BULK;
                replica->replpreamble = sdscatprintf(sdsempty(),"$%lld\r\n",
                    (unsigned long long) replica->repldbsize);

                if (FCorrectThread(replica))
                {
                    connSetWriteHandler(replica->conn,NULL);
                    if (connSetWriteHandler(replica->conn,sendBulkToSlave) == C_ERR) {
                        ul.unlock();
                        freeClient(replica);
                        continue;
                    }
                }
                else
                {
                    replica->postFunction([](client *replica) {
                        connSetWriteHandler(replica->conn,NULL);
                        if (connSetWriteHandler(replica->conn,sendBulkToSlave) == C_ERR) {
                            freeClient(replica);
                        }
                    });
                }
            }
        }
    }

    if (startbgsave)
        startBgsaveForReplication(mincapa);
}

/* Change the current instance replication ID with a new, random one.
 * This will prevent successful PSYNCs between this master and other
 * slaves, so the command should be called when something happens that
 * alters the current story of the dataset. */
void changeReplicationId(void) {
    getRandomHexChars(g_pserver->replid,CONFIG_RUN_ID_SIZE);
    g_pserver->replid[CONFIG_RUN_ID_SIZE] = '\0';
}


int hexchToInt(char ch)
{
    if (ch >= '0' && ch <= '9')
        return ch - '0';
    if (ch >= 'a' && ch <= 'f')
        return (ch - 'a') + 10;
    return (ch - 'A') + 10;
}
void mergeReplicationId(const char *id)
{
    for (int i = 0; i < CONFIG_RUN_ID_SIZE; ++i)
    {
        const char *charset = "0123456789abcdef";
        g_pserver->replid[i] = charset[hexchToInt(g_pserver->replid[i]) ^ hexchToInt(id[i])];
    }
}

/* Clear (invalidate) the secondary replication ID. This happens, for
 * example, after a full resynchronization, when we start a new replication
 * history. */
void clearReplicationId2(void) {
    memset(g_pserver->replid2,'0',sizeof(g_pserver->replid));
    g_pserver->replid2[CONFIG_RUN_ID_SIZE] = '\0';
    g_pserver->second_replid_offset = -1;
}

/* Use the current replication ID / offset as secondary replication
 * ID, and change the current one in order to start a new history.
 * This should be used when an instance is switched from replica to master
 * so that it can serve PSYNC requests performed using the master
 * replication ID. */
void shiftReplicationId(void) {
    memcpy(g_pserver->replid2,g_pserver->replid,sizeof(g_pserver->replid));
    /* We set the second replid offset to the master offset + 1, since
     * the replica will ask for the first byte it has not yet received, so
     * we need to add one to the offset: for example if, as a replica, we are
     * sure we have the same history as the master for 50 bytes, after we
     * are turned into a master, we can accept a PSYNC request with offset
     * 51, since the replica asking has the same history up to the 50th
     * byte, and is asking for the new bytes starting at offset 51. */
    g_pserver->second_replid_offset = g_pserver->master_repl_offset+1;
    changeReplicationId();
    serverLog(LL_WARNING,"Setting secondary replication ID to %s, valid up to offset: %lld. New replication ID is %s", g_pserver->replid2, g_pserver->second_replid_offset, g_pserver->replid);
}

/* ----------------------------------- SLAVE -------------------------------- */

/* Returns 1 if the given replication state is a handshake state,
 * 0 otherwise. */
int slaveIsInHandshakeState(redisMaster *mi) {
    return mi->repl_state >= REPL_STATE_RECEIVE_PONG &&
           mi->repl_state <= REPL_STATE_RECEIVE_PSYNC;
}

/* Avoid the master to detect the replica is timing out while loading the
 * RDB file in initial synchronization. We send a single newline character
 * that is valid protocol but is guaranteed to either be sent entirely or
 * not, since the byte is indivisible.
 *
 * The function is called in two contexts: while we flush the current
 * data with emptyDb(), and while we load the new data received as an
 * RDB file from the master. */
void replicationSendNewlineToMaster(redisMaster *mi) {
    static time_t newline_sent;
    if (time(NULL) != newline_sent) {
        newline_sent = time(NULL);
        /* Pinging back in this stage is best-effort. */
        if (mi->repl_transfer_s) connWrite(mi->repl_transfer_s, "\n", 1);
    }
}

/* Callback used by emptyDb() while flushing away old data to load
 * the new dataset received by the master. */
void replicationEmptyDbCallback(void *privdata) {
    UNUSED(privdata);
    listIter li;
    listNode *ln;
    listRewind(g_pserver->masters, &li);
    while ((ln = listNext(&li)))
    {
        replicationSendNewlineToMaster((redisMaster*)listNodeValue(ln));
    }
}

/* Once we have a link with the master and the synchroniziation was
 * performed, this function materializes the master client we store
 * at g_pserver->master, starting from the specified file descriptor. */
void replicationCreateMasterClient(redisMaster *mi, connection *conn, int dbid) {
    serverAssert(mi->master == nullptr);
    mi->master = createClient(conn, serverTL - g_pserver->rgthreadvar);
    if (conn)
    {
        serverAssert(connGetPrivateData(mi->master->conn) == mi->master);
        connSetReadHandler(mi->master->conn, readQueryFromClient, true);
    }
    mi->master->flags |= CLIENT_MASTER;
    mi->master->authenticated = 1;
    mi->master->reploff = mi->master_initial_offset;
    mi->master->reploff_skipped = 0;
    mi->master->read_reploff = mi->master->reploff;
    mi->master->puser = NULL; /* This client can do everything. */
    
    memcpy(mi->master->uuid, mi->master_uuid, UUID_BINARY_LEN);
    memset(mi->master_uuid, 0, UUID_BINARY_LEN); // make sure people don't use this temp storage buffer

    memcpy(mi->master->replid, mi->master_replid,
        sizeof(mi->master_replid));
    /* If master offset is set to -1, this master is old and is not
     * PSYNC capable, so we flag it accordingly. */
    if (mi->master->reploff == -1)
        mi->master->flags |= CLIENT_PRE_PSYNC;
    if (dbid != -1) selectDb(mi->master,dbid);
}

/* This function will try to re-enable the AOF file after the
 * master-replica synchronization: if it fails after multiple attempts
 * the replica cannot be considered reliable and exists with an
 * error. */
void restartAOFAfterSYNC() {
    unsigned int tries, max_tries = 10;
    for (tries = 0; tries < max_tries; ++tries) {
        if (startAppendOnly() == C_OK) break;
        serverLog(LL_WARNING,
            "Failed enabling the AOF after successful master synchronization! "
            "Trying it again in one second.");
        sleep(1);
    }
    if (tries == max_tries) {
        serverLog(LL_WARNING,
            "FATAL: this replica instance finished the synchronization with "
            "its master, but the AOF can't be turned on. Exiting now.");
        exit(1);
    }
}

static int useDisklessLoad() {
    /* compute boolean decision to use diskless load */
    int enabled = g_pserver->repl_diskless_load == REPL_DISKLESS_LOAD_SWAPDB ||
           (g_pserver->repl_diskless_load == REPL_DISKLESS_LOAD_WHEN_DB_EMPTY && dbTotalServerKeyCount()==0);
    /* Check all modules handle read errors, otherwise it's not safe to use diskless load. */
    if (enabled && !moduleAllDatatypesHandleErrors()) {
        serverLog(LL_WARNING,
            "Skipping diskless-load because there are modules that don't handle read errors.");
        enabled = 0;
    }
    return enabled;
}

/* Helper function for readSyncBulkPayload() to make backups of the current
 * DBs before socket-loading the new ones. The backups may be restored later
 * or freed by disklessLoadRestoreBackups(). */
const redisDbPersistentDataSnapshot **disklessLoadMakeBackups() {
    const redisDbPersistentDataSnapshot **backups = (const redisDbPersistentDataSnapshot**)zmalloc(sizeof(redisDbPersistentDataSnapshot*)*cserver.dbnum);
    for (int i=0; i<cserver.dbnum; i++) {
        backups[i] = g_pserver->db[i]->createSnapshot(LLONG_MAX, false);
    }
    return backups;
}

/* Helper function for readSyncBulkPayload(): when replica-side diskless
 * database loading is used, Redis makes a backup of the existing databases
 * before loading the new ones from the socket.
 *
 * If the socket loading went wrong, we want to restore the old backups
 * into the server databases. This function does just that in the case
 * the 'restore' argument (the number of DBs to replace) is non-zero.
 *
 * When instead the loading succeeded we want just to free our old backups,
 * in that case the funciton will do just that when 'restore' is 0. */
void disklessLoadRestoreBackups(const redisDbPersistentDataSnapshot **backup, int restore)
{
    for (int i = 0; i < cserver.dbnum; ++i)
    {
        if (restore) {
            g_pserver->db[i]->restoreSnapshot(backup[i]);
        } else {
            /* Delete. */
            g_pserver->db[i]->endSnapshot(backup[i]);
        }
    }
    zfree(backup);
}

/* Asynchronously read the SYNC payload we receive from a master */
#define REPL_MAX_WRITTEN_BEFORE_FSYNC (1024*1024*8) /* 8 MB */
void readSyncBulkPayload(connection *conn) {
    char buf[PROTO_IOBUF_LEN];
    ssize_t nread, readlen, nwritten;
    int use_diskless_load = useDisklessLoad();
    const redisDbPersistentDataSnapshot **diskless_load_backup = NULL;
    rdbSaveInfo rsi = RDB_SAVE_INFO_INIT;
    int empty_db_flags = g_pserver->repl_slave_lazy_flush ? EMPTYDB_ASYNC :
                                                        EMPTYDB_NO_FLAGS;
    off_t left;
    // Should we update our database, or create from scratch?
    int fUpdate = g_pserver->fActiveReplica || g_pserver->enable_multimaster;
    redisMaster *mi = (redisMaster*)connGetPrivateData(conn);

    serverAssert(GlobalLocksAcquired());

    /* Static vars used to hold the EOF mark, and the last bytes received
     * form the server: when they match, we reached the end of the transfer. */
    static char eofmark[CONFIG_RUN_ID_SIZE];
    static char lastbytes[CONFIG_RUN_ID_SIZE];
    static int usemark = 0;

    /* If repl_transfer_size == -1 we still have to read the bulk length
     * from the master reply. */
    if (mi->repl_transfer_size == -1) {
        if (connSyncReadLine(conn,buf,1024,g_pserver->repl_syncio_timeout*1000) == -1) {
            serverLog(LL_WARNING,
                "I/O error reading bulk count from MASTER: %s",
                strerror(errno));
            goto error;
        }

        if (buf[0] == '-') {
            serverLog(LL_WARNING,
                "MASTER aborted replication with an error: %s",
                buf+1);
            goto error;
        } else if (buf[0] == '\0') {
            /* At this stage just a newline works as a PING in order to take
             * the connection live. So we refresh our last interaction
             * timestamp. */
            mi->repl_transfer_lastio = g_pserver->unixtime;
            return;
        } else if (buf[0] != '$') {
            serverLog(LL_WARNING,"Bad protocol from MASTER, the first byte is not '$' (we received '%s'), are you sure the host and port are right?", buf);
            goto error;
        }

        /* There are two possible forms for the bulk payload. One is the
         * usual $<count> bulk format. The other is used for diskless transfers
         * when the master does not know beforehand the size of the file to
         * transfer. In the latter case, the following format is used:
         *
         * $EOF:<40 bytes delimiter>
         *
         * At the end of the file the announced delimiter is transmitted. The
         * delimiter is long and random enough that the probability of a
         * collision with the actual file content can be ignored. */
        if (strncmp(buf+1,"EOF:",4) == 0 && strlen(buf+5) >= CONFIG_RUN_ID_SIZE) {
            usemark = 1;
            memcpy(eofmark,buf+5,CONFIG_RUN_ID_SIZE);
            memset(lastbytes,0,CONFIG_RUN_ID_SIZE);
            /* Set any repl_transfer_size to avoid entering this code path
             * at the next call. */
            mi->repl_transfer_size = 0;
            serverLog(LL_NOTICE,
                "MASTER <-> REPLICA sync: receiving streamed RDB from master with EOF %s",
                use_diskless_load? "to parser":"to disk");
        } else {
            usemark = 0;
            mi->repl_transfer_size = strtol(buf+1,NULL,10);
            serverLog(LL_NOTICE,
                "MASTER <-> REPLICA sync: receiving %lld bytes from master %s",
                (long long) mi->repl_transfer_size,
                use_diskless_load? "to parser":"to disk");
        }
        return;
    }

    if (!use_diskless_load) {
        /* Read the data from the socket, store it to a file and search
         * for the EOF. */
        if (usemark) {
            readlen = sizeof(buf);
        } else {
            left = mi->repl_transfer_size - mi->repl_transfer_read;
            readlen = (left < (signed)sizeof(buf)) ? left : (signed)sizeof(buf);
        }

        nread = connRead(conn,buf,readlen);
        if (nread <= 0) {
            if (connGetState(conn) == CONN_STATE_CONNECTED) {
                /* equivalent to EAGAIN */
                return;
            }
            serverLog(LL_WARNING,"I/O error trying to sync with MASTER: %s",
                (nread == -1) ? strerror(errno) : "connection lost");
            cancelReplicationHandshake(mi);
            return;
        }
        g_pserver->stat_net_input_bytes += nread;

        /* When a mark is used, we want to detect EOF asap in order to avoid
         * writing the EOF mark into the file... */
        int eof_reached = 0;

        if (usemark) {
            /* Update the last bytes array, and check if it matches our
             * delimiter. */
            if (nread >= CONFIG_RUN_ID_SIZE) {
                memcpy(lastbytes,buf+nread-CONFIG_RUN_ID_SIZE,
                       CONFIG_RUN_ID_SIZE);
            } else {
                int rem = CONFIG_RUN_ID_SIZE-nread;
                memmove(lastbytes,lastbytes+nread,rem);
                memcpy(lastbytes+rem,buf,nread);
            }
            if (memcmp(lastbytes,eofmark,CONFIG_RUN_ID_SIZE) == 0)
                eof_reached = 1;
        }

        /* Update the last I/O time for the replication transfer (used in
         * order to detect timeouts during replication), and write what we
         * got from the socket to the dump file on disk. */
        mi->repl_transfer_lastio = g_pserver->unixtime;
        if ((nwritten = write(mi->repl_transfer_fd,buf,nread)) != nread) {
            serverLog(LL_WARNING,
                "Write error or short write writing to the DB dump file "
                "needed for MASTER <-> REPLICA synchronization: %s",
                (nwritten == -1) ? strerror(errno) : "short write");
            goto error;
        }
        mi->repl_transfer_read += nread;

        /* Delete the last 40 bytes from the file if we reached EOF. */
        if (usemark && eof_reached) {
            if (ftruncate(mi->repl_transfer_fd,
                mi->repl_transfer_read - CONFIG_RUN_ID_SIZE) == -1)
            {
                serverLog(LL_WARNING,
                    "Error truncating the RDB file received from the master "
                    "for SYNC: %s", strerror(errno));
                goto error;
            }
        }

        /* Sync data on disk from time to time, otherwise at the end of the
         * transfer we may suffer a big delay as the memory buffers are copied
         * into the actual disk. */
        if (mi->repl_transfer_read >=
            mi->repl_transfer_last_fsync_off + REPL_MAX_WRITTEN_BEFORE_FSYNC)
        {
            off_t sync_size = mi->repl_transfer_read -
                              mi->repl_transfer_last_fsync_off;
            rdb_fsync_range(mi->repl_transfer_fd,
                mi->repl_transfer_last_fsync_off, sync_size);
            mi->repl_transfer_last_fsync_off += sync_size;
        }

        /* Check if the transfer is now complete */
        if (!usemark) {
            if (mi->repl_transfer_read == mi->repl_transfer_size)
                eof_reached = 1;
        }

        /* If the transfer is yet not complete, we need to read more, so
         * return ASAP and wait for the handler to be called again. */
        if (!eof_reached) return;
    }

    /* We reach this point in one of the following cases:
     *
     * 1. The replica is using diskless replication, that is, it reads data
     *    directly from the socket to the Redis memory, without using
     *    a temporary RDB file on disk. In that case we just block and
     *    read everything from the socket.
     *
     * 2. Or when we are done reading from the socket to the RDB file, in
     *    such case we want just to read the RDB file in memory. */

    /* We need to stop any AOF rewriting child before flusing and parsing
     * the RDB, otherwise we'll create a copy-on-write disaster. */
    if (g_pserver->aof_state != AOF_OFF) stopAppendOnly();

    if (use_diskless_load &&
            g_pserver->repl_diskless_load == REPL_DISKLESS_LOAD_SWAPDB)
    {
        /* Create a backup of server.db[] and initialize to empty
         * dictionaries */
        diskless_load_backup = disklessLoadMakeBackups();
    }
<<<<<<< HEAD

    if (!fUpdate)
    {
        /* We call to emptyDb even in case of REPL_DISKLESS_LOAD_SWAPDB
        * (Where disklessLoadMakeBackups left server.db empty) because we
        * want to execute all the auxiliary logic of emptyDb (Namely,
        * fire module events) */
=======
    /* We call to emptyDb even in case of REPL_DISKLESS_LOAD_SWAPDB
     * (Where disklessLoadMakeBackups left server.db empty) because we
     * want to execute all the auxiliary logic of emptyDb (Namely,
     * fire module events) */
    if (!fUpdate) {
        serverLog(LL_NOTICE, "MASTER <-> REPLICA sync: Flushing old data");
>>>>>>> 6f8e9a64
        emptyDb(-1,empty_db_flags,replicationEmptyDbCallback);
    }

    /* Before loading the DB into memory we need to delete the readable
     * handler, otherwise it will get called recursively since
     * rdbLoad() will call the event loop to process events from time to
     * time for non blocking loading. */
    connSetReadHandler(conn, NULL);
    serverLog(LL_NOTICE, "MASTER <-> REPLICA sync: Loading DB in memory");
    
    if (use_diskless_load) {
        rio rdb;
        rioInitWithConn(&rdb,conn,mi->repl_transfer_size);

        /* Put the socket in blocking mode to simplify RDB transfer.
         * We'll restore it when the RDB is received. */
        connBlock(conn);
        connRecvTimeout(conn, g_pserver->repl_timeout*1000);
        startLoading(mi->repl_transfer_size, RDBFLAGS_REPLICATION);

        if (rdbLoadRio(&rdb,RDBFLAGS_REPLICATION,&rsi) != C_OK) {
            /* RDB loading failed. */
            stopLoading(0);
            serverLog(LL_WARNING,
                "Failed trying to load the MASTER synchronization DB "
                "from socket");
            cancelReplicationHandshake(mi);
            rioFreeConn(&rdb, NULL);
            if (g_pserver->repl_diskless_load == REPL_DISKLESS_LOAD_SWAPDB) {
                /* Restore the backed up databases. */
                disklessLoadRestoreBackups(diskless_load_backup,1);
            }
            else if (!fUpdate) {
                /* Remove the half-loaded data in case we started with
                * an empty replica. */
                emptyDb(-1,empty_db_flags,replicationEmptyDbCallback);
            }

            /* Note that there's no point in restarting the AOF on SYNC
             * failure, it'll be restarted when sync succeeds or the replica
             * gets promoted. */
            return;
        }
        stopLoading(1);

        /* RDB loading succeeded if we reach this point. */
        if (g_pserver->repl_diskless_load == REPL_DISKLESS_LOAD_SWAPDB) {
            /* Delete the backup databases we created before starting to load
            * the new RDB. Now the RDB was loaded with success so the old
            * data is useless. */
            disklessLoadRestoreBackups(diskless_load_backup,0);
        }

        /* Verify the end mark is correct. */
        if (usemark) {
            if (!rioRead(&rdb,buf,CONFIG_RUN_ID_SIZE) ||
                memcmp(buf,eofmark,CONFIG_RUN_ID_SIZE) != 0)
            {
                serverLog(LL_WARNING,"Replication stream EOF marker is broken");
                cancelReplicationHandshake(mi);
                rioFreeConn(&rdb, NULL);
                return;
            }
        }

        /* Cleanup and restore the socket to the original state to continue
         * with the normal replication. */
        rioFreeConn(&rdb, NULL);
        connNonBlock(conn);
        connRecvTimeout(conn,0);
    } else {
        /* Ensure background save doesn't overwrite synced data */
        if (g_pserver->FRdbSaveInProgress()) {
            serverLog(LL_NOTICE,
                "Replica is about to load the RDB file received from the "
                "master, but there is a pending RDB child running. "
                "Cancelling RDB the save and removing its temp file to avoid "
                "any race");
            killRDBChild();
        }

        const char *rdb_filename = mi->repl_transfer_tmpfile;

        /* Rename rdb like renaming rewrite aof asynchronously. */
        if (!fUpdate) {
            int old_rdb_fd = open(g_pserver->rdb_filename,O_RDONLY|O_NONBLOCK);
            if (rename(mi->repl_transfer_tmpfile,g_pserver->rdb_filename) == -1) {
                serverLog(LL_WARNING,
                    "Failed trying to rename the temp DB into %s in "
                    "MASTER <-> REPLICA synchronization: %s",
                    g_pserver->rdb_filename, strerror(errno));
                cancelReplicationHandshake(mi);
                if (old_rdb_fd != -1) close(old_rdb_fd);
                return;
            }
            rdb_filename = g_pserver->rdb_filename;
            
            /* Close old rdb asynchronously. */
            if (old_rdb_fd != -1) bioCreateBackgroundJob(BIO_CLOSE_FILE,(void*)(long)old_rdb_fd,NULL,NULL);
        }

        if (g_pserver->fActiveReplica)
        {
            rsi.mvccMinThreshold = mi->mvccLastSync;
            if (mi->staleKeyMap != nullptr)
                mi->staleKeyMap->clear();
            else
                mi->staleKeyMap = new (MALLOC_LOCAL) std::map<int, std::vector<robj_sharedptr>>();
            rsi.mi = mi;
        }
        if (rdbLoadFile(rdb_filename,&rsi,RDBFLAGS_REPLICATION) != C_OK) {
            serverLog(LL_WARNING,
                "Failed trying to load the MASTER synchronization "
                "DB from disk");
            cancelReplicationHandshake(mi);
            if (g_pserver->rdb_del_sync_files && allPersistenceDisabled()) {
                serverLog(LL_NOTICE,"Removing the RDB file obtained from "
                                    "the master. This replica has persistence "
                                    "disabled");
                bg_unlink(g_pserver->rdb_filename);
            }
            /* Note that there's no point in restarting the AOF on sync failure,
               it'll be restarted when sync succeeds or replica promoted. */
            return;
        }

        /* Cleanup. */
        if (g_pserver->rdb_del_sync_files && allPersistenceDisabled()) {
            serverLog(LL_NOTICE,"Removing the RDB file obtained from "
                                "the master. This replica has persistence "
                                "disabled");
            bg_unlink(g_pserver->rdb_filename);
        }
        if (fUpdate)
            unlink(mi->repl_transfer_tmpfile);
        zfree(mi->repl_transfer_tmpfile);
        close(mi->repl_transfer_fd);
        mi->repl_transfer_fd = -1;
        mi->repl_transfer_tmpfile = NULL;
    }

    /* Final setup of the connected slave <- master link */
    replicationCreateMasterClient(mi,mi->repl_transfer_s,rsi.repl_stream_db);
    mi->repl_transfer_s = nullptr;
    mi->repl_state = REPL_STATE_CONNECTED;
    mi->repl_down_since = 0;

    /* Fire the master link modules event. */
    moduleFireServerEvent(REDISMODULE_EVENT_MASTER_LINK_CHANGE,
                          REDISMODULE_SUBEVENT_MASTER_LINK_UP,
                          NULL);

    /* After a full resynchroniziation we use the replication ID and
     * offset of the master. The secondary ID / offset are cleared since
     * we are starting a new history. */
    if (fUpdate)
    {
        mergeReplicationId(mi->master->replid);
    }
    else
    {
        /* After a full resynchroniziation we use the replication ID and
        * offset of the master. The secondary ID / offset are cleared since
        * we are starting a new history. */
        memcpy(g_pserver->replid,mi->master->replid,sizeof(g_pserver->replid));
        g_pserver->master_repl_offset = mi->master->reploff;
    }
    clearReplicationId2();

    /* Let's create the replication backlog if needed. Slaves need to
     * accumulate the backlog regardless of the fact they have sub-slaves
     * or not, in order to behave correctly if they are promoted to
     * masters after a failover. */
    if (g_pserver->repl_backlog == NULL) createReplicationBacklog();
    serverLog(LL_NOTICE, "MASTER <-> REPLICA sync: Finished with success");

    if (cserver.supervised_mode == SUPERVISED_SYSTEMD) {
        redisCommunicateSystemd("STATUS=MASTER <-> REPLICA sync: Finished with success. Ready to accept connections.\n");
        redisCommunicateSystemd("READY=1\n");
    }

    /* Restart the AOF subsystem now that we finished the sync. This
     * will trigger an AOF rewrite, and when done will start appending
     * to the new file. */
    if (g_pserver->aof_enabled) restartAOFAfterSYNC();
    return;

error:
    cancelReplicationHandshake(mi);
    return;
}

/* Send a synchronous command to the master. Used to send AUTH and
 * REPLCONF commands before starting the replication with SYNC.
 *
 * The command returns an sds string representing the result of the
 * operation. On error the first byte is a "-".
 */
#define SYNC_CMD_READ (1<<0)
#define SYNC_CMD_WRITE (1<<1)
#define SYNC_CMD_FULL (SYNC_CMD_READ|SYNC_CMD_WRITE)
char *sendSynchronousCommand(redisMaster *mi, int flags, connection *conn, ...) 
{
    /* Create the command to send to the master, we use redis binary
     * protocol to make sure correct arguments are sent. This function
     * is not safe for all binary data. */
    if (flags & SYNC_CMD_WRITE) {
        char *arg;
        va_list ap;
        sds cmd = sdsempty();
        sds cmdargs = sdsempty();
        size_t argslen = 0;
        va_start(ap,conn);

        while(1) {
            arg = va_arg(ap, char*);
            if (arg == NULL) break;

            cmdargs = sdscatprintf(cmdargs,"$%zu\r\n%s\r\n",strlen(arg),arg);
            argslen++;
        }

        va_end(ap);

        cmd = sdscatprintf(cmd,"*%zu\r\n",argslen);
        cmd = sdscatsds(cmd,cmdargs);
        sdsfree(cmdargs);

        /* Transfer command to the server. */
        if (connSyncWrite(conn,cmd,sdslen(cmd),g_pserver->repl_syncio_timeout*1000)
            == -1)
        {
            sdsfree(cmd);
            return sdscatprintf(sdsempty(),"-Writing to master: %s",
                    connGetLastError(conn));
        }
        sdsfree(cmd);
    }

    /* Read the reply from the g_pserver-> */
    if (flags & SYNC_CMD_READ) {
        char buf[256];

        if (connSyncReadLine(conn,buf,sizeof(buf),g_pserver->repl_syncio_timeout*1000)
            == -1)
        {
            return sdscatprintf(sdsempty(),"-Reading from master: %s",
                    strerror(errno));
        }
        mi->repl_transfer_lastio = g_pserver->unixtime;
        return sdsnew(buf);
    }
    return NULL;
}

/* Try a partial resynchronization with the master if we are about to reconnect.
 * If there is no cached master structure, at least try to issue a
 * "PSYNC ? -1" command in order to trigger a full resync using the PSYNC
 * command in order to obtain the master run id and the master replication
 * global offset.
 *
 * This function is designed to be called from syncWithMaster(), so the
 * following assumptions are made:
 *
 * 1) We pass the function an already connected socket "fd".
 * 2) This function does not close the file descriptor "fd". However in case
 *    of successful partial resynchronization, the function will reuse
 *    'fd' as file descriptor of the g_pserver->master client structure.
 *
 * The function is split in two halves: if read_reply is 0, the function
 * writes the PSYNC command on the socket, and a new function call is
 * needed, with read_reply set to 1, in order to read the reply of the
 * command. This is useful in order to support non blocking operations, so
 * that we write, return into the event loop, and read when there are data.
 *
 * When read_reply is 0 the function returns PSYNC_WRITE_ERR if there
 * was a write error, or PSYNC_WAIT_REPLY to signal we need another call
 * with read_reply set to 1. However even when read_reply is set to 1
 * the function may return PSYNC_WAIT_REPLY again to signal there were
 * insufficient data to read to complete its work. We should re-enter
 * into the event loop and wait in such a case.
 *
 * The function returns:
 *
 * PSYNC_CONTINUE: If the PSYNC command succeeded and we can continue.
 * PSYNC_FULLRESYNC: If PSYNC is supported but a full resync is needed.
 *                   In this case the master run_id and global replication
 *                   offset is saved.
 * PSYNC_NOT_SUPPORTED: If the server does not understand PSYNC at all and
 *                      the caller should fall back to SYNC.
 * PSYNC_WRITE_ERROR: There was an error writing the command to the socket.
 * PSYNC_WAIT_REPLY: Call again the function with read_reply set to 1.
 * PSYNC_TRY_LATER: Master is currently in a transient error condition.
 *
 * Notable side effects:
 *
 * 1) As a side effect of the function call the function removes the readable
 *    event handler from "fd", unless the return value is PSYNC_WAIT_REPLY.
 * 2) g_pserver->master_initial_offset is set to the right value according
 *    to the master reply. This will be used to populate the 'g_pserver->master'
 *    structure replication offset.
 */

#define PSYNC_WRITE_ERROR 0
#define PSYNC_WAIT_REPLY 1
#define PSYNC_CONTINUE 2
#define PSYNC_FULLRESYNC 3
#define PSYNC_NOT_SUPPORTED 4
#define PSYNC_TRY_LATER 5
int slaveTryPartialResynchronization(redisMaster *mi, connection *conn, int read_reply) {
    const char *psync_replid;
    char psync_offset[32];
    sds reply;

    /* Writing half */
    if (!read_reply) {
        /* Initially set master_initial_offset to -1 to mark the current
         * master run_id and offset as not valid. Later if we'll be able to do
         * a FULL resync using the PSYNC command we'll set the offset at the
         * right value, so that this information will be propagated to the
         * client structure representing the master into g_pserver->master. */
        mi->master_initial_offset = -1;

        if (mi->cached_master && !g_pserver->fActiveReplica) {
            psync_replid = mi->cached_master->replid;
            snprintf(psync_offset,sizeof(psync_offset),"%lld", mi->cached_master->reploff+1);
            serverLog(LL_NOTICE,"Trying a partial resynchronization (request %s:%s).", psync_replid, psync_offset);
        } else {
            serverLog(LL_NOTICE,"Partial resynchronization not possible (no cached master)");
            psync_replid = "?";
            memcpy(psync_offset,"-1",3);
        }

        /* Issue the PSYNC command */
        reply = sendSynchronousCommand(mi,SYNC_CMD_WRITE,conn,"PSYNC",psync_replid,psync_offset,NULL);
        if (reply != NULL) {
            serverLog(LL_WARNING,"Unable to send PSYNC to master: %s",reply);
            sdsfree(reply);
            connSetReadHandler(conn, NULL);
            return PSYNC_WRITE_ERROR;
        }
        return PSYNC_WAIT_REPLY;
    }

    /* Reading half */
    reply = sendSynchronousCommand(mi,SYNC_CMD_READ,conn,NULL);
    if (sdslen(reply) == 0) {
        /* The master may send empty newlines after it receives PSYNC
         * and before to reply, just to keep the connection alive. */
        sdsfree(reply);
        return PSYNC_WAIT_REPLY;
    }

    connSetReadHandler(conn, NULL);

    if (!strncmp(reply,"+FULLRESYNC",11)) {
        char *replid = NULL, *offset = NULL;

        /* FULL RESYNC, parse the reply in order to extract the run id
         * and the replication offset. */
        replid = strchr(reply,' ');
        if (replid) {
            replid++;
            offset = strchr(replid,' ');
            if (offset) offset++;
        }
        if (!replid || !offset || (offset-replid-1) != CONFIG_RUN_ID_SIZE) {
            serverLog(LL_WARNING,
                "Master replied with wrong +FULLRESYNC syntax.");
            /* This is an unexpected condition, actually the +FULLRESYNC
             * reply means that the master supports PSYNC, but the reply
             * format seems wrong. To stay safe we blank the master
             * replid to make sure next PSYNCs will fail. */
            memset(mi->master_replid,0,CONFIG_RUN_ID_SIZE+1);
        } else {
            memcpy(mi->master_replid, replid, offset-replid-1);
            mi->master_replid[CONFIG_RUN_ID_SIZE] = '\0';
            mi->master_initial_offset = strtoll(offset,NULL,10);
            serverLog(LL_NOTICE,"Full resync from master: %s:%lld",
                mi->master_replid,
                mi->master_initial_offset);
        }
        /* We are going to full resync, discard the cached master structure. */
        replicationDiscardCachedMaster(mi);
        sdsfree(reply);
        return PSYNC_FULLRESYNC;
    }

    if (!strncmp(reply,"+CONTINUE",9)) {
        /* Partial resync was accepted. */
        serverLog(LL_NOTICE,
            "Successful partial resynchronization with master.");

        /* Check the new replication ID advertised by the master. If it
         * changed, we need to set the new ID as primary ID, and set or
         * secondary ID as the old master ID up to the current offset, so
         * that our sub-slaves will be able to PSYNC with us after a
         * disconnection. */
        char *start = reply+10;
        char *end = reply+9;
        while(end[0] != '\r' && end[0] != '\n' && end[0] != '\0') end++;
        if (end-start == CONFIG_RUN_ID_SIZE) {
            char sznew[CONFIG_RUN_ID_SIZE+1];
            memcpy(sznew,start,CONFIG_RUN_ID_SIZE);
            sznew[CONFIG_RUN_ID_SIZE] = '\0';

            if (strcmp(sznew,mi->cached_master->replid)) {
                /* Master ID changed. */
                serverLog(LL_WARNING,"Master replication ID changed to %s",sznew);

                /* Set the old ID as our ID2, up to the current offset+1. */
                memcpy(g_pserver->replid2,mi->cached_master->replid,
                    sizeof(g_pserver->replid2));
                g_pserver->second_replid_offset = g_pserver->master_repl_offset+1;

                /* Update the cached master ID and our own primary ID to the
                 * new one. */
                memcpy(g_pserver->replid,sznew,sizeof(g_pserver->replid));
                memcpy(mi->cached_master->replid,sznew,sizeof(g_pserver->replid));

                /* Disconnect all the sub-slaves: they need to be notified. */
                if (!g_pserver->fActiveReplica)
                    disconnectSlaves();
            }
        }

        /* Setup the replication to continue. */
        sdsfree(reply);
        replicationResurrectCachedMaster(mi, conn);

        /* If this instance was restarted and we read the metadata to
         * PSYNC from the persistence file, our replication backlog could
         * be still not initialized. Create it. */
        if (g_pserver->repl_backlog == NULL) createReplicationBacklog();
        return PSYNC_CONTINUE;
    }

    /* If we reach this point we received either an error (since the master does
     * not understand PSYNC or because it is in a special state and cannot
     * serve our request), or an unexpected reply from the master.
     *
     * Return PSYNC_NOT_SUPPORTED on errors we don't understand, otherwise
     * return PSYNC_TRY_LATER if we believe this is a transient error. */

    if (!strncmp(reply,"-NOMASTERLINK",13) ||
        !strncmp(reply,"-LOADING",8))
    {
        serverLog(LL_NOTICE,
            "Master is currently unable to PSYNC "
            "but should be in the future: %s", reply);
        sdsfree(reply);
        return PSYNC_TRY_LATER;
    }

    if (strncmp(reply,"-ERR",4)) {
        /* If it's not an error, log the unexpected event. */
        serverLog(LL_WARNING,
            "Unexpected reply to PSYNC from master: %s", reply);
    } else {
        serverLog(LL_NOTICE,
            "Master does not support PSYNC or is in "
            "error state (reply: %s)", reply);
    }
    sdsfree(reply);
    replicationDiscardCachedMaster(mi);
    return PSYNC_NOT_SUPPORTED;
}

/* This handler fires when the non blocking connect was able to
 * establish a connection with the master. */
void syncWithMaster(connection *conn) {
    serverAssert(GlobalLocksAcquired());
    char tmpfile[256] = {0}, *err = NULL;
    int dfd = -1, maxtries = 5;
    int psync_result;

    redisMaster *mi = (redisMaster*)connGetPrivateData(conn);

    /* If this event fired after the user turned the instance into a master
     * with SLAVEOF NO ONE we must just return ASAP. */
    if (mi->repl_state == REPL_STATE_NONE) {
        connClose(conn);
        return;
    }

    /* Check for errors in the socket: after a non blocking connect() we
     * may find that the socket is in error state. */
    if (connGetState(conn) != CONN_STATE_CONNECTED) {
        serverLog(LL_WARNING,"Error condition on socket for SYNC: %s",
                connGetLastError(conn));
        goto error;
    }

    /* Send a PING to check the master is able to reply without errors. */
    if (mi->repl_state == REPL_STATE_CONNECTING) {
        serverLog(LL_NOTICE,"Non blocking connect for SYNC fired the event.");
        /* Delete the writable event so that the readable event remains
         * registered and we can wait for the PONG reply. */
        connSetReadHandler(conn, syncWithMaster);
        connSetWriteHandler(conn, NULL);
        mi->repl_state = REPL_STATE_RECEIVE_PONG;
        /* Send the PING, don't check for errors at all, we have the timeout
         * that will take care about this. */
        err = sendSynchronousCommand(mi,SYNC_CMD_WRITE,conn,"PING",NULL);
        if (err) goto write_error;
        return;
    }

    /* Receive the PONG command. */
    if (mi->repl_state == REPL_STATE_RECEIVE_PONG) {
        err = sendSynchronousCommand(mi,SYNC_CMD_READ,conn,NULL);

        /* We accept only two replies as valid, a positive +PONG reply
         * (we just check for "+") or an authentication error.
         * Note that older versions of Redis replied with "operation not
         * permitted" instead of using a proper error code, so we test
         * both. */
        if (err[0] != '+' &&
            strncmp(err,"-NOAUTH",7) != 0 &&
            strncmp(err,"-ERR operation not permitted",28) != 0)
        {
            serverLog(LL_WARNING,"Error reply to PING from master: '%s'",err);
            sdsfree(err);
            goto error;
        } else {
            serverLog(LL_NOTICE,
                "Master replied to PING, replication can continue...");
        }
        sdsfree(err);
        mi->repl_state = REPL_STATE_SEND_AUTH;
    }

    /* AUTH with the master if required. */
    if (mi->repl_state == REPL_STATE_SEND_AUTH) {
        if (mi->masteruser && mi->masterauth) {
            err = sendSynchronousCommand(mi,SYNC_CMD_WRITE,conn,"AUTH",
                                         mi->masteruser,mi->masterauth,NULL);
            if (err) goto write_error;
            mi->repl_state = REPL_STATE_RECEIVE_AUTH;
            return;
        } else if (mi->masterauth) {
            err = sendSynchronousCommand(mi,SYNC_CMD_WRITE,conn,"AUTH",mi->masterauth,NULL);
            if (err) goto write_error;
            mi->repl_state = REPL_STATE_RECEIVE_AUTH;
            return;
        } else {
            mi->repl_state = REPL_STATE_SEND_UUID;
        }
    }

    /* Receive AUTH reply. */
    if (mi->repl_state == REPL_STATE_RECEIVE_AUTH) {
        err = sendSynchronousCommand(mi,SYNC_CMD_READ,conn,NULL);
        if (err[0] == '-') {
            serverLog(LL_WARNING,"Unable to AUTH to MASTER: %s",err);
            sdsfree(err);
            goto error;
        }
        sdsfree(err);
        mi->repl_state = REPL_STATE_SEND_UUID;
    }

    /* Send UUID */
    if (mi->repl_state == REPL_STATE_SEND_UUID) {
        char szUUID[37] = {0};
        memset(mi->master_uuid, 0, UUID_BINARY_LEN);
        uuid_unparse((unsigned char*)cserver.uuid, szUUID);
        err = sendSynchronousCommand(mi, SYNC_CMD_WRITE,conn,"REPLCONF","uuid",szUUID,NULL);
        if (err) goto write_error;
        mi->repl_state = REPL_STATE_RECEIVE_UUID;
        return;
    }

    /* Receive UUID */
    if (mi->repl_state == REPL_STATE_RECEIVE_UUID) {
        err = sendSynchronousCommand(mi, SYNC_CMD_READ,conn,NULL);
        if (err[0] == '-') {
            serverLog(LL_WARNING, "non-fatal: Master doesn't understand REPLCONF uuid");
        }
        else {
            if (strlen(err) != 37   // 36-byte UUID string and the leading '+'
                || uuid_parse(err+1, mi->master_uuid) != 0)   
            {
                serverLog(LL_WARNING, "Master replied with a UUID we don't understand");
                sdsfree(err);
                goto error;
            }
        }
        sdsfree(err);
        mi->repl_state = REPL_STATE_SEND_KEY;
        // fallthrough
    }

    /* Send LICENSE Key */
    if (mi->repl_state == REPL_STATE_SEND_KEY)
    {
        if (cserver.license_key == nullptr)
        {
            mi->repl_state = REPL_STATE_SEND_PORT;
        }
        else
        {
            err = sendSynchronousCommand(mi, SYNC_CMD_WRITE,conn,"REPLCONF","license",cserver.license_key,NULL);
            if (err) goto write_error;
            mi->repl_state = REPL_STATE_KEY_ACK;
            return;
        }
    }

    /* LICENSE Key Ack */
    if (mi->repl_state == REPL_STATE_KEY_ACK)
    {
        err = sendSynchronousCommand(mi, SYNC_CMD_READ,conn,NULL);
        if (err[0] == '-') {
            if (err[1] == 'E' && err[2] == 'R' && err[3] == 'R') {
                // Replicating with non-pro
                serverLog(LL_WARNING, "Replicating with non-pro server.");
            } else {
                serverLog(LL_WARNING, "Recieved error from client: %s", err);
                sdsfree(err);
                goto error;
            }
        }
        sdsfree(err);
        mi->repl_state = REPL_STATE_SEND_PORT;
        // fallthrough
    }

    /* Set the slave port, so that Master's INFO command can list the
     * slave listening port correctly. */
    if (mi->repl_state == REPL_STATE_SEND_PORT) {
        int port;
        if (g_pserver->slave_announce_port) port = g_pserver->slave_announce_port;
        else if (g_pserver->tls_replication && g_pserver->tls_port) port = g_pserver->tls_port;
        else port = g_pserver->port;
        sds portstr = sdsfromlonglong(port);
        err = sendSynchronousCommand(mi,SYNC_CMD_WRITE,conn,"REPLCONF",
                "listening-port",portstr, NULL);
        sdsfree(portstr);
        if (err) goto write_error;
        sdsfree(err);
        mi->repl_state = REPL_STATE_RECEIVE_PORT;
        return;
    }

    /* Receive REPLCONF listening-port reply. */
    if (mi->repl_state == REPL_STATE_RECEIVE_PORT) {
        err = sendSynchronousCommand(mi,SYNC_CMD_READ,conn,NULL);
        /* Ignore the error if any, not all the Redis versions support
         * REPLCONF listening-port. */
        if (err[0] == '-') {
            serverLog(LL_NOTICE,"(Non critical) Master does not understand "
                                "REPLCONF listening-port: %s", err);
        }
        sdsfree(err);
        mi->repl_state = REPL_STATE_SEND_IP;
    }

    /* Skip REPLCONF ip-address if there is no replica-announce-ip option set. */
    if (mi->repl_state == REPL_STATE_SEND_IP &&
        g_pserver->slave_announce_ip == NULL)
    {
            mi->repl_state = REPL_STATE_SEND_CAPA;
    }

    /* Set the slave ip, so that Master's INFO command can list the
     * slave IP address port correctly in case of port forwarding or NAT. */
    if (mi->repl_state == REPL_STATE_SEND_IP) {
        err = sendSynchronousCommand(mi,SYNC_CMD_WRITE,conn,"REPLCONF",
                "ip-address",g_pserver->slave_announce_ip, NULL);
        if (err) goto write_error;
        sdsfree(err);
        mi->repl_state = REPL_STATE_RECEIVE_IP;
        return;
    }

    /* Receive REPLCONF ip-address reply. */
    if (mi->repl_state == REPL_STATE_RECEIVE_IP) {
        err = sendSynchronousCommand(mi,SYNC_CMD_READ,conn,NULL);
        /* Ignore the error if any, not all the Redis versions support
         * REPLCONF listening-port. */
        if (err[0] == '-') {
            serverLog(LL_NOTICE,"(Non critical) Master does not understand "
                                "REPLCONF ip-address: %s", err);
        }
        sdsfree(err);
        mi->repl_state = REPL_STATE_SEND_CAPA;
    }

    /* Inform the master of our (replica) capabilities.
     *
     * EOF: supports EOF-style RDB transfer for diskless replication.
     * PSYNC2: supports PSYNC v2, so understands +CONTINUE <new repl ID>.
     *
     * The master will ignore capabilities it does not understand. */
    if (mi->repl_state == REPL_STATE_SEND_CAPA) {
        if (g_pserver->fActiveReplica)
        {
            err = sendSynchronousCommand(mi, SYNC_CMD_WRITE,conn,"REPLCONF",
                    "capa","eof","capa","psync2","capa","activeExpire",NULL);
        }
        else
        {
            err = sendSynchronousCommand(mi, SYNC_CMD_WRITE,conn,"REPLCONF",
                    "capa","eof","capa","psync2",NULL);
        }
        if (err) goto write_error;
        sdsfree(err);
        mi->repl_state = REPL_STATE_RECEIVE_CAPA;
        return;
    }

    /* Receive CAPA reply. */
    if (mi->repl_state == REPL_STATE_RECEIVE_CAPA) {
        err = sendSynchronousCommand(mi, SYNC_CMD_READ,conn,NULL);
        /* Ignore the error if any, not all the Redis versions support
         * REPLCONF capa. */
        if (err[0] == '-') {
            serverLog(LL_NOTICE,"(Non critical) Master does not understand "
                                  "REPLCONF capa: %s", err);
        }
        sdsfree(err);
        mi->repl_state = REPL_STATE_SEND_PSYNC;
    }

    /* Try a partial resynchonization. If we don't have a cached master
     * slaveTryPartialResynchronization() will at least try to use PSYNC
     * to start a full resynchronization so that we get the master run id
     * and the global offset, to try a partial resync at the next
     * reconnection attempt. */
    if (mi->repl_state == REPL_STATE_SEND_PSYNC) {
        if (slaveTryPartialResynchronization(mi,conn,0) == PSYNC_WRITE_ERROR) {
            err = sdsnew("Write error sending the PSYNC command.");
            goto write_error;
        }
        mi->repl_state = REPL_STATE_RECEIVE_PSYNC;
        return;
    }

    /* If reached this point, we should be in REPL_STATE_RECEIVE_PSYNC. */
    if (mi->repl_state != REPL_STATE_RECEIVE_PSYNC) {
        serverLog(LL_WARNING,"syncWithMaster(): state machine error, "
                             "state should be RECEIVE_PSYNC but is %d",
                             mi->repl_state);
        goto error;
    }

    psync_result = slaveTryPartialResynchronization(mi,conn,1);
    if (psync_result == PSYNC_WAIT_REPLY) return; /* Try again later... */

    /* If the master is in an transient error, we should try to PSYNC
        * from scratch later, so go to the error path. This happens when
        * the server is loading the dataset or is not connected with its
        * master and so forth. */
    if (psync_result == PSYNC_TRY_LATER) goto error;

    /* Note: if PSYNC does not return WAIT_REPLY, it will take care of
        * uninstalling the read handler from the file descriptor. */

    if (psync_result == PSYNC_CONTINUE) {
        serverLog(LL_NOTICE, "MASTER <-> REPLICA sync: Master accepted a Partial Resynchronization.");
        if (cserver.supervised_mode == SUPERVISED_SYSTEMD) {
            redisCommunicateSystemd("STATUS=MASTER <-> REPLICA sync: Partial Resynchronization accepted. Ready to accept connections.\n");
            redisCommunicateSystemd("READY=1\n");
        }
        return;
    }

    /* PSYNC failed or is not supported: we want our slaves to resync with us
     * as well, if we have any sub-slaves. The master may transfer us an
     * entirely different data set and we have no way to incrementally feed
     * our slaves after that. */
    if (!g_pserver->fActiveReplica)
    {
        disconnectSlavesExcept(mi->master_uuid); /* Force our slaves to resync with us as well. */
        freeReplicationBacklog(); /* Don't allow our chained slaves to PSYNC. */
    }
    else
    {
        if (listLength(g_pserver->slaves))
        {
            changeReplicationId();
            clearReplicationId2();
        }
        else
        {
            freeReplicationBacklog(); /* Don't allow our chained slaves to PSYNC. */
        }
    }

    /* Fall back to SYNC if needed. Otherwise psync_result == PSYNC_FULLRESYNC
     * and the g_pserver->master_replid and master_initial_offset are
     * already populated. */
    if (psync_result == PSYNC_NOT_SUPPORTED) {
        serverLog(LL_NOTICE,"Retrying with SYNC...");
        if (connSyncWrite(conn,"SYNC\r\n",6,g_pserver->repl_syncio_timeout*1000) == -1) {
            serverLog(LL_WARNING,"I/O error writing to MASTER: %s",
                strerror(errno));
            goto error;
        }
    }

    /* Prepare a suitable temp file for bulk transfer */
    if (!useDisklessLoad()) {
        while(maxtries--) {
            auto dt = std::chrono::system_clock::now().time_since_epoch();
            auto dtMillisecond = std::chrono::duration_cast<std::chrono::milliseconds>(dt);
            snprintf(tmpfile,256,
                "temp-%d.%ld.rdb",(int)dtMillisecond.count(),(long int)getpid());
            dfd = open(tmpfile,O_CREAT|O_WRONLY|O_EXCL,0644);
            if (dfd != -1) break;
            sleep(1);
        }
        if (dfd == -1) {
            serverLog(LL_WARNING,"Opening the temp file needed for MASTER <-> REPLICA synchronization: %s",strerror(errno));
            goto error;
        }
        mi->repl_transfer_fd = dfd;
    }

    /* Setup the non blocking download of the bulk file. */
    if (connSetReadHandler(conn, readSyncBulkPayload)
            == C_ERR)
    {
        char conninfo[CONN_INFO_LEN];
        serverLog(LL_WARNING,
            "Can't create readable event for SYNC: %s (%s)",
            strerror(errno), connGetInfo(conn, conninfo, sizeof(conninfo)));
        goto error;
    }

    mi->repl_state = REPL_STATE_TRANSFER;
    mi->repl_transfer_size = -1;
    mi->repl_transfer_read = 0;
    mi->repl_transfer_last_fsync_off = 0;
    mi->repl_transfer_lastio = g_pserver->unixtime;
    if (mi->repl_transfer_tmpfile)
        zfree(mi->repl_transfer_tmpfile);
    mi->repl_transfer_tmpfile = zstrdup(tmpfile);
    return;

error:
    if (dfd != -1) close(dfd);
    connClose(conn);
    mi->repl_transfer_s = NULL;
    if (mi->repl_transfer_fd != -1)
        close(mi->repl_transfer_fd);
    if (mi->repl_transfer_tmpfile)
        zfree(mi->repl_transfer_tmpfile);
    mi->repl_transfer_tmpfile = NULL;
    mi->repl_transfer_fd = -1;
    mi->repl_state = REPL_STATE_CONNECT;
    return;

write_error: /* Handle sendSynchronousCommand(SYNC_CMD_WRITE) errors. */
    serverLog(LL_WARNING,"Sending command to master in replication handshake: %s", err);
    sdsfree(err);
    goto error;
}

int connectWithMaster(redisMaster *mi) {
    mi->repl_transfer_s = g_pserver->tls_replication ? connCreateTLS() : connCreateSocket();
    connSetPrivateData(mi->repl_transfer_s, mi);
    if (connConnect(mi->repl_transfer_s, mi->masterhost, mi->masterport,
                NET_FIRST_BIND_ADDR, syncWithMaster) == C_ERR) {
        int sev = g_pserver->enable_multimaster ? LL_NOTICE : LL_WARNING;   // with multimaster its not unheard of to intentiallionall have downed masters
        serverLog(sev,"Unable to connect to MASTER: %s",
                connGetLastError(mi->repl_transfer_s));
        connClose(mi->repl_transfer_s);
        mi->repl_transfer_s = NULL;
        return C_ERR;
    }


    mi->repl_transfer_lastio = g_pserver->unixtime;
    mi->repl_state = REPL_STATE_CONNECTING;
    return C_OK;
}

/* This function can be called when a non blocking connection is currently
 * in progress to undo it.
 * Never call this function directly, use cancelReplicationHandshake() instead.
 */
void undoConnectWithMaster(redisMaster *mi) {
    connClose(mi->repl_transfer_s);
    mi->repl_transfer_s = NULL;
}

/* Abort the async download of the bulk dataset while SYNC-ing with master.
 * Never call this function directly, use cancelReplicationHandshake() instead.
 */
void replicationAbortSyncTransfer(redisMaster *mi) {
    serverAssert(mi->repl_state == REPL_STATE_TRANSFER);
    undoConnectWithMaster(mi);
    if (mi->repl_transfer_fd!=-1) {
        close(mi->repl_transfer_fd);
        unlink(mi->repl_transfer_tmpfile);
        zfree(mi->repl_transfer_tmpfile);
        mi->repl_transfer_tmpfile = NULL;
        mi->repl_transfer_fd = -1;
    }
}

/* This function aborts a non blocking replication attempt if there is one
 * in progress, by canceling the non-blocking connect attempt or
 * the initial bulk transfer.
 *
 * If there was a replication handshake in progress 1 is returned and
 * the replication state (g_pserver->repl_state) set to REPL_STATE_CONNECT.
 *
 * Otherwise zero is returned and no operation is perforemd at all. */
int cancelReplicationHandshake(redisMaster *mi) {
    if (mi->repl_state == REPL_STATE_TRANSFER) {
        replicationAbortSyncTransfer(mi);
        mi->repl_state = REPL_STATE_CONNECT;
    } else if (mi->repl_state == REPL_STATE_CONNECTING ||
               slaveIsInHandshakeState(mi))
    {
        undoConnectWithMaster(mi);
        mi->repl_state = REPL_STATE_CONNECT;
    } else {
        return 0;
    }
    return 1;
}

/* Set replication to the specified master address and port. */
struct redisMaster *replicationAddMaster(char *ip, int port) {
    // pre-reqs: We must not already have a replica in the list with the same tuple
    listIter li;
    listNode *ln;
    listRewind(g_pserver->masters, &li);
    while ((ln = listNext(&li)))
    {
        redisMaster *miCheck = (redisMaster*)listNodeValue(ln);
        if (strcasecmp(miCheck->masterhost, ip)==0 && miCheck->masterport == port)
            return nullptr;
    }

    // Pre-req satisfied, lets continue
    int was_master = listLength(g_pserver->masters) == 0;
    redisMaster *mi = nullptr;
    if (!g_pserver->enable_multimaster && listLength(g_pserver->masters)) {
        serverAssert(listLength(g_pserver->masters) == 1);
        mi = (redisMaster*)listNodeValue(listFirst(g_pserver->masters));
    }
    else
    {
        mi = (redisMaster*)zcalloc(sizeof(redisMaster), MALLOC_LOCAL);
        initMasterInfo(mi);
        listAddNodeTail(g_pserver->masters, mi);
    }

    sdsfree(mi->masterhost);
    mi->masterhost = sdsnew(ip);
    mi->masterport = port;
    if (mi->master) {
        if (FCorrectThread(mi->master))
            freeClient(mi->master);
        else
            freeClientAsync(mi->master);
    }
    disconnectAllBlockedClients(); /* Clients blocked in master, now replica. */

    /* Force our slaves to resync with us as well. They may hopefully be able
     * to partially resync with us, but we can notify the replid change. */
    if (!g_pserver->fActiveReplica)
        disconnectSlaves();
    cancelReplicationHandshake(mi);
    /* Before destroying our master state, create a cached master using
     * our own parameters, to later PSYNC with the new master. */
    if (was_master) {
        replicationDiscardCachedMaster(mi);
        replicationCacheMasterUsingMyself(mi);
    }

    /* Fire the role change modules event. */
    moduleFireServerEvent(REDISMODULE_EVENT_REPLICATION_ROLE_CHANGED,
                          REDISMODULE_EVENT_REPLROLECHANGED_NOW_REPLICA,
                          NULL);

    /* Fire the master link modules event. */
    if (mi->repl_state == REPL_STATE_CONNECTED)
        moduleFireServerEvent(REDISMODULE_EVENT_MASTER_LINK_CHANGE,
                              REDISMODULE_SUBEVENT_MASTER_LINK_DOWN,
                              NULL);

    mi->repl_state = REPL_STATE_CONNECT;
    return mi;
}

void freeMasterInfo(redisMaster *mi)
{
    zfree(mi->masterauth);
    zfree(mi->masteruser);
    if (mi->repl_transfer_tmpfile)
        zfree(mi->repl_transfer_tmpfile);
    delete mi->staleKeyMap;
    if (mi->cached_master != nullptr)
        freeClientAsync(mi->cached_master);
    if (mi->master != nullptr)
        freeClientAsync(mi->master);
    zfree(mi);
}


/* Cancel replication, setting the instance as a master itself. */
void replicationUnsetMaster(redisMaster *mi) {
    if (mi->masterhost == NULL) return; /* Nothing to do. */

    /* Fire the master link modules event. */
    if (mi->repl_state == REPL_STATE_CONNECTED)
        moduleFireServerEvent(REDISMODULE_EVENT_MASTER_LINK_CHANGE,
                              REDISMODULE_SUBEVENT_MASTER_LINK_DOWN,
                              NULL);

    sdsfree(mi->masterhost);
    mi->masterhost = NULL;
    if (mi->master) {
        if (FCorrectThread(mi->master))
            freeClient(mi->master);
        else
            freeClientAsync(mi->master);
    }
    replicationDiscardCachedMaster(mi);
    cancelReplicationHandshake(mi);
    /* When a slave is turned into a master, the current replication ID
     * (that was inherited from the master at synchronization time) is
     * used as secondary ID up to the current offset, and a new replication
     * ID is created to continue with a new replication history.
     *
     * NOTE: this function MUST be called after we call
     * freeClient(server.master), since there we adjust the replication
     * offset trimming the final PINGs. See Github issue #7320. */
    shiftReplicationId();
    /* Disconnecting all the slaves is required: we need to inform slaves
     * of the replication ID change (see shiftReplicationId() call). However
     * the slaves will be able to partially resync with us, so it will be
     * a very fast reconnection. */
    if (!g_pserver->fActiveReplica)
        disconnectSlaves();
    mi->repl_state = REPL_STATE_NONE;

    /* We need to make sure the new master will start the replication stream
     * with a SELECT statement. This is forced after a full resync, but
     * with PSYNC version 2, there is no need for full resync after a
     * master switch. */
    g_pserver->replicaseldb = -1;

    /* Once we turn from replica to master, we consider the starting time without
     * slaves (that is used to count the replication backlog time to live) as
     * starting from now. Otherwise the backlog will be freed after a
     * failover if slaves do not connect immediately. */
    g_pserver->repl_no_slaves_since = g_pserver->unixtime;

    listNode *ln = listSearchKey(g_pserver->masters, mi);
    serverAssert(ln != nullptr);
    listDelNode(g_pserver->masters, ln);
    freeMasterInfo(mi);

    /* Fire the role change modules event. */
    moduleFireServerEvent(REDISMODULE_EVENT_REPLICATION_ROLE_CHANGED,
                          REDISMODULE_EVENT_REPLROLECHANGED_NOW_MASTER,
                          NULL);

    /* Restart the AOF subsystem in case we shut it down during a sync when
     * we were still a slave. */
    if (g_pserver->aof_enabled && g_pserver->aof_state == AOF_OFF) restartAOFAfterSYNC();
}

/* This function is called when the replica lose the connection with the
 * master into an unexpected way. */
void replicationHandleMasterDisconnection(redisMaster *mi) {
    if (mi != nullptr)
    {
        /* Fire the master link modules event. */
        if (mi->repl_state == REPL_STATE_CONNECTED)
            moduleFireServerEvent(REDISMODULE_EVENT_MASTER_LINK_CHANGE,
                                REDISMODULE_SUBEVENT_MASTER_LINK_DOWN,
                                NULL);
        mi->master = NULL;
        mi->repl_state = REPL_STATE_CONNECT;
        mi->repl_down_since = g_pserver->unixtime;
        /* We lost connection with our master, don't disconnect slaves yet,
        * maybe we'll be able to PSYNC with our master later. We'll disconnect
        * the slaves only if we'll have to do a full resync with our master. */
    }
}

void replicaofCommand(client *c) {
    /* SLAVEOF is not allowed in cluster mode as replication is automatically
     * configured using the current address of the master node. */
    if (g_pserver->cluster_enabled) {
        addReplyError(c,"REPLICAOF not allowed in cluster mode.");
        return;
    }

    if (c->argc > 3) {
        if (c->argc != 4) {
            addReplyError(c, "Invalid arguments");
            return;
        }
        if (!strcasecmp((const char*)ptrFromObj(c->argv[1]),"remove")) {
            listIter li;
            listNode *ln;
            bool fRemoved = false;
            long port;
            string2l(szFromObj(c->argv[3]), sdslen(szFromObj(c->argv[3])), &port);
        LRestart:
            listRewind(g_pserver->masters, &li);
            while ((ln = listNext(&li))) {
                redisMaster *mi = (redisMaster*)listNodeValue(ln);
                if (mi->masterport != port)
                    continue;
                if (sdscmp(szFromObj(c->argv[2]), mi->masterhost) == 0) {
                    replicationUnsetMaster(mi);
                    fRemoved = true;
                    goto LRestart;
                }
            }
            if (!fRemoved) {
                addReplyError(c, "Master not found");
                return;
            } else if (listLength(g_pserver->masters) == 0) {
                goto LLogNoMaster;
            }
        }
    } else if (!strcasecmp((const char*)ptrFromObj(c->argv[1]),"no") &&
        !strcasecmp((const char*)ptrFromObj(c->argv[2]),"one")) {
        /* The special host/port combination "NO" "ONE" turns the instance
         * into a master. Otherwise the new master address is set. */
        if (listLength(g_pserver->masters)) {
            while (listLength(g_pserver->masters))
            {
                replicationUnsetMaster((redisMaster*)listNodeValue(listFirst(g_pserver->masters)));
            }
        LLogNoMaster:
            sds client = catClientInfoString(sdsempty(),c);
            serverLog(LL_NOTICE,"MASTER MODE enabled (user request from '%s')",
                client);
            sdsfree(client);
        }
    } else {
        long port;

        if (c->flags & CLIENT_SLAVE)
        {
            /* If a client is already a replica they cannot run this command,
             * because it involves flushing all replicas (including this
             * client) */
            addReplyError(c, "Command is not valid when client is a replica.");
            return;
        }

        if ((getLongFromObjectOrReply(c, c->argv[2], &port, NULL) != C_OK))
            return;

        redisMaster *miNew = replicationAddMaster((char*)ptrFromObj(c->argv[1]), port);
        if (miNew == nullptr)
        {
            // We have a duplicate
            serverLog(LL_NOTICE,"REPLICAOF would result into synchronization "
                                "with the master we are already connected "
                                "with. No operation performed.");
            addReplySds(c,sdsnew("+OK Already connected to specified "
                                "master\r\n"));
            return;
        }

        sds client = catClientInfoString(sdsempty(),c);
        serverLog(LL_NOTICE,"REPLICAOF %s:%d enabled (user request from '%s')",
            miNew->masterhost, miNew->masterport, client);
        sdsfree(client);
    }
    addReplyAsync(c,shared.ok);
}

/* ROLE command: provide information about the role of the instance
 * (master or replica) and additional information related to replication
 * in an easy to process format. */
void roleCommand(client *c) {
    if (listLength(g_pserver->masters) == 0) {
        listIter li;
        listNode *ln;
        void *mbcount;
        int slaves = 0;

        addReplyArrayLen(c,3);
        addReplyBulkCBuffer(c,"master",6);
        addReplyLongLong(c,g_pserver->master_repl_offset);
        mbcount = addReplyDeferredLen(c);
        listRewind(g_pserver->slaves,&li);
        while((ln = listNext(&li))) {
            client *replica = (client*)ln->value;
            char ip[NET_IP_STR_LEN], *slaveip = replica->slave_ip;

            if (slaveip[0] == '\0') {
                if (connPeerToString(replica->conn,ip,sizeof(ip),NULL) == -1)
                    continue;
                slaveip = ip;
            }
            if (replica->replstate != SLAVE_STATE_ONLINE) continue;
            addReplyArrayLen(c,3);
            addReplyBulkCString(c,slaveip);
            addReplyBulkLongLong(c,replica->slave_listening_port);
            addReplyBulkLongLong(c,replica->repl_ack_off+replica->reploff_skipped);
            slaves++;
        }
        setDeferredArrayLen(c,mbcount,slaves);
    } else {
        listIter li;
        listNode *ln;
        listRewind(g_pserver->masters, &li);

        if (listLength(g_pserver->masters) > 1)
            addReplyArrayLen(c,listLength(g_pserver->masters));
        while ((ln = listNext(&li)))
        {
            redisMaster *mi = (redisMaster*)listNodeValue(ln);
            std::unique_lock<fastlock> lock;
            if (mi->master != nullptr)
                lock = std::unique_lock<fastlock>(mi->master->lock);

            const char *slavestate = NULL;
            addReplyArrayLen(c,5);
            if (g_pserver->fActiveReplica)
                addReplyBulkCBuffer(c,"active-replica",14);
            else
                addReplyBulkCBuffer(c,"slave",5);
            addReplyBulkCString(c,mi->masterhost);
            addReplyLongLong(c,mi->masterport);
            if (slaveIsInHandshakeState(mi)) {
                slavestate = "handshake";
            } else {
                switch(mi->repl_state) {
                case REPL_STATE_NONE: slavestate = "none"; break;
                case REPL_STATE_CONNECT: slavestate = "connect"; break;
                case REPL_STATE_CONNECTING: slavestate = "connecting"; break;
                case REPL_STATE_TRANSFER: slavestate = "sync"; break;
                case REPL_STATE_CONNECTED: slavestate = "connected"; break;
                default: slavestate = "unknown"; break;
                }
            }
            addReplyBulkCString(c,slavestate);
            addReplyLongLong(c,mi->master ? mi->master->reploff : -1);
        }
    }
}

/* Send a REPLCONF ACK command to the master to inform it about the current
 * processed offset. If we are not connected with a master, the command has
 * no effects. */
void replicationSendAck(redisMaster *mi) 
{
    client *c = mi->master;

    if (c != NULL) {
        c->flags |= CLIENT_MASTER_FORCE_REPLY;
        addReplyArrayLen(c,3);
        addReplyBulkCString(c,"REPLCONF");
        addReplyBulkCString(c,"ACK");
        addReplyBulkLongLong(c,c->reploff);
        c->flags &= ~CLIENT_MASTER_FORCE_REPLY;
    }
}

/* ---------------------- MASTER CACHING FOR PSYNC -------------------------- */

/* In order to implement partial synchronization we need to be able to cache
 * our master's client structure after a transient disconnection.
 * It is cached into g_pserver->cached_master and flushed away using the following
 * functions. */

/* This function is called by freeClient() in order to cache the master
 * client structure instead of destroying it. freeClient() will return
 * ASAP after this function returns, so every action needed to avoid problems
 * with a client that is really "suspended" has to be done by this function.
 *
 * The other functions that will deal with the cached master are:
 *
 * replicationDiscardCachedMaster() that will make sure to kill the client
 * as for some reason we don't want to use it in the future.
 *
 * replicationResurrectCachedMaster() that is used after a successful PSYNC
 * handshake in order to reactivate the cached master.
 */
void replicationCacheMaster(redisMaster *mi, client *c) {
    serverAssert(mi->master != NULL && mi->cached_master == NULL);
    serverLog(LL_NOTICE,"Caching the disconnected master state.");
    AssertCorrectThread(c);
    std::lock_guard<decltype(c->lock)> clientlock(c->lock);

    /* Unlink the client from the server structures. */
    unlinkClient(c);

    /* Reset the master client so that's ready to accept new commands:
     * we want to discard te non processed query buffers and non processed
     * offsets, including pending transactions, already populated arguments,
     * pending outputs to the master. */
    sdsclear(mi->master->querybuf);
    sdsclear(mi->master->pending_querybuf);
    mi->master->read_reploff = mi->master->reploff;
    if (c->flags & CLIENT_MULTI) discardTransaction(c);
    listEmpty(c->reply);
    c->sentlen = 0;
    c->sentlenAsync = 0;
    c->reply_bytes = 0;
    c->bufpos = 0;
    resetClient(c);

    /* Save the master. g_pserver->master will be set to null later by
     * replicationHandleMasterDisconnection(). */
    mi->cached_master = mi->master;

    /* Invalidate the Peer ID cache. */
    if (c->peerid) {
        sdsfree(c->peerid);
        c->peerid = NULL;
    }

    /* Caching the master happens instead of the actual freeClient() call,
     * so make sure to adjust the replication state. This function will
     * also set g_pserver->master to NULL. */
    replicationHandleMasterDisconnection(mi);
}

/* This function is called when a master is turend into a slave, in order to
 * create from scratch a cached master for the new client, that will allow
 * to PSYNC with the slave that was promoted as the new master after a
 * failover.
 *
 * Assuming this instance was previously the master instance of the new master,
 * the new master will accept its replication ID, and potentiall also the
 * current offset if no data was lost during the failover. So we use our
 * current replication ID and offset in order to synthesize a cached master. */
void replicationCacheMasterUsingMyself(redisMaster *mi) {
    serverLog(LL_NOTICE,
        "Before turning into a replica, using my own master parameters "
        "to synthesize a cached master: I may be able to synchronize with "
        "the new master with just a partial transfer.");

    if (mi->cached_master != nullptr)
    {
        // This can happen on first load of the RDB, the master we created in config load is stale
        freeClient(mi->cached_master);
    }

    /* This will be used to populate the field server.master->reploff
     * by replicationCreateMasterClient(). We'll later set the created
     * master as server.cached_master, so the replica will use such
     * offset for PSYNC. */
    mi->master_initial_offset = g_pserver->master_repl_offset;

    /* The master client we create can be set to any DBID, because
     * the new master will start its replication stream with SELECT. */
    replicationCreateMasterClient(mi,NULL,-1);
    std::lock_guard<decltype(mi->master->lock)> lock(mi->master->lock);

    /* Use our own ID / offset. */
    memcpy(mi->master->replid, g_pserver->replid, sizeof(g_pserver->replid));

    /* Set as cached master. */
    unlinkClient(mi->master);
    mi->cached_master = mi->master;
    mi->master = NULL;
}

/* Free a cached master, called when there are no longer the conditions for
 * a partial resync on reconnection. */
void replicationDiscardCachedMaster(redisMaster *mi) {
    if (mi->cached_master == NULL) return;

    serverLog(LL_NOTICE,"Discarding previously cached master state.");
    mi->cached_master->flags &= ~CLIENT_MASTER;
    if (FCorrectThread(mi->cached_master))
        freeClient(mi->cached_master);
    else
        freeClientAsync(mi->cached_master);
    mi->cached_master = NULL;
}

/* Turn the cached master into the current master, using the file descriptor
 * passed as argument as the socket for the new master.
 *
 * This function is called when successfully setup a partial resynchronization
 * so the stream of data that we'll receive will start from were this
 * master left. */
void replicationResurrectCachedMaster(redisMaster *mi, connection *conn) {
    mi->master = mi->cached_master;
    mi->cached_master = NULL;
    mi->master->conn = conn;
    connSetPrivateData(mi->master->conn, mi->master);
    mi->master->flags &= ~(CLIENT_CLOSE_AFTER_REPLY|CLIENT_CLOSE_ASAP);
    mi->master->authenticated = 1;
    mi->master->lastinteraction = g_pserver->unixtime;
    mi->repl_state = REPL_STATE_CONNECTED;
    mi->repl_down_since = 0;

    /* Normally changing the thread of a client is a BIG NONO,
        but this client was unlinked so its OK here */
    mi->master->iel = serverTL - g_pserver->rgthreadvar; // martial to this thread

    /* Re-add to the list of clients. */
    linkClient(mi->master);
    serverAssert(connGetPrivateData(mi->master->conn) == mi->master);
    if (connSetReadHandler(mi->master->conn, readQueryFromClient, true)) {
        serverLog(LL_WARNING,"Error resurrecting the cached master, impossible to add the readable handler: %s", strerror(errno));
        freeClientAsync(mi->master); /* Close ASAP. */
    }

    /* We may also need to install the write handler as well if there is
     * pending data in the write buffers. */
    if (clientHasPendingReplies(mi->master)) {
        if (connSetWriteHandler(mi->master->conn, sendReplyToClient, true)) {
            serverLog(LL_WARNING,"Error resurrecting the cached master, impossible to add the writable handler: %s", strerror(errno));
            freeClientAsync(mi->master); /* Close ASAP. */
        }
    }
}

/* ------------------------- MIN-SLAVES-TO-WRITE  --------------------------- */

/* This function counts the number of slaves with lag <= min-slaves-max-lag.
 * If the option is active, the server will prevent writes if there are not
 * enough connected slaves with the specified lag (or less). */
void refreshGoodSlavesCount(void) {
    listIter li;
    listNode *ln;
    int good = 0;

    if (!g_pserver->repl_min_slaves_to_write ||
        !g_pserver->repl_min_slaves_max_lag) return;

    listRewind(g_pserver->slaves,&li);
    while((ln = listNext(&li))) {
        client *replica = (client*)ln->value;
        time_t lag = g_pserver->unixtime - replica->repl_ack_time;

        if (replica->replstate == SLAVE_STATE_ONLINE &&
            lag <= g_pserver->repl_min_slaves_max_lag) good++;
    }
    g_pserver->repl_good_slaves_count = good;
}

/* ----------------------- REPLICATION SCRIPT CACHE --------------------------
 * The goal of this code is to keep track of scripts already sent to every
 * connected replica, in order to be able to replicate EVALSHA as it is without
 * translating it to EVAL every time it is possible.
 *
 * We use a capped collection implemented by a hash table for fast lookup
 * of scripts we can send as EVALSHA, plus a linked list that is used for
 * eviction of the oldest entry when the max number of items is reached.
 *
 * We don't care about taking a different cache for every different replica
 * since to fill the cache again is not very costly, the goal of this code
 * is to avoid that the same big script is trasmitted a big number of times
 * per second wasting bandwidth and processor speed, but it is not a problem
 * if we need to rebuild the cache from scratch from time to time, every used
 * script will need to be transmitted a single time to reappear in the cache.
 *
 * This is how the system works:
 *
 * 1) Every time a new replica connects, we flush the whole script cache.
 * 2) We only send as EVALSHA what was sent to the master as EVALSHA, without
 *    trying to convert EVAL into EVALSHA specifically for slaves.
 * 3) Every time we trasmit a script as EVAL to the slaves, we also add the
 *    corresponding SHA1 of the script into the cache as we are sure every
 *    replica knows about the script starting from now.
 * 4) On SCRIPT FLUSH command, we replicate the command to all the slaves
 *    and at the same time flush the script cache.
 * 5) When the last replica disconnects, flush the cache.
 * 6) We handle SCRIPT LOAD as well since that's how scripts are loaded
 *    in the master sometimes.
 */

/* Initialize the script cache, only called at startup. */
void replicationScriptCacheInit(void) {
    g_pserver->repl_scriptcache_size = 10000;
    g_pserver->repl_scriptcache_dict = dictCreate(&replScriptCacheDictType,NULL);
    g_pserver->repl_scriptcache_fifo = listCreate();
}

/* Empty the script cache. Should be called every time we are no longer sure
 * that every replica knows about all the scripts in our set, or when the
 * current AOF "context" is no longer aware of the script. In general we
 * should flush the cache:
 *
 * 1) Every time a new replica reconnects to this master and performs a
 *    full SYNC (PSYNC does not require flushing).
 * 2) Every time an AOF rewrite is performed.
 * 3) Every time we are left without slaves at all, and AOF is off, in order
 *    to reclaim otherwise unused memory.
 */
void replicationScriptCacheFlush(void) {
    dictEmpty(g_pserver->repl_scriptcache_dict,NULL);
    listRelease(g_pserver->repl_scriptcache_fifo);
    g_pserver->repl_scriptcache_fifo = listCreate();
}

/* Add an entry into the script cache, if we reach max number of entries the
 * oldest is removed from the list. */
void replicationScriptCacheAdd(sds sha1) {
    int retval;
    sds key = sdsdup(sha1);

    /* Evict oldest. */
    if (listLength(g_pserver->repl_scriptcache_fifo) == g_pserver->repl_scriptcache_size)
    {
        listNode *ln = listLast(g_pserver->repl_scriptcache_fifo);
        sds oldest = (sds)listNodeValue(ln);

        retval = dictDelete(g_pserver->repl_scriptcache_dict,oldest);
        serverAssert(retval == DICT_OK);
        listDelNode(g_pserver->repl_scriptcache_fifo,ln);
    }

    /* Add current. */
    retval = dictAdd(g_pserver->repl_scriptcache_dict,key,NULL);
    listAddNodeHead(g_pserver->repl_scriptcache_fifo,key);
    serverAssert(retval == DICT_OK);
}

/* Returns non-zero if the specified entry exists inside the cache, that is,
 * if all the slaves are aware of this script SHA1. */
int replicationScriptCacheExists(sds sha1) {
    return dictFind(g_pserver->repl_scriptcache_dict,sha1) != NULL;
}

/* ----------------------- SYNCHRONOUS REPLICATION --------------------------
 * Redis synchronous replication design can be summarized in points:
 *
 * - Redis masters have a global replication offset, used by PSYNC.
 * - Master increment the offset every time new commands are sent to slaves.
 * - Slaves ping back masters with the offset processed so far.
 *
 * So synchronous replication adds a new WAIT command in the form:
 *
 *   WAIT <num_replicas> <milliseconds_timeout>
 *
 * That returns the number of replicas that processed the query when
 * we finally have at least num_replicas, or when the timeout was
 * reached.
 *
 * The command is implemented in this way:
 *
 * - Every time a client processes a command, we remember the replication
 *   offset after sending that command to the slaves.
 * - When WAIT is called, we ask slaves to send an acknowledgement ASAP.
 *   The client is blocked at the same time (see blocked.c).
 * - Once we receive enough ACKs for a given offset or when the timeout
 *   is reached, the WAIT command is unblocked and the reply sent to the
 *   client.
 */

/* This just set a flag so that we broadcast a REPLCONF GETACK command
 * to all the slaves in the beforeSleep() function. Note that this way
 * we "group" all the clients that want to wait for synchronouns replication
 * in a given event loop iteration, and send a single GETACK for them all. */
void replicationRequestAckFromSlaves(void) {
    g_pserver->get_ack_from_slaves = 1;
}

/* Return the number of slaves that already acknowledged the specified
 * replication offset. */
int replicationCountAcksByOffset(long long offset) {
    listIter li;
    listNode *ln;
    int count = 0;

    listRewind(g_pserver->slaves,&li);
    while((ln = listNext(&li))) {
        client *replica = (client*)ln->value;

        if (replica->replstate != SLAVE_STATE_ONLINE) continue;
        if ((replica->repl_ack_off + replica->reploff_skipped) >= offset) count++;
    }
    return count;
}

/* WAIT for N replicas to acknowledge the processing of our latest
 * write command (and all the previous commands). */
void waitCommand(client *c) {
    mstime_t timeout;
    long numreplicas, ackreplicas;
    long long offset = c->woff;

    if (listLength(g_pserver->masters) && !g_pserver->fActiveReplica) {
        addReplyError(c,"WAIT cannot be used with replica instances. Please also note that since Redis 4.0 if a replica is configured to be writable (which is not the default) writes to replicas are just local and are not propagated.");
        return;
    }

    /* Argument parsing. */
    if (getLongFromObjectOrReply(c,c->argv[1],&numreplicas,NULL) != C_OK)
        return;
    if (getTimeoutFromObjectOrReply(c,c->argv[2],&timeout,UNIT_MILLISECONDS)
        != C_OK) return;

    /* First try without blocking at all. */
    ackreplicas = replicationCountAcksByOffset(c->woff);
    if (ackreplicas >= numreplicas || c->flags & CLIENT_MULTI) {
        addReplyLongLong(c,ackreplicas);
        return;
    }

    /* Otherwise block the client and put it into our list of clients
     * waiting for ack from slaves. */
    c->bpop.timeout = timeout;
    c->bpop.reploffset = offset;
    c->bpop.numreplicas = numreplicas;
    listAddNodeTail(g_pserver->clients_waiting_acks,c);
    blockClient(c,BLOCKED_WAIT);

    /* Make sure that the server will send an ACK request to all the slaves
     * before returning to the event loop. */
    replicationRequestAckFromSlaves();
}

/* This is called by unblockClient() to perform the blocking op type
 * specific cleanup. We just remove the client from the list of clients
 * waiting for replica acks. Never call it directly, call unblockClient()
 * instead. */
void unblockClientWaitingReplicas(client *c) {
    listNode *ln = listSearchKey(g_pserver->clients_waiting_acks,c);
    serverAssert(ln != NULL);
    listDelNode(g_pserver->clients_waiting_acks,ln);
}

/* Check if there are clients blocked in WAIT that can be unblocked since
 * we received enough ACKs from slaves. */
void processClientsWaitingReplicas(void) {
    long long last_offset = 0;
    int last_numreplicas = 0;

    listIter li;
    listNode *ln;

    listRewind(g_pserver->clients_waiting_acks,&li);
    while((ln = listNext(&li))) {
        client *c = (client*)ln->value;
        fastlock_lock(&c->lock);

        /* Every time we find a client that is satisfied for a given
         * offset and number of replicas, we remember it so the next client
         * may be unblocked without calling replicationCountAcksByOffset()
         * if the requested offset / replicas were equal or less. */
        if (last_offset && last_offset > c->bpop.reploffset &&
                           last_numreplicas > c->bpop.numreplicas)
        {
            unblockClient(c);
            addReplyLongLongAsync(c,last_numreplicas);
        } else {
            int numreplicas = replicationCountAcksByOffset(c->bpop.reploffset);

            if (numreplicas >= c->bpop.numreplicas) {
                last_offset = c->bpop.reploffset;
                last_numreplicas = numreplicas;
                unblockClient(c);
                addReplyLongLongAsync(c,numreplicas);
            }
        }
        fastlock_unlock(&c->lock);
    }
}

/* Return the replica replication offset for this instance, that is
 * the offset for which we already processed the master replication stream. */
long long replicationGetSlaveOffset(redisMaster *mi) {
    long long offset = 0;

    if (mi != NULL && mi->masterhost != NULL) {
        if (mi->master) {
            offset = mi->master->reploff;
        } else if (mi->cached_master) {
            offset = mi->cached_master->reploff;
        }
    }
    /* offset may be -1 when the master does not support it at all, however
     * this function is designed to return an offset that can express the
     * amount of data processed by the master, so we return a positive
     * integer. */
    if (offset < 0) offset = 0;
    return offset;
}

/* --------------------------- REPLICATION CRON  ---------------------------- */

/* Replication cron function, called 1 time per second. */
void replicationCron(void) {
    static long long replication_cron_loops = 0;
    serverAssert(GlobalLocksAcquired());
    listIter liMaster;
    listNode *lnMaster;
    listRewind(g_pserver->masters, &liMaster);

    bool fInMasterConnection = false;
    while ((lnMaster = listNext(&liMaster)) && !fInMasterConnection)
    {
        redisMaster *mi = (redisMaster*)listNodeValue(lnMaster);
        if (mi->repl_state != REPL_STATE_NONE && mi->repl_state != REPL_STATE_CONNECTED && mi->repl_state != REPL_STATE_CONNECT) {
            fInMasterConnection = true;
        }
    }

    bool fConnectionStarted = false;
    listRewind(g_pserver->masters, &liMaster);
    while ((lnMaster = listNext(&liMaster)))
    {
        redisMaster *mi = (redisMaster*)listNodeValue(lnMaster);

        std::unique_lock<decltype(mi->master->lock)> ulock;
        if (mi->master != nullptr)
            ulock = decltype(ulock)(mi->master->lock);

        /* Non blocking connection timeout? */
        if (mi->masterhost &&
            (mi->repl_state == REPL_STATE_CONNECTING ||
            slaveIsInHandshakeState(mi)) &&
            (time(NULL)-mi->repl_transfer_lastio) > g_pserver->repl_timeout)
        {
            serverLog(LL_WARNING,"Timeout connecting to the MASTER...");
            cancelReplicationHandshake(mi);
        }

        /* Bulk transfer I/O timeout? */
        if (mi->masterhost && mi->repl_state == REPL_STATE_TRANSFER &&
            (time(NULL)-mi->repl_transfer_lastio) > g_pserver->repl_timeout)
        {
            serverLog(LL_WARNING,"Timeout receiving bulk data from MASTER... If the problem persists try to set the 'repl-timeout' parameter in keydb.conf to a larger value.");
            cancelReplicationHandshake(mi);
        }

        /* Timed out master when we are an already connected replica? */
        if (mi->masterhost && mi->master && mi->repl_state == REPL_STATE_CONNECTED &&
            (time(NULL)-mi->master->lastinteraction) > g_pserver->repl_timeout)
        {
            serverLog(LL_WARNING,"MASTER timeout: no data nor PING received...");
            if (FCorrectThread(mi->master))
                freeClient(mi->master);
            else
                freeClientAsync(mi->master);
        }

        /* Check if we should connect to a MASTER */
        if (mi->repl_state == REPL_STATE_CONNECT && !fInMasterConnection) {
            serverLog(LL_NOTICE,"Connecting to MASTER %s:%d",
                mi->masterhost, mi->masterport);
            if (connectWithMaster(mi) == C_OK) {
                serverLog(LL_NOTICE,"MASTER <-> REPLICA sync started");
            }
            fInMasterConnection = true;
            fConnectionStarted = true;
        }

        /* Send ACK to master from time to time.
        * Note that we do not send periodic acks to masters that don't
        * support PSYNC and replication offsets. */
        if (mi->masterhost && mi->master &&
            !(mi->master->flags & CLIENT_PRE_PSYNC))
            replicationSendAck(mi);
    }

    if (fConnectionStarted) {
        // If we cancel this handshake we want the next attempt to be a different master
        listRotateHeadToTail(g_pserver->masters);
    }

    /* If we have attached slaves, PING them from time to time.
    * So slaves can implement an explicit timeout to masters, and will
    * be able to detect a link disconnection even if the TCP connection
    * will not actually go down. */
    listIter li;
    listNode *ln;
    robj *ping_argv[1];

    /* First, send PING according to ping_slave_period. */
    if ((replication_cron_loops % g_pserver->repl_ping_slave_period) == 0 &&
        listLength(g_pserver->slaves))
    {
        /* Note that we don't send the PING if the clients are paused during
         * a Redis Cluster manual failover: the PING we send will otherwise
         * alter the replication offsets of master and replica, and will no longer
         * match the one stored into 'mf_master_offset' state. */
        int manual_failover_in_progress =
            g_pserver->cluster_enabled &&
            g_pserver->cluster->mf_end &&
            clientsArePaused();

        if (!manual_failover_in_progress) {
            ping_argv[0] = createStringObject("PING",4);
            replicationFeedSlaves(g_pserver->slaves, g_pserver->replicaseldb,
                ping_argv, 1);
            decrRefCount(ping_argv[0]);
        }
    }

    /* Second, send a newline to all the slaves in pre-synchronization
    * stage, that is, slaves waiting for the master to create the RDB file.
    *
    * Also send the a newline to all the chained slaves we have, if we lost
    * connection from our master, to keep the slaves aware that their
    * master is online. This is needed since sub-slaves only receive proxied
    * data from top-level masters, so there is no explicit pinging in order
    * to avoid altering the replication offsets. This special out of band
    * pings (newlines) can be sent, they will have no effect in the offset.
    *
    * The newline will be ignored by the replica but will refresh the
    * last interaction timer preventing a timeout. In this case we ignore the
    * ping period and refresh the connection once per second since certain
    * timeouts are set at a few seconds (example: PSYNC response). */
    listRewind(g_pserver->slaves,&li);
    while((ln = listNext(&li))) {
        client *replica = (client*)ln->value;

        int is_presync =
            (replica->replstate == SLAVE_STATE_WAIT_BGSAVE_START ||
            (replica->replstate == SLAVE_STATE_WAIT_BGSAVE_END &&
            g_pserver->rdb_child_type != RDB_CHILD_TYPE_SOCKET));

        if (is_presync) {
            connWrite(replica->conn, "\n", 1);
        }
    }

    /* Disconnect timedout slaves. */
    if (listLength(g_pserver->slaves)) {
        listIter li;
        listNode *ln;

        listRewind(g_pserver->slaves,&li);
        while((ln = listNext(&li))) {
            client *replica = (client*)ln->value;
            std::unique_lock<fastlock> ul(replica->lock);

            if (replica->replstate != SLAVE_STATE_ONLINE) continue;
            if (replica->flags & CLIENT_PRE_PSYNC) continue;
            if ((g_pserver->unixtime - replica->repl_ack_time) > g_pserver->repl_timeout)
            {
                serverLog(LL_WARNING, "Disconnecting timedout replica: %s",
                    replicationGetSlaveName(replica));
                if (FCorrectThread(replica))
                {
                    ul.release();
                    if (!freeClient(replica))
                        replica->lock.unlock(); // we didn't free so we have undo the lock we just released
                }
                else
                {
                    freeClientAsync(replica);
                }
            }
        }
    }

    /* If this is a master without attached slaves and there is a replication
    * backlog active, in order to reclaim memory we can free it after some
    * (configured) time. Note that this cannot be done for slaves: slaves
    * without sub-slaves attached should still accumulate data into the
    * backlog, in order to reply to PSYNC queries if they are turned into
    * masters after a failover. */
    if (listLength(g_pserver->slaves) == 0 && g_pserver->repl_backlog_time_limit &&
        g_pserver->repl_backlog && listLength(g_pserver->masters) == 0)
    {
        time_t idle = g_pserver->unixtime - g_pserver->repl_no_slaves_since;

        if (idle > g_pserver->repl_backlog_time_limit) {
            /* When we free the backlog, we always use a new
            * replication ID and clear the ID2. This is needed
            * because when there is no backlog, the master_repl_offset
            * is not updated, but we would still retain our replication
            * ID, leading to the following problem:
            *
            * 1. We are a master instance.
            * 2. Our replica is promoted to master. It's repl-id-2 will
            *    be the same as our repl-id.
            * 3. We, yet as master, receive some updates, that will not
            *    increment the master_repl_offset.
            * 4. Later we are turned into a replica, connect to the new
            *    master that will accept our PSYNC request by second
            *    replication ID, but there will be data inconsistency
            *    because we received writes. */
            changeReplicationId();
            clearReplicationId2();
            freeReplicationBacklog();
            serverLog(LL_NOTICE,
                "Replication backlog freed after %d seconds "
                "without connected replicas.",
                (int) g_pserver->repl_backlog_time_limit);
        }
    }

    /* If AOF is disabled and we no longer have attached slaves, we can
    * free our Replication Script Cache as there is no need to propagate
    * EVALSHA at all. */
    if (listLength(g_pserver->slaves) == 0 &&
        g_pserver->aof_state == AOF_OFF &&
        listLength(g_pserver->repl_scriptcache_fifo) != 0)
    {
        replicationScriptCacheFlush();
    }

    /* Start a BGSAVE good for replication if we have slaves in
     * WAIT_BGSAVE_START state.
     *
     * In case of diskless replication, we make sure to wait the specified
     * number of seconds (according to configuration) so that other slaves
     * have the time to arrive before we start streaming. */
    if (!hasActiveChildProcess()) {
        time_t idle, max_idle = 0;
        int slaves_waiting = 0;
        int mincapa = -1;
        listNode *ln;
        listIter li;

        listRewind(g_pserver->slaves,&li);
        while((ln = listNext(&li))) {
            client *replica = (client*)ln->value;
            if (replica->replstate == SLAVE_STATE_WAIT_BGSAVE_START) {
                idle = g_pserver->unixtime - replica->lastinteraction;
                if (idle > max_idle) max_idle = idle;
                slaves_waiting++;
                mincapa = (mincapa == -1) ? replica->slave_capa :
                                            (mincapa & replica->slave_capa);
            }
        }

        if (slaves_waiting &&
            (!g_pserver->repl_diskless_sync ||
            max_idle > g_pserver->repl_diskless_sync_delay))
        {
            /* Start the BGSAVE. The called function may start a
            * BGSAVE with socket target or disk target depending on the
            * configuration and slaves capabilities. */
            startBgsaveForReplication(mincapa);
        }
    }

    propagateMasterStaleKeys();

    /* Remove the RDB file used for replication if Redis is not running
     * with any persistence. */
    removeRDBUsedToSyncReplicas();

    /* Refresh the number of slaves with lag <= min-slaves-max-lag. */
    refreshGoodSlavesCount();
    replication_cron_loops++; /* Incremented with frequency 1 HZ. */
}

int FBrokenLinkToMaster()
{
    listIter li;
    listNode *ln;
    listRewind(g_pserver->masters, &li);

    while ((ln = listNext(&li)))
    {
        redisMaster *mi = (redisMaster*)listNodeValue(ln);
        if (mi->repl_state != REPL_STATE_CONNECTED)
            return true;
    }
    return false;
}

int FActiveMaster(client *c)
{
    if (!(c->flags & CLIENT_MASTER))
        return false;

    listIter li;
    listNode *ln;
    listRewind(g_pserver->masters, &li);
    while ((ln = listNext(&li)))
    {
        redisMaster *mi = (redisMaster*)listNodeValue(ln);
        if (mi->master == c)
            return true;
    }
    return false;
}

redisMaster *MasterInfoFromClient(client *c)
{
    listIter li;
    listNode *ln;
    listRewind(g_pserver->masters, &li);
    while ((ln = listNext(&li)))
    {
        redisMaster *mi = (redisMaster*)listNodeValue(ln);
        if (mi->master == c || mi->cached_master == c)
            return mi;
    }
    return nullptr;
}

#define REPLAY_MAX_NESTING 64
class ReplicaNestState
{
public:
    bool FPush()
    {
        if (m_cnesting == REPLAY_MAX_NESTING) {
            m_fCancelled = true;
            return false;   // overflow
        }
        
        if (m_cnesting == 0)
            m_fCancelled = false;
        ++m_cnesting;
        return true;
    }

    void Pop()
    {
        --m_cnesting;
    }

    void Cancel()
    {
        m_fCancelled = true;
    }

    bool FCancelled() const
    {
        return m_fCancelled;
    }

    bool FFirst() const
    {
        return m_cnesting == 1;
    }

    redisMaster *getMi(client *c)
    {
        if (m_mi == nullptr)
            m_mi = MasterInfoFromClient(c);
        return m_mi;
    }

    int nesting() const { return m_cnesting; }

private:
    int m_cnesting = 0;
    bool m_fCancelled = false;
    redisMaster *m_mi = nullptr;
};

static thread_local std::unique_ptr<ReplicaNestState> s_pstate;

bool FInReplicaReplay()
{
    return s_pstate != nullptr && s_pstate->nesting() > 0;
}

struct RemoteMasterState
{
    uint64_t mvcc = 0;
    client *cFake = nullptr;

    ~RemoteMasterState()
    {
        aeAcquireLock();
        freeClient(cFake);
        aeReleaseLock();
    }
};

static std::unordered_map<std::string, RemoteMasterState> g_mapremote;

void replicaReplayCommand(client *c)
{
    if (s_pstate == nullptr)
        s_pstate = std::make_unique<ReplicaNestState>();

    // the replay command contains two arguments: 
    //  1: The UUID of the source
    //  2: The raw command buffer to be replayed
    //  3: (OPTIONAL) the database ID the command should apply to
    
    if (!(c->flags & CLIENT_MASTER))
    {
        addReplyError(c, "Command must be sent from a master");
        s_pstate->Cancel();
        return;
    }

    /* First Validate Arguments */
    if (c->argc < 3)
    {
        addReplyError(c, "Invalid number of arguments");
        s_pstate->Cancel();
        return;
    }

    std::string uuid;
    uuid.resize(UUID_BINARY_LEN);
    if (c->argv[1]->type != OBJ_STRING || sdslen((sds)ptrFromObj(c->argv[1])) != 36 
        || uuid_parse((sds)ptrFromObj(c->argv[1]), (unsigned char*)uuid.data()) != 0)
    {
        addReplyError(c, "Expected UUID arg1");
        s_pstate->Cancel();
        return;
    }

    if (c->argv[2]->type != OBJ_STRING)
    {
        addReplyError(c, "Expected command buffer arg2");
        s_pstate->Cancel();
        return;
    }

    if (c->argc >= 4)
    {
        long long db;
        if (getLongLongFromObject(c->argv[3], &db) != C_OK || db >= cserver.dbnum || selectDb(c, (int)db) != C_OK)
        {
            addReplyError(c, "Invalid database ID");
            s_pstate->Cancel();
            return;
        }
    }

    uint64_t mvcc = 0;
    if (c->argc >= 5)
    {
        if (getUnsignedLongLongFromObject(c->argv[4], &mvcc) != C_OK)
        {
            addReplyError(c, "Invalid MVCC Timestamp");
            s_pstate->Cancel();
            return;
        }
    }

    if (FSameUuidNoNil((unsigned char*)uuid.data(), cserver.uuid))
    {
        addReply(c, shared.ok);
        s_pstate->Cancel();
        return; // Our own commands have come back to us.  Ignore them.
    }

    if (!s_pstate->FPush())
        return;

    RemoteMasterState &remoteState = g_mapremote[uuid];
    if (remoteState.cFake == nullptr)
        remoteState.cFake = createClient(nullptr, c->iel);
    else
        remoteState.cFake->iel = c->iel;

    client *cFake = remoteState.cFake;

    if (mvcc != 0 && remoteState.mvcc >= mvcc)
    {
        s_pstate->Cancel();
        s_pstate->Pop();
        return;
    }

    // OK We've recieved a command lets execute
    client *current_clientSave = serverTL->current_client;
    cFake->lock.lock();
    cFake->authenticated = c->authenticated;
    cFake->puser = c->puser;
    cFake->querybuf = sdscatsds(cFake->querybuf,(sds)ptrFromObj(c->argv[2]));
    selectDb(cFake, c->db->id);
    auto ccmdPrev = serverTL->commandsExecuted;
    cFake->flags |= CLIENT_MASTER | CLIENT_PREVENT_REPL_PROP;
    processInputBuffer(cFake, (CMD_CALL_FULL & (~CMD_CALL_PROPAGATE)));
    cFake->flags &= ~(CLIENT_MASTER | CLIENT_PREVENT_REPL_PROP);
    bool fExec = ccmdPrev != serverTL->commandsExecuted;
    cFake->lock.unlock();
    if (cFake->master_error)
    {
        selectDb(c, cFake->db->id);
        freeClient(cFake);
        remoteState.cFake = cFake = nullptr;
        addReplyError(c, "Error in rreplay command, please check logs.");
    }
    if (cFake != nullptr)
    {
        if (fExec || cFake->flags & CLIENT_MULTI)
        {
            addReply(c, shared.ok);
            selectDb(c, cFake->db->id);
            if (mvcc > remoteState.mvcc)
                remoteState.mvcc = mvcc;
        }
        else
        {
            serverLog(LL_WARNING, "Command didn't execute: %s", cFake->buf);
            addReplyError(c, "command did not execute");
        }
        serverAssert(sdslen(cFake->querybuf) == 0);
    }
    serverTL->current_client = current_clientSave;

    // call() will not propogate this for us, so we do so here
    if (!s_pstate->FCancelled() && s_pstate->FFirst() && !cserver.multimaster_no_forward)
        alsoPropagate(cserver.rreplayCommand,c->db->id,c->argv,c->argc,PROPAGATE_AOF|PROPAGATE_REPL);
    
    s_pstate->Pop();
    return;
}

void updateMasterAuth()
{
    listIter li;
    listNode *ln;

    listRewind(g_pserver->masters, &li);
    while ((ln = listNext(&li)))
    {
        redisMaster *mi = (redisMaster*)listNodeValue(ln);
        zfree(mi->masterauth); mi->masterauth = nullptr;
        zfree(mi->masteruser); mi->masteruser = nullptr;

        if (cserver.default_masterauth)
            mi->masterauth = zstrdup(cserver.default_masterauth);
        if (cserver.default_masteruser)
            mi->masteruser = zstrdup(cserver.default_masteruser);
    }
}

static void propagateMasterStaleKeys()
{
    listIter li;
    listNode *ln;
    listRewind(g_pserver->masters, &li);
    robj *rgobj[2];

    rgobj[0] = createEmbeddedStringObject("DEL", 3);

    while ((ln = listNext(&li)) != nullptr)
    {
        redisMaster *mi = (redisMaster*)listNodeValue(ln);
        if (mi->staleKeyMap != nullptr)
        {
            if (mi->master != nullptr)
            {
                for (auto &pair : *mi->staleKeyMap)
                {
                    if (pair.second.empty())
                        continue;
                    
                    client *replica = replicaFromMaster(mi);
                    if (replica == nullptr)
                        continue;

                    for (auto &spkey : pair.second)
                    {
                        rgobj[1] = spkey.get();
                        replicationFeedSlave(replica, pair.first, rgobj, 2, false);
                    }
                }
                delete mi->staleKeyMap;
                mi->staleKeyMap = nullptr;
            }
        }
    }

    decrRefCount(rgobj[0]);
}<|MERGE_RESOLUTION|>--- conflicted
+++ resolved
@@ -2096,22 +2096,13 @@
          * dictionaries */
         diskless_load_backup = disklessLoadMakeBackups();
     }
-<<<<<<< HEAD
-
-    if (!fUpdate)
-    {
-        /* We call to emptyDb even in case of REPL_DISKLESS_LOAD_SWAPDB
-        * (Where disklessLoadMakeBackups left server.db empty) because we
-        * want to execute all the auxiliary logic of emptyDb (Namely,
-        * fire module events) */
-=======
+    
     /* We call to emptyDb even in case of REPL_DISKLESS_LOAD_SWAPDB
      * (Where disklessLoadMakeBackups left server.db empty) because we
      * want to execute all the auxiliary logic of emptyDb (Namely,
      * fire module events) */
     if (!fUpdate) {
         serverLog(LL_NOTICE, "MASTER <-> REPLICA sync: Flushing old data");
->>>>>>> 6f8e9a64
         emptyDb(-1,empty_db_flags,replicationEmptyDbCallback);
     }
 
