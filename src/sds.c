/* SDSLib 2.0 -- A C dynamic strings library
 *
 * Copyright (c) 2006-2015, Salvatore Sanfilippo <antirez at gmail dot com>
 * Copyright (c) 2015, Oran Agra
 * Copyright (c) 2015, Redis Labs, Inc
 * All rights reserved.
 *
 * Redistribution and use in source and binary forms, with or without
 * modification, are permitted provided that the following conditions are met:
 *
 *   * Redistributions of source code must retain the above copyright notice,
 *     this list of conditions and the following disclaimer.
 *   * Redistributions in binary form must reproduce the above copyright
 *     notice, this list of conditions and the following disclaimer in the
 *     documentation and/or other materials provided with the distribution.
 *   * Neither the name of Redis nor the names of its contributors may be used
 *     to endorse or promote products derived from this software without
 *     specific prior written permission.
 *
 * THIS SOFTWARE IS PROVIDED BY THE COPYRIGHT HOLDERS AND CONTRIBUTORS "AS IS"
 * AND ANY EXPRESS OR IMPLIED WARRANTIES, INCLUDING, BUT NOT LIMITED TO, THE
 * IMPLIED WARRANTIES OF MERCHANTABILITY AND FITNESS FOR A PARTICULAR PURPOSE
 * ARE DISCLAIMED. IN NO EVENT SHALL THE COPYRIGHT OWNER OR CONTRIBUTORS BE
 * LIABLE FOR ANY DIRECT, INDIRECT, INCIDENTAL, SPECIAL, EXEMPLARY, OR
 * CONSEQUENTIAL DAMAGES (INCLUDING, BUT NOT LIMITED TO, PROCUREMENT OF
 * SUBSTITUTE GOODS OR SERVICES; LOSS OF USE, DATA, OR PROFITS; OR BUSINESS
 * INTERRUPTION) HOWEVER CAUSED AND ON ANY THEORY OF LIABILITY, WHETHER IN
 * CONTRACT, STRICT LIABILITY, OR TORT (INCLUDING NEGLIGENCE OR OTHERWISE)
 * ARISING IN ANY WAY OUT OF THE USE OF THIS SOFTWARE, EVEN IF ADVISED OF THE
 * POSSIBILITY OF SUCH DAMAGE.
 */

#include <stdio.h>
#include <stdlib.h>
#include <string.h>
#include <ctype.h>
#include <assert.h>
#include <limits.h>
#include "sds.h"
#include "sdsalloc.h"

const char *SDS_NOINIT = "SDS_NOINIT";

static inline int sdsHdrSize(char type) {
    switch(type&SDS_TYPE_MASK) {
        case SDS_TYPE_5:
            return sizeof(struct sdshdr5);
        case SDS_TYPE_8:
            return sizeof(struct sdshdr8);
        case SDS_TYPE_16:
            return sizeof(struct sdshdr16);
        case SDS_TYPE_32:
            return sizeof(struct sdshdr32);
        case SDS_TYPE_64:
            return sizeof(struct sdshdr64);
        case SDS_TYPE_REFCOUNTED:
            return sizeof(struct sdshdrrefcount);
    }
    return 0;
}

static inline char sdsReqType(ssize_t string_size) {
    if (string_size < 0){
        string_size = -string_size;
        if (string_size < 1<<16)
            return SDS_TYPE_REFCOUNTED;
    }
    if (string_size < 1<<5)
        return SDS_TYPE_5;
    if (string_size < 1<<8)
        return SDS_TYPE_8;
    if (string_size < 1<<16)
        return SDS_TYPE_16;
#if (LONG_MAX == LLONG_MAX)
    if (string_size < 1ll<<32)
        return SDS_TYPE_32;
    return SDS_TYPE_64;
#else
    return SDS_TYPE_32;
#endif
}

/* Create a new sds string with the content specified by the 'init' pointer
 * and 'initlen'.
 * If NULL is used for 'init' the string is initialized with zero bytes.
 * If SDS_NOINIT is used, the buffer is left uninitialized;
 *
 * The string is always null-termined (all the sds strings are, always) so
 * even if you create an sds string with:
 *
 * mystring = sdsnewlen("abc",3);
 *
 * You can print the string with printf() as there is an implicit \0 at the
 * end of the string. However the string is binary safe and can contain
 * \0 characters in the middle, as the length is stored in the sds header. */
sds sdsnewlen(const void *init, ssize_t initlen) {
    void *sh;
    sds s;
    char type = sdsReqType(initlen);
    if (initlen < 0)
        initlen = -initlen;
    /* Empty strings are usually created in order to append. Use type 8
     * since type 5 is not good at this. */
    if (type == SDS_TYPE_5 && initlen == 0) type = SDS_TYPE_8;
    int hdrlen = sdsHdrSize(type);
    unsigned char *fp; /* flags pointer. */

    sh = s_malloc(hdrlen+initlen+1, MALLOC_SHARED);
    if (sh == NULL) return NULL;
    if (init==SDS_NOINIT)
        init = NULL;
    else if (!init)
        memset(sh, 0, hdrlen+initlen+1);
    s = (char*)sh+hdrlen;
    fp = ((unsigned char*)s)-1;
    switch(type) {
        case SDS_TYPE_5: {
            *fp = type | (initlen << SDS_TYPE_BITS);
            break;
        }
        case SDS_TYPE_8: {
            SDS_HDR_VAR(8,s);
            sh->len = initlen;
            sh->alloc = initlen;
            *fp = type;
            break;
        }
        case SDS_TYPE_16: {
            SDS_HDR_VAR(16,s);
            sh->len = initlen;
            sh->alloc = initlen;
            *fp = type;
            break;
        }
        case SDS_TYPE_32: {
            SDS_HDR_VAR(32,s);
            sh->len = initlen;
            sh->alloc = initlen;
            *fp = type;
            break;
        }
        case SDS_TYPE_64: {
            SDS_HDR_VAR(64,s);
            sh->len = initlen;
            sh->alloc = initlen;
            *fp = type;
            break;
        }
        case SDS_TYPE_REFCOUNTED: {
            SDS_HDR_VAR_REFCOUNTED(s);
            sh->len = initlen;
            sh->refcount = 1;
            *fp = type;
            break;
        }
    }
    if (initlen && init)
        memcpy(s, init, initlen);
    s[initlen] = '\0';
    return s;
}

/* Create an empty (zero length) sds string. Even in this case the string
 * always has an implicit null term. */
sds sdsempty(void) {
    return sdsnewlen("",0);
}

/* Create a new sds string starting from a null terminated C string. */
sds sdsnew(const char *init) {
    size_t initlen = (init == NULL) ? 0 : strlen(init);
    return sdsnewlen(init, initlen);
}

/* Duplicate an sds string. */
sds sdsdup(const char *s) {
    return sdsnewlen(s, sdslen(s));
}

sds sdsdupshared(const char *s) {
    unsigned char flags = s[-1];
    if ((flags & SDS_TYPE_MASK) != SDS_TYPE_REFCOUNTED)
        return sdsnewlen(s, -sdslen(s));
    SDS_HDR_VAR_REFCOUNTED(s);
    __atomic_fetch_add(&sh->refcount, 1, __ATOMIC_RELAXED);
    return (sds)s;
}

/* Free an sds string. No operation is performed if 's' is NULL. */
void sdsfree(const char *s) {
    if (s == NULL) return;
    unsigned char flags = s[-1];
    if ((flags & SDS_TYPE_MASK) == SDS_TYPE_REFCOUNTED)
    {
        SDS_HDR_VAR_REFCOUNTED(s);
        if (__atomic_fetch_sub(&sh->refcount, 1, __ATOMIC_RELAXED) > 1)
            return;
    }
    s_free((char*)s-sdsHdrSize(s[-1]));
}

/* Set the sds string length to the length as obtained with strlen(), so
 * considering as content only up to the first null term character.
 *
 * This function is useful when the sds string is hacked manually in some
 * way, like in the following example:
 *
 * s = sdsnew("foobar");
 * s[2] = '\0';
 * sdsupdatelen(s);
 * printf("%d\n", sdslen(s));
 *
 * The output will be "2", but if we comment out the call to sdsupdatelen()
 * the output will be "6" as the string was modified but the logical length
 * remains 6 bytes. */
void sdsupdatelen(sds s) {
    size_t reallen = strlen(s);
    sdssetlen(s, reallen);
}

/* Modify an sds string in-place to make it empty (zero length).
 * However all the existing buffer is not discarded but set as free space
 * so that next append operations will not require allocations up to the
 * number of bytes previously available. */
void sdsclear(sds s) {
    sdssetlen(s, 0);
    s[0] = '\0';
}

/* Enlarge the free space at the end of the sds string so that the caller
 * is sure that after calling this function can overwrite up to addlen
 * bytes after the end of the string, plus one more byte for nul term.
 *
 * Note: this does not change the *length* of the sds string as returned
 * by sdslen(), but only the free buffer space we have. */
sds sdsMakeRoomFor(sds s, size_t addlen) {
    void *sh, *newsh;
    size_t avail = sdsavail(s);
    size_t len, newlen;
    char type, oldtype = s[-1] & SDS_TYPE_MASK;
    int hdrlen;

    /* Return ASAP if there is enough space left. */
    if (avail >= addlen) return s;

    len = sdslen(s);
    sh = (char*)s-sdsHdrSize(oldtype);
    newlen = (len+addlen);
    if (newlen < SDS_MAX_PREALLOC)
        newlen *= 2;
    else
        newlen += SDS_MAX_PREALLOC;

    type = sdsReqType(newlen);

    /* Don't use type 5: the user is appending to the string and type 5 is
     * not able to remember empty space, so sdsMakeRoomFor() must be called
     * at every appending operation. */
    if (type == SDS_TYPE_5) type = SDS_TYPE_8;

    hdrlen = sdsHdrSize(type);
    if (oldtype==type && (len+1024) >= avail) {
        // note: if we have a lot of free space don't use this as we don't want s_realloc copying
        //  uninitialized data
        newsh = s_realloc(sh, hdrlen+newlen+1, MALLOC_SHARED);
        if (newsh == NULL) return NULL;
        s = (char*)newsh+hdrlen;
    } else {
        /* Since the header size changes, need to move the string forward,
         * and can't use realloc */
        newsh = s_malloc(hdrlen+newlen+1, MALLOC_SHARED);
        if (newsh == NULL) return NULL;
        memcpy((char*)newsh+hdrlen, s, len+1);
        s_free(sh);
        s = (char*)newsh+hdrlen;
        s[-1] = type;
        sdssetlen(s, len);
    }
    sdssetalloc(s, newlen);
    return s;
}

/* Reallocate the sds string so that it has no free space at the end. The
 * contained string remains not altered, but next concatenation operations
 * will require a reallocation.
 *
 * After the call, the passed sds string is no longer valid and all the
 * references must be substituted with the new pointer returned by the call. */
sds sdsRemoveFreeSpace(sds s) {
    void *sh, *newsh;
    char type, oldtype = s[-1] & SDS_TYPE_MASK;
    int hdrlen, oldhdrlen = sdsHdrSize(oldtype);
    size_t len = sdslen(s);
    size_t avail = sdsavail(s);
    sh = (char*)s-oldhdrlen;

    /* Return ASAP if there is no space left. */
    if (avail == 0) return s;

    /* Check what would be the minimum SDS header that is just good enough to
     * fit this string. */
    type = sdsReqType(len);
    hdrlen = sdsHdrSize(type);

    /* If the type is the same, or at least a large enough type is still
     * required, we just realloc(), letting the allocator to do the copy
     * only if really needed. Otherwise if the change is huge, we manually
     * reallocate the string to use the different header type. */
    if (oldtype==type || type > SDS_TYPE_8) {
        newsh = s_realloc(sh, oldhdrlen+len+1, MALLOC_SHARED);
        if (newsh == NULL) return NULL;
        s = (char*)newsh+oldhdrlen;
    } else {
        newsh = s_malloc(hdrlen+len+1, MALLOC_SHARED);
        if (newsh == NULL) return NULL;
        memcpy((char*)newsh+hdrlen, s, len+1);
        s_free(sh);
        s = (char*)newsh+hdrlen;
        s[-1] = type;
        sdssetlen(s, len);
    }
    sdssetalloc(s, len);
    return s;
}

/* Return the total size of the allocation of the specified sds string,
 * including:
 * 1) The sds header before the pointer.
 * 2) The string.
 * 3) The free buffer at the end if any.
 * 4) The implicit null term.
 */
size_t sdsAllocSize(sds s) {
    size_t alloc = sdsalloc(s);
    return sdsHdrSize(s[-1])+alloc+1;
}

/* Return the pointer of the actual SDS allocation (normally SDS strings
 * are referenced by the start of the string buffer). */
void *sdsAllocPtr(sds s) {
    return (void*) (s-sdsHdrSize(s[-1]));
}

/* Increment the sds length and decrements the left free space at the
 * end of the string according to 'incr'. Also set the null term
 * in the new end of the string.
 *
 * This function is used in order to fix the string length after the
 * user calls sdsMakeRoomFor(), writes something after the end of
 * the current string, and finally needs to set the new length.
 *
 * Note: it is possible to use a negative increment in order to
 * right-trim the string.
 *
 * Usage example:
 *
 * Using sdsIncrLen() and sdsMakeRoomFor() it is possible to mount the
 * following schema, to cat bytes coming from the kernel to the end of an
 * sds string without copying into an intermediate buffer:
 *
 * oldlen = sdslen(s);
 * s = sdsMakeRoomFor(s, BUFFER_SIZE);
 * nread = read(fd, s+oldlen, BUFFER_SIZE);
 * ... check for nread <= 0 and handle it ...
 * sdsIncrLen(s, nread);
 */
void sdsIncrLen(sds s, ssize_t incr) {
    unsigned char flags = s[-1];
    size_t len;
    switch(flags&SDS_TYPE_MASK) {
        case SDS_TYPE_5: {
            unsigned char *fp = ((unsigned char*)s)-1;
            unsigned char oldlen = SDS_TYPE_5_LEN(flags);
            assert((incr > 0 && oldlen+incr < 32) || (incr < 0 && oldlen >= (unsigned int)(-incr)));
            *fp = SDS_TYPE_5 | ((oldlen+incr) << SDS_TYPE_BITS);
            len = oldlen+incr;
            break;
        }
        case SDS_TYPE_8: {
            SDS_HDR_VAR(8,s);
            assert((incr >= 0 && sh->alloc-sh->len >= incr) || (incr < 0 && sh->len >= (unsigned int)(-incr)));
            len = (sh->len += incr);
            break;
        }
        case SDS_TYPE_16: {
            SDS_HDR_VAR(16,s);
            assert((incr >= 0 && sh->alloc-sh->len >= incr) || (incr < 0 && sh->len >= (unsigned int)(-incr)));
            len = (sh->len += incr);
            break;
        }
        case SDS_TYPE_32: {
            SDS_HDR_VAR(32,s);
            assert((incr >= 0 && sh->alloc-sh->len >= (unsigned int)incr) || (incr < 0 && sh->len >= (unsigned int)(-incr)));
            len = (sh->len += incr);
            break;
        }
        case SDS_TYPE_64: {
            SDS_HDR_VAR(64,s);
            assert((incr >= 0 && sh->alloc-sh->len >= (uint64_t)incr) || (incr < 0 && sh->len >= (uint64_t)(-incr)));
            len = (sh->len += incr);
            break;
        }
        case SDS_TYPE_REFCOUNTED: {
            SDS_HDR_VAR_REFCOUNTED(s);
            len = (sh->len += incr);
            break;
        }
        default: len = 0; /* Just to avoid compilation warnings. */
    }
    s[len] = '\0';
}

/* Grow the sds to have the specified length. Bytes that were not part of
 * the original length of the sds will be set to zero.
 *
 * if the specified length is smaller than the current length, no operation
 * is performed. */
sds sdsgrowzero(sds s, size_t len) {
    size_t curlen = sdslen(s);

    if (len <= curlen) return s;
    s = sdsMakeRoomFor(s,len-curlen);
    if (s == NULL) return NULL;

    /* Make sure added region doesn't contain garbage */
    memset(s+curlen,0,(len-curlen+1)); /* also set trailing \0 byte */
    sdssetlen(s, len);
    return s;
}

/* Append the specified binary-safe string pointed by 't' of 'len' bytes to the
 * end of the specified sds string 's'.
 *
 * After the call, the passed sds string is no longer valid and all the
 * references must be substituted with the new pointer returned by the call. */
sds sdscatlen(sds s, const void *t, size_t len) {
    size_t curlen = sdslen(s);

    s = sdsMakeRoomFor(s,len);
    if (s == NULL) return NULL;
    memcpy(s+curlen, t, len);
    sdssetlen(s, curlen+len);
    s[curlen+len] = '\0';
    return s;
}

/* Append the specified null terminated C string to the sds string 's'.
 *
 * After the call, the passed sds string is no longer valid and all the
 * references must be substituted with the new pointer returned by the call. */
sds sdscat(sds s, const char *t) {
    return sdscatlen(s, t, strlen(t));
}

/* Append the specified sds 't' to the existing sds 's'.
 *
 * After the call, the modified sds string is no longer valid and all the
 * references must be substituted with the new pointer returned by the call. */
sds sdscatsds(sds s, const sds t) {
    return sdscatlen(s, t, sdslen(t));
}

/* Destructively modify the sds string 's' to hold the specified binary
 * safe string pointed by 't' of length 'len' bytes. */
sds sdscpylen(sds s, const char *t, size_t len) {
    if (sdsalloc(s) < len) {
        s = sdsMakeRoomFor(s,len-sdslen(s));
        if (s == NULL) return NULL;
    }
    memcpy(s, t, len);
    s[len] = '\0';
    sdssetlen(s, len);
    return s;
}

/* Like sdscpylen() but 't' must be a null-termined string so that the length
 * of the string is obtained with strlen(). */
sds sdscpy(sds s, const char *t) {
    return sdscpylen(s, t, strlen(t));
}

/* Helper for sdscatlonglong() doing the actual number -> string
 * conversion. 's' must point to a string with room for at least
 * SDS_LLSTR_SIZE bytes.
 *
 * The function returns the length of the null-terminated string
 * representation stored at 's'. */
#define SDS_LLSTR_SIZE 21
int sdsll2str(char *s, long long value) {
    char *p, aux;
    unsigned long long v;
    size_t l;

    /* Generate the string representation, this method produces
     * a reversed string. */
    v = (value < 0) ? -value : value;
    p = s;
    do {
        *p++ = '0'+(v%10);
        v /= 10;
    } while(v);
    if (value < 0) *p++ = '-';

    /* Compute length and add null term. */
    l = p-s;
    *p = '\0';

    /* Reverse the string. */
    p--;
    while(s < p) {
        aux = *s;
        *s = *p;
        *p = aux;
        s++;
        p--;
    }
    return l;
}

/* Identical sdsll2str(), but for unsigned long long type. */
int sdsull2str(char *s, unsigned long long v) {
    char *p, aux;
    size_t l;

    /* Generate the string representation, this method produces
     * a reversed string. */
    p = s;
    do {
        *p++ = '0'+(v%10);
        v /= 10;
    } while(v);

    /* Compute length and add null term. */
    l = p-s;
    *p = '\0';

    /* Reverse the string. */
    p--;
    while(s < p) {
        aux = *s;
        *s = *p;
        *p = aux;
        s++;
        p--;
    }
    return l;
}

/* Create an sds string from a long long value. It is much faster than:
 *
 * sdscatprintf(sdsempty(),"%lld\n", value);
 */
sds sdsfromlonglong(long long value) {
    char buf[SDS_LLSTR_SIZE];
    int len = sdsll2str(buf,value);

    return sdsnewlen(buf,len);
}

/* Like sdscatprintf() but gets va_list instead of being variadic. */
sds sdscatvprintf(sds s, const char *fmt, va_list ap) {
    va_list cpy;
    char staticbuf[1024], *buf = staticbuf, *t;
    size_t buflen = strlen(fmt)*2;
    int bufstrlen;

    /* We try to start using a static buffer for speed.
     * If not possible we revert to heap allocation. */
    if (buflen > sizeof(staticbuf)) {
        buf = s_malloc(buflen, MALLOC_SHARED);
        if (buf == NULL) return NULL;
    } else {
        buflen = sizeof(staticbuf);
    }

    /* Alloc enough space for buffer and \0 after failing to
     * fit the string in the current buffer size. */
    while(1) {
        va_copy(cpy,ap);
        bufstrlen = vsnprintf(buf, buflen, fmt, cpy);
        va_end(cpy);
        if (bufstrlen < 0) {
            if (buf != staticbuf) s_free(buf);
<<<<<<< HEAD
            buflen *= 2;
            buf = s_malloc(buflen, MALLOC_SHARED);
=======
            return NULL;
        }
        if (((size_t)bufstrlen) >= buflen) {
            if (buf != staticbuf) s_free(buf);
            buflen = ((size_t)bufstrlen) + 1;
            buf = s_malloc(buflen);
>>>>>>> 8d70d498
            if (buf == NULL) return NULL;
            continue;
        }
        break;
    }

    /* Finally concat the obtained string to the SDS string and return it. */
    t = sdscatlen(s, buf, bufstrlen);
    if (buf != staticbuf) s_free(buf);
    return t;
}

/* Append to the sds string 's' a string obtained using printf-alike format
 * specifier.
 *
 * After the call, the modified sds string is no longer valid and all the
 * references must be substituted with the new pointer returned by the call.
 *
 * Example:
 *
 * s = sdsnew("Sum is: ");
 * s = sdscatprintf(s,"%d+%d = %d",a,b,a+b).
 *
 * Often you need to create a string from scratch with the printf-alike
 * format. When this is the need, just use sdsempty() as the target string:
 *
 * s = sdscatprintf(sdsempty(), "... your format ...", args);
 */
sds sdscatprintf(sds s, const char *fmt, ...) {
    va_list ap;
    char *t;
    va_start(ap, fmt);
    t = sdscatvprintf(s,fmt,ap);
    va_end(ap);
    return t;
}

/* This function is similar to sdscatprintf, but much faster as it does
 * not rely on sprintf() family functions implemented by the libc that
 * are often very slow. Moreover directly handling the sds string as
 * new data is concatenated provides a performance improvement.
 *
 * However this function only handles an incompatible subset of printf-alike
 * format specifiers:
 *
 * %s - C String
 * %S - SDS string
 * %i - signed int
 * %I - 64 bit signed integer (long long, int64_t)
 * %u - unsigned int
 * %U - 64 bit unsigned integer (unsigned long long, uint64_t)
 * %% - Verbatim "%" character.
 */
sds sdscatfmt(sds s, char const *fmt, ...) {
    size_t initlen = sdslen(s);
    const char *f = fmt;
    long i;
    va_list ap;

    /* To avoid continuous reallocations, let's start with a buffer that
     * can hold at least two times the format string itself. It's not the
     * best heuristic but seems to work in practice. */
    s = sdsMakeRoomFor(s, strlen(fmt)*2);
    va_start(ap,fmt);
    f = fmt;    /* Next format specifier byte to process. */
    i = initlen; /* Position of the next byte to write to dest str. */
    while(*f) {
        char next, *str;
        size_t l;
        long long num;
        unsigned long long unum;

        /* Make sure there is always space for at least 1 char. */
        if (sdsavail(s)==0) {
            s = sdsMakeRoomFor(s,1);
        }

        switch(*f) {
        case '%':
            next = *(f+1);
            f++;
            switch(next) {
            case 's':
            case 'S':
                str = va_arg(ap,char*);
                l = (next == 's') ? strlen(str) : sdslen(str);
                if (sdsavail(s) < l) {
                    s = sdsMakeRoomFor(s,l);
                }
                memcpy(s+i,str,l);
                sdsinclen(s,l);
                i += l;
                break;
            case 'i':
            case 'I':
                if (next == 'i')
                    num = va_arg(ap,int);
                else
                    num = va_arg(ap,long long);
                {
                    char buf[SDS_LLSTR_SIZE];
                    l = sdsll2str(buf,num);
                    if (sdsavail(s) < l) {
                        s = sdsMakeRoomFor(s,l);
                    }
                    memcpy(s+i,buf,l);
                    sdsinclen(s,l);
                    i += l;
                }
                break;
            case 'u':
            case 'U':
                if (next == 'u')
                    unum = va_arg(ap,unsigned int);
                else
                    unum = va_arg(ap,unsigned long long);
                {
                    char buf[SDS_LLSTR_SIZE];
                    l = sdsull2str(buf,unum);
                    if (sdsavail(s) < l) {
                        s = sdsMakeRoomFor(s,l);
                    }
                    memcpy(s+i,buf,l);
                    sdsinclen(s,l);
                    i += l;
                }
                break;
            default: /* Handle %% and generally %<unknown>. */
                s[i++] = next;
                sdsinclen(s,1);
                break;
            }
            break;
        default:
            s[i++] = *f;
            sdsinclen(s,1);
            break;
        }
        f++;
    }
    va_end(ap);

    /* Add null-term */
    s[i] = '\0';
    return s;
}

/* Remove the part of the string from left and from right composed just of
 * contiguous characters found in 'cset', that is a null terminted C string.
 *
 * After the call, the modified sds string is no longer valid and all the
 * references must be substituted with the new pointer returned by the call.
 *
 * Example:
 *
 * s = sdsnew("AA...AA.a.aa.aHelloWorld     :::");
 * s = sdstrim(s,"Aa. :");
 * printf("%s\n", s);
 *
 * Output will be just "HelloWorld".
 */
sds sdstrim(sds s, const char *cset) {
    char *start, *end, *sp, *ep;
    size_t len;

    sp = start = s;
    ep = end = s+sdslen(s)-1;
    while(sp <= end && strchr(cset, *sp)) sp++;
    while(ep > sp && strchr(cset, *ep)) ep--;
    len = (sp > ep) ? 0 : ((ep-sp)+1);
    if (s != sp) memmove(s, sp, len);
    s[len] = '\0';
    sdssetlen(s,len);
    return s;
}

/* Turn the string into a smaller (or equal) string containing only the
 * substring specified by the 'start' and 'end' indexes.
 *
 * start and end can be negative, where -1 means the last character of the
 * string, -2 the penultimate character, and so forth.
 *
 * The interval is inclusive, so the start and end characters will be part
 * of the resulting string.
 *
 * The string is modified in-place.
 *
 * Example:
 *
 * s = sdsnew("Hello World");
 * sdsrange(s,1,-1); => "ello World"
 */
void sdsrange(sds s, ssize_t start, ssize_t end) {
    size_t newlen, len = sdslen(s);

    if (len == 0) return;
    if (start < 0) {
        start = len+start;
        if (start < 0) start = 0;
    }
    if (end < 0) {
        end = len+end;
        if (end < 0) end = 0;
    }
    newlen = (start > end) ? 0 : (end-start)+1;
    if (newlen != 0) {
        if (start >= (ssize_t)len) {
            newlen = 0;
        } else if (end >= (ssize_t)len) {
            end = len-1;
            newlen = (start > end) ? 0 : (end-start)+1;
        }
    } else {
        start = 0;
    }
    if (start && newlen) memmove(s, s+start, newlen);
    s[newlen] = 0;
    sdssetlen(s,newlen);
}

/* Apply tolower() to every character of the sds string 's'. */
void sdstolower(sds s) {
    size_t len = sdslen(s), j;

    for (j = 0; j < len; j++) s[j] = tolower(s[j]);
}

/* Apply toupper() to every character of the sds string 's'. */
void sdstoupper(sds s) {
    size_t len = sdslen(s), j;

    for (j = 0; j < len; j++) s[j] = toupper(s[j]);
}

/* Compare two sds strings s1 and s2 with memcmp().
 *
 * Return value:
 *
 *     positive if s1 > s2.
 *     negative if s1 < s2.
 *     0 if s1 and s2 are exactly the same binary string.
 *
 * If two strings share exactly the same prefix, but one of the two has
 * additional characters, the longer string is considered to be greater than
 * the smaller one. */
int sdscmp(const char *s1, const char *s2) {
    size_t l1, l2, minlen;
    int cmp;

    l1 = sdslen(s1);
    l2 = sdslen(s2);
    minlen = (l1 < l2) ? l1 : l2;
    cmp = memcmp(s1,s2,minlen);
    if (cmp == 0) return l1>l2? 1: (l1<l2? -1: 0);
    return cmp;
}

/* Split 's' with separator in 'sep'. An array
 * of sds strings is returned. *count will be set
 * by reference to the number of tokens returned.
 *
 * On out of memory, zero length string, zero length
 * separator, NULL is returned.
 *
 * Note that 'sep' is able to split a string using
 * a multi-character separator. For example
 * sdssplit("foo_-_bar","_-_"); will return two
 * elements "foo" and "bar".
 *
 * This version of the function is binary-safe but
 * requires length arguments. sdssplit() is just the
 * same function but for zero-terminated strings.
 */
sds *sdssplitlen(const char *s, ssize_t len, const char *sep, int seplen, int *count) {
    int elements = 0, slots = 5;
    long start = 0, j;
    sds *tokens;

    if (seplen < 1 || len < 0) return NULL;

    tokens = s_malloc(sizeof(sds)*slots, MALLOC_SHARED);
    if (tokens == NULL) return NULL;

    if (len == 0) {
        *count = 0;
        return tokens;
    }
    for (j = 0; j < (len-(seplen-1)); j++) {
        /* make sure there is room for the next element and the final one */
        if (slots < elements+2) {
            sds *newtokens;

            slots *= 2;
            newtokens = s_realloc(tokens,sizeof(sds)*slots, MALLOC_SHARED);
            if (newtokens == NULL) goto cleanup;
            tokens = newtokens;
        }
        /* search the separator */
        if ((seplen == 1 && *(s+j) == sep[0]) || (memcmp(s+j,sep,seplen) == 0)) {
            tokens[elements] = sdsnewlen(s+start,j-start);
            if (tokens[elements] == NULL) goto cleanup;
            elements++;
            start = j+seplen;
            j = j+seplen-1; /* skip the separator */
        }
    }
    /* Add the final element. We are sure there is room in the tokens array. */
    tokens[elements] = sdsnewlen(s+start,len-start);
    if (tokens[elements] == NULL) goto cleanup;
    elements++;
    *count = elements;
    return tokens;

cleanup:
    {
        int i;
        for (i = 0; i < elements; i++) sdsfree(tokens[i]);
        s_free(tokens);
        *count = 0;
        return NULL;
    }
}

/* Free the result returned by sdssplitlen(), or do nothing if 'tokens' is NULL. */
void sdsfreesplitres(sds *tokens, int count) {
    if (!tokens) return;
    while(count--)
        sdsfree(tokens[count]);
    s_free(tokens);
}

/* Append to the sds string "s" an escaped string representation where
 * all the non-printable characters (tested with isprint()) are turned into
 * escapes in the form "\n\r\a...." or "\x<hex-number>".
 *
 * After the call, the modified sds string is no longer valid and all the
 * references must be substituted with the new pointer returned by the call. */
sds sdscatrepr(sds s, const char *p, size_t len) {
    s = sdscatlen(s,"\"",1);
    while(len--) {
        switch(*p) {
        case '\\':
        case '"':
            s = sdscatprintf(s,"\\%c",*p);
            break;
        case '\n': s = sdscatlen(s,"\\n",2); break;
        case '\r': s = sdscatlen(s,"\\r",2); break;
        case '\t': s = sdscatlen(s,"\\t",2); break;
        case '\a': s = sdscatlen(s,"\\a",2); break;
        case '\b': s = sdscatlen(s,"\\b",2); break;
        default:
            if (isprint(*p))
                s = sdscatprintf(s,"%c",*p);
            else
                s = sdscatprintf(s,"\\x%02x",(unsigned char)*p);
            break;
        }
        p++;
    }
    return sdscatlen(s,"\"",1);
}

/* Helper function for sdssplitargs() that returns non zero if 'c'
 * is a valid hex digit. */
int is_hex_digit(char c) {
    return (c >= '0' && c <= '9') || (c >= 'a' && c <= 'f') ||
           (c >= 'A' && c <= 'F');
}

/* Helper function for sdssplitargs() that converts a hex digit into an
 * integer from 0 to 15 */
int hex_digit_to_int(char c) {
    switch(c) {
    case '0': return 0;
    case '1': return 1;
    case '2': return 2;
    case '3': return 3;
    case '4': return 4;
    case '5': return 5;
    case '6': return 6;
    case '7': return 7;
    case '8': return 8;
    case '9': return 9;
    case 'a': case 'A': return 10;
    case 'b': case 'B': return 11;
    case 'c': case 'C': return 12;
    case 'd': case 'D': return 13;
    case 'e': case 'E': return 14;
    case 'f': case 'F': return 15;
    default: return 0;
    }
}

/* Split a line into arguments, where every argument can be in the
 * following programming-language REPL-alike form:
 *
 * foo bar "newline are supported\n" and "\xff\x00otherstuff"
 *
 * The number of arguments is stored into *argc, and an array
 * of sds is returned.
 *
 * The caller should free the resulting array of sds strings with
 * sdsfreesplitres().
 *
 * Note that sdscatrepr() is able to convert back a string into
 * a quoted string in the same format sdssplitargs() is able to parse.
 *
 * The function returns the allocated tokens on success, even when the
 * input string is empty, or NULL if the input contains unbalanced
 * quotes or closed quotes followed by non space characters
 * as in: "foo"bar or "foo'
 */
sds *sdssplitargs(const char *line, int *argc) {
    const char *p = line;
    char *current = NULL;
    char **vector = NULL;

    *argc = 0;
    while(1) {
        /* skip blanks */
        while(*p && isspace(*p)) p++;
        if (*p) {
            /* get a token */
            int inq=0;  /* set to 1 if we are in "quotes" */
            int insq=0; /* set to 1 if we are in 'single quotes' */
            int done=0;

            if (current == NULL) current = sdsempty();
            while(!done) {
                if (inq) {
                    if (*p == '\\' && *(p+1) == 'x' &&
                                             is_hex_digit(*(p+2)) &&
                                             is_hex_digit(*(p+3)))
                    {
                        unsigned char byte;

                        byte = (hex_digit_to_int(*(p+2))*16)+
                                hex_digit_to_int(*(p+3));
                        current = sdscatlen(current,(char*)&byte,1);
                        p += 3;
                    } else if (*p == '\\' && *(p+1)) {
                        char c;

                        p++;
                        switch(*p) {
                        case 'n': c = '\n'; break;
                        case 'r': c = '\r'; break;
                        case 't': c = '\t'; break;
                        case 'b': c = '\b'; break;
                        case 'a': c = '\a'; break;
                        default: c = *p; break;
                        }
                        current = sdscatlen(current,&c,1);
                    } else if (*p == '"') {
                        /* closing quote must be followed by a space or
                         * nothing at all. */
                        if (*(p+1) && !isspace(*(p+1))) goto err;
                        done=1;
                    } else if (!*p) {
                        /* unterminated quotes */
                        goto err;
                    } else {
                        current = sdscatlen(current,p,1);
                    }
                } else if (insq) {
                    if (*p == '\\' && *(p+1) == '\'') {
                        p++;
                        current = sdscatlen(current,"'",1);
                    } else if (*p == '\'') {
                        /* closing quote must be followed by a space or
                         * nothing at all. */
                        if (*(p+1) && !isspace(*(p+1))) goto err;
                        done=1;
                    } else if (!*p) {
                        /* unterminated quotes */
                        goto err;
                    } else {
                        current = sdscatlen(current,p,1);
                    }
                } else {
                    switch(*p) {
                    case ' ':
                    case '\n':
                    case '\r':
                    case '\t':
                    case '\0':
                        done=1;
                        break;
                    case '"':
                        inq=1;
                        break;
                    case '\'':
                        insq=1;
                        break;
                    default:
                        current = sdscatlen(current,p,1);
                        break;
                    }
                }
                if (*p) p++;
            }
            /* add the token to the vector */
            vector = s_realloc(vector,((*argc)+1)*sizeof(char*), MALLOC_SHARED);
            vector[*argc] = current;
            (*argc)++;
            current = NULL;
        } else {
            /* Even on empty input string return something not NULL. */
            if (vector == NULL) vector = s_malloc(sizeof(void*), MALLOC_SHARED);
            return vector;
        }
    }

err:
    while((*argc)--)
        sdsfree(vector[*argc]);
    s_free(vector);
    if (current) sdsfree(current);
    *argc = 0;
    return NULL;
}

/* Modify the string substituting all the occurrences of the set of
 * characters specified in the 'from' string to the corresponding character
 * in the 'to' array.
 *
 * For instance: sdsmapchars(mystring, "ho", "01", 2)
 * will have the effect of turning the string "hello" into "0ell1".
 *
 * The function returns the sds string pointer, that is always the same
 * as the input pointer since no resize is needed. */
sds sdsmapchars(sds s, const char *from, const char *to, size_t setlen) {
    size_t j, i, l = sdslen(s);

    for (j = 0; j < l; j++) {
        for (i = 0; i < setlen; i++) {
            if (s[j] == from[i]) {
                s[j] = to[i];
                break;
            }
        }
    }
    return s;
}

/* Join an array of C strings using the specified separator (also a C string).
 * Returns the result as an sds string. */
sds sdsjoin(char **argv, int argc, const char *sep) {
    sds join = sdsempty();
    int j;

    for (j = 0; j < argc; j++) {
        join = sdscat(join, argv[j]);
        if (j != argc-1) join = sdscat(join,sep);
    }
    return join;
}

/* Like sdsjoin, but joins an array of SDS strings. */
sds sdsjoinsds(sds *argv, int argc, const char *sep, size_t seplen) {
    sds join = sdsempty();
    int j;

    for (j = 0; j < argc; j++) {
        join = sdscatsds(join, argv[j]);
        if (j != argc-1) join = sdscatlen(join,sep,seplen);
    }
    return join;
}

/* Wrappers to the allocators used by SDS. Note that SDS will actually
 * just use the macros defined into sdsalloc.h in order to avoid to pay
 * the overhead of function calls. Here we define these wrappers only for
 * the programs SDS is linked to, if they want to touch the SDS internals
 * even if they use a different allocator. */
void *sds_malloc(size_t size) { return s_malloc(size, MALLOC_SHARED); }
void *sds_realloc(void *ptr, size_t size) { return s_realloc(ptr,size, MALLOC_SHARED); }
void sds_free(void *ptr) { s_free(ptr); }

#if defined(SDS_TEST_MAIN)
#include <stdio.h>
#include "testhelp.h"
#include "limits.h"

#define UNUSED(x) (void)(x)
int sdsTest(void) {
    {
        sds x = sdsnew("foo"), y;

        test_cond("Create a string and obtain the length",
            sdslen(x) == 3 && memcmp(x,"foo\0",4) == 0)

        sdsfree(x);
        x = sdsnewlen("foo",2);
        test_cond("Create a string with specified length",
            sdslen(x) == 2 && memcmp(x,"fo\0",3) == 0)

        x = sdscat(x,"bar");
        test_cond("Strings concatenation",
            sdslen(x) == 5 && memcmp(x,"fobar\0",6) == 0);

        x = sdscpy(x,"a");
        test_cond("sdscpy() against an originally longer string",
            sdslen(x) == 1 && memcmp(x,"a\0",2) == 0)

        x = sdscpy(x,"xyzxxxxxxxxxxyyyyyyyyyykkkkkkkkkk");
        test_cond("sdscpy() against an originally shorter string",
            sdslen(x) == 33 &&
            memcmp(x,"xyzxxxxxxxxxxyyyyyyyyyykkkkkkkkkk\0",33) == 0)

        sdsfree(x);
        x = sdscatprintf(sdsempty(),"%d",123);
        test_cond("sdscatprintf() seems working in the base case",
            sdslen(x) == 3 && memcmp(x,"123\0",4) == 0)

        sdsfree(x);
        x = sdscatprintf(sdsempty(),"a%cb",0);
        test_cond("sdscatprintf() seems working with \\0 inside of result",
            sdslen(x) == 3 && memcmp(x,"a\0""b\0",4) == 0)

        {
            sdsfree(x);
            char etalon[1024*1024];
            for (size_t i = 0; i < sizeof(etalon); i++) {
                etalon[i] = '0';
            }
            x = sdscatprintf(sdsempty(),"%0*d",(int)sizeof(etalon),0);
            test_cond("sdscatprintf() can print 1MB",
                sdslen(x) == sizeof(etalon) && memcmp(x,etalon,sizeof(etalon)) == 0)
        }

        sdsfree(x);
        x = sdsnew("--");
        x = sdscatfmt(x, "Hello %s World %I,%I--", "Hi!", LLONG_MIN,LLONG_MAX);
        test_cond("sdscatfmt() seems working in the base case",
            sdslen(x) == 60 &&
            memcmp(x,"--Hello Hi! World -9223372036854775808,"
                     "9223372036854775807--",60) == 0)
        printf("[%s]\n",x);

        sdsfree(x);
        x = sdsnew("--");
        x = sdscatfmt(x, "%u,%U--", UINT_MAX, ULLONG_MAX);
        test_cond("sdscatfmt() seems working with unsigned numbers",
            sdslen(x) == 35 &&
            memcmp(x,"--4294967295,18446744073709551615--",35) == 0)

        sdsfree(x);
        x = sdsnew(" x ");
        sdstrim(x," x");
        test_cond("sdstrim() works when all chars match",
            sdslen(x) == 0)

        sdsfree(x);
        x = sdsnew(" x ");
        sdstrim(x," ");
        test_cond("sdstrim() works when a single char remains",
            sdslen(x) == 1 && x[0] == 'x')

        sdsfree(x);
        x = sdsnew("xxciaoyyy");
        sdstrim(x,"xy");
        test_cond("sdstrim() correctly trims characters",
            sdslen(x) == 4 && memcmp(x,"ciao\0",5) == 0)

        y = sdsdup(x);
        sdsrange(y,1,1);
        test_cond("sdsrange(...,1,1)",
            sdslen(y) == 1 && memcmp(y,"i\0",2) == 0)

        sdsfree(y);
        y = sdsdup(x);
        sdsrange(y,1,-1);
        test_cond("sdsrange(...,1,-1)",
            sdslen(y) == 3 && memcmp(y,"iao\0",4) == 0)

        sdsfree(y);
        y = sdsdup(x);
        sdsrange(y,-2,-1);
        test_cond("sdsrange(...,-2,-1)",
            sdslen(y) == 2 && memcmp(y,"ao\0",3) == 0)

        sdsfree(y);
        y = sdsdup(x);
        sdsrange(y,2,1);
        test_cond("sdsrange(...,2,1)",
            sdslen(y) == 0 && memcmp(y,"\0",1) == 0)

        sdsfree(y);
        y = sdsdup(x);
        sdsrange(y,1,100);
        test_cond("sdsrange(...,1,100)",
            sdslen(y) == 3 && memcmp(y,"iao\0",4) == 0)

        sdsfree(y);
        y = sdsdup(x);
        sdsrange(y,100,100);
        test_cond("sdsrange(...,100,100)",
            sdslen(y) == 0 && memcmp(y,"\0",1) == 0)

        sdsfree(y);
        sdsfree(x);
        x = sdsnew("foo");
        y = sdsnew("foa");
        test_cond("sdscmp(foo,foa)", sdscmp(x,y) > 0)

        sdsfree(y);
        sdsfree(x);
        x = sdsnew("bar");
        y = sdsnew("bar");
        test_cond("sdscmp(bar,bar)", sdscmp(x,y) == 0)

        sdsfree(y);
        sdsfree(x);
        x = sdsnew("aar");
        y = sdsnew("bar");
        test_cond("sdscmp(bar,bar)", sdscmp(x,y) < 0)

        sdsfree(y);
        sdsfree(x);
        x = sdsnewlen("\a\n\0foo\r",7);
        y = sdscatrepr(sdsempty(),x,sdslen(x));
        test_cond("sdscatrepr(...data...)",
            memcmp(y,"\"\\a\\n\\x00foo\\r\"",15) == 0)

        {
            unsigned int oldfree;
            char *p;
            int step = 10, j, i;

            sdsfree(x);
            sdsfree(y);
            x = sdsnew("0");
            test_cond("sdsnew() free/len buffers", sdslen(x) == 1 && sdsavail(x) == 0);

            /* Run the test a few times in order to hit the first two
             * SDS header types. */
            for (i = 0; i < 10; i++) {
                int oldlen = sdslen(x);
                x = sdsMakeRoomFor(x,step);
                int type = x[-1]&SDS_TYPE_MASK;

                test_cond("sdsMakeRoomFor() len", sdslen(x) == oldlen);
                if (type != SDS_TYPE_5) {
                    test_cond("sdsMakeRoomFor() free", sdsavail(x) >= step);
                    oldfree = sdsavail(x);
                }
                p = x+oldlen;
                for (j = 0; j < step; j++) {
                    p[j] = 'A'+j;
                }
                sdsIncrLen(x,step);
            }
            test_cond("sdsMakeRoomFor() content",
                memcmp("0ABCDEFGHIJABCDEFGHIJABCDEFGHIJABCDEFGHIJABCDEFGHIJABCDEFGHIJABCDEFGHIJABCDEFGHIJABCDEFGHIJABCDEFGHIJ",x,101) == 0);
            test_cond("sdsMakeRoomFor() final length",sdslen(x)==101);

            sdsfree(x);
        }
    }
    test_report()
    return 0;
}
#endif

#ifdef SDS_TEST_MAIN
int main(void) {
    return sdsTest();
}
#endif<|MERGE_RESOLUTION|>--- conflicted
+++ resolved
@@ -581,17 +581,12 @@
         va_end(cpy);
         if (bufstrlen < 0) {
             if (buf != staticbuf) s_free(buf);
-<<<<<<< HEAD
-            buflen *= 2;
-            buf = s_malloc(buflen, MALLOC_SHARED);
-=======
             return NULL;
         }
         if (((size_t)bufstrlen) >= buflen) {
             if (buf != staticbuf) s_free(buf);
             buflen = ((size_t)bufstrlen) + 1;
-            buf = s_malloc(buflen);
->>>>>>> 8d70d498
+            buf = s_malloc(buflen, MALLOC_SHARED);
             if (buf == NULL) return NULL;
             continue;
         }
