/* SDSLib 2.0 -- A C dynamic strings library
 *
 * Copyright (c) 2006-2015, Salvatore Sanfilippo <antirez at gmail dot com>
 * Copyright (c) 2015, Oran Agra
 * Copyright (c) 2015, Redis Labs, Inc
 * All rights reserved.
 *
 * Redistribution and use in source and binary forms, with or without
 * modification, are permitted provided that the following conditions are met:
 *
 *   * Redistributions of source code must retain the above copyright notice,
 *     this list of conditions and the following disclaimer.
 *   * Redistributions in binary form must reproduce the above copyright
 *     notice, this list of conditions and the following disclaimer in the
 *     documentation and/or other materials provided with the distribution.
 *   * Neither the name of Redis nor the names of its contributors may be used
 *     to endorse or promote products derived from this software without
 *     specific prior written permission.
 *
 * THIS SOFTWARE IS PROVIDED BY THE COPYRIGHT HOLDERS AND CONTRIBUTORS "AS IS"
 * AND ANY EXPRESS OR IMPLIED WARRANTIES, INCLUDING, BUT NOT LIMITED TO, THE
 * IMPLIED WARRANTIES OF MERCHANTABILITY AND FITNESS FOR A PARTICULAR PURPOSE
 * ARE DISCLAIMED. IN NO EVENT SHALL THE COPYRIGHT OWNER OR CONTRIBUTORS BE
 * LIABLE FOR ANY DIRECT, INDIRECT, INCIDENTAL, SPECIAL, EXEMPLARY, OR
 * CONSEQUENTIAL DAMAGES (INCLUDING, BUT NOT LIMITED TO, PROCUREMENT OF
 * SUBSTITUTE GOODS OR SERVICES; LOSS OF USE, DATA, OR PROFITS; OR BUSINESS
 * INTERRUPTION) HOWEVER CAUSED AND ON ANY THEORY OF LIABILITY, WHETHER IN
 * CONTRACT, STRICT LIABILITY, OR TORT (INCLUDING NEGLIGENCE OR OTHERWISE)
 * ARISING IN ANY WAY OUT OF THE USE OF THIS SOFTWARE, EVEN IF ADVISED OF THE
 * POSSIBILITY OF SUCH DAMAGE.
 */

#include <stdio.h>
#include <stdlib.h>
#include <string.h>
#include <ctype.h>
#include <assert.h>
#include <limits.h>
#include "sds.h"
#include "sdsalloc.h"

const char *SDS_NOINIT = "SDS_NOINIT";

static inline int sdsHdrSize(char type) {
    switch(type&SDS_TYPE_MASK) {
        case SDS_TYPE_5:
            return sizeof(struct sdshdr5);
        case SDS_TYPE_8:
            return sizeof(struct sdshdr8);
        case SDS_TYPE_16:
            return sizeof(struct sdshdr16);
        case SDS_TYPE_32:
            return sizeof(struct sdshdr32);
        case SDS_TYPE_64:
            return sizeof(struct sdshdr64);
        case SDS_TYPE_REFCOUNTED:
            return sizeof(struct sdshdrrefcount);
    }
    return 0;
}

static inline char sdsReqType(ssize_t string_size) {
    if (string_size < 0){
        string_size = -string_size;
        if (string_size < 1<<16)
            return SDS_TYPE_REFCOUNTED;
    }
    if (string_size < 1<<5)
        return SDS_TYPE_5;
    if (string_size < 1<<8)
        return SDS_TYPE_8;
    if (string_size < 1<<16)
        return SDS_TYPE_16;
#if (LONG_MAX == LLONG_MAX)
    if (string_size < 1ll<<32)
        return SDS_TYPE_32;
    return SDS_TYPE_64;
#else
    return SDS_TYPE_32;
#endif
}

/* Create a new sds string with the content specified by the 'init' pointer
 * and 'initlen'.
 * If NULL is used for 'init' the string is initialized with zero bytes.
 * If SDS_NOINIT is used, the buffer is left uninitialized;
 *
 * The string is always null-termined (all the sds strings are, always) so
 * even if you create an sds string with:
 *
 * mystring = sdsnewlen("abc",3);
 *
 * You can print the string with printf() as there is an implicit \0 at the
 * end of the string. However the string is binary safe and can contain
 * \0 characters in the middle, as the length is stored in the sds header. */
sds sdsnewlen(const void *init, ssize_t initlen) {
    void *sh;
    sds s;
    char type = sdsReqType(initlen);
    if (initlen < 0)
        initlen = -initlen;
    /* Empty strings are usually created in order to append. Use type 8
     * since type 5 is not good at this. */
    if (type == SDS_TYPE_5 && initlen == 0) type = SDS_TYPE_8;
    int hdrlen = sdsHdrSize(type);
    unsigned char *fp; /* flags pointer. */

<<<<<<< HEAD
    sh = s_malloc(hdrlen+initlen+1, MALLOC_SHARED);
=======
    assert(initlen + hdrlen + 1 > initlen); /* Catch size_t overflow */
    sh = s_malloc(hdrlen+initlen+1);
>>>>>>> 91ffe99e
    if (sh == NULL) return NULL;
    if (init==SDS_NOINIT)
        init = NULL;
    else if (!init)
        memset(sh, 0, hdrlen+initlen+1);
    s = (char*)sh+hdrlen;
    fp = ((unsigned char*)s)-1;
    switch(type) {
        case SDS_TYPE_5: {
            *fp = type | (initlen << SDS_TYPE_BITS);
            break;
        }
        case SDS_TYPE_8: {
            SDS_HDR_VAR(8,s);
            sh->len = initlen;
            sh->alloc = initlen;
            *fp = type;
            break;
        }
        case SDS_TYPE_16: {
            SDS_HDR_VAR(16,s);
            sh->len = initlen;
            sh->alloc = initlen;
            *fp = type;
            break;
        }
        case SDS_TYPE_32: {
            SDS_HDR_VAR(32,s);
            sh->len = initlen;
            sh->alloc = initlen;
            *fp = type;
            break;
        }
        case SDS_TYPE_64: {
            SDS_HDR_VAR(64,s);
            sh->len = initlen;
            sh->alloc = initlen;
            *fp = type;
            break;
        }
        case SDS_TYPE_REFCOUNTED: {
            SDS_HDR_VAR_REFCOUNTED(s);
            sh->len = initlen;
            sh->refcount = 1;
            *fp = type;
            break;
        }
    }
    if (initlen && init)
        memcpy(s, init, initlen);
    s[initlen] = '\0';
    return s;
}

/* Create an empty (zero length) sds string. Even in this case the string
 * always has an implicit null term. */
sds sdsempty(void) {
    return sdsnewlen("",0);
}

/* Create a new sds string starting from a null terminated C string. */
sds sdsnew(const char *init) {
    size_t initlen = (init == NULL) ? 0 : strlen(init);
    return sdsnewlen(init, initlen);
}

/* Duplicate an sds string. */
sds sdsdup(const char *s) {
    return sdsnewlen(s, sdslen(s));
}

sds sdsdupshared(const char *s) {
    unsigned char flags = s[-1];
    if ((flags & SDS_TYPE_MASK) != SDS_TYPE_REFCOUNTED)
        return sdsnewlen(s, -sdslen(s));
    SDS_HDR_VAR_REFCOUNTED(s);
    __atomic_fetch_add(&sh->refcount, 1, __ATOMIC_RELAXED);
    return (sds)s;
}

/* Free an sds string. No operation is performed if 's' is NULL. */
void sdsfree(const char *s) {
    if (s == NULL) return;
    unsigned char flags = s[-1];
    if ((flags & SDS_TYPE_MASK) == SDS_TYPE_REFCOUNTED)
    {
        SDS_HDR_VAR_REFCOUNTED(s);
        if (__atomic_fetch_sub(&sh->refcount, 1, __ATOMIC_RELAXED) > 1)
            return;
    }
    s_free((char*)s-sdsHdrSize(s[-1]));
}

/* Set the sds string length to the length as obtained with strlen(), so
 * considering as content only up to the first null term character.
 *
 * This function is useful when the sds string is hacked manually in some
 * way, like in the following example:
 *
 * s = sdsnew("foobar");
 * s[2] = '\0';
 * sdsupdatelen(s);
 * printf("%d\n", sdslen(s));
 *
 * The output will be "2", but if we comment out the call to sdsupdatelen()
 * the output will be "6" as the string was modified but the logical length
 * remains 6 bytes. */
void sdsupdatelen(sds s) {
    size_t reallen = strlen(s);
    sdssetlen(s, reallen);
}

/* Modify an sds string in-place to make it empty (zero length).
 * However all the existing buffer is not discarded but set as free space
 * so that next append operations will not require allocations up to the
 * number of bytes previously available. */
void sdsclear(sds s) {
    sdssetlen(s, 0);
    s[0] = '\0';
}

/* Enlarge the free space at the end of the sds string so that the caller
 * is sure that after calling this function can overwrite up to addlen
 * bytes after the end of the string, plus one more byte for nul term.
 *
 * Note: this does not change the *length* of the sds string as returned
 * by sdslen(), but only the free buffer space we have. */
sds sdsMakeRoomFor(sds s, size_t addlen) {
    void *sh, *newsh;
    size_t avail = sdsavail(s);
    size_t len, newlen;
    char type, oldtype = s[-1] & SDS_TYPE_MASK;
    int hdrlen;

    /* Return ASAP if there is enough space left. */
    if (avail >= addlen) return s;

    len = sdslen(s);
    sh = (char*)s-sdsHdrSize(oldtype);
    newlen = (len+addlen);
    assert(newlen > len);   /* Catch size_t overflow */
    if (newlen < SDS_MAX_PREALLOC)
        newlen *= 2;
    else
        newlen += SDS_MAX_PREALLOC;

    type = sdsReqType(newlen);

    /* Don't use type 5: the user is appending to the string and type 5 is
     * not able to remember empty space, so sdsMakeRoomFor() must be called
     * at every appending operation. */
    if (type == SDS_TYPE_5) type = SDS_TYPE_8;

    hdrlen = sdsHdrSize(type);
<<<<<<< HEAD
    if (oldtype==type && (len+1024) >= avail) {
        // note: if we have a lot of free space don't use this as we don't want s_realloc copying
        //  uninitialized data
        newsh = s_realloc(sh, hdrlen+newlen+1, MALLOC_SHARED);
=======
    assert(hdrlen + newlen + 1 > len);  /* Catch size_t overflow */
    if (oldtype==type) {
        newsh = s_realloc(sh, hdrlen+newlen+1);
>>>>>>> 91ffe99e
        if (newsh == NULL) return NULL;
        s = (char*)newsh+hdrlen;
    } else {
        /* Since the header size changes, need to move the string forward,
         * and can't use realloc */
        newsh = s_malloc(hdrlen+newlen+1, MALLOC_SHARED);
        if (newsh == NULL) return NULL;
        memcpy((char*)newsh+hdrlen, s, len+1);
        s_free(sh);
        s = (char*)newsh+hdrlen;
        s[-1] = type;
        sdssetlen(s, len);
    }
    sdssetalloc(s, newlen);
    return s;
}

/* Reallocate the sds string so that it has no free space at the end. The
 * contained string remains not altered, but next concatenation operations
 * will require a reallocation.
 *
 * After the call, the passed sds string is no longer valid and all the
 * references must be substituted with the new pointer returned by the call. */
sds sdsRemoveFreeSpace(sds s) {
    void *sh, *newsh;
    char type, oldtype = s[-1] & SDS_TYPE_MASK;
    int hdrlen, oldhdrlen = sdsHdrSize(oldtype);
    size_t len = sdslen(s);
    size_t avail = sdsavail(s);
    sh = (char*)s-oldhdrlen;

    /* Return ASAP if there is no space left. */
    if (avail == 0) return s;

    /* Check what would be the minimum SDS header that is just good enough to
     * fit this string. */
    type = sdsReqType(len);
    hdrlen = sdsHdrSize(type);

    /* If the type is the same, or at least a large enough type is still
     * required, we just realloc(), letting the allocator to do the copy
     * only if really needed. Otherwise if the change is huge, we manually
     * reallocate the string to use the different header type. */
    if (oldtype==type || type > SDS_TYPE_8) {
        newsh = s_realloc(sh, oldhdrlen+len+1, MALLOC_SHARED);
        if (newsh == NULL) return NULL;
        s = (char*)newsh+oldhdrlen;
    } else {
        newsh = s_malloc(hdrlen+len+1, MALLOC_SHARED);
        if (newsh == NULL) return NULL;
        memcpy((char*)newsh+hdrlen, s, len+1);
        s_free(sh);
        s = (char*)newsh+hdrlen;
        s[-1] = type;
        sdssetlen(s, len);
    }
    sdssetalloc(s, len);
    return s;
}

/* Return the total size of the allocation of the specified sds string,
 * including:
 * 1) The sds header before the pointer.
 * 2) The string.
 * 3) The free buffer at the end if any.
 * 4) The implicit null term.
 */
size_t sdsAllocSize(sds s) {
    size_t alloc = sdsalloc(s);
    return sdsHdrSize(s[-1])+alloc+1;
}

/* Return the pointer of the actual SDS allocation (normally SDS strings
 * are referenced by the start of the string buffer). */
void *sdsAllocPtr(sds s) {
    return (void*) (s-sdsHdrSize(s[-1]));
}

/* Increment the sds length and decrements the left free space at the
 * end of the string according to 'incr'. Also set the null term
 * in the new end of the string.
 *
 * This function is used in order to fix the string length after the
 * user calls sdsMakeRoomFor(), writes something after the end of
 * the current string, and finally needs to set the new length.
 *
 * Note: it is possible to use a negative increment in order to
 * right-trim the string.
 *
 * Usage example:
 *
 * Using sdsIncrLen() and sdsMakeRoomFor() it is possible to mount the
 * following schema, to cat bytes coming from the kernel to the end of an
 * sds string without copying into an intermediate buffer:
 *
 * oldlen = sdslen(s);
 * s = sdsMakeRoomFor(s, BUFFER_SIZE);
 * nread = read(fd, s+oldlen, BUFFER_SIZE);
 * ... check for nread <= 0 and handle it ...
 * sdsIncrLen(s, nread);
 */
void sdsIncrLen(sds s, ssize_t incr) {
    unsigned char flags = s[-1];
    size_t len;
    switch(flags&SDS_TYPE_MASK) {
        case SDS_TYPE_5: {
            unsigned char *fp = ((unsigned char*)s)-1;
            unsigned char oldlen = SDS_TYPE_5_LEN(flags);
            assert((incr > 0 && oldlen+incr < 32) || (incr < 0 && oldlen >= (unsigned int)(-incr)));
            *fp = SDS_TYPE_5 | ((oldlen+incr) << SDS_TYPE_BITS);
            len = oldlen+incr;
            break;
        }
        case SDS_TYPE_8: {
            SDS_HDR_VAR(8,s);
            assert((incr >= 0 && sh->alloc-sh->len >= incr) || (incr < 0 && sh->len >= (unsigned int)(-incr)));
            len = (sh->len += incr);
            break;
        }
        case SDS_TYPE_16: {
            SDS_HDR_VAR(16,s);
            assert((incr >= 0 && sh->alloc-sh->len >= incr) || (incr < 0 && sh->len >= (unsigned int)(-incr)));
            len = (sh->len += incr);
            break;
        }
        case SDS_TYPE_32: {
            SDS_HDR_VAR(32,s);
            assert((incr >= 0 && sh->alloc-sh->len >= (unsigned int)incr) || (incr < 0 && sh->len >= (unsigned int)(-incr)));
            len = (sh->len += incr);
            break;
        }
        case SDS_TYPE_64: {
            SDS_HDR_VAR(64,s);
            assert((incr >= 0 && sh->alloc-sh->len >= (uint64_t)incr) || (incr < 0 && sh->len >= (uint64_t)(-incr)));
            len = (sh->len += incr);
            break;
        }
        case SDS_TYPE_REFCOUNTED: {
            SDS_HDR_VAR_REFCOUNTED(s);
            len = (sh->len += incr);
            break;
        }
        default: len = 0; /* Just to avoid compilation warnings. */
    }
    s[len] = '\0';
}

/* Grow the sds to have the specified length. Bytes that were not part of
 * the original length of the sds will be set to zero.
 *
 * if the specified length is smaller than the current length, no operation
 * is performed. */
sds sdsgrowzero(sds s, size_t len) {
    size_t curlen = sdslen(s);

    if (len <= curlen) return s;
    s = sdsMakeRoomFor(s,len-curlen);
    if (s == NULL) return NULL;

    /* Make sure added region doesn't contain garbage */
    memset(s+curlen,0,(len-curlen+1)); /* also set trailing \0 byte */
    sdssetlen(s, len);
    return s;
}

/* Append the specified binary-safe string pointed by 't' of 'len' bytes to the
 * end of the specified sds string 's'.
 *
 * After the call, the passed sds string is no longer valid and all the
 * references must be substituted with the new pointer returned by the call. */
sds sdscatlen(sds s, const void *t, size_t len) {
    size_t curlen = sdslen(s);

    s = sdsMakeRoomFor(s,len);
    if (s == NULL) return NULL;
    memcpy(s+curlen, t, len);
    sdssetlen(s, curlen+len);
    s[curlen+len] = '\0';
    return s;
}

/* Append the specified null terminated C string to the sds string 's'.
 *
 * After the call, the passed sds string is no longer valid and all the
 * references must be substituted with the new pointer returned by the call. */
sds sdscat(sds s, const char *t) {
    return sdscatlen(s, t, strlen(t));
}

/* Append the specified sds 't' to the existing sds 's'.
 *
 * After the call, the modified sds string is no longer valid and all the
 * references must be substituted with the new pointer returned by the call. */
sds sdscatsds(sds s, const sds t) {
    return sdscatlen(s, t, sdslen(t));
}

/* Destructively modify the sds string 's' to hold the specified binary
 * safe string pointed by 't' of length 'len' bytes. */
sds sdscpylen(sds s, const char *t, size_t len) {
    if (sdsalloc(s) < len) {
        s = sdsMakeRoomFor(s,len-sdslen(s));
        if (s == NULL) return NULL;
    }
    memcpy(s, t, len);
    s[len] = '\0';
    sdssetlen(s, len);
    return s;
}

/* Like sdscpylen() but 't' must be a null-termined string so that the length
 * of the string is obtained with strlen(). */
sds sdscpy(sds s, const char *t) {
    return sdscpylen(s, t, strlen(t));
}

/* Helper for sdscatlonglong() doing the actual number -> string
 * conversion. 's' must point to a string with room for at least
 * SDS_LLSTR_SIZE bytes.
 *
 * The function returns the length of the null-terminated string
 * representation stored at 's'. */
#define SDS_LLSTR_SIZE 21
int sdsll2str(char *s, long long value) {
    char *p, aux;
    unsigned long long v;
    size_t l;

    /* Generate the string representation, this method produces
     * a reversed string. */
    v = (value < 0) ? -value : value;
    p = s;
    do {
        *p++ = '0'+(v%10);
        v /= 10;
    } while(v);
    if (value < 0) *p++ = '-';

    /* Compute length and add null term. */
    l = p-s;
    *p = '\0';

    /* Reverse the string. */
    p--;
    while(s < p) {
        aux = *s;
        *s = *p;
        *p = aux;
        s++;
        p--;
    }
    return l;
}

/* Identical sdsll2str(), but for unsigned long long type. */
int sdsull2str(char *s, unsigned long long v) {
    char *p, aux;
    size_t l;

    /* Generate the string representation, this method produces
     * a reversed string. */
    p = s;
    do {
        *p++ = '0'+(v%10);
        v /= 10;
    } while(v);

    /* Compute length and add null term. */
    l = p-s;
    *p = '\0';

    /* Reverse the string. */
    p--;
    while(s < p) {
        aux = *s;
        *s = *p;
        *p = aux;
        s++;
        p--;
    }
    return l;
}

/* Create an sds string from a long long value. It is much faster than:
 *
 * sdscatprintf(sdsempty(),"%lld\n", value);
 */
sds sdsfromlonglong(long long value) {
    char buf[SDS_LLSTR_SIZE];
    int len = sdsll2str(buf,value);

    return sdsnewlen(buf,len);
}

/* Like sdscatprintf() but gets va_list instead of being variadic. */
sds sdscatvprintf(sds s, const char *fmt, va_list ap) {
    va_list cpy;
    char staticbuf[1024], *buf = staticbuf, *t;
    size_t buflen = strlen(fmt)*2;
    int bufstrlen;

    /* We try to start using a static buffer for speed.
     * If not possible we revert to heap allocation. */
    if (buflen > sizeof(staticbuf)) {
        buf = s_malloc(buflen, MALLOC_SHARED);
        if (buf == NULL) return NULL;
    } else {
        buflen = sizeof(staticbuf);
    }

    /* Alloc enough space for buffer and \0 after failing to
     * fit the string in the current buffer size. */
    while(1) {
        va_copy(cpy,ap);
        bufstrlen = vsnprintf(buf, buflen, fmt, cpy);
        va_end(cpy);
        if (bufstrlen < 0) {
            if (buf != staticbuf) s_free(buf);
            return NULL;
        }
        if (((size_t)bufstrlen) >= buflen) {
            if (buf != staticbuf) s_free(buf);
            buflen = ((size_t)bufstrlen) + 1;
            buf = s_malloc(buflen, MALLOC_SHARED);
            if (buf == NULL) return NULL;
            continue;
        }
        break;
    }

    /* Finally concat the obtained string to the SDS string and return it. */
    t = sdscatlen(s, buf, bufstrlen);
    if (buf != staticbuf) s_free(buf);
    return t;
}

/* Append to the sds string 's' a string obtained using printf-alike format
 * specifier.
 *
 * After the call, the modified sds string is no longer valid and all the
 * references must be substituted with the new pointer returned by the call.
 *
 * Example:
 *
 * s = sdsnew("Sum is: ");
 * s = sdscatprintf(s,"%d+%d = %d",a,b,a+b).
 *
 * Often you need to create a string from scratch with the printf-alike
 * format. When this is the need, just use sdsempty() as the target string:
 *
 * s = sdscatprintf(sdsempty(), "... your format ...", args);
 */
sds sdscatprintf(sds s, const char *fmt, ...) {
    va_list ap;
    char *t;
    va_start(ap, fmt);
    t = sdscatvprintf(s,fmt,ap);
    va_end(ap);
    return t;
}

/* This function is similar to sdscatprintf, but much faster as it does
 * not rely on sprintf() family functions implemented by the libc that
 * are often very slow. Moreover directly handling the sds string as
 * new data is concatenated provides a performance improvement.
 *
 * However this function only handles an incompatible subset of printf-alike
 * format specifiers:
 *
 * %s - C String
 * %S - SDS string
 * %i - signed int
 * %I - 64 bit signed integer (long long, int64_t)
 * %u - unsigned int
 * %U - 64 bit unsigned integer (unsigned long long, uint64_t)
 * %% - Verbatim "%" character.
 */
sds sdscatfmt(sds s, char const *fmt, ...) {
    size_t initlen = sdslen(s);
    const char *f = fmt;
    long i;
    va_list ap;

    /* To avoid continuous reallocations, let's start with a buffer that
     * can hold at least two times the format string itself. It's not the
     * best heuristic but seems to work in practice. */
    s = sdsMakeRoomFor(s, strlen(fmt)*2);
    va_start(ap,fmt);
    f = fmt;    /* Next format specifier byte to process. */
    i = initlen; /* Position of the next byte to write to dest str. */
    while(*f) {
        char next, *str;
        size_t l;
        long long num;
        unsigned long long unum;

        /* Make sure there is always space for at least 1 char. */
        if (sdsavail(s)==0) {
            s = sdsMakeRoomFor(s,1);
        }

        switch(*f) {
        case '%':
            next = *(f+1);
            f++;
            switch(next) {
            case 's':
            case 'S':
                str = va_arg(ap,char*);
                l = (next == 's') ? strlen(str) : sdslen(str);
                if (sdsavail(s) < l) {
                    s = sdsMakeRoomFor(s,l);
                }
                memcpy(s+i,str,l);
                sdsinclen(s,l);
                i += l;
                break;
            case 'i':
            case 'I':
                if (next == 'i')
                    num = va_arg(ap,int);
                else
                    num = va_arg(ap,long long);
                {
                    char buf[SDS_LLSTR_SIZE];
                    l = sdsll2str(buf,num);
                    if (sdsavail(s) < l) {
                        s = sdsMakeRoomFor(s,l);
                    }
                    memcpy(s+i,buf,l);
                    sdsinclen(s,l);
                    i += l;
                }
                break;
            case 'u':
            case 'U':
                if (next == 'u')
                    unum = va_arg(ap,unsigned int);
                else
                    unum = va_arg(ap,unsigned long long);
                {
                    char buf[SDS_LLSTR_SIZE];
                    l = sdsull2str(buf,unum);
                    if (sdsavail(s) < l) {
                        s = sdsMakeRoomFor(s,l);
                    }
                    memcpy(s+i,buf,l);
                    sdsinclen(s,l);
                    i += l;
                }
                break;
            default: /* Handle %% and generally %<unknown>. */
                s[i++] = next;
                sdsinclen(s,1);
                break;
            }
            break;
        default:
            s[i++] = *f;
            sdsinclen(s,1);
            break;
        }
        f++;
    }
    va_end(ap);

    /* Add null-term */
    s[i] = '\0';
    return s;
}

/* Remove the part of the string from left and from right composed just of
 * contiguous characters found in 'cset', that is a null terminted C string.
 *
 * After the call, the modified sds string is no longer valid and all the
 * references must be substituted with the new pointer returned by the call.
 *
 * Example:
 *
 * s = sdsnew("AA...AA.a.aa.aHelloWorld     :::");
 * s = sdstrim(s,"Aa. :");
 * printf("%s\n", s);
 *
 * Output will be just "HelloWorld".
 */
sds sdstrim(sds s, const char *cset) {
    char *start, *end, *sp, *ep;
    size_t len;

    sp = start = s;
    ep = end = s+sdslen(s)-1;
    while(sp <= end && strchr(cset, *sp)) sp++;
    while(ep > sp && strchr(cset, *ep)) ep--;
    len = (sp > ep) ? 0 : ((ep-sp)+1);
    if (s != sp) memmove(s, sp, len);
    s[len] = '\0';
    sdssetlen(s,len);
    return s;
}

/* Turn the string into a smaller (or equal) string containing only the
 * substring specified by the 'start' and 'end' indexes.
 *
 * start and end can be negative, where -1 means the last character of the
 * string, -2 the penultimate character, and so forth.
 *
 * The interval is inclusive, so the start and end characters will be part
 * of the resulting string.
 *
 * The string is modified in-place.
 *
 * Example:
 *
 * s = sdsnew("Hello World");
 * sdsrange(s,1,-1); => "ello World"
 */
void sdsrange(sds s, ssize_t start, ssize_t end) {
    size_t newlen, len = sdslen(s);

    if (len == 0) return;
    if (start < 0) {
        start = len+start;
        if (start < 0) start = 0;
    }
    if (end < 0) {
        end = len+end;
        if (end < 0) end = 0;
    }
    newlen = (start > end) ? 0 : (end-start)+1;
    if (newlen != 0) {
        if (start >= (ssize_t)len) {
            newlen = 0;
        } else if (end >= (ssize_t)len) {
            end = len-1;
            newlen = (start > end) ? 0 : (end-start)+1;
        }
    } else {
        start = 0;
    }
    if (start && newlen) memmove(s, s+start, newlen);
    s[newlen] = 0;
    sdssetlen(s,newlen);
}

/* Apply tolower() to every character of the sds string 's'. */
void sdstolower(sds s) {
    size_t len = sdslen(s), j;

    for (j = 0; j < len; j++) s[j] = tolower(s[j]);
}

/* Apply toupper() to every character of the sds string 's'. */
void sdstoupper(sds s) {
    size_t len = sdslen(s), j;

    for (j = 0; j < len; j++) s[j] = toupper(s[j]);
}

/* Compare two sds strings s1 and s2 with memcmp().
 *
 * Return value:
 *
 *     positive if s1 > s2.
 *     negative if s1 < s2.
 *     0 if s1 and s2 are exactly the same binary string.
 *
 * If two strings share exactly the same prefix, but one of the two has
 * additional characters, the longer string is considered to be greater than
 * the smaller one. */
int sdscmp(const char *s1, const char *s2) {
    size_t l1, l2, minlen;
    int cmp;

    l1 = sdslen(s1);
    l2 = sdslen(s2);
    minlen = (l1 < l2) ? l1 : l2;
    cmp = memcmp(s1,s2,minlen);
    if (cmp == 0) return l1>l2? 1: (l1<l2? -1: 0);
    return cmp;
}

/* Split 's' with separator in 'sep'. An array
 * of sds strings is returned. *count will be set
 * by reference to the number of tokens returned.
 *
 * On out of memory, zero length string, zero length
 * separator, NULL is returned.
 *
 * Note that 'sep' is able to split a string using
 * a multi-character separator. For example
 * sdssplit("foo_-_bar","_-_"); will return two
 * elements "foo" and "bar".
 *
 * This version of the function is binary-safe but
 * requires length arguments. sdssplit() is just the
 * same function but for zero-terminated strings.
 */
sds *sdssplitlen(const char *s, ssize_t len, const char *sep, int seplen, int *count) {
    int elements = 0, slots = 5;
    long start = 0, j;
    sds *tokens;

    if (seplen < 1 || len < 0) return NULL;

    tokens = s_malloc(sizeof(sds)*slots, MALLOC_SHARED);
    if (tokens == NULL) return NULL;

    if (len == 0) {
        *count = 0;
        return tokens;
    }
    for (j = 0; j < (len-(seplen-1)); j++) {
        /* make sure there is room for the next element and the final one */
        if (slots < elements+2) {
            sds *newtokens;

            slots *= 2;
            newtokens = s_realloc(tokens,sizeof(sds)*slots, MALLOC_SHARED);
            if (newtokens == NULL) goto cleanup;
            tokens = newtokens;
        }
        /* search the separator */
        if ((seplen == 1 && *(s+j) == sep[0]) || (memcmp(s+j,sep,seplen) == 0)) {
            tokens[elements] = sdsnewlen(s+start,j-start);
            if (tokens[elements] == NULL) goto cleanup;
            elements++;
            start = j+seplen;
            j = j+seplen-1; /* skip the separator */
        }
    }
    /* Add the final element. We are sure there is room in the tokens array. */
    tokens[elements] = sdsnewlen(s+start,len-start);
    if (tokens[elements] == NULL) goto cleanup;
    elements++;
    *count = elements;
    return tokens;

cleanup:
    {
        int i;
        for (i = 0; i < elements; i++) sdsfree(tokens[i]);
        s_free(tokens);
        *count = 0;
        return NULL;
    }
}

/* Free the result returned by sdssplitlen(), or do nothing if 'tokens' is NULL. */
void sdsfreesplitres(sds *tokens, int count) {
    if (!tokens) return;
    while(count--)
        sdsfree(tokens[count]);
    s_free(tokens);
}

/* Append to the sds string "s" an escaped string representation where
 * all the non-printable characters (tested with isprint()) are turned into
 * escapes in the form "\n\r\a...." or "\x<hex-number>".
 *
 * After the call, the modified sds string is no longer valid and all the
 * references must be substituted with the new pointer returned by the call. */
sds sdscatrepr(sds s, const char *p, size_t len) {
    s = sdscatlen(s,"\"",1);
    while(len--) {
        switch(*p) {
        case '\\':
        case '"':
            s = sdscatprintf(s,"\\%c",*p);
            break;
        case '\n': s = sdscatlen(s,"\\n",2); break;
        case '\r': s = sdscatlen(s,"\\r",2); break;
        case '\t': s = sdscatlen(s,"\\t",2); break;
        case '\a': s = sdscatlen(s,"\\a",2); break;
        case '\b': s = sdscatlen(s,"\\b",2); break;
        default:
            if (isprint(*p))
                s = sdscatprintf(s,"%c",*p);
            else
                s = sdscatprintf(s,"\\x%02x",(unsigned char)*p);
            break;
        }
        p++;
    }
    return sdscatlen(s,"\"",1);
}

/* Helper function for sdssplitargs() that returns non zero if 'c'
 * is a valid hex digit. */
int is_hex_digit(char c) {
    return (c >= '0' && c <= '9') || (c >= 'a' && c <= 'f') ||
           (c >= 'A' && c <= 'F');
}

/* Helper function for sdssplitargs() that converts a hex digit into an
 * integer from 0 to 15 */
int hex_digit_to_int(char c) {
    switch(c) {
    case '0': return 0;
    case '1': return 1;
    case '2': return 2;
    case '3': return 3;
    case '4': return 4;
    case '5': return 5;
    case '6': return 6;
    case '7': return 7;
    case '8': return 8;
    case '9': return 9;
    case 'a': case 'A': return 10;
    case 'b': case 'B': return 11;
    case 'c': case 'C': return 12;
    case 'd': case 'D': return 13;
    case 'e': case 'E': return 14;
    case 'f': case 'F': return 15;
    default: return 0;
    }
}

/* Split a line into arguments, where every argument can be in the
 * following programming-language REPL-alike form:
 *
 * foo bar "newline are supported\n" and "\xff\x00otherstuff"
 *
 * The number of arguments is stored into *argc, and an array
 * of sds is returned.
 *
 * The caller should free the resulting array of sds strings with
 * sdsfreesplitres().
 *
 * Note that sdscatrepr() is able to convert back a string into
 * a quoted string in the same format sdssplitargs() is able to parse.
 *
 * The function returns the allocated tokens on success, even when the
 * input string is empty, or NULL if the input contains unbalanced
 * quotes or closed quotes followed by non space characters
 * as in: "foo"bar or "foo'
 */
sds *sdssplitargs(const char *line, int *argc) {
    const char *p = line;
    char *current = NULL;
    char **vector = NULL;

    *argc = 0;
    while(1) {
        /* skip blanks */
        while(*p && isspace(*p)) p++;
        if (*p) {
            /* get a token */
            int inq=0;  /* set to 1 if we are in "quotes" */
            int insq=0; /* set to 1 if we are in 'single quotes' */
            int done=0;

            if (current == NULL) current = sdsempty();
            while(!done) {
                if (inq) {
                    if (*p == '\\' && *(p+1) == 'x' &&
                                             is_hex_digit(*(p+2)) &&
                                             is_hex_digit(*(p+3)))
                    {
                        unsigned char byte;

                        byte = (hex_digit_to_int(*(p+2))*16)+
                                hex_digit_to_int(*(p+3));
                        current = sdscatlen(current,(char*)&byte,1);
                        p += 3;
                    } else if (*p == '\\' && *(p+1)) {
                        char c;

                        p++;
                        switch(*p) {
                        case 'n': c = '\n'; break;
                        case 'r': c = '\r'; break;
                        case 't': c = '\t'; break;
                        case 'b': c = '\b'; break;
                        case 'a': c = '\a'; break;
                        default: c = *p; break;
                        }
                        current = sdscatlen(current,&c,1);
                    } else if (*p == '"') {
                        /* closing quote must be followed by a space or
                         * nothing at all. */
                        if (*(p+1) && !isspace(*(p+1))) goto err;
                        done=1;
                    } else if (!*p) {
                        /* unterminated quotes */
                        goto err;
                    } else {
                        current = sdscatlen(current,p,1);
                    }
                } else if (insq) {
                    if (*p == '\\' && *(p+1) == '\'') {
                        p++;
                        current = sdscatlen(current,"'",1);
                    } else if (*p == '\'') {
                        /* closing quote must be followed by a space or
                         * nothing at all. */
                        if (*(p+1) && !isspace(*(p+1))) goto err;
                        done=1;
                    } else if (!*p) {
                        /* unterminated quotes */
                        goto err;
                    } else {
                        current = sdscatlen(current,p,1);
                    }
                } else {
                    switch(*p) {
                    case ' ':
                    case '\n':
                    case '\r':
                    case '\t':
                    case '\0':
                        done=1;
                        break;
                    case '"':
                        inq=1;
                        break;
                    case '\'':
                        insq=1;
                        break;
                    default:
                        current = sdscatlen(current,p,1);
                        break;
                    }
                }
                if (*p) p++;
            }
            /* add the token to the vector */
            vector = s_realloc(vector,((*argc)+1)*sizeof(char*), MALLOC_SHARED);
            vector[*argc] = current;
            (*argc)++;
            current = NULL;
        } else {
            /* Even on empty input string return something not NULL. */
            if (vector == NULL) vector = s_malloc(sizeof(void*), MALLOC_SHARED);
            return vector;
        }
    }

err:
    while((*argc)--)
        sdsfree(vector[*argc]);
    s_free(vector);
    if (current) sdsfree(current);
    *argc = 0;
    return NULL;
}

/* Modify the string substituting all the occurrences of the set of
 * characters specified in the 'from' string to the corresponding character
 * in the 'to' array.
 *
 * For instance: sdsmapchars(mystring, "ho", "01", 2)
 * will have the effect of turning the string "hello" into "0ell1".
 *
 * The function returns the sds string pointer, that is always the same
 * as the input pointer since no resize is needed. */
sds sdsmapchars(sds s, const char *from, const char *to, size_t setlen) {
    size_t j, i, l = sdslen(s);

    for (j = 0; j < l; j++) {
        for (i = 0; i < setlen; i++) {
            if (s[j] == from[i]) {
                s[j] = to[i];
                break;
            }
        }
    }
    return s;
}

/* Join an array of C strings using the specified separator (also a C string).
 * Returns the result as an sds string. */
sds sdsjoin(char **argv, int argc, const char *sep) {
    sds join = sdsempty();
    int j;

    for (j = 0; j < argc; j++) {
        join = sdscat(join, argv[j]);
        if (j != argc-1) join = sdscat(join,sep);
    }
    return join;
}

/* Like sdsjoin, but joins an array of SDS strings. */
sds sdsjoinsds(sds *argv, int argc, const char *sep, size_t seplen) {
    sds join = sdsempty();
    int j;

    for (j = 0; j < argc; j++) {
        join = sdscatsds(join, argv[j]);
        if (j != argc-1) join = sdscatlen(join,sep,seplen);
    }
    return join;
}

/* Wrappers to the allocators used by SDS. Note that SDS will actually
 * just use the macros defined into sdsalloc.h in order to avoid to pay
 * the overhead of function calls. Here we define these wrappers only for
 * the programs SDS is linked to, if they want to touch the SDS internals
 * even if they use a different allocator. */
void *sds_malloc(size_t size) { return s_malloc(size, MALLOC_SHARED); }
void *sds_realloc(void *ptr, size_t size) { return s_realloc(ptr,size, MALLOC_SHARED); }
void sds_free(void *ptr) { s_free(ptr); }

#if defined(SDS_TEST_MAIN)
#include <stdio.h>
#include "testhelp.h"
#include "limits.h"

#define UNUSED(x) (void)(x)
int sdsTest(void) {
    {
        sds x = sdsnew("foo"), y;

        test_cond("Create a string and obtain the length",
            sdslen(x) == 3 && memcmp(x,"foo\0",4) == 0)

        sdsfree(x);
        x = sdsnewlen("foo",2);
        test_cond("Create a string with specified length",
            sdslen(x) == 2 && memcmp(x,"fo\0",3) == 0)

        x = sdscat(x,"bar");
        test_cond("Strings concatenation",
            sdslen(x) == 5 && memcmp(x,"fobar\0",6) == 0);

        x = sdscpy(x,"a");
        test_cond("sdscpy() against an originally longer string",
            sdslen(x) == 1 && memcmp(x,"a\0",2) == 0)

        x = sdscpy(x,"xyzxxxxxxxxxxyyyyyyyyyykkkkkkkkkk");
        test_cond("sdscpy() against an originally shorter string",
            sdslen(x) == 33 &&
            memcmp(x,"xyzxxxxxxxxxxyyyyyyyyyykkkkkkkkkk\0",33) == 0)

        sdsfree(x);
        x = sdscatprintf(sdsempty(),"%d",123);
        test_cond("sdscatprintf() seems working in the base case",
            sdslen(x) == 3 && memcmp(x,"123\0",4) == 0)

        sdsfree(x);
        x = sdscatprintf(sdsempty(),"a%cb",0);
        test_cond("sdscatprintf() seems working with \\0 inside of result",
            sdslen(x) == 3 && memcmp(x,"a\0""b\0",4) == 0)

        {
            sdsfree(x);
            char etalon[1024*1024];
            for (size_t i = 0; i < sizeof(etalon); i++) {
                etalon[i] = '0';
            }
            x = sdscatprintf(sdsempty(),"%0*d",(int)sizeof(etalon),0);
            test_cond("sdscatprintf() can print 1MB",
                sdslen(x) == sizeof(etalon) && memcmp(x,etalon,sizeof(etalon)) == 0)
        }

        sdsfree(x);
        x = sdsnew("--");
        x = sdscatfmt(x, "Hello %s World %I,%I--", "Hi!", LLONG_MIN,LLONG_MAX);
        test_cond("sdscatfmt() seems working in the base case",
            sdslen(x) == 60 &&
            memcmp(x,"--Hello Hi! World -9223372036854775808,"
                     "9223372036854775807--",60) == 0)
        printf("[%s]\n",x);

        sdsfree(x);
        x = sdsnew("--");
        x = sdscatfmt(x, "%u,%U--", UINT_MAX, ULLONG_MAX);
        test_cond("sdscatfmt() seems working with unsigned numbers",
            sdslen(x) == 35 &&
            memcmp(x,"--4294967295,18446744073709551615--",35) == 0)

        sdsfree(x);
        x = sdsnew(" x ");
        sdstrim(x," x");
        test_cond("sdstrim() works when all chars match",
            sdslen(x) == 0)

        sdsfree(x);
        x = sdsnew(" x ");
        sdstrim(x," ");
        test_cond("sdstrim() works when a single char remains",
            sdslen(x) == 1 && x[0] == 'x')

        sdsfree(x);
        x = sdsnew("xxciaoyyy");
        sdstrim(x,"xy");
        test_cond("sdstrim() correctly trims characters",
            sdslen(x) == 4 && memcmp(x,"ciao\0",5) == 0)

        y = sdsdup(x);
        sdsrange(y,1,1);
        test_cond("sdsrange(...,1,1)",
            sdslen(y) == 1 && memcmp(y,"i\0",2) == 0)

        sdsfree(y);
        y = sdsdup(x);
        sdsrange(y,1,-1);
        test_cond("sdsrange(...,1,-1)",
            sdslen(y) == 3 && memcmp(y,"iao\0",4) == 0)

        sdsfree(y);
        y = sdsdup(x);
        sdsrange(y,-2,-1);
        test_cond("sdsrange(...,-2,-1)",
            sdslen(y) == 2 && memcmp(y,"ao\0",3) == 0)

        sdsfree(y);
        y = sdsdup(x);
        sdsrange(y,2,1);
        test_cond("sdsrange(...,2,1)",
            sdslen(y) == 0 && memcmp(y,"\0",1) == 0)

        sdsfree(y);
        y = sdsdup(x);
        sdsrange(y,1,100);
        test_cond("sdsrange(...,1,100)",
            sdslen(y) == 3 && memcmp(y,"iao\0",4) == 0)

        sdsfree(y);
        y = sdsdup(x);
        sdsrange(y,100,100);
        test_cond("sdsrange(...,100,100)",
            sdslen(y) == 0 && memcmp(y,"\0",1) == 0)

        sdsfree(y);
        sdsfree(x);
        x = sdsnew("foo");
        y = sdsnew("foa");
        test_cond("sdscmp(foo,foa)", sdscmp(x,y) > 0)

        sdsfree(y);
        sdsfree(x);
        x = sdsnew("bar");
        y = sdsnew("bar");
        test_cond("sdscmp(bar,bar)", sdscmp(x,y) == 0)

        sdsfree(y);
        sdsfree(x);
        x = sdsnew("aar");
        y = sdsnew("bar");
        test_cond("sdscmp(bar,bar)", sdscmp(x,y) < 0)

        sdsfree(y);
        sdsfree(x);
        x = sdsnewlen("\a\n\0foo\r",7);
        y = sdscatrepr(sdsempty(),x,sdslen(x));
        test_cond("sdscatrepr(...data...)",
            memcmp(y,"\"\\a\\n\\x00foo\\r\"",15) == 0)

        {
            unsigned int oldfree;
            char *p;
            int step = 10, j, i;

            sdsfree(x);
            sdsfree(y);
            x = sdsnew("0");
            test_cond("sdsnew() free/len buffers", sdslen(x) == 1 && sdsavail(x) == 0);

            /* Run the test a few times in order to hit the first two
             * SDS header types. */
            for (i = 0; i < 10; i++) {
                int oldlen = sdslen(x);
                x = sdsMakeRoomFor(x,step);
                int type = x[-1]&SDS_TYPE_MASK;

                test_cond("sdsMakeRoomFor() len", sdslen(x) == oldlen);
                if (type != SDS_TYPE_5) {
                    test_cond("sdsMakeRoomFor() free", sdsavail(x) >= step);
                    oldfree = sdsavail(x);
                }
                p = x+oldlen;
                for (j = 0; j < step; j++) {
                    p[j] = 'A'+j;
                }
                sdsIncrLen(x,step);
            }
            test_cond("sdsMakeRoomFor() content",
                memcmp("0ABCDEFGHIJABCDEFGHIJABCDEFGHIJABCDEFGHIJABCDEFGHIJABCDEFGHIJABCDEFGHIJABCDEFGHIJABCDEFGHIJABCDEFGHIJ",x,101) == 0);
            test_cond("sdsMakeRoomFor() final length",sdslen(x)==101);

            sdsfree(x);
        }
    }
    test_report()
    return 0;
}
#endif

#ifdef SDS_TEST_MAIN
int main(void) {
    return sdsTest();
}
#endif<|MERGE_RESOLUTION|>--- conflicted
+++ resolved
@@ -105,12 +105,9 @@
     int hdrlen = sdsHdrSize(type);
     unsigned char *fp; /* flags pointer. */
 
-<<<<<<< HEAD
+    assert(initlen + hdrlen + 1 > initlen); /* Catch size_t overflow */
     sh = s_malloc(hdrlen+initlen+1, MALLOC_SHARED);
-=======
-    assert(initlen + hdrlen + 1 > initlen); /* Catch size_t overflow */
-    sh = s_malloc(hdrlen+initlen+1);
->>>>>>> 91ffe99e
+
     if (sh == NULL) return NULL;
     if (init==SDS_NOINIT)
         init = NULL;
@@ -265,16 +262,11 @@
     if (type == SDS_TYPE_5) type = SDS_TYPE_8;
 
     hdrlen = sdsHdrSize(type);
-<<<<<<< HEAD
+    assert(hdrlen + newlen + 1 > len);  /* Catch size_t overflow */
     if (oldtype==type && (len+1024) >= avail) {
         // note: if we have a lot of free space don't use this as we don't want s_realloc copying
         //  uninitialized data
         newsh = s_realloc(sh, hdrlen+newlen+1, MALLOC_SHARED);
-=======
-    assert(hdrlen + newlen + 1 > len);  /* Catch size_t overflow */
-    if (oldtype==type) {
-        newsh = s_realloc(sh, hdrlen+newlen+1);
->>>>>>> 91ffe99e
         if (newsh == NULL) return NULL;
         s = (char*)newsh+hdrlen;
     } else {
