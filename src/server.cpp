--- conflicted
+++ resolved
@@ -1550,12 +1550,7 @@
 /* If the percentage of used slots in the HT reaches HASHTABLE_MIN_FILL
  * we resize the hash table to save memory */
 void tryResizeHashTables(int dbid) {
-<<<<<<< HEAD
     g_pserver->db[dbid]->tryResize();
-=======
-    if (htNeedsResize(g_pserver->db[dbid].dict))
-        dictResize(g_pserver->db[dbid].dict);
->>>>>>> 7d3b48fc
 }
 
 /* Our hash table implementation performs rehashing incrementally while
@@ -1567,14 +1562,9 @@
  * is returned. */
 int redisDbPersistentData::incrementallyRehash() {
     /* Keys dictionary */
-<<<<<<< HEAD
     if (dictIsRehashing(m_pdict) || dictIsRehashing(m_pdictTombstone)) {
         dictRehashMilliseconds(m_pdict,1);
         dictRehashMilliseconds(m_pdictTombstone,1);
-=======
-    if (dictIsRehashing(g_pserver->db[dbid].dict)) {
-        dictRehashMilliseconds(g_pserver->db[dbid].dict,1);
->>>>>>> 7d3b48fc
         return 1; /* already used our millisecond for this loop... */
     }
     return 0;
@@ -2217,15 +2207,9 @@
         for (j = 0; j < cserver.dbnum; j++) {
             long long size, used, vkeys;
 
-<<<<<<< HEAD
             size = g_pserver->db[j]->slots();
             used = g_pserver->db[j]->size();
             vkeys = g_pserver->db[j]->expireSize();
-=======
-            size = dictSlots(g_pserver->db[j].dict);
-            used = dictSize(g_pserver->db[j].dict);
-            vkeys = g_pserver->db[j].setexpire->size();
->>>>>>> 7d3b48fc
             if (used || vkeys) {
                 serverLog(LL_VERBOSE,"DB %d: %lld keys (%lld volatile) in %lld slots HT.",j,used,vkeys,size);
                 /* dictPrintStats(g_pserver->dict); */
@@ -2460,14 +2444,11 @@
     int iel = ielFromEventLoop(eventLoop);
 
     locker.arm();
-<<<<<<< HEAD
-=======
 
     size_t zmalloc_used = zmalloc_used_memory();
     if (zmalloc_used > g_pserver->stat_peak_memory)
         g_pserver->stat_peak_memory = zmalloc_used;
     
->>>>>>> 7d3b48fc
     serverAssert(g_pserver->repl_batch_offStart < 0);
     runAndPropogateToReplicas(processClients);
 
@@ -2585,16 +2566,14 @@
     /* Close clients that need to be closed asynchronous */
     freeClientsInAsyncFreeQueue(iel);
 
-<<<<<<< HEAD
     if (!serverTL->gcEpoch.isReset())
         g_pserver->garbageCollector.endEpoch(serverTL->gcEpoch, true /*fNoFree*/);
     serverTL->gcEpoch.reset();
-=======
+
     /* Try to process blocked clients every once in while. Example: A module
      * calls RM_SignalKeyAsReady from within a timer callback (So we don't
      * visit processCommand() at all). */
     handleClientsBlockedOnKeys();
->>>>>>> 7d3b48fc
 
     /* Before we are going to sleep, let the threads access the dataset by
      * releasing the GIL. Redis main thread will not touch anything at this
@@ -3403,23 +3382,8 @@
 
     /* Create the Redis databases, and initialize other internal state. */
     for (int j = 0; j < cserver.dbnum; j++) {
-<<<<<<< HEAD
         g_pserver->db[j] = new (MALLOC_LOCAL) redisDb();
         g_pserver->db[j]->initialize(j);
-=======
-        new (&g_pserver->db[j]) redisDb;
-        g_pserver->db[j].dict = dictCreate(&dbDictType,NULL);
-        g_pserver->db[j].setexpire = new(MALLOC_LOCAL) expireset();
-        g_pserver->db[j].expireitr = g_pserver->db[j].setexpire->end();
-        g_pserver->db[j].blocking_keys = dictCreate(&keylistDictType,NULL);
-        g_pserver->db[j].ready_keys = dictCreate(&objectKeyPointerValueDictType,NULL);
-        g_pserver->db[j].watched_keys = dictCreate(&keylistDictType,NULL);
-        g_pserver->db[j].id = j;
-        g_pserver->db[j].avg_ttl = 0;
-        g_pserver->db[j].last_expire_set = 0;
-        g_pserver->db[j].defrag_later = listCreate();
-        listSetFreeMethod(g_pserver->db[j].defrag_later,(void (*)(const void*))sdsfree);
->>>>>>> 7d3b48fc
     }
 
     for (int i = 0; i < MAX_EVENT_LOOPS; ++i)
@@ -3912,17 +3876,15 @@
     dirty = g_pserver->dirty-dirty;
     if (dirty < 0) dirty = 0;
 
-<<<<<<< HEAD
     if (dirty)
         c->mvccCheckpoint = getMvccTstamp();
-=======
+
     /* After executing command, we will close the client after writing entire
      * reply if it is set 'CLIENT_CLOSE_AFTER_COMMAND' flag. */
     if (c->flags & CLIENT_CLOSE_AFTER_COMMAND) {
         c->flags &= ~CLIENT_CLOSE_AFTER_COMMAND;
         c->flags |= CLIENT_CLOSE_AFTER_REPLY;
     }
->>>>>>> 7d3b48fc
 
     /* When EVAL is called loading the AOF we don't want commands called
      * from Lua to go into the slowlog or to populate statistics. */
@@ -4435,15 +4397,11 @@
        overwrite the synchronous saving did by SHUTDOWN. */
     if (g_pserver->FRdbSaveInProgress()) {
         serverLog(LL_WARNING,"There is a child saving an .rdb. Killing it!");
-<<<<<<< HEAD
-        killRDBChild(true);
-=======
         /* Note that, in killRDBChild, we call rdbRemoveTempFile that will
          * do close fd(in order to unlink file actully) in background thread.
          * The temp rdb file fd may won't be closed when redis exits quickly,
          * but OS will close this fd when process exits. */
-        killRDBChild();
->>>>>>> 7d3b48fc
+        killRDBChild(true);
     }
 
     /* Kill module child if there is one. */
@@ -5371,13 +5329,8 @@
         for (j = 0; j < cserver.dbnum; j++) {
             long long keys, vkeys;
 
-<<<<<<< HEAD
             keys = g_pserver->db[j]->size();
             vkeys = g_pserver->db[j]->expireSize();
-=======
-            keys = dictSize(g_pserver->db[j].dict);
-            vkeys = g_pserver->db[j].setexpire->size();
->>>>>>> 7d3b48fc
 
             // Adjust TTL by the current time
             g_pserver->db[j]->avg_ttl -= (g_pserver->mstime - g_pserver->db[j]->last_expire_set);
@@ -5721,11 +5674,7 @@
      * on disk. */
     if (g_pserver->shutdown_asap && sig == SIGINT) {
         serverLogFromHandler(LL_WARNING, "You insist... exiting now.");
-<<<<<<< HEAD
-        rdbRemoveTempFile(g_pserver->rdbThreadVars.tmpfileNum);
-=======
-        rdbRemoveTempFile(getpid(), 1);
->>>>>>> 7d3b48fc
+        rdbRemoveTempFile(g_pserver->rdbThreadVars.tmpfileNum, 1);
         exit(1); /* Exit with an error since this was not a clean shutdown. */
     } else if (g_pserver->loading) {
         serverLogFromHandler(LL_WARNING, "Received shutdown signal during loading, exiting now.");
@@ -5822,7 +5771,7 @@
 void sendChildCOWInfo(int ptype, const char *pname) {
     size_t private_dirty = zmalloc_get_private_dirty(-1);
 
-    if (ptype != CHILD_INFO_TYPE_RDB)
+    if (ptype != CHILD_TYPE_RDB)
     {
         if (private_dirty) {
             serverLog(LL_NOTICE,
@@ -6122,10 +6071,8 @@
             (g_pserver->cluster_enabled && nodeIsMaster(g_pserver->cluster->myself)));
 }
 
-<<<<<<< HEAD
 bool initializeStorageProvider(const char **err);
-=======
->>>>>>> 7d3b48fc
+
 int main(int argc, char **argv) {
     struct timeval tv;
     int j;
