--- conflicted
+++ resolved
@@ -1509,18 +1509,14 @@
  * for dict.c to resize the hash tables accordingly to the fact we have o not
  * running childs. */
 void updateDictResizePolicy(void) {
-<<<<<<< HEAD
-    if (!g_pserver->FRdbSaveInProgress() && g_pserver->aof_child_pid == -1)
-=======
     if (!hasActiveChildProcess())
->>>>>>> 1e465a7a
         dictEnableResize();
     else
         dictDisableResize();
 }
 
 int hasActiveChildProcess() {
-    return g_pserver->rdb_child_pid != -1 ||
+    return g_pserver->FRdbSaveInProgress() ||
            g_pserver->aof_child_pid != -1 ||
            g_pserver->module_child_pid != -1;
 }
@@ -1768,11 +1764,7 @@
     /* Perform hash tables rehashing if needed, but only if there are no
      * other processes saving the DB on disk. Otherwise rehashing is bad
      * as will cause a lot of copy-on-write of memory pages. */
-<<<<<<< HEAD
-    if (!g_pserver->FRdbSaveInProgress() && g_pserver->aof_child_pid == -1) {
-=======
     if (!hasActiveChildProcess()) {
->>>>>>> 1e465a7a
         /* We use global counters so if we stop the computation at a given
          * DB we'll be able to start from the successive in the next
          * cron loop iteration. */
@@ -1848,10 +1840,26 @@
      * as long as we didn't finish to drain the pipe, since then we're at risk
      * of starting a new fork and a new pipe before we're done with the previous
      * one. */
-    if (g_pserver->rdb_child_pid != -1 && g_pserver->rdb_pipe_conns)
+    if (g_pserver->FRdbSaveInProgress() && g_pserver->rdb_pipe_conns)
         return;
 
-    if ((pid = wait3(&statloc,WNOHANG,NULL)) != 0) {
+    if (g_pserver->FRdbSaveInProgress())
+    {
+        void *rval = nullptr;
+        if (pthread_tryjoin_np(g_pserver->rdbThreadVars.rdb_child_thread, &rval))
+        {
+            if (errno != EBUSY && errno != EAGAIN)
+                serverLog(LL_WARNING, "Error joining the background RDB save thread: %s\n", strerror(errno));
+        }
+        else
+        {
+            int exitcode = (int)reinterpret_cast<ptrdiff_t>(rval);
+            backgroundSaveDoneHandler(exitcode,g_pserver->rdbThreadVars.fRdbThreadCancel);
+            g_pserver->rdbThreadVars.fRdbThreadCancel = false;
+            if (exitcode == 0) receiveChildInfo();
+        }
+    }
+    else if ((pid = wait3(&statloc,WNOHANG,NULL)) != 0) {
         int exitcode = WEXITSTATUS(statloc);
         int bysignal = 0;
 
@@ -1869,14 +1877,10 @@
 
         if (pid == -1) {
             serverLog(LL_WARNING,"wait3() returned an error: %s. "
-                "rdb_child_pid = %d, aof_child_pid = %d, module_child_pid = %d",
+                "aof_child_pid = %d, module_child_pid = %d",
                 strerror(errno),
-                (int) g_pserver->rdb_child_pid,
                 (int) g_pserver->aof_child_pid,
                 (int) g_pserver->module_child_pid);
-        } else if (pid == g_pserver->rdb_child_pid) {
-            backgroundSaveDoneHandler(exitcode,bysignal);
-            if (!bysignal && exitcode == 0) receiveChildInfo();
         } else if (pid == g_pserver->aof_child_pid) {
             backgroundRewriteDoneHandler(exitcode,bysignal);
             if (!bysignal && exitcode == 0) receiveChildInfo();
@@ -2051,70 +2055,16 @@
 
     /* Start a scheduled AOF rewrite if this was requested by the user while
      * a BGSAVE was in progress. */
-<<<<<<< HEAD
-    if (!g_pserver->FRdbSaveInProgress() && g_pserver->aof_child_pid == -1 &&
-=======
     if (!hasActiveChildProcess() &&
->>>>>>> 1e465a7a
         g_pserver->aof_rewrite_scheduled)
     {
         rewriteAppendOnlyFileBackground();
     }
 
     /* Check if a background saving or AOF rewrite in progress terminated. */
-<<<<<<< HEAD
-    if (g_pserver->FRdbSaveInProgress() || g_pserver->aof_child_pid != -1 ||
-        ldbPendingChildren())
-    {
-        int statloc;
-        pid_t pid;
-
-        if (g_pserver->FRdbSaveInProgress())
-        {
-            void *rval = nullptr;
-            if (pthread_tryjoin_np(g_pserver->rdbThreadVars.rdb_child_thread, &rval))
-            {
-                if (errno != EBUSY && errno != EAGAIN)
-                    serverLog(LL_WARNING, "Error joining the background RDB save thread: %s\n", strerror(errno));
-            }
-            else
-            {
-                int exitcode = (int)reinterpret_cast<ptrdiff_t>(rval);
-                backgroundSaveDoneHandler(exitcode,0);
-                if (exitcode == 0) receiveChildInfo();
-                updateDictResizePolicy();
-                closeChildInfoPipe();
-            }
-        }
-        else if ((pid = wait3(&statloc,WNOHANG,NULL)) != 0) {
-            int exitcode = WEXITSTATUS(statloc);
-            int bysignal = 0;
-
-            if (WIFSIGNALED(statloc)) bysignal = WTERMSIG(statloc);
-
-            if (pid == -1) {
-                serverLog(LL_WARNING,"wait3() returned an error: %s. "
-                    "aof_child_pid = %d",
-                    strerror(errno),
-                    (int) g_pserver->aof_child_pid);
-            } else if (pid == g_pserver->aof_child_pid) {
-                backgroundRewriteDoneHandler(exitcode,bysignal);
-                if (!bysignal && exitcode == 0) receiveChildInfo();
-            } else {
-                if (!ldbRemoveChild(pid)) {
-                    serverLog(LL_WARNING,
-                        "Warning, detected child with unmatched pid: %ld",
-                        (long)pid);
-                }
-            }
-            updateDictResizePolicy();
-            closeChildInfoPipe();
-        }
-=======
     if (hasActiveChildProcess() || ldbPendingChildren())
     {
         checkChildrenDone();
->>>>>>> 1e465a7a
     } else {
         /* If there is not a background saving/rewrite in progress check if
          * we have to save/rewrite now. */
@@ -2142,12 +2092,7 @@
 
         /* Trigger an AOF rewrite if needed. */
         if (g_pserver->aof_state == AOF_ON &&
-<<<<<<< HEAD
-            !g_pserver->FRdbSaveInProgress() &&
-            g_pserver->aof_child_pid == -1 &&
-=======
             !hasActiveChildProcess() &&
->>>>>>> 1e465a7a
             g_pserver->aof_rewrite_perc &&
             g_pserver->aof_current_size > g_pserver->aof_rewrite_min_size)
         {
@@ -2203,11 +2148,7 @@
      * Note: this code must be after the replicationCron() call above so
      * make sure when refactoring this file to keep this order. This is useful
      * because we want to give priority to RDB savings for replication. */
-<<<<<<< HEAD
-    if (!g_pserver->FRdbSaveInProgress() && g_pserver->aof_child_pid == -1 &&
-=======
     if (!hasActiveChildProcess() &&
->>>>>>> 1e465a7a
         g_pserver->rdb_bgsave_scheduled &&
         (g_pserver->unixtime-g_pserver->lastbgsave_try > CONFIG_BGSAVE_RETRY_DELAY ||
          g_pserver->lastbgsave_status == C_OK))
@@ -2218,18 +2159,16 @@
             g_pserver->rdb_bgsave_scheduled = 0;
     }
 
-<<<<<<< HEAD
     g_pserver->asyncworkqueue->AddWorkFunction([]{
         g_pserver->db[0]->consolidate_snapshot();
     }, true /*HiPri*/);
-=======
+    
     /* Fire the cron loop modules event. */
     RedisModuleCronLoopV1 ei = {REDISMODULE_CRON_LOOP_VERSION,g_pserver->hz};
     moduleFireServerEvent(REDISMODULE_EVENT_CRON_LOOP,
                           0,
                           &ei);
 
->>>>>>> 1e465a7a
 
     g_pserver->cronloops++;
     return 1000/g_pserver->hz;
@@ -2366,8 +2305,7 @@
 
     /* Check if there are clients unblocked by modules that implement
      * blocking commands. */
-<<<<<<< HEAD
-    moduleHandleBlockedClients(ielFromEventLoop(eventLoop));
+    if (moduleCount()) moduleHandleBlockedClients(ielFromEventLoop(eventLoop));
 
     /* Write the AOF buffer on disk */
     flushAppendOnlyFile(0);
@@ -2381,9 +2319,6 @@
         fFirstRun = false;
     }
 
-=======
-    if (moduleCount()) moduleHandleBlockedClients(ielFromEventLoop(eventLoop));
->>>>>>> 1e465a7a
     aeReleaseLock();
 
     /* Handle writes with pending output buffers. */
@@ -2687,14 +2622,12 @@
     /* Multithreading */
     cserver.cthreads = CONFIG_DEFAULT_THREADS;
     cserver.fThreadAffinity = CONFIG_DEFAULT_THREAD_AFFINITY;
-<<<<<<< HEAD
 
     // This will get dereferenced before the second stage init where we have the true db count
     //  so make sure its zero and initialized
     g_pserver->db = (redisDb**)zcalloc(sizeof(redisDb*)*cserver.dbnum, MALLOC_LOCAL);
-=======
+
     initConfigValues();
->>>>>>> 1e465a7a
 }
 
 extern char **environ;
@@ -3163,7 +3096,6 @@
 
     /* Create the Redis databases, and initialize other internal state. */
     for (int j = 0; j < cserver.dbnum; j++) {
-<<<<<<< HEAD
         g_pserver->db[j] = new (MALLOC_LOCAL) redisDb();
         g_pserver->db[j]->initialize(j);
     }
@@ -3172,20 +3104,6 @@
     {
         g_pserver->rgthreadvar[i].rgdbSnapshot = (const redisDbPersistentDataSnapshot**)zcalloc(sizeof(redisDbPersistentDataSnapshot*)*cserver.dbnum, MALLOC_LOCAL);
         serverAssert(g_pserver->rgthreadvar[i].rgdbSnapshot != nullptr);
-=======
-        new (&g_pserver->db[j]) redisDb;
-        g_pserver->db[j].pdict = dictCreate(&dbDictType,NULL);
-        g_pserver->db[j].setexpire = new(MALLOC_LOCAL) expireset();
-        g_pserver->db[j].expireitr = g_pserver->db[j].setexpire->end();
-        g_pserver->db[j].blocking_keys = dictCreate(&keylistDictType,NULL);
-        g_pserver->db[j].ready_keys = dictCreate(&objectKeyPointerValueDictType,NULL);
-        g_pserver->db[j].watched_keys = dictCreate(&keylistDictType,NULL);
-        g_pserver->db[j].id = j;
-        g_pserver->db[j].avg_ttl = 0;
-        g_pserver->db[j].last_expire_set = 0;
-        g_pserver->db[j].defrag_later = listCreate();
-        listSetFreeMethod(g_pserver->db[j].defrag_later,(void (*)(const void*))sdsfree);
->>>>>>> 1e465a7a
     }
     serverAssert(g_pserver->rgthreadvar[0].rgdbSnapshot != nullptr);
 
@@ -3232,6 +3150,7 @@
     listSetMatchMethod(g_pserver->pubsub_patterns,listMatchPubsubPattern);
     g_pserver->cronloops = 0;
     g_pserver->rdbThreadVars.fRdbThreadActive = false;
+    g_pserver->rdbThreadVars.fRdbThreadCancel = false;
     g_pserver->aof_child_pid = -1;
     g_pserver->module_child_pid = -1;
     g_pserver->rdb_child_type = RDB_CHILD_TYPE_NONE;
