--- conflicted
+++ resolved
@@ -62,11 +62,8 @@
 #include <uuid/uuid.h>
 #include <mutex>
 #include "aelocker.h"
-<<<<<<< HEAD
 #include "keycheck.h"
-=======
 #include "motd.h"
->>>>>>> 2833feba
 
 int g_fTestMode = false;
 
