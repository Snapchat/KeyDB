/*
 * Copyright (c) 2009-2016, Salvatore Sanfilippo <antirez at gmail dot com>
 * Copyright (c) 2019 John Sully <john at eqalpha dot com>
 * All rights reserved.
 *
 * Redistribution and use in source and binary forms, with or without
 * modification, are permitted provided that the following conditions are met:
 *
 *   * Redistributions of source code must retain the above copyright notice,
 *     this list of conditions and the following disclaimer.
 *   * Redistributions in binary form must reproduce the above copyright
 *     notice, this list of conditions and the following disclaimer in the
 *     documentation and/or other materials provided with the distribution.
 *   * Neither the name of Redis nor the names of its contributors may be used
 *     to endorse or promote products derived from this software without
 *     specific prior written permission.
 *
 * THIS SOFTWARE IS PROVIDED BY THE COPYRIGHT HOLDERS AND CONTRIBUTORS "AS IS"
 * AND ANY EXPRESS OR IMPLIED WARRANTIES, INCLUDING, BUT NOT LIMITED TO, THE
 * IMPLIED WARRANTIES OF MERCHANTABILITY AND FITNESS FOR A PARTICULAR PURPOSE
 * ARE DISCLAIMED. IN NO EVENT SHALL THE COPYRIGHT OWNER OR CONTRIBUTORS BE
 * LIABLE FOR ANY DIRECT, INDIRECT, INCIDENTAL, SPECIAL, EXEMPLARY, OR
 * CONSEQUENTIAL DAMAGES (INCLUDING, BUT NOT LIMITED TO, PROCUREMENT OF
 * SUBSTITUTE GOODS OR SERVICES; LOSS OF USE, DATA, OR PROFITS; OR BUSINESS
 * INTERRUPTION) HOWEVER CAUSED AND ON ANY THEORY OF LIABILITY, WHETHER IN
 * CONTRACT, STRICT LIABILITY, OR TORT (INCLUDING NEGLIGENCE OR OTHERWISE)
 * ARISING IN ANY WAY OUT OF THE USE OF THIS SOFTWARE, EVEN IF ADVISED OF THE
 * POSSIBILITY OF SUCH DAMAGE.
 */

#include "server.h"
#include "cluster.h"
#include "slowlog.h"
#include "bio.h"
#include "latency.h"
#include "atomicvar.h"
#include "storage.h"
#include "cron.h"
#include <thread>
#include <time.h>
#include <signal.h>
#include <sys/wait.h>
#include <errno.h>
#include <assert.h>
#include <ctype.h>
#include <stdarg.h>
#include <arpa/inet.h>
#include <sys/stat.h>
#include <fcntl.h>
#include <sys/time.h>
#include <sys/resource.h>
#include <sys/uio.h>
#include <sys/un.h>
#include <limits.h>
#include <float.h>
#include <math.h>
#include <sys/resource.h>
#include <sys/utsname.h>
#include <locale.h>
#include <sys/socket.h>
#include <algorithm>
#include <uuid/uuid.h>
#include <mutex>
#include "aelocker.h"
#include "keycheck.h"

int g_fTestMode = false;

/* Our shared "common" objects */

struct sharedObjectsStruct shared;

/* Global vars that are actually used as constants. The following double
 * values are used for double on-disk serialization, and are initialized
 * at runtime to avoid strange compiler optimizations. */

double R_Zero, R_PosInf, R_NegInf, R_Nan;

/*================================= Globals ================================= */

/* Global vars */
namespace GlobalHidden {
struct redisServer server; /* Server global state */
}
redisServer *g_pserver = &GlobalHidden::server;
struct redisServerConst cserver;
thread_local struct redisServerThreadVars *serverTL = NULL;   // thread local server vars
volatile unsigned long lru_clock; /* Server global current LRU time. */

/* Our command table.
 *
 * Every entry is composed of the following fields:
 *
 * name:        A string representing the command name.
 *
 * function:    Pointer to the C function implementing the command.
 *
 * arity:       Number of arguments, it is possible to use -N to say >= N
 *
 * sflags:      Command flags as string. See below for a table of flags.
 *
 * flags:       Flags as bitmask. Computed by Redis using the 'sflags' field.
 *
 * get_keys_proc: An optional function to get key arguments from a command.
 *                This is only used when the following three fields are not
 *                enough to specify what arguments are keys.
 *
 * first_key_index: First argument that is a key
 *
 * last_key_index: Last argument that is a key
 *
 * key_step:    Step to get all the keys from first to last argument.
 *              For instance in MSET the step is two since arguments
 *              are key,val,key,val,...
 *
 * microseconds: Microseconds of total execution time for this command.
 *
 * calls:       Total number of calls of this command.
 *
 * id:          Command bit identifier for ACLs or other goals.
 *
 * The flags, microseconds and calls fields are computed by Redis and should
 * always be set to zero.
 *
 * Command flags are expressed using space separated strings, that are turned
 * into actual flags by the populateCommandTable() function.
 *
 * This is the meaning of the flags:
 *
 * write:       Write command (may modify the key space).
 *
 * read-only:   All the non special commands just reading from keys without
 *              changing the content, or returning other informations like
 *              the TIME command. Special commands such administrative commands
 *              or transaction related commands (multi, exec, discard, ...)
 *              are not flagged as read-only commands, since they affect the
 *              server or the connection in other ways.
 *
 * use-memory:  May increase memory usage once called. Don't allow if out
 *              of memory.
 *
 * admin:       Administrative command, like SAVE or SHUTDOWN.
 *
 * pub-sub:     Pub/Sub related command.
 *
 * no-script:   Command not allowed in scripts.
 *
 * random:      Random command. Command is not deterministic, that is, the same
 *              command with the same arguments, with the same key space, may
 *              have different results. For instance SPOP and RANDOMKEY are
 *              two random commands.
 *
 * to-sort:     Sort command output array if called from script, so that the
 *              output is deterministic. When this flag is used (not always
 *              possible), then the "random" flag is not needed.
 *
 * ok-loading:  Allow the command while loading the database.
 *
 * ok-stale:    Allow the command while a replica has stale data but is not
 *              allowed to serve this data. Normally no command is accepted
 *              in this condition but just a few.
 *
 * no-monitor:  Do not automatically propagate the command on MONITOR.
 *
 * no-slowlog:  Do not automatically propagate the command to the slowlog.
 *
 * cluster-asking: Perform an implicit ASKING for this command, so the
 *              command will be accepted in cluster mode if the slot is marked
 *              as 'importing'.
 *
 * fast:        Fast command: O(1) or O(log(N)) command that should never
 *              delay its execution as long as the kernel scheduler is giving
 *              us time. Note that commands that may trigger a DEL as a side
 *              effect (like SET) are not fast commands.
 *
 * The following additional flags are only used in order to put commands
 * in a specific ACL category. Commands can have multiple ACL categories.
 *
 * @keyspace, @read, @write, @set, @sortedset, @list, @hash, @string, @bitmap,
 * @hyperloglog, @stream, @admin, @fast, @slow, @pubsub, @blocking, @dangerous,
 * @connection, @transaction, @scripting, @geo.
 *
 * Note that:
 *
 * 1) The read-only flag implies the @read ACL category.
 * 2) The write flag implies the @write ACL category.
 * 3) The fast flag implies the @fast ACL category.
 * 4) The admin flag implies the @admin and @dangerous ACL category.
 * 5) The pub-sub flag implies the @pubsub ACL category.
 * 6) The lack of fast flag implies the @slow ACL category.
 * 7) The non obvious "keyspace" category includes the commands
 *    that interact with keys without having anything to do with
 *    specific data structures, such as: DEL, RENAME, MOVE, SELECT,
 *    TYPE, EXPIRE*, PEXPIRE*, TTL, PTTL, ...
 */

struct redisCommand redisCommandTable[] = {
    {"module",moduleCommand,-2,
     "admin no-script",
     0,NULL,0,0,0,0,0,0},

    {"get",getCommand,2,
     "read-only fast @string",
     0,NULL,1,1,1,0,0,0},

    /* Note that we can't flag set as fast, since it may perform an
     * implicit DEL of a large key. */
    {"set",setCommand,-3,
     "write use-memory @string",
     0,NULL,1,1,1,0,0,0},

    {"setnx",setnxCommand,3,
     "write use-memory fast @string",
     0,NULL,1,1,1,0,0,0},

    {"setex",setexCommand,4,
     "write use-memory @string",
     0,NULL,1,1,1,0,0,0},

    {"psetex",psetexCommand,4,
     "write use-memory @string",
     0,NULL,1,1,1,0,0,0},

    {"append",appendCommand,3,
     "write use-memory fast @string",
     0,NULL,1,1,1,0,0,0},

    {"strlen",strlenCommand,2,
     "read-only fast @string",
     0,NULL,1,1,1,0,0,0},

    {"del",delCommand,-2,
     "write @keyspace",
     0,NULL,1,-1,1,0,0,0},

    {"expdel",delCommand,-2,
     "write @keyspace",
     0,NULL,1,-1,1,0,0,0},

    {"unlink",unlinkCommand,-2,
     "write fast @keyspace",
     0,NULL,1,-1,1,0,0,0},

    {"exists",existsCommand,-2,
     "read-only fast @keyspace",
     0,NULL,1,-1,1,0,0,0},

    {"setbit",setbitCommand,4,
     "write use-memory @bitmap",
     0,NULL,1,1,1,0,0,0},

    {"getbit",getbitCommand,3,
     "read-only fast @bitmap",
     0,NULL,1,1,1,0,0,0},

    {"bitfield",bitfieldCommand,-2,
     "write use-memory @bitmap",
     0,NULL,1,1,1,0,0,0},

    {"setrange",setrangeCommand,4,
     "write use-memory @string",
     0,NULL,1,1,1,0,0,0},

    {"getrange",getrangeCommand,4,
     "read-only @string",
     0,NULL,1,1,1,0,0,0},

    {"substr",getrangeCommand,4,
     "read-only @string",
     0,NULL,1,1,1,0,0,0},

    {"incr",incrCommand,2,
     "write use-memory fast @string",
     0,NULL,1,1,1,0,0,0},

    {"decr",decrCommand,2,
     "write use-memory fast @string",
     0,NULL,1,1,1,0,0,0},

    {"mget",mgetCommand,-2,
     "read-only fast @string",
     0,NULL,1,-1,1,0,0,0},

    {"rpush",rpushCommand,-3,
     "write use-memory fast @list",
     0,NULL,1,1,1,0,0,0},

    {"lpush",lpushCommand,-3,
     "write use-memory fast @list",
     0,NULL,1,1,1,0,0,0},

    {"rpushx",rpushxCommand,-3,
     "write use-memory fast @list",
     0,NULL,1,1,1,0,0,0},

    {"lpushx",lpushxCommand,-3,
     "write use-memory fast @list",
     0,NULL,1,1,1,0,0,0},

    {"linsert",linsertCommand,5,
     "write use-memory @list",
     0,NULL,1,1,1,0,0,0},

    {"rpop",rpopCommand,2,
     "write fast @list",
     0,NULL,1,1,1,0,0,0},

    {"lpop",lpopCommand,2,
     "write fast @list",
     0,NULL,1,1,1,0,0,0},

    {"brpop",brpopCommand,-3,
     "write no-script @list @blocking",
     0,NULL,1,-2,1,0,0,0},

    {"brpoplpush",brpoplpushCommand,4,
     "write use-memory no-script @list @blocking",
     0,NULL,1,2,1,0,0,0},

    {"blpop",blpopCommand,-3,
     "write no-script @list @blocking",
     0,NULL,1,-2,1,0,0,0},

    {"llen",llenCommand,2,
     "read-only fast @list",
     0,NULL,1,1,1,0,0,0},

    {"lindex",lindexCommand,3,
     "read-only @list",
     0,NULL,1,1,1,0,0,0},

    {"lset",lsetCommand,4,
     "write use-memory @list",
     0,NULL,1,1,1,0,0,0},

    {"lrange",lrangeCommand,4,
     "read-only @list",
     0,NULL,1,1,1,0,0,0},

    {"ltrim",ltrimCommand,4,
     "write @list",
     0,NULL,1,1,1,0,0,0},

    {"lrem",lremCommand,4,
     "write @list",
     0,NULL,1,1,1,0,0,0},

    {"rpoplpush",rpoplpushCommand,3,
     "write use-memory @list",
     0,NULL,1,2,1,0,0,0},

    {"sadd",saddCommand,-3,
     "write use-memory fast @set",
     0,NULL,1,1,1,0,0,0},

    {"srem",sremCommand,-3,
     "write fast @set",
     0,NULL,1,1,1,0,0,0},

    {"smove",smoveCommand,4,
     "write fast @set",
     0,NULL,1,2,1,0,0,0},

    {"sismember",sismemberCommand,3,
     "read-only fast @set",
     0,NULL,1,1,1,0,0,0},

    {"scard",scardCommand,2,
     "read-only fast @set",
     0,NULL,1,1,1,0,0,0},

    {"spop",spopCommand,-2,
     "write random fast @set",
     0,NULL,1,1,1,0,0,0},

    {"srandmember",srandmemberCommand,-2,
     "read-only random @set",
     0,NULL,1,1,1,0,0,0},

    {"sinter",sinterCommand,-2,
     "read-only to-sort @set",
     0,NULL,1,-1,1,0,0,0},

    {"sinterstore",sinterstoreCommand,-3,
     "write use-memory @set",
     0,NULL,1,-1,1,0,0,0},

    {"sunion",sunionCommand,-2,
     "read-only to-sort @set",
     0,NULL,1,-1,1,0,0,0},

    {"sunionstore",sunionstoreCommand,-3,
     "write use-memory @set",
     0,NULL,1,-1,1,0,0,0},

    {"sdiff",sdiffCommand,-2,
     "read-only to-sort @set",
     0,NULL,1,-1,1,0,0,0},

    {"sdiffstore",sdiffstoreCommand,-3,
     "write use-memory @set",
     0,NULL,1,-1,1,0,0,0},

    {"smembers",sinterCommand,2,
     "read-only to-sort @set",
     0,NULL,1,1,1,0,0,0},

    {"sscan",sscanCommand,-3,
     "read-only random @set",
     0,NULL,1,1,1,0,0,0},

    {"zadd",zaddCommand,-4,
     "write use-memory fast @sortedset",
     0,NULL,1,1,1,0,0,0},

    {"zincrby",zincrbyCommand,4,
     "write use-memory fast @sortedset",
     0,NULL,1,1,1,0,0,0},

    {"zrem",zremCommand,-3,
     "write fast @sortedset",
     0,NULL,1,1,1,0,0,0},

    {"zremrangebyscore",zremrangebyscoreCommand,4,
     "write @sortedset",
     0,NULL,1,1,1,0,0,0},

    {"zremrangebyrank",zremrangebyrankCommand,4,
     "write @sortedset",
     0,NULL,1,1,1,0,0,0},

    {"zremrangebylex",zremrangebylexCommand,4,
     "write @sortedset",
     0,NULL,1,1,1,0,0,0},

    {"zunionstore",zunionstoreCommand,-4,
     "write use-memory @sortedset",
     0,zunionInterGetKeys,0,0,0,0,0,0},

    {"zinterstore",zinterstoreCommand,-4,
     "write use-memory @sortedset",
     0,zunionInterGetKeys,0,0,0,0,0,0},

    {"zrange",zrangeCommand,-4,
     "read-only @sortedset",
     0,NULL,1,1,1,0,0,0},

    {"zrangebyscore",zrangebyscoreCommand,-4,
     "read-only @sortedset",
     0,NULL,1,1,1,0,0,0},

    {"zrevrangebyscore",zrevrangebyscoreCommand,-4,
     "read-only @sortedset",
     0,NULL,1,1,1,0,0,0},

    {"zrangebylex",zrangebylexCommand,-4,
     "read-only @sortedset",
     0,NULL,1,1,1,0,0,0},

    {"zrevrangebylex",zrevrangebylexCommand,-4,
     "read-only @sortedset",
     0,NULL,1,1,1,0,0,0},

    {"zcount",zcountCommand,4,
     "read-only fast @sortedset",
     0,NULL,1,1,1,0,0,0},

    {"zlexcount",zlexcountCommand,4,
     "read-only fast @sortedset",
     0,NULL,1,1,1,0,0,0},

    {"zrevrange",zrevrangeCommand,-4,
     "read-only @sortedset",
     0,NULL,1,1,1,0,0,0},

    {"zcard",zcardCommand,2,
     "read-only fast @sortedset",
     0,NULL,1,1,1,0,0,0},

    {"zscore",zscoreCommand,3,
     "read-only fast @sortedset",
     0,NULL,1,1,1,0,0,0},

    {"zrank",zrankCommand,3,
     "read-only fast @sortedset",
     0,NULL,1,1,1,0,0,0},

    {"zrevrank",zrevrankCommand,3,
     "read-only fast @sortedset",
     0,NULL,1,1,1,0,0,0},

    {"zscan",zscanCommand,-3,
     "read-only random @sortedset",
     0,NULL,1,1,1,0,0,0},

    {"zpopmin",zpopminCommand,-2,
     "write fast @sortedset",
     0,NULL,1,1,1,0,0,0},

    {"zpopmax",zpopmaxCommand,-2,
     "write fast @sortedset",
     0,NULL,1,1,1,0,0,0},

    {"bzpopmin",bzpopminCommand,-3,
     "write no-script fast @sortedset @blocking",
     0,NULL,1,-2,1,0,0,0},

    {"bzpopmax",bzpopmaxCommand,-3,
     "write no-script fast @sortedset @blocking",
     0,NULL,1,-2,1,0,0,0},

    {"hset",hsetCommand,-4,
     "write use-memory fast @hash",
     0,NULL,1,1,1,0,0,0},

    {"hsetnx",hsetnxCommand,4,
     "write use-memory fast @hash",
     0,NULL,1,1,1,0,0,0},

    {"hget",hgetCommand,3,
     "read-only fast @hash",
     0,NULL,1,1,1,0,0,0},

    {"hmset",hsetCommand,-4,
     "write use-memory fast @hash",
     0,NULL,1,1,1,0,0,0},

    {"hmget",hmgetCommand,-3,
     "read-only fast @hash",
     0,NULL,1,1,1,0,0,0},

    {"hincrby",hincrbyCommand,4,
     "write use-memory fast @hash",
     0,NULL,1,1,1,0,0,0},

    {"hincrbyfloat",hincrbyfloatCommand,4,
     "write use-memory fast @hash",
     0,NULL,1,1,1,0,0,0},

    {"hdel",hdelCommand,-3,
     "write fast @hash",
     0,NULL,1,1,1,0,0,0},

    {"hlen",hlenCommand,2,
     "read-only fast @hash",
     0,NULL,1,1,1,0,0,0},

    {"hstrlen",hstrlenCommand,3,
     "read-only fast @hash",
     0,NULL,1,1,1,0,0,0},

    {"hkeys",hkeysCommand,2,
     "read-only to-sort @hash",
     0,NULL,1,1,1,0,0,0},

    {"hvals",hvalsCommand,2,
     "read-only to-sort @hash",
     0,NULL,1,1,1,0,0,0},

    {"hgetall",hgetallCommand,2,
     "read-only random @hash",
     0,NULL,1,1,1,0,0,0},

    {"hexists",hexistsCommand,3,
     "read-only fast @hash",
     0,NULL,1,1,1,0,0,0},

    {"hscan",hscanCommand,-3,
     "read-only random @hash",
     0,NULL,1,1,1,0,0,0},

    {"incrby",incrbyCommand,3,
     "write use-memory fast @string",
     0,NULL,1,1,1,0,0,0},

    {"decrby",decrbyCommand,3,
     "write use-memory fast @string",
     0,NULL,1,1,1,0,0,0},

    {"incrbyfloat",incrbyfloatCommand,3,
     "write use-memory fast @string",
     0,NULL,1,1,1,0,0,0},

    {"getset",getsetCommand,3,
     "write use-memory fast @string",
     0,NULL,1,1,1,0,0,0},

    {"mset",msetCommand,-3,
     "write use-memory @string",
     0,NULL,1,-1,2,0,0,0},

    {"msetnx",msetnxCommand,-3,
     "write use-memory @string",
     0,NULL,1,-1,2,0,0,0},

    {"randomkey",randomkeyCommand,1,
     "read-only random @keyspace",
     0,NULL,0,0,0,0,0,0},

    {"select",selectCommand,2,
     "ok-loading fast @keyspace",
     0,NULL,0,0,0,0,0,0},

    {"swapdb",swapdbCommand,3,
     "write fast @keyspace @dangerous",
     0,NULL,0,0,0,0,0,0},

    {"move",moveCommand,3,
     "write fast @keyspace",
     0,NULL,1,1,1,0,0,0},

    /* Like for SET, we can't mark rename as a fast command because
     * overwriting the target key may result in an implicit slow DEL. */
    {"rename",renameCommand,3,
     "write @keyspace",
     0,NULL,1,2,1,0,0,0},

    {"renamenx",renamenxCommand,3,
     "write fast @keyspace",
     0,NULL,1,2,1,0,0,0},

    {"expire",expireCommand,3,
     "write fast @keyspace",
     0,NULL,1,1,1,0,0,0},

    {"expireat",expireatCommand,3,
     "write fast @keyspace",
     0,NULL,1,1,1,0,0,0},

    {"expiremember", expireMemberCommand, -4,
     "write fast @keyspace",
     0,NULL,1,1,1,0,0,0},
    
    {"expirememberat", expireMemberAtCommand, 4,
     "write fast @keyspace",
     0,NULL,1,1,1,0,0,0},

    {"pexpire",pexpireCommand,3,
     "write fast @keyspace",
     0,NULL,1,1,1,0,0,0},

    {"pexpireat",pexpireatCommand,3,
     "write fast @keyspace",
     0,NULL,1,1,1,0,0,0},

    {"keys",keysCommand,2,
     "read-only to-sort @keyspace @dangerous",
     0,NULL,0,0,0,0,0,0},

    {"scan",scanCommand,-2,
     "read-only random @keyspace",
     0,NULL,0,0,0,0,0,0},

    {"dbsize",dbsizeCommand,1,
     "read-only fast @keyspace",
     0,NULL,0,0,0,0,0,0},

    {"auth",authCommand,-2,
     "no-auth no-script ok-loading ok-stale fast no-monitor no-slowlog @connection",
     0,NULL,0,0,0,0,0,0},

    /* We don't allow PING during loading since in Redis PING is used as
     * failure detection, and a loading server is considered to be
     * not available. */
    {"ping",pingCommand,-1,
     "ok-stale fast @connection",
     0,NULL,0,0,0,0,0,0},

    {"echo",echoCommand,2,
     "read-only fast @connection",
     0,NULL,0,0,0,0,0,0},

    {"save",saveCommand,1,
     "admin no-script",
     0,NULL,0,0,0,0,0,0},

    {"bgsave",bgsaveCommand,-1,
     "admin no-script",
     0,NULL,0,0,0,0,0,0},

    {"bgrewriteaof",bgrewriteaofCommand,1,
     "admin no-script",
     0,NULL,0,0,0,0,0,0},

    {"shutdown",shutdownCommand,-1,
     "admin no-script ok-loading ok-stale",
     0,NULL,0,0,0,0,0,0},

    {"lastsave",lastsaveCommand,1,
     "read-only random fast @admin @dangerous",
     0,NULL,0,0,0,0,0,0},

    {"type",typeCommand,2,
     "read-only fast @keyspace",
     0,NULL,1,1,1,0,0,0},

    {"multi",multiCommand,1,
     "no-script fast @transaction",
     0,NULL,0,0,0,0,0,0},

    {"exec",execCommand,1,
     "no-script no-monitor no-slowlog @transaction",
     0,NULL,0,0,0,0,0,0},

    {"discard",discardCommand,1,
     "no-script fast @transaction",
     0,NULL,0,0,0,0,0,0},

    {"sync",syncCommand,1,
     "admin no-script",
     0,NULL,0,0,0,0,0,0},

    {"psync",syncCommand,3,
     "admin no-script",
     0,NULL,0,0,0,0,0,0},

    {"replconf",replconfCommand,-1,
     "admin no-script ok-loading ok-stale",
     0,NULL,0,0,0,0,0,0},

    {"flushdb",flushdbCommand,-1,
     "write @keyspace @dangerous",
     0,NULL,0,0,0,0,0,0},

    {"flushall",flushallCommand,-1,
     "write @keyspace @dangerous",
     0,NULL,0,0,0,0,0,0},

    {"sort",sortCommand,-2,
     "write use-memory @list @set @sortedset @dangerous",
     0,sortGetKeys,1,1,1,0,0,0},

    {"info",infoCommand,-1,
     "ok-loading ok-stale random @dangerous",
     0,NULL,0,0,0,0,0,0},

    {"monitor",monitorCommand,1,
     "admin no-script",
     0,NULL,0,0,0,0,0,0},

    {"ttl",ttlCommand,-2,
     "read-only fast random @keyspace",
     0,NULL,1,1,1,0,0,0},

    {"touch",touchCommand,-2,
     "read-only fast @keyspace",
     0,NULL,1,-1,1,0,0,0},

    {"pttl",pttlCommand,-2,
     "read-only fast random @keyspace",
     0,NULL,1,1,1,0,0,0},

    {"persist",persistCommand,-2,
     "write fast @keyspace",
     0,NULL,1,1,1,0,0,0},

    {"slaveof",replicaofCommand,3,
     "admin no-script ok-stale",
     0,NULL,0,0,0,0,0,0},

    {"replicaof",replicaofCommand,3,
     "admin no-script ok-stale",
     0,NULL,0,0,0,0,0,0},

    {"role",roleCommand,1,
     "ok-loading ok-stale no-script fast read-only @dangerous",
     0,NULL,0,0,0,0,0,0},

    {"debug",debugCommand,-2,
     "admin no-script",
     0,NULL,0,0,0,0,0,0},

    {"config",configCommand,-2,
     "admin ok-loading ok-stale no-script",
     0,NULL,0,0,0,0,0,0},

    {"subscribe",subscribeCommand,-2,
     "pub-sub no-script ok-loading ok-stale",
     0,NULL,0,0,0,0,0,0},

    {"unsubscribe",unsubscribeCommand,-1,
     "pub-sub no-script ok-loading ok-stale",
     0,NULL,0,0,0,0,0,0},

    {"psubscribe",psubscribeCommand,-2,
     "pub-sub no-script ok-loading ok-stale",
     0,NULL,0,0,0,0,0,0},

    {"punsubscribe",punsubscribeCommand,-1,
     "pub-sub no-script ok-loading ok-stale",
     0,NULL,0,0,0,0,0,0},

    {"publish",publishCommand,3,
     "pub-sub ok-loading ok-stale fast",
     0,NULL,0,0,0,0,0,0},

    {"pubsub",pubsubCommand,-2,
     "pub-sub ok-loading ok-stale random",
     0,NULL,0,0,0,0,0,0},

    {"watch",watchCommand,-2,
     "no-script fast @transaction",
     0,NULL,1,-1,1,0,0,0},

    {"unwatch",unwatchCommand,1,
     "no-script fast @transaction",
     0,NULL,0,0,0,0,0,0},

    {"cluster",clusterCommand,-2,
     "admin ok-stale random",
     0,NULL,0,0,0,0,0,0},

    {"restore",restoreCommand,-4,
     "write use-memory @keyspace @dangerous",
     0,NULL,1,1,1,0,0,0},

    {"restore-asking",restoreCommand,-4,
    "write use-memory cluster-asking @keyspace @dangerous",
    0,NULL,1,1,1,0,0,0},

    {"migrate",migrateCommand,-6,
     "write random @keyspace @dangerous",
     0,migrateGetKeys,0,0,0,0,0,0},

    {"asking",askingCommand,1,
     "fast @keyspace",
     0,NULL,0,0,0,0,0,0},

    {"readonly",readonlyCommand,1,
     "fast @keyspace",
     0,NULL,0,0,0,0,0,0},

    {"readwrite",readwriteCommand,1,
     "fast @keyspace",
     0,NULL,0,0,0,0,0,0},

    {"dump",dumpCommand,2,
     "read-only random @keyspace",
     0,NULL,1,1,1,0,0,0},

    {"object",objectCommand,-2,
     "read-only random @keyspace",
     0,NULL,2,2,1,0,0,0},

    {"memory",memoryCommand,-2,
     "random read-only",
     0,NULL,0,0,0,0,0,0},

    {"client",clientCommand,-2,
     "admin no-script random @connection",
     0,NULL,0,0,0,0,0,0},

    {"hello",helloCommand,-2,
     "no-auth no-script fast no-monitor no-slowlog @connection",
     0,NULL,0,0,0,0,0,0},

    /* EVAL can modify the dataset, however it is not flagged as a write
     * command since we do the check while running commands from Lua. */
    {"eval",evalCommand,-3,
     "no-script @scripting",
     0,evalGetKeys,0,0,0,0,0,0},

    {"evalsha",evalShaCommand,-3,
     "no-script @scripting",
     0,evalGetKeys,0,0,0,0,0,0},

    {"slowlog",slowlogCommand,-2,
     "admin random",
     0,NULL,0,0,0,0,0,0},

    {"script",scriptCommand,-2,
     "no-script @scripting",
     0,NULL,0,0,0,0,0,0},

    {"time",timeCommand,1,
     "read-only random fast",
     0,NULL,0,0,0,0,0,0},

    {"bitop",bitopCommand,-4,
     "write use-memory @bitmap",
     0,NULL,2,-1,1,0,0,0},

    {"bitcount",bitcountCommand,-2,
     "read-only @bitmap",
     0,NULL,1,1,1,0,0,0},

    {"bitpos",bitposCommand,-3,
     "read-only @bitmap",
     0,NULL,1,1,1,0,0,0},

    {"wait",waitCommand,3,
     "no-script @keyspace",
     0,NULL,0,0,0,0,0,0},

    {"command",commandCommand,-1,
     "ok-loading ok-stale random @connection",
     0,NULL,0,0,0,0,0,0},

    {"geoadd",geoaddCommand,-5,
     "write use-memory @geo",
     0,NULL,1,1,1,0,0,0},

    /* GEORADIUS has store options that may write. */
    {"georadius",georadiusCommand,-6,
     "write @geo",
     0,georadiusGetKeys,1,1,1,0,0,0},

    {"georadius_ro",georadiusroCommand,-6,
     "read-only @geo",
     0,georadiusGetKeys,1,1,1,0,0,0},

    {"georadiusbymember",georadiusbymemberCommand,-5,
     "write @geo",
     0,georadiusGetKeys,1,1,1,0,0,0},

    {"georadiusbymember_ro",georadiusbymemberroCommand,-5,
     "read-only @geo",
     0,georadiusGetKeys,1,1,1,0,0,0},

    {"geohash",geohashCommand,-2,
     "read-only @geo",
     0,NULL,1,1,1,0,0,0},

    {"geopos",geoposCommand,-2,
     "read-only @geo",
     0,NULL,1,1,1,0,0,0},

    {"geodist",geodistCommand,-4,
     "read-only @geo",
     0,NULL,1,1,1,0,0,0},

    {"pfselftest",pfselftestCommand,1,
     "admin @hyperloglog",
      0,NULL,0,0,0,0,0,0},

    {"pfadd",pfaddCommand,-2,
     "write use-memory fast @hyperloglog",
     0,NULL,1,1,1,0,0,0},

    /* Technically speaking PFCOUNT may change the key since it changes the
     * final bytes in the HyperLogLog representation. However in this case
     * we claim that the representation, even if accessible, is an internal
     * affair, and the command is semantically read only. */
    {"pfcount",pfcountCommand,-2,
     "read-only @hyperloglog",
     0,NULL,1,-1,1,0,0,0},

    {"pfmerge",pfmergeCommand,-2,
     "write use-memory @hyperloglog",
     0,NULL,1,-1,1,0,0,0},

    {"pfdebug",pfdebugCommand,-3,
     "admin write",
     0,NULL,0,0,0,0,0,0},

    {"xadd",xaddCommand,-5,
     "write use-memory fast random @stream",
     0,NULL,1,1,1,0,0,0},

    {"xrange",xrangeCommand,-4,
     "read-only @stream",
     0,NULL,1,1,1,0,0,0},

    {"xrevrange",xrevrangeCommand,-4,
     "read-only @stream",
     0,NULL,1,1,1,0,0,0},

    {"xlen",xlenCommand,2,
     "read-only fast @stream",
     0,NULL,1,1,1,0,0,0},

    {"xread",xreadCommand,-4,
     "read-only no-script @stream @blocking",
     0,xreadGetKeys,1,1,1,0,0,0},

    {"xreadgroup",xreadCommand,-7,
     "write no-script @stream @blocking",
     0,xreadGetKeys,1,1,1,0,0,0},

    {"xgroup",xgroupCommand,-2,
     "write use-memory @stream",
     0,NULL,2,2,1,0,0,0},

    {"xsetid",xsetidCommand,3,
     "write use-memory fast @stream",
     0,NULL,1,1,1,0,0,0},

    {"xack",xackCommand,-4,
     "write fast random @stream",
     0,NULL,1,1,1,0,0,0},

    {"xpending",xpendingCommand,-3,
     "read-only random @stream",
     0,NULL,1,1,1,0,0,0},

    {"xclaim",xclaimCommand,-6,
     "write random fast @stream",
     0,NULL,1,1,1,0,0,0},

    {"xinfo",xinfoCommand,-2,
     "read-only random @stream",
     0,NULL,2,2,1,0,0,0},

    {"xdel",xdelCommand,-3,
     "write fast @stream",
     0,NULL,1,1,1,0,0,0},

    {"xtrim",xtrimCommand,-2,
     "write random @stream",
     0,NULL,1,1,1,0,0,0},

    {"post",securityWarningCommand,-1,
     "ok-loading ok-stale read-only",
     0,NULL,0,0,0,0,0,0},

    {"host:",securityWarningCommand,-1,
     "ok-loading ok-stale read-only",
     0,NULL,0,0,0,0,0,0},

    {"latency",latencyCommand,-2,
     "admin no-script ok-loading ok-stale",
     0,NULL,0,0,0,0,0,0},

    {"acl",aclCommand,-2,
     "admin no-script no-slowlog ok-loading ok-stale",
     0,NULL,0,0,0,0,0,0},

    {"rreplay",replicaReplayCommand,-3,
     "read-only fast noprop",
     0,NULL,0,0,0,0,0,0},

    {"cron",cronCommand,-5,
     "write use-memory",
     0,NULL,1,1,1,0,0,0},
};

/*============================ Utility functions ============================ */

/* We use a private localtime implementation which is fork-safe. The logging
 * function of Redis may be called from other threads. */
extern "C" void nolocks_localtime(struct tm *tmp, time_t t, time_t tz, int dst);

/* Low level logging. To use only for very big messages, otherwise
 * serverLog() is to prefer. */
void serverLogRaw(int level, const char *msg) {
    const int syslogLevelMap[] = { LOG_DEBUG, LOG_INFO, LOG_NOTICE, LOG_WARNING };
    const char *c = ".-*#                                                             ";
    FILE *fp;
    char buf[64];
    int rawmode = (level & LL_RAW);
    int log_to_stdout = g_pserver->logfile[0] == '\0';

    level &= 0xff; /* clear flags */
    if (level < cserver.verbosity) return;

    fp = log_to_stdout ? stdout : fopen(g_pserver->logfile,"a");
    if (!fp) return;

    if (rawmode) {
        fprintf(fp,"%s",msg);
    } else {
        int off;
        struct timeval tv;
        int role_char;
        pid_t pid = getpid();

        gettimeofday(&tv,NULL);
        struct tm tm;
        nolocks_localtime(&tm,tv.tv_sec,g_pserver->timezone,g_pserver->daylight_active);
        off = strftime(buf,sizeof(buf),"%d %b %Y %H:%M:%S.",&tm);
        snprintf(buf+off,sizeof(buf)-off,"%03d",(int)tv.tv_usec/1000);
        if (g_pserver->sentinel_mode) {
            role_char = 'X'; /* Sentinel. */
        } else if (pid != cserver.pid) {
            role_char = 'C'; /* RDB / AOF writing child. */
        } else {
            role_char = (listLength(g_pserver->masters) ? 'S':'M'); /* Slave or Master. */
        }
        fprintf(fp,"%d:%c %s %c %s\n",
            (int)getpid(),role_char, buf,c[level],msg);
    }
    fflush(fp);

    if (!log_to_stdout) fclose(fp);
    if (g_pserver->syslog_enabled) syslog(syslogLevelMap[level], "%s", msg);
}

/* Like serverLogRaw() but with printf-alike support. This is the function that
 * is used across the code. The raw version is only used in order to dump
 * the INFO output on crash. */
void serverLog(int level, const char *fmt, ...) {
    va_list ap;
    char msg[LOG_MAX_LEN];

    if ((level&0xff) < cserver.verbosity) return;

    va_start(ap, fmt);
    vsnprintf(msg, sizeof(msg), fmt, ap);
    va_end(ap);

    serverLogRaw(level,msg);
}

static void checkTrialTimeout()
{
    if (cserver.license_key != nullptr && FValidKey(cserver.license_key, strlen(cserver.license_key)))
        return;
    time_t curtime = time(NULL);
    int64_t elapsed = (int64_t)curtime - (int64_t)cserver.stat_starttime;
    int64_t remaining = (cserver.trial_timeout * 60L) - elapsed;
    if (remaining <= 0)
    {
        serverLog(LL_WARNING, "Trial timeout exceeded.  KeyDB will now exit.");
        prepareForShutdown(SHUTDOWN_SAVE);
        exit(0);
    }
    else
    {
        serverLog(LL_WARNING, "Trial timeout in %ld:%02ld minutes", remaining/60, remaining % 60);
    }
}

/* Log a fixed message without printf-alike capabilities, in a way that is
 * safe to call from a signal handler.
 *
 * We actually use this only for signals that are not fatal from the point
 * of view of Redis. Signals that are going to kill the server anyway and
 * where we need printf-alike features are served by serverLog(). */
void serverLogFromHandler(int level, const char *msg) {
    int fd;
    int log_to_stdout = g_pserver->logfile[0] == '\0';
    char buf[64];

    if ((level&0xff) < cserver.verbosity || (log_to_stdout && cserver.daemonize))
        return;
    fd = log_to_stdout ? STDOUT_FILENO :
                         open(g_pserver->logfile, O_APPEND|O_CREAT|O_WRONLY, 0644);
    if (fd == -1) return;
    ll2string(buf,sizeof(buf),getpid());
    if (write(fd,buf,strlen(buf)) == -1) goto err;
    if (write(fd,":signal-handler (",17) == -1) goto err;
    ll2string(buf,sizeof(buf),time(NULL));
    if (write(fd,buf,strlen(buf)) == -1) goto err;
    if (write(fd,") ",2) == -1) goto err;
    if (write(fd,msg,strlen(msg)) == -1) goto err;
    if (write(fd,"\n",1) == -1) goto err;
err:
    if (!log_to_stdout) close(fd);
}

/* Return the UNIX time in microseconds */
long long ustime(void) {
    struct timeval tv;
    long long ust;

    gettimeofday(&tv, NULL);
    ust = ((long long)tv.tv_sec)*1000000;
    ust += tv.tv_usec;
    return ust;
}

/* Return the UNIX time in milliseconds */
mstime_t mstime(void) {
    return ustime()/1000;
}

/* After an RDB dump or AOF rewrite we exit from children using _exit() instead of
 * exit(), because the latter may interact with the same file objects used by
 * the parent process. However if we are testing the coverage normal exit() is
 * used in order to obtain the right coverage information. */
void exitFromChild(int retcode) {
#ifdef COVERAGE_TEST
    exit(retcode);
#else
    _exit(retcode);
#endif
}

/*====================== Hash table type implementation  ==================== */

/* This is a hash table type that uses the SDS dynamic strings library as
 * keys and redis objects as values (objects can hold SDS strings,
 * lists, sets). */

void dictVanillaFree(void *privdata, void *val)
{
    DICT_NOTUSED(privdata);
    zfree(val);
}

void dictListDestructor(void *privdata, void *val)
{
    DICT_NOTUSED(privdata);
    listRelease((list*)val);
}

int dictSdsKeyCompare(void *privdata, const void *key1,
        const void *key2)
{
    int l1,l2;
    DICT_NOTUSED(privdata);

    l1 = sdslen((sds)key1);
    l2 = sdslen((sds)key2);
    if (l1 != l2) return 0;
    return memcmp(key1, key2, l1) == 0;
}

void dictSdsNOPDestructor(void *, void *) {}

void dictDbKeyDestructor(void *privdata, void *key)
{
    DICT_NOTUSED(privdata);
    sdsfree((sds)key);
}

/* A case insensitive version used for the command lookup table and other
 * places where case insensitive non binary-safe comparison is needed. */
int dictSdsKeyCaseCompare(void *privdata, const void *key1,
        const void *key2)
{
    DICT_NOTUSED(privdata);

    return strcasecmp((const char*)key1, (const char*)key2) == 0;
}

void dictObjectDestructor(void *privdata, void *val)
{
    DICT_NOTUSED(privdata);

    if (val == NULL) return; /* Lazy freeing will set value to NULL. */
    decrRefCount((robj*)val);
}

void dictSdsDestructor(void *privdata, void *val)
{
    DICT_NOTUSED(privdata);

    sdsfree((sds)val);
}

int dictObjKeyCompare(void *privdata, const void *key1,
        const void *key2)
{
    const robj *o1 = (const robj*)key1, *o2 = (const robj*)key2;
    return dictSdsKeyCompare(privdata,ptrFromObj(o1),ptrFromObj(o2));
}

uint64_t dictObjHash(const void *key) {
    const robj *o = (const robj*)key;
    void *ptr = ptrFromObj(o);
    return dictGenHashFunction(ptr, sdslen((sds)ptr));
}

uint64_t dictSdsHash(const void *key) {
    return dictGenHashFunction((unsigned char*)key, sdslen((char*)key));
}

uint64_t dictSdsCaseHash(const void *key) {
    return dictGenCaseHashFunction((unsigned char*)key, sdslen((char*)key));
}

int dictEncObjKeyCompare(void *privdata, const void *key1,
        const void *key2)
{
    robj *o1 = (robj*) key1, *o2 = (robj*) key2;
    int cmp;

    if (o1->encoding == OBJ_ENCODING_INT &&
        o2->encoding == OBJ_ENCODING_INT)
            return ptrFromObj(o1) == ptrFromObj(o2);

    o1 = getDecodedObject(o1);
    o2 = getDecodedObject(o2);
    cmp = dictSdsKeyCompare(privdata,ptrFromObj(o1),ptrFromObj(o2));
    decrRefCount(o1);
    decrRefCount(o2);
    return cmp;
}

uint64_t dictEncObjHash(const void *key) {
    robj *o = (robj*) key;

    if (sdsEncodedObject(o)) {
        return dictGenHashFunction(ptrFromObj(o), sdslen((sds)ptrFromObj(o)));
    } else {
        if (o->encoding == OBJ_ENCODING_INT) {
            char buf[32];
            int len;

            len = ll2string(buf,32,(long)ptrFromObj(o));
            return dictGenHashFunction((unsigned char*)buf, len);
        } else {
            uint64_t hash;

            o = getDecodedObject(o);
            hash = dictGenHashFunction(ptrFromObj(o), sdslen((sds)ptrFromObj(o)));
            decrRefCount(o);
            return hash;
        }
    }
}

/* Generic hash table type where keys are Redis Objects, Values
 * dummy pointers. */
dictType objectKeyPointerValueDictType = {
    dictEncObjHash,            /* hash function */
    NULL,                      /* key dup */
    NULL,                      /* val dup */
    dictEncObjKeyCompare,      /* key compare */
    dictObjectDestructor,      /* key destructor */
    NULL                       /* val destructor */
};

/* Like objectKeyPointerValueDictType(), but values can be destroyed, if
 * not NULL, calling zfree(). */
dictType objectKeyHeapPointerValueDictType = {
    dictEncObjHash,            /* hash function */
    NULL,                      /* key dup */
    NULL,                      /* val dup */
    dictEncObjKeyCompare,      /* key compare */
    dictObjectDestructor,      /* key destructor */
    dictVanillaFree            /* val destructor */
};

/* Set dictionary type. Keys are SDS strings, values are ot used. */
dictType setDictType = {
    dictSdsHash,               /* hash function */
    NULL,                      /* key dup */
    NULL,                      /* val dup */
    dictSdsKeyCompare,         /* key compare */
    dictSdsDestructor,         /* key destructor */
    NULL                       /* val destructor */
};

/* Sorted sets hash (note: a skiplist is used in addition to the hash table) */
dictType zsetDictType = {
    dictSdsHash,               /* hash function */
    NULL,                      /* key dup */
    NULL,                      /* val dup */
    dictSdsKeyCompare,         /* key compare */
    NULL,                      /* Note: SDS string shared & freed by skiplist */
    NULL                       /* val destructor */
};

/* db->pdict, keys are sds strings, vals are Redis objects. */
dictType dbDictType = {
    dictSdsHash,                /* hash function */
    NULL,                       /* key dup */
    NULL,                       /* val dup */
    dictSdsKeyCompare,          /* key compare */
    dictDbKeyDestructor,          /* key destructor */
    dictObjectDestructor   /* val destructor */
};

/* db->pdict, keys are sds strings, vals uints. */
dictType dbDictTypeTombstone = {
    dictSdsHash,                /* hash function */
    NULL,                       /* key dup */
    NULL,                       /* val dup */
    dictSdsKeyCompare,          /* key compare */
    dictDbKeyDestructor,          /* key destructor */
    NULL   /* val destructor */
};

dictType dbSnapshotDictType = {
    dictSdsHash,
    NULL,
    NULL,
    dictSdsKeyCompare,
    dictSdsNOPDestructor,
    dictObjectDestructor,
};

/* g_pserver->lua_scripts sha (as sds string) -> scripts (as robj) cache. */
dictType shaScriptObjectDictType = {
    dictSdsCaseHash,            /* hash function */
    NULL,                       /* key dup */
    NULL,                       /* val dup */
    dictSdsKeyCaseCompare,      /* key compare */
    dictSdsDestructor,          /* key destructor */
    dictObjectDestructor        /* val destructor */
};

/* Db->expires */
dictType keyptrDictType = {
    dictSdsHash,                /* hash function */
    NULL,                       /* key dup */
    NULL,                       /* val dup */
    dictSdsKeyCompare,          /* key compare */
    NULL,                       /* key destructor */
    NULL                        /* val destructor */
};

/* Command table. sds string -> command struct pointer. */
dictType commandTableDictType = {
    dictSdsCaseHash,            /* hash function */
    NULL,                       /* key dup */
    NULL,                       /* val dup */
    dictSdsKeyCaseCompare,      /* key compare */
    dictSdsDestructor,          /* key destructor */
    NULL                        /* val destructor */
};

/* Hash type hash table (note that small hashes are represented with ziplists) */
dictType hashDictType = {
    dictSdsHash,                /* hash function */
    NULL,                       /* key dup */
    NULL,                       /* val dup */
    dictSdsKeyCompare,          /* key compare */
    dictSdsDestructor,          /* key destructor */
    dictSdsDestructor           /* val destructor */
};

/* Keylist hash table type has unencoded redis objects as keys and
 * lists as values. It's used for blocking operations (BLPOP) and to
 * map swapped keys to a list of clients waiting for this keys to be loaded. */
dictType keylistDictType = {
    dictObjHash,                /* hash function */
    NULL,                       /* key dup */
    NULL,                       /* val dup */
    dictObjKeyCompare,          /* key compare */
    dictObjectDestructor,       /* key destructor */
    dictListDestructor          /* val destructor */
};

/* Cluster nodes hash table, mapping nodes addresses 1.2.3.4:6379 to
 * clusterNode structures. */
dictType clusterNodesDictType = {
    dictSdsHash,                /* hash function */
    NULL,                       /* key dup */
    NULL,                       /* val dup */
    dictSdsKeyCompare,          /* key compare */
    dictSdsDestructor,          /* key destructor */
    NULL                        /* val destructor */
};

/* Cluster re-addition blacklist. This maps node IDs to the time
 * we can re-add this node. The goal is to avoid readding a removed
 * node for some time. */
dictType clusterNodesBlackListDictType = {
    dictSdsCaseHash,            /* hash function */
    NULL,                       /* key dup */
    NULL,                       /* val dup */
    dictSdsKeyCaseCompare,      /* key compare */
    dictSdsDestructor,          /* key destructor */
    NULL                        /* val destructor */
};

/* Cluster re-addition blacklist. This maps node IDs to the time
 * we can re-add this node. The goal is to avoid readding a removed
 * node for some time. */
dictType modulesDictType = {
    dictSdsCaseHash,            /* hash function */
    NULL,                       /* key dup */
    NULL,                       /* val dup */
    dictSdsKeyCaseCompare,      /* key compare */
    dictSdsDestructor,          /* key destructor */
    NULL                        /* val destructor */
};

/* Migrate cache dict type. */
dictType migrateCacheDictType = {
    dictSdsHash,                /* hash function */
    NULL,                       /* key dup */
    NULL,                       /* val dup */
    dictSdsKeyCompare,          /* key compare */
    dictSdsDestructor,          /* key destructor */
    NULL                        /* val destructor */
};

/* Replication cached script dict (g_pserver->repl_scriptcache_dict).
 * Keys are sds SHA1 strings, while values are not used at all in the current
 * implementation. */
dictType replScriptCacheDictType = {
    dictSdsCaseHash,            /* hash function */
    NULL,                       /* key dup */
    NULL,                       /* val dup */
    dictSdsKeyCaseCompare,      /* key compare */
    dictSdsDestructor,          /* key destructor */
    NULL                        /* val destructor */
};

int htNeedsResize(dict *dict) {
    long long size, used;

    size = dictSlots(dict);
    used = dictSize(dict);
    return (size > DICT_HT_INITIAL_SIZE &&
            (used*100/size < HASHTABLE_MIN_FILL));
}

/* If the percentage of used slots in the HT reaches HASHTABLE_MIN_FILL
 * we resize the hash table to save memory */
void tryResizeHashTables(int dbid) {
    g_pserver->db[dbid]->tryResize();
}

/* Our hash table implementation performs rehashing incrementally while
 * we write/read from the hash table. Still if the server is idle, the hash
 * table will use two tables for a long time. So we try to use 1 millisecond
 * of CPU time at every call of this function to perform some rehahsing.
 *
 * The function returns 1 if some rehashing was performed, otherwise 0
 * is returned. */
int redisDbPersistentData::incrementallyRehash() {
    /* Keys dictionary */
    if (dictIsRehashing(m_pdict)) {
        dictRehashMilliseconds(m_pdict,1);
        return 1; /* already used our millisecond for this loop... */
    }
    return 0;
}

/* This function is called once a background process of some kind terminates,
 * as we want to avoid resizing the hash tables when there is a child in order
 * to play well with copy-on-write (otherwise when a resize happens lots of
 * memory pages are copied). The goal of this function is to update the ability
 * for dict.c to resize the hash tables accordingly to the fact we have o not
 * running childs. */
void updateDictResizePolicy(void) {
    if (!hasActiveChildProcess() || g_pserver->FRdbSaveInProgress())
        dictEnableResize();
    else
        dictDisableResize();
}

int hasActiveChildProcess() {
    return g_pserver->FRdbSaveInProgress() ||
           g_pserver->aof_child_pid != -1 ||
           g_pserver->module_child_pid != -1;
}

/* ======================= Cron: called every 100 ms ======================== */

/* Add a sample to the operations per second array of samples. */
void trackInstantaneousMetric(int metric, long long current_reading) {
    long long t = mstime() - g_pserver->inst_metric[metric].last_sample_time;
    long long ops = current_reading -
                    g_pserver->inst_metric[metric].last_sample_count;
    long long ops_sec;

    ops_sec = t > 0 ? (ops*1000/t) : 0;

    g_pserver->inst_metric[metric].samples[g_pserver->inst_metric[metric].idx] =
        ops_sec;
    g_pserver->inst_metric[metric].idx++;
    g_pserver->inst_metric[metric].idx %= STATS_METRIC_SAMPLES;
    g_pserver->inst_metric[metric].last_sample_time = mstime();
    g_pserver->inst_metric[metric].last_sample_count = current_reading;
}

/* Return the mean of all the samples. */
long long getInstantaneousMetric(int metric) {
    int j;
    long long sum = 0;

    for (j = 0; j < STATS_METRIC_SAMPLES; j++)
        sum += g_pserver->inst_metric[metric].samples[j];
    return sum / STATS_METRIC_SAMPLES;
}

/* Check for timeouts. Returns non-zero if the client was terminated.
 * The function gets the current time in milliseconds as argument since
 * it gets called multiple times in a loop, so calling gettimeofday() for
 * each iteration would be costly without any actual gain. */
int clientsCronHandleTimeout(client *c, mstime_t now_ms) {
    time_t now = now_ms/1000;

    if (cserver.maxidletime &&
        !(c->flags & CLIENT_SLAVE) &&    /* no timeout for slaves */
        !(c->flags & CLIENT_MASTER) &&   /* no timeout for masters */
        !(c->flags & CLIENT_BLOCKED) &&  /* no timeout for BLPOP */
        !(c->flags & CLIENT_PUBSUB) &&   /* no timeout for Pub/Sub clients */
        (now - c->lastinteraction > cserver.maxidletime))
    {
        serverLog(LL_VERBOSE,"Closing idle client");
        freeClient(c);
        return 1;
    } else if (c->flags & CLIENT_BLOCKED) {
        /* Blocked OPS timeout is handled with milliseconds resolution.
         * However note that the actual resolution is limited by
         * g_pserver->hz. */

        if (c->bpop.timeout != 0 && c->bpop.timeout < now_ms) {
            /* Handle blocking operation specific timeout. */
            replyToBlockedClientTimedOut(c);
            unblockClient(c);
        } else if (g_pserver->cluster_enabled) {
            /* Cluster: handle unblock & redirect of clients blocked
             * into keys no longer served by this g_pserver-> */
            if (clusterRedirectBlockedClientIfNeeded(c))
                unblockClient(c);
        }
    }
    return 0;
}

/* The client query buffer is an sds.c string that can end with a lot of
 * free space not used, this function reclaims space if needed.
 *
 * The function always returns 0 as it never terminates the client. */
int clientsCronResizeQueryBuffer(client *c) {
    AssertCorrectThread(c);
    size_t querybuf_size = sdsAllocSize(c->querybuf);
    time_t idletime = g_pserver->unixtime - c->lastinteraction;

    /* There are two conditions to resize the query buffer:
     * 1) Query buffer is > BIG_ARG and too big for latest peak.
     * 2) Query buffer is > BIG_ARG and client is idle. */
    if (querybuf_size > PROTO_MBULK_BIG_ARG &&
         ((querybuf_size/(c->querybuf_peak+1)) > 2 ||
          idletime > 2))
    {
        /* Only resize the query buffer if it is actually wasting
         * at least a few kbytes. */
        if (sdsavail(c->querybuf) > 1024*4) {
            c->querybuf = sdsRemoveFreeSpace(c->querybuf);
        }
    }
    /* Reset the peak again to capture the peak memory usage in the next
     * cycle. */
    c->querybuf_peak = 0;

    /* Clients representing masters also use a "pending query buffer" that
     * is the yet not applied part of the stream we are reading. Such buffer
     * also needs resizing from time to time, otherwise after a very large
     * transfer (a huge value or a big MIGRATE operation) it will keep using
     * a lot of memory. */
    if (c->flags & CLIENT_MASTER) {
        /* There are two conditions to resize the pending query buffer:
         * 1) Pending Query buffer is > LIMIT_PENDING_QUERYBUF.
         * 2) Used length is smaller than pending_querybuf_size/2 */
        size_t pending_querybuf_size = sdsAllocSize(c->pending_querybuf);
        if(pending_querybuf_size > LIMIT_PENDING_QUERYBUF &&
           sdslen(c->pending_querybuf) < (pending_querybuf_size/2))
        {
            c->pending_querybuf = sdsRemoveFreeSpace(c->pending_querybuf);
        }
    }
    return 0;
}

/* This function is used in order to track clients using the biggest amount
 * of memory in the latest few seconds. This way we can provide such information
 * in the INFO output (clients section), without having to do an O(N) scan for
 * all the clients.
 *
 * This is how it works. We have an array of CLIENTS_PEAK_MEM_USAGE_SLOTS slots
 * where we track, for each, the biggest client output and input buffers we
 * saw in that slot. Every slot correspond to one of the latest seconds, since
 * the array is indexed by doing UNIXTIME % CLIENTS_PEAK_MEM_USAGE_SLOTS.
 *
 * When we want to know what was recently the peak memory usage, we just scan
 * such few slots searching for the maximum value. */
#define CLIENTS_PEAK_MEM_USAGE_SLOTS 8
size_t ClientsPeakMemInput[CLIENTS_PEAK_MEM_USAGE_SLOTS];
size_t ClientsPeakMemOutput[CLIENTS_PEAK_MEM_USAGE_SLOTS];

int clientsCronTrackExpansiveClients(client *c) {
    size_t in_usage = sdsAllocSize(c->querybuf);
    size_t out_usage = getClientOutputBufferMemoryUsage(c);
    int i = g_pserver->unixtime % CLIENTS_PEAK_MEM_USAGE_SLOTS;
    int zeroidx = (i+1) % CLIENTS_PEAK_MEM_USAGE_SLOTS;

    /* Always zero the next sample, so that when we switch to that second, we'll
     * only register samples that are greater in that second without considering
     * the history of such slot.
     *
     * Note: our index may jump to any random position if serverCron() is not
     * called for some reason with the normal frequency, for instance because
     * some slow command is called taking multiple seconds to execute. In that
     * case our array may end containing data which is potentially older
     * than CLIENTS_PEAK_MEM_USAGE_SLOTS seconds: however this is not a problem
     * since here we want just to track if "recently" there were very expansive
     * clients from the POV of memory usage. */
    ClientsPeakMemInput[zeroidx] = 0;
    ClientsPeakMemOutput[zeroidx] = 0;

    /* Track the biggest values observed so far in this slot. */
    if (in_usage > ClientsPeakMemInput[i]) ClientsPeakMemInput[i] = in_usage;
    if (out_usage > ClientsPeakMemOutput[i]) ClientsPeakMemOutput[i] = out_usage;

    return 0; /* This function never terminates the client. */
}

/* Return the max samples in the memory usage of clients tracked by
 * the function clientsCronTrackExpansiveClients(). */
void getExpansiveClientsInfo(size_t *in_usage, size_t *out_usage) {
    size_t i = 0, o = 0;
    for (int j = 0; j < CLIENTS_PEAK_MEM_USAGE_SLOTS; j++) {
        if (ClientsPeakMemInput[j] > i) i = ClientsPeakMemInput[j];
        if (ClientsPeakMemOutput[j] > o) o = ClientsPeakMemOutput[j];
    }
    *in_usage = i;
    *out_usage = o;
}

/* This function is called by serverCron() and is used in order to perform
 * operations on clients that are important to perform constantly. For instance
 * we use this function in order to disconnect clients after a timeout, including
 * clients blocked in some blocking command with a non-zero timeout.
 *
 * The function makes some effort to process all the clients every second, even
 * if this cannot be strictly guaranteed, since serverCron() may be called with
 * an actual frequency lower than g_pserver->hz in case of latency events like slow
 * commands.
 *
 * It is very important for this function, and the functions it calls, to be
 * very fast: sometimes Redis has tens of hundreds of connected clients, and the
 * default g_pserver->hz value is 10, so sometimes here we need to process thousands
 * of clients per second, turning this function into a source of latency.
 */
#define CLIENTS_CRON_MIN_ITERATIONS 5
void clientsCron(int iel) {
    /* Try to process at least numclients/g_pserver->hz of clients
     * per call. Since normally (if there are no big latency events) this
     * function is called g_pserver->hz times per second, in the average case we
     * process all the clients in 1 second. */
    int numclients = listLength(g_pserver->clients);
    int iterations = numclients/g_pserver->hz;
    mstime_t now = mstime();

    /* Process at least a few clients while we are at it, even if we need
     * to process less than CLIENTS_CRON_MIN_ITERATIONS to meet our contract
     * of processing each client once per second. */
    if (iterations < CLIENTS_CRON_MIN_ITERATIONS)
        iterations = (numclients < CLIENTS_CRON_MIN_ITERATIONS) ?
                     numclients : CLIENTS_CRON_MIN_ITERATIONS;

    while(listLength(g_pserver->clients) && iterations--) {
        client *c;
        listNode *head;

        /* Rotate the list, take the current head, process.
         * This way if the client must be removed from the list it's the
         * first element and we don't incur into O(N) computation. */
        listRotate(g_pserver->clients);
        head = (listNode*)listFirst(g_pserver->clients);
        c = (client*)listNodeValue(head);
        if (c->iel == iel)
        {
            fastlock_lock(&c->lock);
            /* The following functions do different service checks on the client.
            * The protocol is that they return non-zero if the client was
            * terminated. */
            if (clientsCronHandleTimeout(c,now)) continue;  // Client free'd so don't release the lock
            if (clientsCronResizeQueryBuffer(c)) goto LContinue;
            if (clientsCronTrackExpansiveClients(c)) goto LContinue;
        LContinue:
            fastlock_unlock(&c->lock);
        }        
    }

    /* Free any pending clients */
    freeClientsInAsyncFreeQueue(iel);
}

/* This function handles 'background' operations we are required to do
 * incrementally in Redis databases, such as active key expiring, resizing,
 * rehashing. */
void databasesCron(void) {
    /* Expire keys by random sampling. Not required for slaves
     * as master will synthesize DELs for us. */
    if (g_pserver->active_expire_enabled && (listLength(g_pserver->masters) == 0 || g_pserver->fActiveReplica)) {
        activeExpireCycle(ACTIVE_EXPIRE_CYCLE_SLOW);
    } else if (listLength(g_pserver->masters) && !g_pserver->fActiveReplica) {
        expireSlaveKeys();
    }

    /* Defrag keys gradually. */
    activeDefragCycle();

    /* Perform hash tables rehashing if needed, but only if there are no
     * other processes saving the DB on disk. Otherwise rehashing is bad
     * as will cause a lot of copy-on-write of memory pages. */
    if (!hasActiveChildProcess() || g_pserver->FRdbSaveInProgress()) {
        /* We use global counters so if we stop the computation at a given
         * DB we'll be able to start from the successive in the next
         * cron loop iteration. */
        static unsigned int resize_db = 0;
        static unsigned int rehash_db = 0;
        int dbs_per_call = CRON_DBS_PER_CALL;
        int j;

        /* Don't test more DBs than we have. */
        if (dbs_per_call > cserver.dbnum) dbs_per_call = cserver.dbnum;

        /* Resize */
        for (j = 0; j < dbs_per_call; j++) {
            tryResizeHashTables(resize_db % cserver.dbnum);
            resize_db++;
        }

        /* Rehash */
        if (g_pserver->activerehashing) {
            for (j = 0; j < dbs_per_call; j++) {
                int work_done = g_pserver->db[rehash_db]->incrementallyRehash();
                if (work_done) {
                    /* If the function did some work, stop here, we'll do
                     * more at the next cron loop. */
                    break;
                } else {
                    /* If this db didn't need rehash, we'll try the next one. */
                    rehash_db++;
                    rehash_db %= cserver.dbnum;
                }
            }
        }
    }
}

/* We take a cached value of the unix time in the global state because with
 * virtual memory and aging there is to store the current time in objects at
 * every object access, and accuracy is not needed. To access a global var is
 * a lot faster than calling time(NULL).
 *
 * This function should be fast because it is called at every command execution
 * in call(), so it is possible to decide if to update the daylight saving
 * info or not using the 'update_daylight_info' argument. Normally we update
 * such info only when calling this function from serverCron() but not when
 * calling it from call(). */
void updateCachedTime(int update_daylight_info) {
    long long t = ustime();
    __atomic_store(&g_pserver->ustime, &t, __ATOMIC_RELAXED);
    t /= 1000;
    __atomic_store(&g_pserver->mstime, &t, __ATOMIC_RELAXED);
    t /= 1000;
    __atomic_store(&g_pserver->unixtime, &t, __ATOMIC_RELAXED);

    /* To get information about daylight saving time, we need to call
     * localtime_r and cache the result. However calling localtime_r in this
     * context is safe since we will never fork() while here, in the main
     * thread. The logging function will call a thread safe version of
     * localtime that has no locks. */
    if (update_daylight_info) {
        struct tm tm;
        time_t ut = g_pserver->unixtime;
        localtime_r(&ut,&tm);
        g_pserver->daylight_active = tm.tm_isdst;
    }
}

void checkChildrenDone(void) {
    int statloc;
    pid_t pid;

    /* If we have a diskless rdb child (note that we support only one concurrent
     * child), we want to avoid collecting it's exit status and acting on it
     * as long as we didn't finish to drain the pipe, since then we're at risk
     * of starting a new fork and a new pipe before we're done with the previous
     * one. */
    if (g_pserver->FRdbSaveInProgress() && g_pserver->rdb_pipe_conns)
        return;

    if (g_pserver->FRdbSaveInProgress())
    {
        void *rval = nullptr;
        int err;
        if ((err = pthread_tryjoin_np(g_pserver->rdbThreadVars.rdb_child_thread, &rval)))
        {
            if (err != EBUSY && err != EAGAIN)
                serverLog(LL_WARNING, "Error joining the background RDB save thread: %s\n", strerror(errno));
        }
        else
        {
            int exitcode = (int)reinterpret_cast<ptrdiff_t>(rval);
            backgroundSaveDoneHandler(exitcode,g_pserver->rdbThreadVars.fRdbThreadCancel);
            g_pserver->rdbThreadVars.fRdbThreadCancel = false;
            if (exitcode == 0) receiveChildInfo();
        }
    }
    else if ((pid = wait3(&statloc,WNOHANG,NULL)) != 0) {
        int exitcode = WEXITSTATUS(statloc);
        int bysignal = 0;

        if (WIFSIGNALED(statloc)) bysignal = WTERMSIG(statloc);

        /* sigKillChildHandler catches the signal and calls exit(), but we
         * must make sure not to flag lastbgsave_status, etc incorrectly.
         * We could directly terminate the child process via SIGUSR1
         * without handling it, but in this case Valgrind will log an
         * annoying error. */
        if (exitcode == SERVER_CHILD_NOERROR_RETVAL) {
            bysignal = SIGUSR1;
            exitcode = 1;
        }

        if (pid == -1) {
            serverLog(LL_WARNING,"wait3() returned an error: %s. "
                "aof_child_pid = %d, module_child_pid = %d",
                strerror(errno),
                (int) g_pserver->aof_child_pid,
                (int) g_pserver->module_child_pid);
        } else if (pid == g_pserver->aof_child_pid) {
            backgroundRewriteDoneHandler(exitcode,bysignal);
            if (!bysignal && exitcode == 0) receiveChildInfo();
        } else if (pid == g_pserver->module_child_pid) {
            ModuleForkDoneHandler(exitcode,bysignal);
            if (!bysignal && exitcode == 0) receiveChildInfo();
        } else {
            if (!ldbRemoveChild(pid)) {
                serverLog(LL_WARNING,
                    "Warning, detected child with unmatched pid: %ld",
                    (long)pid);
            }
        }
        updateDictResizePolicy();
        closeChildInfoPipe();
    }
}

/* This is our timer interrupt, called g_pserver->hz times per second.
 * Here is where we do a number of things that need to be done asynchronously.
 * For instance:
 *
 * - Active expired keys collection (it is also performed in a lazy way on
 *   lookup).
 * - Software watchdog.
 * - Update some statistic.
 * - Incremental rehashing of the DBs hash tables.
 * - Triggering BGSAVE / AOF rewrite, and handling of terminated children.
 * - Clients timeout of different kinds.
 * - Replication reconnection.
 * - Many more...
 *
 * Everything directly called here will be called g_pserver->hz times per second,
 * so in order to throttle execution of things we want to do less frequently
 * a macro is used: run_with_period(milliseconds) { .... }
 */

int serverCron(struct aeEventLoop *eventLoop, long long id, void *clientData) {
    int j;
    UNUSED(eventLoop);
    UNUSED(id);
    UNUSED(clientData);

    /* If another threads unblocked one of our clients, and this thread has been idle
        then beforeSleep won't have a chance to process the unblocking.  So we also
        process them here in the cron job to ensure they don't starve.
    */
    if (listLength(g_pserver->rgthreadvar[IDX_EVENT_LOOP_MAIN].unblocked_clients))
    {
        processUnblockedClients(IDX_EVENT_LOOP_MAIN);
    }

    ProcessPendingAsyncWrites();    // This is really a bug, but for now catch any laggards that didn't clean up
        
    /* Software watchdog: deliver the SIGALRM that will reach the signal
     * handler if we don't return here fast enough. */
    if (g_pserver->watchdog_period) watchdogScheduleSignal(g_pserver->watchdog_period);

    /* Update the time cache. */
    updateCachedTime(1);

    /* Unpause clients if enough time has elapsed */
    unpauseClientsIfNecessary();

    g_pserver->hz = g_pserver->config_hz;
    /* Adapt the g_pserver->hz value to the number of configured clients. If we have
     * many clients, we want to call serverCron() with an higher frequency. */
    if (g_pserver->dynamic_hz) {
        while (listLength(g_pserver->clients) / g_pserver->hz >
               MAX_CLIENTS_PER_CLOCK_TICK)
        {
            g_pserver->hz += g_pserver->hz; // *= 2
            if (g_pserver->hz > CONFIG_MAX_HZ) {
                g_pserver->hz = CONFIG_MAX_HZ;
                break;
            }
        }
    }

    run_with_period(100) {
        trackInstantaneousMetric(STATS_METRIC_COMMAND,g_pserver->stat_numcommands);
        trackInstantaneousMetric(STATS_METRIC_NET_INPUT,
                g_pserver->stat_net_input_bytes);
        trackInstantaneousMetric(STATS_METRIC_NET_OUTPUT,
                g_pserver->stat_net_output_bytes);
    }

    /* We have just LRU_BITS bits per object for LRU information.
     * So we use an (eventually wrapping) LRU clock.
     *
     * Note that even if the counter wraps it's not a big problem,
     * everything will still work but some object will appear younger
     * to Redis. However for this to happen a given object should never be
     * touched for all the time needed to the counter to wrap, which is
     * not likely.
     *
     * Note that you can change the resolution altering the
     * LRU_CLOCK_RESOLUTION define. */
    g_pserver->lruclock = getLRUClock();

    /* Record the max memory used since the server was started. */
    if (zmalloc_used_memory() > g_pserver->stat_peak_memory)
        g_pserver->stat_peak_memory = zmalloc_used_memory();

    run_with_period(100) {
        /* Sample the RSS and other metrics here since this is a relatively slow call.
         * We must sample the zmalloc_used at the same time we take the rss, otherwise
         * the frag ratio calculate may be off (ratio of two samples at different times) */
        g_pserver->cron_malloc_stats.process_rss = zmalloc_get_rss();
        g_pserver->cron_malloc_stats.zmalloc_used = zmalloc_used_memory();
        /* Sampling the allcator info can be slow too.
         * The fragmentation ratio it'll show is potentically more accurate
         * it excludes other RSS pages such as: shared libraries, LUA and other non-zmalloc
         * allocations, and allocator reserved pages that can be pursed (all not actual frag) */
        zmalloc_get_allocator_info(&g_pserver->cron_malloc_stats.allocator_allocated,
                                   &g_pserver->cron_malloc_stats.allocator_active,
                                   &g_pserver->cron_malloc_stats.allocator_resident);
        /* in case the allocator isn't providing these stats, fake them so that
         * fragmention info still shows some (inaccurate metrics) */
        if (!g_pserver->cron_malloc_stats.allocator_resident) {
            /* LUA memory isn't part of zmalloc_used, but it is part of the process RSS,
             * so we must desuct it in order to be able to calculate correct
             * "allocator fragmentation" ratio */
            size_t lua_memory = lua_gc(g_pserver->lua,LUA_GCCOUNT,0)*1024LL;
            g_pserver->cron_malloc_stats.allocator_resident = g_pserver->cron_malloc_stats.process_rss - lua_memory;
        }
        if (!g_pserver->cron_malloc_stats.allocator_active)
            g_pserver->cron_malloc_stats.allocator_active = g_pserver->cron_malloc_stats.allocator_resident;
        if (!g_pserver->cron_malloc_stats.allocator_allocated)
            g_pserver->cron_malloc_stats.allocator_allocated = g_pserver->cron_malloc_stats.zmalloc_used;
    }

    /* We received a SIGTERM, shutting down here in a safe way, as it is
     * not ok doing so inside the signal handler. */
    if (g_pserver->shutdown_asap) {
        if (prepareForShutdown(SHUTDOWN_NOFLAGS) == C_OK) throw ShutdownException();
        serverLog(LL_WARNING,"SIGTERM received but errors trying to shut down the server, check the logs for more information");
        g_pserver->shutdown_asap = 0;
    }

    /* Show some info about non-empty databases */
    run_with_period(5000) {
        for (j = 0; j < cserver.dbnum; j++) {
            long long size, used, vkeys;

            size = g_pserver->db[j]->slots();
            used = g_pserver->db[j]->size();
            vkeys = g_pserver->db[j]->expireSize();
            if (used || vkeys) {
                serverLog(LL_VERBOSE,"DB %d: %lld keys (%lld volatile) in %lld slots HT.",j,used,vkeys,size);
                /* dictPrintStats(g_pserver->dict); */
            }
        }
    }

    /* Show information about connected clients */
    if (!g_pserver->sentinel_mode) {
        run_with_period(5000) {
            serverLog(LL_DEBUG,
                "%lu clients connected (%lu replicas), %zu bytes in use",
                listLength(g_pserver->clients)-listLength(g_pserver->slaves),
                listLength(g_pserver->slaves),
                zmalloc_used_memory());
        }
    }

    /* We need to do a few operations on clients asynchronously. */
    clientsCron(IDX_EVENT_LOOP_MAIN);

    /* Handle background operations on Redis databases. */
    databasesCron();

    /* Start a scheduled AOF rewrite if this was requested by the user while
     * a BGSAVE was in progress. */
    if (!hasActiveChildProcess() &&
        g_pserver->aof_rewrite_scheduled)
    {
        rewriteAppendOnlyFileBackground();
    }

    /* Check if a background saving or AOF rewrite in progress terminated. */
    if (hasActiveChildProcess() || ldbPendingChildren())
    {
        checkChildrenDone();
    } else {
        /* If there is not a background saving/rewrite in progress check if
         * we have to save/rewrite now. */
        for (j = 0; j < g_pserver->saveparamslen; j++) {
            struct saveparam *sp = g_pserver->saveparams+j;

            /* Save if we reached the given amount of changes,
             * the given amount of seconds, and if the latest bgsave was
             * successful or if, in case of an error, at least
             * CONFIG_BGSAVE_RETRY_DELAY seconds already elapsed. */
            if (g_pserver->dirty >= sp->changes &&
                g_pserver->unixtime-g_pserver->lastsave > sp->seconds &&
                (g_pserver->unixtime-g_pserver->lastbgsave_try >
                 CONFIG_BGSAVE_RETRY_DELAY ||
                 g_pserver->lastbgsave_status == C_OK))
            {
                serverLog(LL_NOTICE,"%d changes in %d seconds. Saving...",
                    sp->changes, (int)sp->seconds);
                rdbSaveInfo rsi, *rsiptr;
                rsiptr = rdbPopulateSaveInfo(&rsi);
                rdbSaveBackground(rsiptr);
                break;
            }
        }

        /* Trigger an AOF rewrite if needed. */
        if (g_pserver->aof_state == AOF_ON &&
            !hasActiveChildProcess() &&
            g_pserver->aof_rewrite_perc &&
            g_pserver->aof_current_size > g_pserver->aof_rewrite_min_size)
        {
            long long base = g_pserver->aof_rewrite_base_size ?
                g_pserver->aof_rewrite_base_size : 1;
            long long growth = (g_pserver->aof_current_size*100/base) - 100;
            if (growth >= g_pserver->aof_rewrite_perc) {
                serverLog(LL_NOTICE,"Starting automatic rewriting of AOF on %lld%% growth",growth);
                rewriteAppendOnlyFileBackground();
            }
        }
    }


    /* AOF postponed flush: Try at every cron cycle if the slow fsync
     * completed. */
    if (g_pserver->aof_flush_postponed_start) flushAppendOnlyFile(0);

    /* AOF write errors: in this case we have a buffer to flush as well and
     * clear the AOF error in case of success to make the DB writable again,
     * however to try every second is enough in case of 'hz' is set to
     * an higher frequency. */
    run_with_period(1000) {
        if (g_pserver->aof_last_write_status == C_ERR)
            flushAppendOnlyFile(0);
    }

    /* Replication cron function -- used to reconnect to master,
     * detect transfer failures, start background RDB transfers and so forth. */
    run_with_period(1000) replicationCron();

    /* Run the Redis Cluster cron. */
    run_with_period(100) {
        if (g_pserver->cluster_enabled) clusterCron();
    }

    /* Run the Sentinel timer if we are in sentinel mode. */
    if (g_pserver->sentinel_mode) sentinelTimer();

    /* Cleanup expired MIGRATE cached sockets. */
    run_with_period(1000) {
        migrateCloseTimedoutSockets();
    }

    run_with_period(30000) {
        checkTrialTimeout();
    }

    /* Start a scheduled BGSAVE if the corresponding flag is set. This is
     * useful when we are forced to postpone a BGSAVE because an AOF
     * rewrite is in progress.
     *
     * Note: this code must be after the replicationCron() call above so
     * make sure when refactoring this file to keep this order. This is useful
     * because we want to give priority to RDB savings for replication. */
    if (!hasActiveChildProcess() &&
        g_pserver->rdb_bgsave_scheduled &&
        (g_pserver->unixtime-g_pserver->lastbgsave_try > CONFIG_BGSAVE_RETRY_DELAY ||
         g_pserver->lastbgsave_status == C_OK))
    {
        rdbSaveInfo rsi, *rsiptr;
        rsiptr = rdbPopulateSaveInfo(&rsi);
        if (rdbSaveBackground(rsiptr) == C_OK)
            g_pserver->rdb_bgsave_scheduled = 0;
    }

    g_pserver->asyncworkqueue->AddWorkFunction([]{
        g_pserver->db[0]->consolidate_snapshot();
    }, true /*HiPri*/);
    
    /* Fire the cron loop modules event. */
    RedisModuleCronLoopV1 ei = {REDISMODULE_CRON_LOOP_VERSION,g_pserver->hz};
    moduleFireServerEvent(REDISMODULE_EVENT_CRON_LOOP,
                          0,
                          &ei);


    g_pserver->cronloops++;
    return 1000/g_pserver->hz;
}

// serverCron for worker threads other than the main thread
int serverCronLite(struct aeEventLoop *eventLoop, long long id, void *clientData)
{
    UNUSED(id);
    UNUSED(clientData);

    int iel = ielFromEventLoop(eventLoop);
    serverAssert(iel != IDX_EVENT_LOOP_MAIN);

    updateCachedTime(1);

    /* If another threads unblocked one of our clients, and this thread has been idle
        then beforeSleep won't have a chance to process the unblocking.  So we also
        process them here in the cron job to ensure they don't starve.
    */
    if (listLength(g_pserver->rgthreadvar[iel].unblocked_clients))
    {
        processUnblockedClients(iel);
    }

    /* Unpause clients if enough time has elapsed */
    unpauseClientsIfNecessary();
    
    ProcessPendingAsyncWrites();    // A bug but leave for now, events should clean up after themselves
    clientsCron(iel);

    return 1000/g_pserver->hz;
}

/* This function gets called every time Redis is entering the
 * main loop of the event driven library, that is, before to sleep
 * for ready file descriptors. */
void beforeSleep(struct aeEventLoop *eventLoop) {
    int iel = ielFromEventLoop(eventLoop);

    /* Handle TLS pending data. (must be done before flushAppendOnlyFile) */
    tlsProcessPendingData();
    /* If tls still has pending unread data don't sleep at all. */
    aeSetDontWait(eventLoop, tlsHasPendingData());

    aeAcquireLock();

    /* Call the Redis Cluster before sleep function. Note that this function
     * may change the state of Redis Cluster (from ok to fail or vice versa),
     * so it's a good idea to call it before serving the unblocked clients
     * later in this function. */
    if (g_pserver->cluster_enabled) clusterBeforeSleep();

    /* Run a fast expire cycle (the called function will return
     * ASAP if a fast cycle is not needed). */
    if (g_pserver->active_expire_enabled && (listLength(g_pserver->masters) == 0 || g_pserver->fActiveReplica))
        activeExpireCycle(ACTIVE_EXPIRE_CYCLE_FAST);

    /* Send all the slaves an ACK request if at least one client blocked
     * during the previous event loop iteration. */
    if (g_pserver->get_ack_from_slaves) {
        robj *argv[3];

        argv[0] = createStringObject("REPLCONF",8);
        argv[1] = createStringObject("GETACK",6);
        argv[2] = createStringObject("*",1); /* Not used argument. */
        replicationFeedSlaves(g_pserver->slaves, g_pserver->replicaseldb, argv, 3);
        decrRefCount(argv[0]);
        decrRefCount(argv[1]);
        decrRefCount(argv[2]);
        g_pserver->get_ack_from_slaves = 0;
    }

    /* Unblock all the clients blocked for synchronous replication
     * in WAIT. */
    if (listLength(g_pserver->clients_waiting_acks))
        processClientsWaitingReplicas();

    /* Check if there are clients unblocked by modules that implement
     * blocking commands. */
    if (moduleCount()) moduleHandleBlockedClients(ielFromEventLoop(eventLoop));

    /* Try to process pending commands for clients that were just unblocked. */
    if (listLength(g_pserver->rgthreadvar[iel].unblocked_clients))
    {
        processUnblockedClients(iel);
    }

    /* Write the AOF buffer on disk */
    flushAppendOnlyFile(0);

    static thread_local bool fFirstRun = true;
    // note: we also copy the DB pointer in case a DB swap is done while the lock is released
    std::vector<std::pair<redisDb*, redisDbPersistentData::changelist>> vecchanges;
    if (!fFirstRun) {
        for (int idb = 0; idb < cserver.dbnum; ++idb)
        {
            auto vec = g_pserver->db[idb]->processChanges();
            vecchanges.emplace_back(g_pserver->db[idb], std::move(vec));
        }
    }
    else {
        fFirstRun = false;
    }

    aeReleaseLock();
    for (auto &pair : vecchanges)
        pair.first->commitChanges(pair.second);
    
    handleClientsWithPendingWrites(iel);
    if (serverTL->gcEpoch != 0)
        g_pserver->garbageCollector.endEpoch(serverTL->gcEpoch, true /*fNoFree*/);
    serverTL->gcEpoch = 0;
    aeAcquireLock();

    /* Close clients that need to be closed asynchronous */
    freeClientsInAsyncFreeQueue(iel);

    if (serverTL->gcEpoch != 0)
        g_pserver->garbageCollector.endEpoch(serverTL->gcEpoch, true /*fNoFree*/);
    serverTL->gcEpoch = 0;

    /* Before we are going to sleep, let the threads access the dataset by
     * releasing the GIL. Redis main thread will not touch anything at this
     * time. */
    if (moduleCount()) moduleReleaseGIL(TRUE /*fServerThread*/);
    aeReleaseLock();
}


/* This function is called immadiately after the event loop multiplexing
 * API returned, and the control is going to soon return to Redis by invoking
 * the different events callbacks. */
void afterSleep(struct aeEventLoop *eventLoop) {
    UNUSED(eventLoop);
    if (moduleCount()) moduleAcquireGIL(TRUE /*fServerThread*/);

    serverAssert(serverTL->gcEpoch == 0);
    serverTL->gcEpoch = g_pserver->garbageCollector.startEpoch();
    aeAcquireLock();
    for (int idb = 0; idb < cserver.dbnum; ++idb)
        g_pserver->db[idb]->trackChanges(false);
    aeReleaseLock();
}

/* =========================== Server initialization ======================== */

void createSharedObjects(void) {
    int j;

    shared.crlf = makeObjectShared(createObject(OBJ_STRING,sdsnew("\r\n")));
    shared.ok = makeObjectShared(createObject(OBJ_STRING,sdsnew("+OK\r\n")));
    shared.err = makeObjectShared(createObject(OBJ_STRING,sdsnew("-ERR\r\n")));
    shared.emptybulk = makeObjectShared(createObject(OBJ_STRING,sdsnew("$0\r\n\r\n")));
    shared.emptymultibulk = makeObjectShared(createObject(OBJ_STRING,sdsnew("*0\r\n")));
    shared.nullbulk = makeObjectShared(createObject(OBJ_STRING,sdsnew("$0\r\n\r\n")));
    shared.czero = makeObjectShared(createObject(OBJ_STRING,sdsnew(":0\r\n")));
    shared.cone = makeObjectShared(createObject(OBJ_STRING,sdsnew(":1\r\n")));
    shared.emptyarray = makeObjectShared(createObject(OBJ_STRING,sdsnew("*0\r\n")));
    shared.pong = makeObjectShared(createObject(OBJ_STRING,sdsnew("+PONG\r\n")));
    shared.queued = makeObjectShared(createObject(OBJ_STRING,sdsnew("+QUEUED\r\n")));
    shared.emptyscan = makeObjectShared(createObject(OBJ_STRING,sdsnew("*2\r\n$1\r\n0\r\n*0\r\n")));
    shared.wrongtypeerr = makeObjectShared(createObject(OBJ_STRING,sdsnew(
        "-WRONGTYPE Operation against a key holding the wrong kind of value\r\n")));
    shared.nokeyerr = makeObjectShared(createObject(OBJ_STRING,sdsnew(
        "-ERR no such key\r\n")));
    shared.syntaxerr = makeObjectShared(createObject(OBJ_STRING,sdsnew(
        "-ERR syntax error\r\n")));
    shared.sameobjecterr = makeObjectShared(createObject(OBJ_STRING,sdsnew(
        "-ERR source and destination objects are the same\r\n")));
    shared.outofrangeerr = makeObjectShared(createObject(OBJ_STRING,sdsnew(
        "-ERR index out of range\r\n")));
    shared.noscripterr = makeObjectShared(createObject(OBJ_STRING,sdsnew(
        "-NOSCRIPT No matching script. Please use EVAL.\r\n")));
    shared.loadingerr = makeObjectShared(createObject(OBJ_STRING,sdsnew(
        "-LOADING Redis is loading the dataset in memory\r\n")));
    shared.slowscripterr = makeObjectShared(createObject(OBJ_STRING,sdsnew(
        "-BUSY Redis is busy running a script. You can only call SCRIPT KILL or SHUTDOWN NOSAVE.\r\n")));
    shared.masterdownerr = makeObjectShared(createObject(OBJ_STRING,sdsnew(
        "-MASTERDOWN Link with MASTER is down and replica-serve-stale-data is set to 'no'.\r\n")));
    shared.bgsaveerr = makeObjectShared(createObject(OBJ_STRING,sdsnew(
        "-MISCONF Redis is configured to save RDB snapshots, but it is currently not able to persist on disk. Commands that may modify the data set are disabled, because this instance is configured to report errors during writes if RDB snapshotting fails (stop-writes-on-bgsave-error option). Please check the Redis logs for details about the RDB error.\r\n")));
    shared.roslaveerr = makeObjectShared(createObject(OBJ_STRING,sdsnew(
        "-READONLY You can't write against a read only replica.\r\n")));
    shared.noautherr = makeObjectShared(createObject(OBJ_STRING,sdsnew(
        "-NOAUTH Authentication required.\r\n")));
    shared.oomerr = makeObjectShared(createObject(OBJ_STRING,sdsnew(
        "-OOM command not allowed when used memory > 'maxmemory'.\r\n")));
    shared.execaborterr = makeObjectShared(createObject(OBJ_STRING,sdsnew(
        "-EXECABORT Transaction discarded because of previous errors.\r\n")));
    shared.noreplicaserr = makeObjectShared(createObject(OBJ_STRING,sdsnew(
        "-NOREPLICAS Not enough good replicas to write.\r\n")));
    shared.busykeyerr = makeObjectShared(createObject(OBJ_STRING,sdsnew(
        "-BUSYKEY Target key name already exists.\r\n")));
    shared.space = makeObjectShared(createObject(OBJ_STRING,sdsnew(" ")));
    shared.colon = makeObjectShared(createObject(OBJ_STRING,sdsnew(":")));
    shared.plus = makeObjectShared(createObject(OBJ_STRING,sdsnew("+")));

    /* The shared NULL depends on the protocol version. */
    shared.null[0] = NULL;
    shared.null[1] = NULL;
    shared.null[2] = makeObjectShared(createObject(OBJ_STRING,sdsnew("$-1\r\n")));
    shared.null[3] = makeObjectShared(createObject(OBJ_STRING,sdsnew("_\r\n")));

    shared.nullarray[0] = NULL;
    shared.nullarray[1] = NULL;
    shared.nullarray[2] = makeObjectShared(createObject(OBJ_STRING,sdsnew("*-1\r\n")));
    shared.nullarray[3] = makeObjectShared(createObject(OBJ_STRING,sdsnew("_\r\n")));

    shared.emptymap[0] = NULL;
    shared.emptymap[1] = NULL;
    shared.emptymap[2] = createObject(OBJ_STRING,sdsnew("*0\r\n"));
    shared.emptymap[3] = createObject(OBJ_STRING,sdsnew("%0\r\n"));

    shared.emptyset[0] = NULL;
    shared.emptyset[1] = NULL;
    shared.emptyset[2] = createObject(OBJ_STRING,sdsnew("*0\r\n"));
    shared.emptyset[3] = createObject(OBJ_STRING,sdsnew("~0\r\n"));

    for (j = 0; j < PROTO_SHARED_SELECT_CMDS; j++) {
        char dictid_str[64];
        int dictid_len;

        dictid_len = ll2string(dictid_str,sizeof(dictid_str),j);
        shared.select[j] = makeObjectShared(createObject(OBJ_STRING,
            sdscatprintf(sdsempty(),
                "*2\r\n$6\r\nSELECT\r\n$%d\r\n%s\r\n",
                dictid_len, dictid_str)));
    }
    shared.messagebulk = makeObjectShared("$7\r\nmessage\r\n",13);
    shared.pmessagebulk = makeObjectShared("$8\r\npmessage\r\n",14);
    shared.subscribebulk = makeObjectShared("$9\r\nsubscribe\r\n",15);
    shared.unsubscribebulk = makeObjectShared("$11\r\nunsubscribe\r\n",18);
    shared.psubscribebulk = makeObjectShared("$10\r\npsubscribe\r\n",17);
    shared.punsubscribebulk = makeObjectShared("$12\r\npunsubscribe\r\n",19);
    shared.del = makeObjectShared("DEL",3);
    shared.unlink = makeObjectShared("UNLINK",6);
    shared.rpop = makeObjectShared("RPOP",4);
    shared.lpop = makeObjectShared("LPOP",4);
    shared.lpush = makeObjectShared("LPUSH",5);
    shared.rpoplpush = makeObjectShared("RPOPLPUSH",9);
    shared.zpopmin = makeObjectShared("ZPOPMIN",7);
    shared.zpopmax = makeObjectShared("ZPOPMAX",7);
    shared.multi = makeObjectShared("MULTI",5);
    shared.exec = makeObjectShared("EXEC",4);
    for (j = 0; j < OBJ_SHARED_INTEGERS; j++) {
        shared.integers[j] =
            makeObjectShared(createObject(OBJ_STRING,(void*)(long)j));
        shared.integers[j]->encoding = OBJ_ENCODING_INT;
    }
    for (j = 0; j < OBJ_SHARED_BULKHDR_LEN; j++) {
        shared.mbulkhdr[j] = makeObjectShared(createObject(OBJ_STRING,
            sdscatprintf(sdsempty(),"*%d\r\n",j)));
        shared.bulkhdr[j] = makeObjectShared(createObject(OBJ_STRING,
            sdscatprintf(sdsempty(),"$%d\r\n",j)));
    }
    /* The following two shared objects, minstring and maxstrings, are not
     * actually used for their value but as a special object meaning
     * respectively the minimum possible string and the maximum possible
     * string in string comparisons for the ZRANGEBYLEX command. */
    shared.minstring = sdsnew("minstring");
    shared.maxstring = sdsnew("maxstring");
}

void initMasterInfo(redisMaster *master)
{
    if (cserver.default_masterauth)
        master->masterauth = zstrdup(cserver.default_masterauth);
    else
        master->masterauth = NULL;

    if (cserver.default_masteruser)
        master->masteruser = zstrdup(cserver.default_masteruser);
    else
        master->masteruser = NULL;

    master->masterport = 6379;
    master->master = NULL;
    master->cached_master = NULL;
    master->master_initial_offset = -1;
    

    master->repl_state = REPL_STATE_NONE;
    master->repl_down_since = 0; /* Never connected, repl is down since EVER. */
    master->mvccLastSync = 0;
}

void initServerConfig(void) {
    int j;

    updateCachedTime(true);
    getRandomHexChars(g_pserver->runid,CONFIG_RUN_ID_SIZE);
    g_pserver->runid[CONFIG_RUN_ID_SIZE] = '\0';
    changeReplicationId();
    clearReplicationId2();
    g_pserver->hz = CONFIG_DEFAULT_HZ; /* Initialize it ASAP, even if it may get
                                      updated later after loading the config.
                                      This value may be used before the server
                                      is initialized. */
    g_pserver->clients = listCreate();
    g_pserver->slaves = listCreate();
    g_pserver->monitors = listCreate();
    g_pserver->timezone = getTimeZone(); /* Initialized by tzset(). */
    cserver.configfile = NULL;
    cserver.executable = NULL;
    g_pserver->hz = g_pserver->config_hz = CONFIG_DEFAULT_HZ;
    g_pserver->bindaddr_count = 0;
    g_pserver->unixsocket = NULL;
    g_pserver->unixsocketperm = CONFIG_DEFAULT_UNIX_SOCKET_PERM;
    g_pserver->sofd = -1;
    g_pserver->active_expire_enabled = 1;
    cserver.client_max_querybuf_len = PROTO_MAX_QUERYBUF_LEN;
    g_pserver->saveparams = NULL;
    g_pserver->loading = 0;
    g_pserver->logfile = zstrdup(CONFIG_DEFAULT_LOGFILE);
    g_pserver->syslog_facility = LOG_LOCAL0;
    cserver.supervised = 0;
    cserver.supervised_mode = SUPERVISED_NONE;
    g_pserver->aof_state = AOF_OFF;
    g_pserver->aof_rewrite_base_size = 0;
    g_pserver->aof_rewrite_scheduled = 0;
    g_pserver->aof_flush_sleep = 0;
    g_pserver->aof_last_fsync = time(NULL);
    g_pserver->aof_rewrite_time_last = -1;
    g_pserver->aof_rewrite_time_start = -1;
    g_pserver->aof_lastbgrewrite_status = C_OK;
    g_pserver->aof_delayed_fsync = 0;
    g_pserver->aof_fd = -1;
    g_pserver->aof_selected_db = -1; /* Make sure the first time will not match */
    g_pserver->aof_flush_postponed_start = 0;
    cserver.pidfile = NULL;
    g_pserver->rdb_filename = NULL;
    g_pserver->rdb_s3bucketpath = NULL;
    g_pserver->active_defrag_running = 0;
    g_pserver->notify_keyspace_events = 0;
    g_pserver->blocked_clients = 0;
    memset(g_pserver->blocked_clients_by_type,0,
           sizeof(g_pserver->blocked_clients_by_type));
    g_pserver->shutdown_asap = 0;
    g_pserver->cluster_enabled = 0;
    g_pserver->cluster_configfile = zstrdup(CONFIG_DEFAULT_CLUSTER_CONFIG_FILE);
    g_pserver->migrate_cached_sockets = dictCreate(&migrateCacheDictType,NULL);
    g_pserver->next_client_id = 1; /* Client IDs, start from 1 .*/
    g_pserver->loading_process_events_interval_bytes = (1024*1024*2);

    g_pserver->lruclock = getLRUClock();
    resetServerSaveParams();

    appendServerSaveParams(60*60,1);  /* save after 1 hour and 1 change */
    appendServerSaveParams(300,100);  /* save after 5 minutes and 100 changes */
    appendServerSaveParams(60,10000); /* save after 1 minute and 10000 changes */

    /* Replication related */
    g_pserver->masters = listCreate();
    g_pserver->enable_multimaster = CONFIG_DEFAULT_ENABLE_MULTIMASTER;
    g_pserver->repl_syncio_timeout = CONFIG_REPL_SYNCIO_TIMEOUT;
    g_pserver->master_repl_offset = 0;

    /* Replication partial resync backlog */
    g_pserver->repl_backlog = NULL;
    g_pserver->repl_backlog_histlen = 0;
    g_pserver->repl_backlog_idx = 0;
    g_pserver->repl_backlog_off = 0;
    g_pserver->repl_no_slaves_since = time(NULL);

    /* Client output buffer limits */
    for (j = 0; j < CLIENT_TYPE_OBUF_COUNT; j++)
        cserver.client_obuf_limits[j] = clientBufferLimitsDefaults[j];

    /* Double constants initialization */
    R_Zero = 0.0;
    R_PosInf = 1.0/R_Zero;
    R_NegInf = -1.0/R_Zero;
    R_Nan = R_Zero/R_Zero;

    /* Command table -- we initiialize it here as it is part of the
     * initial configuration, since command names may be changed via
     * keydb.conf using the rename-command directive. */
    g_pserver->commands = dictCreate(&commandTableDictType,NULL);
    g_pserver->orig_commands = dictCreate(&commandTableDictType,NULL);
    populateCommandTable();
    cserver.delCommand = lookupCommandByCString("del");
    cserver.multiCommand = lookupCommandByCString("multi");
    cserver.lpushCommand = lookupCommandByCString("lpush");
    cserver.lpopCommand = lookupCommandByCString("lpop");
    cserver.rpopCommand = lookupCommandByCString("rpop");
    cserver.zpopminCommand = lookupCommandByCString("zpopmin");
    cserver.zpopmaxCommand = lookupCommandByCString("zpopmax");
    cserver.sremCommand = lookupCommandByCString("srem");
    cserver.execCommand = lookupCommandByCString("exec");
    cserver.expireCommand = lookupCommandByCString("expire");
    cserver.pexpireCommand = lookupCommandByCString("pexpire");
    cserver.xclaimCommand = lookupCommandByCString("xclaim");
    cserver.xgroupCommand = lookupCommandByCString("xgroup");
    cserver.rreplayCommand = lookupCommandByCString("rreplay");
    cserver.rpoplpushCommand = lookupCommandByCString("rpoplpush");

    /* Debugging */
    g_pserver->assert_failed = "<no assertion failed>";
    g_pserver->assert_file = "<no file>";
    g_pserver->assert_line = 0;
    g_pserver->bug_report_start = 0;
    g_pserver->watchdog_period = 0;

    /* By default we want scripts to be always replicated by effects
     * (single commands executed by the script), and not by sending the
     * script to the replica / AOF. This is the new way starting from
     * Redis 5. However it is possible to revert it via keydb.conf. */
    g_pserver->lua_always_replicate_commands = 1;

    /* Multithreading */
    cserver.cthreads = CONFIG_DEFAULT_THREADS;
    cserver.fThreadAffinity = CONFIG_DEFAULT_THREAD_AFFINITY;

    // This will get dereferenced before the second stage init where we have the true db count
    //  so make sure its zero and initialized
    g_pserver->db = (redisDb**)zcalloc(sizeof(redisDb*)*std::max(cserver.dbnum, 1), MALLOC_LOCAL);

    initConfigValues();
}

extern char **environ;

/* Restart the server, executing the same executable that started this
 * instance, with the same arguments and configuration file.
 *
 * The function is designed to directly call execve() so that the new
 * server instance will retain the PID of the previous one.
 *
 * The list of flags, that may be bitwise ORed together, alter the
 * behavior of this function:
 *
 * RESTART_SERVER_NONE              No flags.
 * RESTART_SERVER_GRACEFULLY        Do a proper shutdown before restarting.
 * RESTART_SERVER_CONFIG_REWRITE    Rewrite the config file before restarting.
 *
 * On success the function does not return, because the process turns into
 * a different process. On error C_ERR is returned. */
int restartServer(int flags, mstime_t delay) {
    int j;

    /* Check if we still have accesses to the executable that started this
     * server instance. */
    if (access(cserver.executable,X_OK) == -1) {
        serverLog(LL_WARNING,"Can't restart: this process has no "
                             "permissions to execute %s", cserver.executable);
        return C_ERR;
    }

    /* Config rewriting. */
    if (flags & RESTART_SERVER_CONFIG_REWRITE &&
        cserver.configfile &&
        rewriteConfig(cserver.configfile) == -1)
    {
        serverLog(LL_WARNING,"Can't restart: configuration rewrite process "
                             "failed");
        return C_ERR;
    }

    /* Perform a proper shutdown. */
    if (flags & RESTART_SERVER_GRACEFULLY &&
        prepareForShutdown(SHUTDOWN_NOFLAGS) != C_OK)
    {
        serverLog(LL_WARNING,"Can't restart: error preparing for shutdown");
        return C_ERR;
    }

    /* Close all file descriptors, with the exception of stdin, stdout, strerr
     * which are useful if we restart a Redis server which is not daemonized. */
    for (j = 3; j < (int)g_pserver->maxclients + 1024; j++) {
        /* Test the descriptor validity before closing it, otherwise
         * Valgrind issues a warning on close(). */
        if (fcntl(j,F_GETFD) != -1) close(j);
    }

    /* Execute the server with the original command line. */
    if (delay) usleep(delay*1000);
    zfree(cserver.exec_argv[0]);
    cserver.exec_argv[0] = zstrdup(cserver.executable);
    execve(cserver.executable,cserver.exec_argv,environ);

    /* If an error occurred here, there is nothing we can do, but exit. */
    _exit(1);

    return C_ERR; /* Never reached. */
}

bool getCommandAsync(client *c)
{
    if (c->argc != 2)
        return false;
    
    if (g_pserver->m_pstorageFactory)
        return false;   // BUG! But we don't have time to fix right now, fails tests

    int idb;
    for (idb = 0; idb < cserver.dbnum; ++idb)
    {
        if (c->db == g_pserver->db[idb])
            break;
    }
    if (idb >= cserver.dbnum)
        return false;
    
    if (serverTL->rgdbSnapshot[idb] == nullptr || serverTL->rgdbSnapshot[idb]->mvccCheckpoint() < c->mvccCheckpoint || serverTL->rgdbSnapshot[idb]->FStale()) {
        AeLocker locker;
        locker.arm(c);
        if (serverTL->rgdbSnapshot[idb] != nullptr)
        {
            g_pserver->db[idb]->endSnapshot(serverTL->rgdbSnapshot[idb]);
            serverTL->rgdbSnapshot[idb] = nullptr;
        }

        serverTL->rgdbSnapshot[idb] = c->db->createSnapshot(c->mvccCheckpoint, true);
    }
        
    if (serverTL->rgdbSnapshot[idb] == nullptr)
        return false;

    auto itr = serverTL->rgdbSnapshot[idb]->find_cached_threadsafe(szFromObj(c->argv[1]));
    if (itr == serverTL->rgdbSnapshot[idb]->end())
    {
        if (g_pserver->m_pstorageFactory)
            return false;   // no cached result doesn't mean the value doesn't exist
        addReply(c, shared.null[c->resp]);
        return true;
    }
    
    // Are we expired?
    const expireEntry *expire = serverTL->rgdbSnapshot[idb]->getExpire(c->argv[1]);
    long long when;
    if (expire && expire->FGetPrimaryExpire(&when) && when > 0) {
        if (g_pserver->mstime >= when) {
            addReply(c, shared.null[c->resp]);
            return true;
        }
    }

    addReplyBulk(c,itr.val());
    return true;
}

/* This function will try to raise the max number of open files accordingly to
 * the configured max number of clients. It also reserves a number of file
 * descriptors (CONFIG_MIN_RESERVED_FDS) for extra operations of
 * persistence, listening sockets, log files and so forth.
 *
 * If it will not be possible to set the limit accordingly to the configured
 * max number of clients, the function will do the reverse setting
 * g_pserver->maxclients to the value that we can actually handle. */
void adjustOpenFilesLimit(void) {
    rlim_t maxfiles = g_pserver->maxclients+CONFIG_MIN_RESERVED_FDS;
    struct rlimit limit;

    if (getrlimit(RLIMIT_NOFILE,&limit) == -1) {
        serverLog(LL_WARNING,"Unable to obtain the current NOFILE limit (%s), assuming 1024 and setting the max clients configuration accordingly.",
            strerror(errno));
        g_pserver->maxclients = 1024-CONFIG_MIN_RESERVED_FDS;
    } else {
        rlim_t oldlimit = limit.rlim_cur;

        /* Set the max number of files if the current limit is not enough
         * for our needs. */
        if (oldlimit < maxfiles) {
            rlim_t bestlimit;
            int setrlimit_error = 0;

            /* Try to set the file limit to match 'maxfiles' or at least
             * to the higher value supported less than maxfiles. */
            bestlimit = maxfiles;
            while(bestlimit > oldlimit) {
                rlim_t decr_step = 16;

                limit.rlim_cur = bestlimit;
                limit.rlim_max = bestlimit;
                if (setrlimit(RLIMIT_NOFILE,&limit) != -1) break;
                setrlimit_error = errno;

                /* We failed to set file limit to 'bestlimit'. Try with a
                 * smaller limit decrementing by a few FDs per iteration. */
                if (bestlimit < decr_step) break;
                bestlimit -= decr_step;
            }

            /* Assume that the limit we get initially is still valid if
             * our last try was even lower. */
            if (bestlimit < oldlimit) bestlimit = oldlimit;

            if (bestlimit < maxfiles) {
                unsigned int old_maxclients = g_pserver->maxclients;
                g_pserver->maxclients = bestlimit-CONFIG_MIN_RESERVED_FDS;
                /* maxclients is unsigned so may overflow: in order
                 * to check if maxclients is now logically less than 1
                 * we test indirectly via bestlimit. */
                if (bestlimit <= CONFIG_MIN_RESERVED_FDS) {
                    serverLog(LL_WARNING,"Your current 'ulimit -n' "
                        "of %llu is not enough for the server to start. "
                        "Please increase your open file limit to at least "
                        "%llu. Exiting.",
                        (unsigned long long) oldlimit,
                        (unsigned long long) maxfiles);
                    exit(1);
                }
                serverLog(LL_WARNING,"You requested maxclients of %d "
                    "requiring at least %llu max file descriptors.",
                    old_maxclients,
                    (unsigned long long) maxfiles);
                serverLog(LL_WARNING,"Server can't set maximum open files "
                    "to %llu because of OS error: %s.",
                    (unsigned long long) maxfiles, strerror(setrlimit_error));
                serverLog(LL_WARNING,"Current maximum open files is %llu. "
                    "maxclients has been reduced to %d to compensate for "
                    "low ulimit. "
                    "If you need higher maxclients increase 'ulimit -n'.",
                    (unsigned long long) bestlimit, g_pserver->maxclients);
            } else {
                serverLog(LL_NOTICE,"Increased maximum number of open files "
                    "to %llu (it was originally set to %llu).",
                    (unsigned long long) maxfiles,
                    (unsigned long long) oldlimit);
            }
        }
    }
}

/* Check that g_pserver->tcp_backlog can be actually enforced in Linux according
 * to the value of /proc/sys/net/core/somaxconn, or warn about it. */
void checkTcpBacklogSettings(void) {
#ifdef HAVE_PROC_SOMAXCONN
    FILE *fp = fopen("/proc/sys/net/core/somaxconn","r");
    char buf[1024];
    if (!fp) return;
    if (fgets(buf,sizeof(buf),fp) != NULL) {
        int somaxconn = atoi(buf);
        if (somaxconn > 0 && somaxconn < g_pserver->tcp_backlog) {
            serverLog(LL_WARNING,"WARNING: The TCP backlog setting of %d cannot be enforced because /proc/sys/net/core/somaxconn is set to the lower value of %d.", g_pserver->tcp_backlog, somaxconn);
        }
    }
    fclose(fp);
#endif
}

/* Initialize a set of file descriptors to listen to the specified 'port'
 * binding the addresses specified in the Redis server configuration.
 *
 * The listening file descriptors are stored in the integer array 'fds'
 * and their number is set in '*count'.
 *
 * The addresses to bind are specified in the global g_pserver->bindaddr array
 * and their number is g_pserver->bindaddr_count. If the server configuration
 * contains no specific addresses to bind, this function will try to
 * bind * (all addresses) for both the IPv4 and IPv6 protocols.
 *
 * On success the function returns C_OK.
 *
 * On error the function returns C_ERR. For the function to be on
 * error, at least one of the g_pserver->bindaddr addresses was
 * impossible to bind, or no bind addresses were specified in the server
 * configuration but the function is not able to bind * for at least
 * one of the IPv4 or IPv6 protocols. */
int listenToPort(int port, int *fds, int *count, int fReusePort, int fFirstListen) {
    int j;

    /* Force binding of 0.0.0.0 if no bind address is specified, always
     * entering the loop if j == 0. */
    if (g_pserver->bindaddr_count == 0) g_pserver->bindaddr[0] = NULL;
    for (j = 0; j < g_pserver->bindaddr_count || j == 0; j++) {
        if (g_pserver->bindaddr[j] == NULL) {
            int unsupported = 0;
            /* Bind * for both IPv6 and IPv4, we enter here only if
             * g_pserver->bindaddr_count == 0. */
            fds[*count] = anetTcp6Server(serverTL->neterr,port,NULL,
                g_pserver->tcp_backlog, fReusePort, fFirstListen);
            if (fds[*count] != ANET_ERR) {
                anetNonBlock(NULL,fds[*count]);
                (*count)++;
            } else if (errno == EAFNOSUPPORT) {
                unsupported++;
                serverLog(LL_WARNING,"Not listening to IPv6: unsupported");
            }

            if (*count == 1 || unsupported) {
                /* Bind the IPv4 address as well. */
                fds[*count] = anetTcpServer(serverTL->neterr,port,NULL,
                    g_pserver->tcp_backlog, fReusePort, fFirstListen);
                if (fds[*count] != ANET_ERR) {
                    anetNonBlock(NULL,fds[*count]);
                    (*count)++;
                } else if (errno == EAFNOSUPPORT) {
                    unsupported++;
                    serverLog(LL_WARNING,"Not listening to IPv4: unsupported");
                }
            }
            /* Exit the loop if we were able to bind * on IPv4 and IPv6,
             * otherwise fds[*count] will be ANET_ERR and we'll print an
             * error and return to the caller with an error. */
            if (*count + unsupported == 2) break;
        } else if (strchr(g_pserver->bindaddr[j],':')) {
            /* Bind IPv6 address. */
            fds[*count] = anetTcp6Server(serverTL->neterr,port,g_pserver->bindaddr[j],
                g_pserver->tcp_backlog, fReusePort, fFirstListen);
        } else {
            /* Bind IPv4 address. */
            fds[*count] = anetTcpServer(serverTL->neterr,port,g_pserver->bindaddr[j],
                g_pserver->tcp_backlog, fReusePort, fFirstListen);
        }
        if (fds[*count] == ANET_ERR) {
            serverLog(LL_WARNING,
                "Could not create server TCP listening socket %s:%d: %s",
                g_pserver->bindaddr[j] ? g_pserver->bindaddr[j] : "*",
                port, serverTL->neterr);
                if (errno == ENOPROTOOPT     || errno == EPROTONOSUPPORT ||
                    errno == ESOCKTNOSUPPORT || errno == EPFNOSUPPORT ||
                    errno == EAFNOSUPPORT    || errno == EADDRNOTAVAIL)
                    continue;
            return C_ERR;
        }
        anetNonBlock(NULL,fds[*count]);
        (*count)++;
    }
    return C_OK;
}

/* Resets the stats that we expose via INFO or other means that we want
 * to reset via CONFIG RESETSTAT. The function is also used in order to
 * initialize these fields in initServer() at server startup. */
void resetServerStats(void) {
    int j;

    g_pserver->stat_numcommands = 0;
    g_pserver->stat_numconnections = 0;
    g_pserver->stat_expiredkeys = 0;
    g_pserver->stat_expired_stale_perc = 0;
    g_pserver->stat_expired_time_cap_reached_count = 0;
    g_pserver->stat_expire_cycle_time_used = 0;
    g_pserver->stat_evictedkeys = 0;
    g_pserver->stat_keyspace_misses = 0;
    g_pserver->stat_keyspace_hits = 0;
    g_pserver->stat_active_defrag_hits = 0;
    g_pserver->stat_active_defrag_misses = 0;
    g_pserver->stat_active_defrag_key_hits = 0;
    g_pserver->stat_active_defrag_key_misses = 0;
    g_pserver->stat_active_defrag_scanned = 0;
    g_pserver->stat_fork_time = 0;
    g_pserver->stat_fork_rate = 0;
    g_pserver->stat_rejected_conn = 0;
    g_pserver->stat_sync_full = 0;
    g_pserver->stat_sync_partial_ok = 0;
    g_pserver->stat_sync_partial_err = 0;
    for (j = 0; j < STATS_METRIC_COUNT; j++) {
        g_pserver->inst_metric[j].idx = 0;
        g_pserver->inst_metric[j].last_sample_time = mstime();
        g_pserver->inst_metric[j].last_sample_count = 0;
        memset(g_pserver->inst_metric[j].samples,0,
            sizeof(g_pserver->inst_metric[j].samples));
    }
    g_pserver->stat_net_input_bytes = 0;
    g_pserver->stat_net_output_bytes = 0;
    g_pserver->aof_delayed_fsync = 0;
}

static void initNetworkingThread(int iel, int fReusePort)
{
    /* Open the TCP listening socket for the user commands. */
    if (fReusePort || (iel == IDX_EVENT_LOOP_MAIN))
    {
        if (g_pserver->port != 0 &&
            listenToPort(g_pserver->port,g_pserver->rgthreadvar[iel].ipfd,&g_pserver->rgthreadvar[iel].ipfd_count, fReusePort, (iel == IDX_EVENT_LOOP_MAIN)) == C_ERR)
            exit(1);
        if (g_pserver->tls_port != 0 &&
            listenToPort(g_pserver->tls_port,g_pserver->rgthreadvar[iel].tlsfd,&g_pserver->rgthreadvar[iel].tlsfd_count, fReusePort, (iel == IDX_EVENT_LOOP_MAIN)) == C_ERR)
            exit(1);
    }
    else
    {
        // We use the main threads file descriptors
        memcpy(g_pserver->rgthreadvar[iel].ipfd, g_pserver->rgthreadvar[IDX_EVENT_LOOP_MAIN].ipfd, sizeof(int)*CONFIG_BINDADDR_MAX);
        g_pserver->rgthreadvar[iel].ipfd_count = g_pserver->rgthreadvar[IDX_EVENT_LOOP_MAIN].ipfd_count;
    }

    /* Create an event handler for accepting new connections in TCP */
    for (int j = 0; j < g_pserver->rgthreadvar[iel].ipfd_count; j++) {
        if (aeCreateFileEvent(g_pserver->rgthreadvar[iel].el, g_pserver->rgthreadvar[iel].ipfd[j], AE_READABLE|AE_READ_THREADSAFE,
            acceptTcpHandler,NULL) == AE_ERR)
            {
                serverPanic(
                    "Unrecoverable error creating g_pserver->ipfd file event.");
            }
    }

    for (int j = 0; j < g_pserver->rgthreadvar[iel].tlsfd_count; j++) {
        if (aeCreateFileEvent(g_pserver->rgthreadvar[iel].el, g_pserver->rgthreadvar[iel].tlsfd[j], AE_READABLE,
            acceptTLSHandler,NULL) == AE_ERR)
            {
                serverPanic(
                    "Unrecoverable error creating g_pserver->tlsfd file event.");
            }
    }
}

static void initNetworking(int fReusePort)
{
    int celListen = (fReusePort) ? cserver.cthreads : 1;
    for (int iel = 0; iel < celListen; ++iel)
        initNetworkingThread(iel, fReusePort);

    /* Open the listening Unix domain socket. */
    if (g_pserver->unixsocket != NULL) {
        unlink(g_pserver->unixsocket); /* don't care if this fails */
        g_pserver->sofd = anetUnixServer(serverTL->neterr,g_pserver->unixsocket,
            g_pserver->unixsocketperm, g_pserver->tcp_backlog);
        if (g_pserver->sofd == ANET_ERR) {
            serverLog(LL_WARNING, "Opening Unix socket: %s", serverTL->neterr);
            exit(1);
        }
        anetNonBlock(NULL,g_pserver->sofd);
    }

    /* Abort if there are no listening sockets at all. */
    if (g_pserver->rgthreadvar[IDX_EVENT_LOOP_MAIN].ipfd_count == 0 && g_pserver->rgthreadvar[IDX_EVENT_LOOP_MAIN].tlsfd_count && g_pserver->sofd < 0) {
        serverLog(LL_WARNING, "Configured to not listen anywhere, exiting.");
        exit(1);
    }

    if (g_pserver->sofd > 0 && aeCreateFileEvent(g_pserver->rgthreadvar[IDX_EVENT_LOOP_MAIN].el,g_pserver->sofd,AE_READABLE|AE_READ_THREADSAFE,
        acceptUnixHandler,NULL) == AE_ERR) serverPanic("Unrecoverable error creating g_pserver->sofd file event.");
}

static void initServerThread(struct redisServerThreadVars *pvar, int fMain)
{
    pvar->unblocked_clients = listCreate();
    pvar->clients_pending_asyncwrite = listCreate();
    pvar->ipfd_count = 0;
    pvar->tlsfd_count = 0;
    pvar->cclients = 0;
    pvar->el = aeCreateEventLoop(g_pserver->maxclients+CONFIG_FDSET_INCR);
    pvar->current_client = nullptr;
    pvar->clients_paused = 0;
    pvar->fRetrySetAofEvent = false;
    if (pvar->el == NULL) {
        serverLog(LL_WARNING,
            "Failed creating the event loop. Error message: '%s'",
            strerror(errno));
        exit(1);
    }

    fastlock_init(&pvar->lockPendingWrite, "lockPendingWrite");

    if (!fMain)
    {
        if (aeCreateTimeEvent(pvar->el, 1, serverCronLite, NULL, NULL) == AE_ERR) {
            serverPanic("Can't create event loop timers.");
            exit(1);
        }
    }

    if (pipe(pvar->module_blocked_pipe) == -1) {
        serverLog(LL_WARNING,
            "Can't create the pipe for module blocking commands: %s",
            strerror(errno));
        exit(1);
    }

    /* Make the pipe non blocking. This is just a best effort aware mechanism
     * and we do not want to block not in the read nor in the write half. */
    anetNonBlock(NULL,pvar->module_blocked_pipe[0]);
    anetNonBlock(NULL,pvar->module_blocked_pipe[1]);

    /* Register a readable event for the pipe used to awake the event loop
     * when a blocked client in a module needs attention. */
    if (aeCreateFileEvent(pvar->el, pvar->module_blocked_pipe[0], AE_READABLE,
        moduleBlockedClientPipeReadable,NULL) == AE_ERR) {
            serverPanic(
                "Error registering the readable event for the module "
                "blocked clients subsystem.");
    }
}

void initServer(void) {
    signal(SIGHUP, SIG_IGN);
    signal(SIGPIPE, SIG_IGN);
    setupSignalHandlers();

    zfree(g_pserver->db);   // initServerConfig created a dummy array, free that now
    g_pserver->db = (redisDb**)zmalloc(sizeof(redisDb*)*cserver.dbnum, MALLOC_LOCAL);

    /* Create the Redis databases, and initialize other internal state. */
    for (int j = 0; j < cserver.dbnum; j++) {
        g_pserver->db[j] = new (MALLOC_LOCAL) redisDb();
        g_pserver->db[j]->initialize(j);
    }

    for (int i = 0; i < MAX_EVENT_LOOPS; ++i)
    {
        g_pserver->rgthreadvar[i].rgdbSnapshot = (const redisDbPersistentDataSnapshot**)zcalloc(sizeof(redisDbPersistentDataSnapshot*)*cserver.dbnum, MALLOC_LOCAL);
        serverAssert(g_pserver->rgthreadvar[i].rgdbSnapshot != nullptr);
    }
    serverAssert(g_pserver->rgthreadvar[0].rgdbSnapshot != nullptr);

    /* Fixup Master Client Database */
    listIter li;
    listNode *ln;
    listRewind(g_pserver->masters, &li);
    while ((ln = listNext(&li)))
    {
        redisMaster *mi = (redisMaster*)listNodeValue(ln);
        serverAssert(mi->master == nullptr);
        if (mi->cached_master != nullptr)
            selectDb(mi->cached_master, 0);
    }

    if (g_pserver->syslog_enabled) {
        openlog(g_pserver->syslog_ident, LOG_PID | LOG_NDELAY | LOG_NOWAIT,
            g_pserver->syslog_facility);
    }

    g_pserver->aof_state = g_pserver->aof_enabled ? AOF_ON : AOF_OFF;
    g_pserver->hz = g_pserver->config_hz;
    cserver.pid = getpid();
    g_pserver->clients_index = raxNew();
    g_pserver->clients_to_close = listCreate();
    g_pserver->replicaseldb = -1; /* Force to emit the first SELECT command. */
    g_pserver->ready_keys = listCreate();
    g_pserver->clients_waiting_acks = listCreate();
    g_pserver->get_ack_from_slaves = 0;
    cserver.system_memory_size = zmalloc_get_memory_size();

    if (g_pserver->tls_port && tlsConfigure(&g_pserver->tls_ctx_config) == C_ERR) {
        serverLog(LL_WARNING, "Failed to configure TLS. Check logs for more info.");
        exit(1);
    }

    createSharedObjects();
    adjustOpenFilesLimit();

    evictionPoolAlloc(); /* Initialize the LRU keys pool. */
    g_pserver->pubsub_channels = dictCreate(&keylistDictType,NULL);
    g_pserver->pubsub_patterns = listCreate();
    listSetFreeMethod(g_pserver->pubsub_patterns,freePubsubPattern);
    listSetMatchMethod(g_pserver->pubsub_patterns,listMatchPubsubPattern);
    g_pserver->cronloops = 0;
    g_pserver->rdbThreadVars.fRdbThreadActive = false;
    g_pserver->rdbThreadVars.fRdbThreadCancel = false;
    g_pserver->aof_child_pid = -1;
    g_pserver->module_child_pid = -1;
    g_pserver->rdb_child_type = RDB_CHILD_TYPE_NONE;
    g_pserver->rdb_pipe_conns = NULL;
    g_pserver->rdb_pipe_numconns = 0;
    g_pserver->rdb_pipe_numconns_writing = 0;
    g_pserver->rdb_pipe_buff = NULL;
    g_pserver->rdb_pipe_bufflen = 0;
    g_pserver->rdb_bgsave_scheduled = 0;
    g_pserver->child_info_pipe[0] = -1;
    g_pserver->child_info_pipe[1] = -1;
    g_pserver->child_info_data.magic = 0;
    aofRewriteBufferReset();
    g_pserver->aof_buf = sdsempty();
    g_pserver->lastsave = time(NULL); /* At startup we consider the DB saved. */
    g_pserver->lastbgsave_try = 0;    /* At startup we never tried to BGSAVE. */
    g_pserver->rdb_save_time_last = -1;
    g_pserver->rdb_save_time_start = -1;
    g_pserver->dirty = 0;
    resetServerStats();
    /* A few stats we don't want to reset: server startup time, and peak mem. */
    cserver.stat_starttime = time(NULL);
    g_pserver->stat_peak_memory = 0;
    g_pserver->stat_rdb_cow_bytes = 0;
    g_pserver->stat_aof_cow_bytes = 0;
    g_pserver->stat_module_cow_bytes = 0;
    g_pserver->cron_malloc_stats.zmalloc_used = 0;
    g_pserver->cron_malloc_stats.process_rss = 0;
    g_pserver->cron_malloc_stats.allocator_allocated = 0;
    g_pserver->cron_malloc_stats.allocator_active = 0;
    g_pserver->cron_malloc_stats.allocator_resident = 0;
    g_pserver->lastbgsave_status = C_OK;
    g_pserver->aof_last_write_status = C_OK;
    g_pserver->aof_last_write_errno = 0;
    g_pserver->repl_good_slaves_count = 0;

    g_pserver->mvcc_tstamp = 0;

    /* Create the timer callback, this is our way to process many background
     * operations incrementally, like clients timeout, eviction of unaccessed
     * expired keys and so forth. */
    if (aeCreateTimeEvent(g_pserver->rgthreadvar[IDX_EVENT_LOOP_MAIN].el, 1, serverCron, NULL, NULL) == AE_ERR) {
        serverPanic("Can't create event loop timers.");
        exit(1);
    }

    /* Open the AOF file if needed. */
    if (g_pserver->aof_state == AOF_ON) {
        g_pserver->aof_fd = open(g_pserver->aof_filename,
                               O_WRONLY|O_APPEND|O_CREAT,0644);
        if (g_pserver->aof_fd == -1) {
            serverLog(LL_WARNING, "Can't open the append-only file: %s",
                strerror(errno));
            exit(1);
        }
    }

    /* 32 bit instances are limited to 4GB of address space, so if there is
     * no explicit limit in the user provided configuration we set a limit
     * at 3 GB using maxmemory with 'noeviction' policy'. This avoids
     * useless crashes of the Redis instance for out of memory. */
    if (sizeof(void*) == 4 && g_pserver->maxmemory == 0) {
        serverLog(LL_WARNING,"Warning: 32 bit instance detected but no memory limit set. Setting 3 GB maxmemory limit with 'noeviction' policy now.");
        g_pserver->maxmemory = 3072LL*(1024*1024); /* 3 GB */
        g_pserver->maxmemory_policy = MAXMEMORY_NO_EVICTION;
    }

    /* Generate UUID */
    static_assert(sizeof(uuid_t) == sizeof(cserver.uuid), "UUIDs are standardized at 16-bytes");
    uuid_generate((unsigned char*)cserver.uuid);

    if (g_pserver->cluster_enabled) clusterInit();
    replicationScriptCacheInit();
    scriptingInit(1);
    slowlogInit();
    latencyMonitorInit();
}

/* Some steps in server initialization need to be done last (after modules
 * are loaded).
 * Specifically, creation of threads due to a race bug in ld.so, in which
 * Thread Local Storage initialization collides with dlopen call.
 * see: https://sourceware.org/bugzilla/show_bug.cgi?id=19329 */
void InitServerLast() {
    bioInit();
    set_jemalloc_bg_thread(cserver.jemalloc_bg_thread);
    g_pserver->initial_memory_usage = zmalloc_used_memory();

    g_pserver->asyncworkqueue = new (MALLOC_LOCAL) AsyncWorkQueue(cserver.cthreads);
}

/* Parse the flags string description 'strflags' and set them to the
 * command 'c'. If the flags are all valid C_OK is returned, otherwise
 * C_ERR is returned (yet the recognized flags are set in the command). */
int populateCommandTableParseFlags(struct redisCommand *c, const char *strflags) {
    int argc;
    sds *argv;

    /* Split the line into arguments for processing. */
    argv = sdssplitargs(strflags,&argc);
    if (argv == NULL) return C_ERR;

    for (int j = 0; j < argc; j++) {
        char *flag = argv[j];
        if (!strcasecmp(flag,"write")) {
            c->flags |= CMD_WRITE|CMD_CATEGORY_WRITE;
        } else if (!strcasecmp(flag,"read-only")) {
            c->flags |= CMD_READONLY|CMD_CATEGORY_READ;
        } else if (!strcasecmp(flag,"use-memory")) {
            c->flags |= CMD_DENYOOM;
        } else if (!strcasecmp(flag,"admin")) {
            c->flags |= CMD_ADMIN|CMD_CATEGORY_ADMIN|CMD_CATEGORY_DANGEROUS;
        } else if (!strcasecmp(flag,"pub-sub")) {
            c->flags |= CMD_PUBSUB|CMD_CATEGORY_PUBSUB;
        } else if (!strcasecmp(flag,"no-script")) {
            c->flags |= CMD_NOSCRIPT;
        } else if (!strcasecmp(flag,"random")) {
            c->flags |= CMD_RANDOM;
        } else if (!strcasecmp(flag,"to-sort")) {
            c->flags |= CMD_SORT_FOR_SCRIPT;
        } else if (!strcasecmp(flag,"ok-loading")) {
            c->flags |= CMD_LOADING;
        } else if (!strcasecmp(flag,"ok-stale")) {
            c->flags |= CMD_STALE;
        } else if (!strcasecmp(flag,"no-monitor")) {
            c->flags |= CMD_SKIP_MONITOR;
        } else if (!strcasecmp(flag,"no-slowlog")) {
            c->flags |= CMD_SKIP_SLOWLOG;
        } else if (!strcasecmp(flag,"cluster-asking")) {
            c->flags |= CMD_ASKING;
        } else if (!strcasecmp(flag,"fast")) {
            c->flags |= CMD_FAST | CMD_CATEGORY_FAST;
        } else if (!strcasecmp(flag,"noprop")) {
            c->flags |= CMD_SKIP_PROPOGATE;
        } else if (!strcasecmp(flag,"no-auth")) {
            c->flags |= CMD_NO_AUTH;
        } else {
            /* Parse ACL categories here if the flag name starts with @. */
            uint64_t catflag;
            if (flag[0] == '@' &&
                (catflag = ACLGetCommandCategoryFlagByName(flag+1)) != 0)
            {
                c->flags |= catflag;
            } else {
                sdsfreesplitres(argv,argc);
                return C_ERR;
            }
        }
    }
    /* If it's not @fast is @slow in this binary world. */
    if (!(c->flags & CMD_CATEGORY_FAST)) c->flags |= CMD_CATEGORY_SLOW;

    sdsfreesplitres(argv,argc);
    return C_OK;
}

/* Populates the Redis Command Table starting from the hard coded list
 * we have on top of redis.c file. */
void populateCommandTable(void) {
    int j;
    int numcommands = sizeof(redisCommandTable)/sizeof(struct redisCommand);

    for (j = 0; j < numcommands; j++) {
        struct redisCommand *c = redisCommandTable+j;
        int retval1, retval2;

        /* Translate the command string flags description into an actual
         * set of flags. */
        if (populateCommandTableParseFlags(c,c->sflags) == C_ERR)
            serverPanic("Unsupported command flag");

        c->id = ACLGetCommandID(c->name); /* Assign the ID used for ACL. */
        retval1 = dictAdd(g_pserver->commands, sdsnew(c->name), c);
        /* Populate an additional dictionary that will be unaffected
         * by rename-command statements in keydb.conf. */
        retval2 = dictAdd(g_pserver->orig_commands, sdsnew(c->name), c);
        serverAssert(retval1 == DICT_OK && retval2 == DICT_OK);
    }
}

void resetCommandTableStats(void) {
    struct redisCommand *c;
    dictEntry *de;
    dictIterator *di;

    di = dictGetSafeIterator(g_pserver->commands);
    while((de = dictNext(di)) != NULL) {
        c = (struct redisCommand *) dictGetVal(de);
        c->microseconds = 0;
        c->calls = 0;
    }
    dictReleaseIterator(di);

}

/* ========================== Redis OP Array API ============================ */

void redisOpArrayInit(redisOpArray *oa) {
    oa->ops = NULL;
    oa->numops = 0;
}

int redisOpArrayAppend(redisOpArray *oa, struct redisCommand *cmd, int dbid,
                       robj **argv, int argc, int target)
{
    redisOp *op;

    oa->ops = (redisOp*)zrealloc(oa->ops,sizeof(redisOp)*(oa->numops+1), MALLOC_LOCAL);
    op = oa->ops+oa->numops;
    op->cmd = cmd;
    op->dbid = dbid;
    op->argv = argv;
    op->argc = argc;
    op->target = target;
    oa->numops++;
    return oa->numops;
}

void redisOpArrayFree(redisOpArray *oa) {
    while(oa->numops) {
        int j;
        redisOp *op;

        oa->numops--;
        op = oa->ops+oa->numops;
        for (j = 0; j < op->argc; j++)
            decrRefCount(op->argv[j]);
        zfree(op->argv);
    }
    zfree(oa->ops);
}

/* ====================== Commands lookup and execution ===================== */

struct redisCommand *lookupCommand(sds name) {
    return (struct redisCommand*)dictFetchValue(g_pserver->commands, name);
}

struct redisCommand *lookupCommandByCString(const char *s) {
    struct redisCommand *cmd;
    sds name = sdsnew(s);

    cmd = (struct redisCommand*)dictFetchValue(g_pserver->commands, name);
    sdsfree(name);
    return cmd;
}

/* Lookup the command in the current table, if not found also check in
 * the original table containing the original command names unaffected by
 * keydb.conf rename-command statement.
 *
 * This is used by functions rewriting the argument vector such as
 * rewriteClientCommandVector() in order to set client->cmd pointer
 * correctly even if the command was renamed. */
struct redisCommand *lookupCommandOrOriginal(sds name) {
    struct redisCommand *cmd = (struct redisCommand*)dictFetchValue(g_pserver->commands, name);

    if (!cmd) cmd = (struct redisCommand*)dictFetchValue(g_pserver->orig_commands,name);
    return cmd;
}

/* Propagate the specified command (in the context of the specified database id)
 * to AOF and Slaves.
 *
 * flags are an xor between:
 * + PROPAGATE_NONE (no propagation of command at all)
 * + PROPAGATE_AOF (propagate into the AOF file if is enabled)
 * + PROPAGATE_REPL (propagate into the replication link)
 *
 * This should not be used inside commands implementation. Use instead
 * alsoPropagate(), preventCommandPropagation(), forceCommandPropagation().
 */
void propagate(struct redisCommand *cmd, int dbid, robj **argv, int argc,
               int flags)
{
    serverAssert(GlobalLocksAcquired());
    if (g_pserver->aof_state != AOF_OFF && flags & PROPAGATE_AOF)
        feedAppendOnlyFile(cmd,dbid,argv,argc);
    if (flags & PROPAGATE_REPL)
        replicationFeedSlaves(g_pserver->slaves,dbid,argv,argc);
}

/* Used inside commands to schedule the propagation of additional commands
 * after the current command is propagated to AOF / Replication.
 *
 * 'cmd' must be a pointer to the Redis command to replicate, dbid is the
 * database ID the command should be propagated into.
 * Arguments of the command to propagte are passed as an array of redis
 * objects pointers of len 'argc', using the 'argv' vector.
 *
 * The function does not take a reference to the passed 'argv' vector,
 * so it is up to the caller to release the passed argv (but it is usually
 * stack allocated).  The function autoamtically increments ref count of
 * passed objects, so the caller does not need to. */
void alsoPropagate(struct redisCommand *cmd, int dbid, robj **argv, int argc,
                   int target)
{
    robj **argvcopy;
    int j;

    if (g_pserver->loading) return; /* No propagation during loading. */

    argvcopy = (robj**)zmalloc(sizeof(robj*)*argc, MALLOC_LOCAL);
    for (j = 0; j < argc; j++) {
        argvcopy[j] = argv[j];
        incrRefCount(argv[j]);
    }
    redisOpArrayAppend(&g_pserver->also_propagate,cmd,dbid,argvcopy,argc,target);
}

/* It is possible to call the function forceCommandPropagation() inside a
 * Redis command implementation in order to to force the propagation of a
 * specific command execution into AOF / Replication. */
void forceCommandPropagation(client *c, int flags) {
    if (flags & PROPAGATE_REPL) c->flags |= CLIENT_FORCE_REPL;
    if (flags & PROPAGATE_AOF) c->flags |= CLIENT_FORCE_AOF;
}

/* Avoid that the executed command is propagated at all. This way we
 * are free to just propagate what we want using the alsoPropagate()
 * API. */
void preventCommandPropagation(client *c) {
    c->flags |= CLIENT_PREVENT_PROP;
}

/* AOF specific version of preventCommandPropagation(). */
void preventCommandAOF(client *c) {
    c->flags |= CLIENT_PREVENT_AOF_PROP;
}

/* Replication specific version of preventCommandPropagation(). */
void preventCommandReplication(client *c) {
    c->flags |= CLIENT_PREVENT_REPL_PROP;
}

/* Call() is the core of Redis execution of a command.
 *
 * The following flags can be passed:
 * CMD_CALL_NONE        No flags.
 * CMD_CALL_SLOWLOG     Check command speed and log in the slow log if needed.
 * CMD_CALL_STATS       Populate command stats.
 * CMD_CALL_PROPAGATE_AOF   Append command to AOF if it modified the dataset
 *                          or if the client flags are forcing propagation.
 * CMD_CALL_PROPAGATE_REPL  Send command to slaves if it modified the dataset
 *                          or if the client flags are forcing propagation.
 * CMD_CALL_PROPAGATE   Alias for PROPAGATE_AOF|PROPAGATE_REPL.
 * CMD_CALL_FULL        Alias for SLOWLOG|STATS|PROPAGATE.
 *
 * The exact propagation behavior depends on the client flags.
 * Specifically:
 *
 * 1. If the client flags CLIENT_FORCE_AOF or CLIENT_FORCE_REPL are set
 *    and assuming the corresponding CMD_CALL_PROPAGATE_AOF/REPL is set
 *    in the call flags, then the command is propagated even if the
 *    dataset was not affected by the command.
 * 2. If the client flags CLIENT_PREVENT_REPL_PROP or CLIENT_PREVENT_AOF_PROP
 *    are set, the propagation into AOF or to slaves is not performed even
 *    if the command modified the dataset.
 *
 * Note that regardless of the client flags, if CMD_CALL_PROPAGATE_AOF
 * or CMD_CALL_PROPAGATE_REPL are not set, then respectively AOF or
 * slaves propagation will never occur.
 *
 * Client flags are modified by the implementation of a given command
 * using the following API:
 *
 * forceCommandPropagation(client *c, int flags);
 * preventCommandPropagation(client *c);
 * preventCommandAOF(client *c);
 * preventCommandReplication(client *c);
 *
 */
void call(client *c, int flags) {
    long long dirty;
    ustime_t start, duration;
    int client_old_flags = c->flags;
    struct redisCommand *real_cmd = c->cmd;
    serverAssert(GlobalLocksAcquired());

    serverTL->fixed_time_expire++;

    /* Sent the command to clients in MONITOR mode, only if the commands are
     * not generated from reading an AOF. */
    if (listLength(g_pserver->monitors) &&
        !g_pserver->loading &&
        !(c->cmd->flags & (CMD_SKIP_MONITOR|CMD_ADMIN)))
    {
        replicationFeedMonitors(c,g_pserver->monitors,c->db->id,c->argv,c->argc);
    }

    /* Initialization: clear the flags that must be set by the command on
     * demand, and initialize the array for additional commands propagation. */
    c->flags &= ~(CLIENT_FORCE_AOF|CLIENT_FORCE_REPL|CLIENT_PREVENT_PROP);
    redisOpArray prev_also_propagate = g_pserver->also_propagate;
    redisOpArrayInit(&g_pserver->also_propagate);

    /* Call the command. */
    dirty = g_pserver->dirty;
    updateCachedTime(0);
    start = g_pserver->ustime;
    c->cmd->proc(c);
    serverTL->commandsExecuted++;
    duration = ustime()-start;
    dirty = g_pserver->dirty-dirty;
    if (dirty < 0) dirty = 0;

    if (dirty)
        c->mvccCheckpoint = getMvccTstamp();

    /* When EVAL is called loading the AOF we don't want commands called
     * from Lua to go into the slowlog or to populate statistics. */
    if (g_pserver->loading && c->flags & CLIENT_LUA)
        flags &= ~(CMD_CALL_SLOWLOG | CMD_CALL_STATS);

    /* If the caller is Lua, we want to force the EVAL caller to propagate
     * the script if the command flag or client flag are forcing the
     * propagation. */
    if (c->flags & CLIENT_LUA && g_pserver->lua_caller) {
        if (c->flags & CLIENT_FORCE_REPL)
            g_pserver->lua_caller->flags |= CLIENT_FORCE_REPL;
        if (c->flags & CLIENT_FORCE_AOF)
            g_pserver->lua_caller->flags |= CLIENT_FORCE_AOF;
    }

    /* Log the command into the Slow log if needed, and populate the
     * per-command statistics that we show in INFO commandstats. */
    if (flags & CMD_CALL_SLOWLOG && !(c->cmd->flags & CMD_SKIP_SLOWLOG)) {
        const char *latency_event = (c->cmd->flags & CMD_FAST) ?
                              "fast-command" : "command";
        latencyAddSampleIfNeeded(latency_event,duration/1000);
        slowlogPushEntryIfNeeded(c,c->argv,c->argc,duration);
    }

    if (flags & CMD_CALL_STATS) {
        /* use the real command that was executed (cmd and lastamc) may be
         * different, in case of MULTI-EXEC or re-written commands such as
         * EXPIRE, GEOADD, etc. */
        real_cmd->microseconds += duration;
        real_cmd->calls++;
    }

    /* Propagate the command into the AOF and replication link */
    if (flags & CMD_CALL_PROPAGATE &&
        (c->flags & CLIENT_PREVENT_PROP) != CLIENT_PREVENT_PROP)
    {
        int propagate_flags = PROPAGATE_NONE;

        /* Check if the command operated changes in the data set. If so
         * set for replication / AOF propagation. */
        if (dirty) propagate_flags |= (PROPAGATE_AOF|PROPAGATE_REPL);

        /* If the client forced AOF / replication of the command, set
         * the flags regardless of the command effects on the data set. */
        if (c->flags & CLIENT_FORCE_REPL) propagate_flags |= PROPAGATE_REPL;
        if (c->flags & CLIENT_FORCE_AOF) propagate_flags |= PROPAGATE_AOF;

        /* However prevent AOF / replication propagation if the command
         * implementations called preventCommandPropagation() or similar,
         * or if we don't have the call() flags to do so. */
        if (c->flags & CLIENT_PREVENT_REPL_PROP ||
            !(flags & CMD_CALL_PROPAGATE_REPL))
                propagate_flags &= ~PROPAGATE_REPL;
        if (c->flags & CLIENT_PREVENT_AOF_PROP ||
            !(flags & CMD_CALL_PROPAGATE_AOF))
                propagate_flags &= ~PROPAGATE_AOF;

        if (c->cmd->flags & CMD_SKIP_PROPOGATE)
            propagate_flags &= ~PROPAGATE_REPL;

        /* Call propagate() only if at least one of AOF / replication
         * propagation is needed. Note that modules commands handle replication
         * in an explicit way, so we never replicate them automatically. */
        if (propagate_flags != PROPAGATE_NONE && !(c->cmd->flags & CMD_MODULE))
            propagate(c->cmd,c->db->id,c->argv,c->argc,propagate_flags);
    }

    /* Restore the old replication flags, since call() can be executed
     * recursively. */
    c->flags &= ~(CLIENT_FORCE_AOF|CLIENT_FORCE_REPL|CLIENT_PREVENT_PROP);
    c->flags |= client_old_flags &
        (CLIENT_FORCE_AOF|CLIENT_FORCE_REPL|CLIENT_PREVENT_PROP);

    /* Handle the alsoPropagate() API to handle commands that want to propagate
     * multiple separated commands. Note that alsoPropagate() is not affected
     * by CLIENT_PREVENT_PROP flag. */
    if (g_pserver->also_propagate.numops) {
        int j;
        redisOp *rop;

        if (flags & CMD_CALL_PROPAGATE) {
            bool multi_emitted = false;
            /* Wrap the commands in server.also_propagate array,
             * but don't wrap it if we are already in MULIT context,
             * in case the nested MULIT/EXEC.
             *
             * And if the array contains only one command, no need to
             * wrap it, since the single command is atomic. */
            if (g_pserver->also_propagate.numops > 1 && !(c->flags & CLIENT_MULTI)) {
                execCommandPropagateMulti(c);
                multi_emitted = true;
            }
            
            for (j = 0; j < g_pserver->also_propagate.numops; j++) {
                rop = &g_pserver->also_propagate.ops[j];
                int target = rop->target;
                /* Whatever the command wish is, we honor the call() flags. */
                if (!(flags&CMD_CALL_PROPAGATE_AOF)) target &= ~PROPAGATE_AOF;
                if (!(flags&CMD_CALL_PROPAGATE_REPL)) target &= ~PROPAGATE_REPL;
                if (target)
                    propagate(rop->cmd,rop->dbid,rop->argv,rop->argc,target);
            }

            if (multi_emitted) {
                execCommandPropagateExec(c);
            }
        }
        redisOpArrayFree(&g_pserver->also_propagate);
    }

    ProcessPendingAsyncWrites();
    
    g_pserver->also_propagate = prev_also_propagate;

    /* If the client has keys tracking enabled for client side caching,
     * make sure to remember the keys it fetched via this command. */
    if (c->cmd->flags & CMD_READONLY) {
        client *caller = (c->flags & CLIENT_LUA && g_pserver->lua_caller) ?
                            g_pserver->lua_caller : c;
        if (caller->flags & CLIENT_TRACKING)
            trackingRememberKeys(caller);
    }

    g_pserver->stat_numcommands++;
    serverTL->fixed_time_expire--;
}

/* If this function gets called we already read a whole
 * command, arguments are in the client argv/argc fields.
 * processCommand() execute the command or prepare the
 * server for a bulk read from the client.
 *
 * If C_OK is returned the client is still alive and valid and
 * other operations can be performed by the caller. Otherwise
 * if C_ERR is returned the client was destroyed (i.e. after QUIT). */
int processCommand(client *c, int callFlags) {
    AeLocker locker;
    AssertCorrectThread(c);

    if (moduleHasCommandFilters())
    {
        locker.arm(c);
        moduleCallCommandFilters(c);
    }

    /* The QUIT command is handled separately. Normal command procs will
     * go through checking for replication and QUIT will cause trouble
     * when FORCE_REPLICATION is enabled and would be implemented in
     * a regular command proc. */
    if (!strcasecmp((const char*)ptrFromObj(c->argv[0]),"quit")) {
        addReply(c,shared.ok);
        c->flags |= CLIENT_CLOSE_AFTER_REPLY;
        return C_ERR;
    }

    /* Now lookup the command and check ASAP about trivial error conditions
     * such as wrong arity, bad command name and so forth. */
    c->cmd = c->lastcmd = lookupCommand((sds)ptrFromObj(c->argv[0]));
    if (!c->cmd) {
        flagTransaction(c);
        sds args = sdsempty();
        int i;
        for (i=1; i < c->argc && sdslen(args) < 128; i++)
            args = sdscatprintf(args, "`%.*s`, ", 128-(int)sdslen(args), (char*)ptrFromObj(c->argv[i]));
        addReplyErrorFormat(c,"unknown command `%s`, with args beginning with: %s",
            (char*)ptrFromObj(c->argv[0]), args);
        sdsfree(args);
        return C_OK;
    } else if ((c->cmd->arity > 0 && c->cmd->arity != c->argc) ||
               (c->argc < -c->cmd->arity)) {
        flagTransaction(c);
        addReplyErrorFormat(c,"wrong number of arguments for '%s' command",
            c->cmd->name);
        return C_OK;
    }

    /* Check if the user is authenticated. This check is skipped in case
     * the default user is flagged as "nopass" and is active. */
    int auth_required = (!(DefaultUser->flags & USER_FLAG_NOPASS) ||
                           DefaultUser->flags & USER_FLAG_DISABLED) &&
                        !c->authenticated;
    if (auth_required) {
        /* AUTH and HELLO and no auth modules are valid even in
         * non-authenticated state. */
        if (!(c->cmd->flags & CMD_NO_AUTH)) {
            flagTransaction(c);
            addReply(c,shared.noautherr);
            return C_OK;
        }
    }

    /* Check if the user can run this command according to the current
     * ACLs. */
    if (c->puser && !(c->puser->flags & USER_FLAG_ALLCOMMANDS))
        locker.arm(c);  // ACLs require the lock
    int acl_retval = ACLCheckCommandPerm(c);
    if (acl_retval != ACL_OK) {
        flagTransaction(c);
        if (acl_retval == ACL_DENIED_CMD)
            addReplyErrorFormat(c,
                "-NOPERM this user has no permissions to run "
                "the '%s' command or its subcommand", c->cmd->name);
        else
            addReplyErrorFormat(c,
                "-NOPERM this user has no permissions to access "
                "one of the keys used as arguments");
        return C_OK;
    }

    /* If cluster is enabled perform the cluster redirection here.
     * However we don't perform the redirection if:
     * 1) The sender of this command is our master.
     * 2) The command has no key arguments. */
    if (g_pserver->cluster_enabled &&
        !(c->flags & CLIENT_MASTER) &&
        !(c->flags & CLIENT_LUA &&
          g_pserver->lua_caller->flags & CLIENT_MASTER) &&
        !(c->cmd->getkeys_proc == NULL && c->cmd->firstkey == 0 &&
          c->cmd->proc != execCommand))
    {
        locker.arm(c);
        int hashslot;
        int error_code;
        clusterNode *n = getNodeByQuery(c,c->cmd,c->argv,c->argc,
                                        &hashslot,&error_code);
        if (n == NULL || n != g_pserver->cluster->myself) {
            if (c->cmd->proc == execCommand) {
                discardTransaction(c);
            } else {
                flagTransaction(c);
            }
            clusterRedirectClient(c,n,hashslot,error_code);
            return C_OK;
        }
    }

    incrementMvccTstamp();

    /* Handle the maxmemory directive.
     *
     * Note that we do not want to reclaim memory if we are here re-entering
     * the event loop since there is a busy Lua script running in timeout
     * condition, to avoid mixing the propagation of scripts with the
     * propagation of DELs due to eviction. */
    if (g_pserver->maxmemory && !g_pserver->lua_timedout) {
        locker.arm(c);
        int out_of_memory = freeMemoryIfNeededAndSafe() == C_ERR;
        /* freeMemoryIfNeeded may flush replica output buffers. This may result
         * into a replica, that may be the active client, to be freed. */
        if (serverTL->current_client == NULL) return C_ERR;

        /* It was impossible to free enough memory, and the command the client
         * is trying to execute is denied during OOM conditions or the client
         * is in MULTI/EXEC context? Error. */
        if (out_of_memory &&
            (c->cmd->flags & CMD_DENYOOM ||
             (c->flags & CLIENT_MULTI &&
              c->cmd->proc != execCommand &&
              c->cmd->proc != discardCommand)))
        {
            flagTransaction(c);
            addReply(c, shared.oomerr);
            return C_OK;
        }
    }

    /* Make sure to use a reasonable amount of memory for client side
     * caching metadata. */
    if (g_pserver->tracking_clients) trackingLimitUsedSlots();

    /* Don't accept write commands if there are problems persisting on disk
     * and if this is a master instance. */
    if (c->cmd->flags & CMD_WRITE || c->cmd->proc == pingCommand)
    {
        locker.arm(c);
        int deny_write_type = writeCommandsDeniedByDiskError();
        if (deny_write_type != DISK_ERROR_TYPE_NONE &&
            listLength(g_pserver->masters) == 0 &&
            (c->cmd->flags & CMD_WRITE ||
            c->cmd->proc == pingCommand))
        {
            flagTransaction(c);
            if (deny_write_type == DISK_ERROR_TYPE_RDB)
                addReply(c, shared.bgsaveerr);
            else
                addReplySds(c,
                    sdscatprintf(sdsempty(),
                    "-MISCONF Errors writing to the AOF file: %s\r\n",
                    strerror(g_pserver->aof_last_write_errno)));
            return C_OK;
        }    

        /* Don't accept write commands if there are not enough good slaves and
        * user configured the min-slaves-to-write option. */
        if (listLength(g_pserver->masters) == 0 &&
            g_pserver->repl_min_slaves_to_write &&
            g_pserver->repl_min_slaves_max_lag &&
            c->cmd->flags & CMD_WRITE &&
            g_pserver->repl_good_slaves_count < g_pserver->repl_min_slaves_to_write)
        {
            flagTransaction(c);
            addReply(c, shared.noreplicaserr);
            return C_OK;
        }

        /* Don't accept write commands if this is a read only replica. But
        * accept write commands if this is our master. */
        if (listLength(g_pserver->masters) && g_pserver->repl_slave_ro &&
            !(c->flags & CLIENT_MASTER) &&
            c->cmd->flags & CMD_WRITE)
        {
            addReply(c, shared.roslaveerr);
            return C_OK;
        }
    }

    /* Only allow a subset of commands in the context of Pub/Sub if the
     * connection is in RESP2 mode. With RESP3 there are no limits. */
    if ((c->flags & CLIENT_PUBSUB && c->resp == 2) &&
        c->cmd->proc != pingCommand &&
        c->cmd->proc != subscribeCommand &&
        c->cmd->proc != unsubscribeCommand &&
        c->cmd->proc != psubscribeCommand &&
        c->cmd->proc != punsubscribeCommand) {
        addReplyError(c,"only (P)SUBSCRIBE / (P)UNSUBSCRIBE / PING / QUIT allowed in this context");
        return C_OK;
    }

    if (listLength(g_pserver->masters))
    {
        locker.arm(c);
        /* Only allow commands with flag "t", such as INFO, SLAVEOF and so on,
        * when replica-serve-stale-data is no and we are a replica with a broken
        * link with master. */
        if (FBrokenLinkToMaster() &&
            g_pserver->repl_serve_stale_data == 0 &&
            !(c->cmd->flags & CMD_STALE))
        {
            flagTransaction(c);
            addReply(c, shared.masterdownerr);
            return C_OK;
        }
    }

    /* Loading DB? Return an error if the command has not the
     * CMD_LOADING flag. */
    if (g_pserver->loading && !(c->cmd->flags & CMD_LOADING)) {
        addReply(c, shared.loadingerr);
        return C_OK;
    }

    /* Lua script too slow? Only allow a limited number of commands. */
    if (g_pserver->lua_timedout &&
          c->cmd->proc != authCommand &&
          c->cmd->proc != helloCommand &&
          c->cmd->proc != replconfCommand &&
        !(c->cmd->proc == shutdownCommand &&
          c->argc == 2 &&
          tolower(((char*)ptrFromObj(c->argv[1]))[0]) == 'n') &&
        !(c->cmd->proc == scriptCommand &&
          c->argc == 2 &&
          tolower(((char*)ptrFromObj(c->argv[1]))[0]) == 'k'))
    {
        flagTransaction(c);
        addReply(c, shared.slowscripterr);
        return C_OK;
    }

    /* Exec the command */
    if (c->flags & CLIENT_MULTI &&
        c->cmd->proc != execCommand && c->cmd->proc != discardCommand &&
        c->cmd->proc != multiCommand && c->cmd->proc != watchCommand)
    {
        queueMultiCommand(c);
        addReply(c,shared.queued);
    } else {
        if (cserver.cthreads >= 2 && listLength(g_pserver->monitors) == 0 && c->cmd->proc == getCommand)
        {
            if (getCommandAsync(c))
                return C_OK;
        }
        locker.arm(c);
        call(c,callFlags);
        c->woff = g_pserver->master_repl_offset;
        if (listLength(g_pserver->ready_keys))
            handleClientsBlockedOnKeys();
    }
    return C_OK;
}

/*================================== Shutdown =============================== */

/* Close listening sockets. Also unlink the unix domain socket if
 * unlink_unix_socket is non-zero. */
void closeListeningSockets(int unlink_unix_socket) {
    int j;

    for (int iel = 0; iel < cserver.cthreads; ++iel)
    {
        for (j = 0; j < g_pserver->rgthreadvar[iel].ipfd_count; j++) 
            close(g_pserver->rgthreadvar[iel].ipfd[j]);
        for (j = 0; j < g_pserver->rgthreadvar[iel].tlsfd_count; j++)
            close(g_pserver->rgthreadvar[iel].tlsfd[j]);
    }
    if (g_pserver->sofd != -1) close(g_pserver->sofd);
    if (g_pserver->cluster_enabled)
        for (j = 0; j < g_pserver->cfd_count; j++) close(g_pserver->cfd[j]);
    if (unlink_unix_socket && g_pserver->unixsocket) {
        serverLog(LL_NOTICE,"Removing the unix socket file.");
        unlink(g_pserver->unixsocket); /* don't care if this fails */
    }
}

int prepareForShutdown(int flags) {
    int save = flags & SHUTDOWN_SAVE;
    int nosave = flags & SHUTDOWN_NOSAVE;

    serverLog(LL_WARNING,"User requested shutdown...");
    if (cserver.supervised_mode == SUPERVISED_SYSTEMD)
        redisCommunicateSystemd("STOPPING=1\n");

    /* Kill all the Lua debugger forked sessions. */
    ldbKillForkedSessions();

    /* Kill the saving child if there is a background saving in progress.
       We want to avoid race conditions, for instance our saving child may
       overwrite the synchronous saving did by SHUTDOWN. */
    if (g_pserver->FRdbSaveInProgress()) {
        serverLog(LL_WARNING,"There is a child saving an .rdb. Killing it!");
        killRDBChild(true);
    }

    /* Kill module child if there is one. */
    if (g_pserver->module_child_pid != -1) {
        serverLog(LL_WARNING,"There is a module fork child. Killing it!");
        TerminateModuleForkChild(g_pserver->module_child_pid,0);
    }

    if (g_pserver->aof_state != AOF_OFF) {
        /* Kill the AOF saving child as the AOF we already have may be longer
         * but contains the full dataset anyway. */
        if (g_pserver->aof_child_pid != -1) {
            /* If we have AOF enabled but haven't written the AOF yet, don't
             * shutdown or else the dataset will be lost. */
            if (g_pserver->aof_state == AOF_WAIT_REWRITE) {
                serverLog(LL_WARNING, "Writing initial AOF, can't exit.");
                return C_ERR;
            }
            serverLog(LL_WARNING,
                "There is a child rewriting the AOF. Killing it!");
            killAppendOnlyChild();
        }
        /* Append only file: flush buffers and fsync() the AOF at exit */
        serverLog(LL_NOTICE,"Calling fsync() on the AOF file.");
        flushAppendOnlyFile(1);
        redis_fsync(g_pserver->aof_fd);
    }

    /* Create a new RDB file before exiting. */
    if ((g_pserver->saveparamslen > 0 && !nosave) || save) {
        serverLog(LL_NOTICE,"Saving the final RDB snapshot before exiting.");
        if (cserver.supervised_mode == SUPERVISED_SYSTEMD)
            redisCommunicateSystemd("STATUS=Saving the final RDB snapshot\n");
        /* Snapshotting. Perform a SYNC SAVE and exit */
        rdbSaveInfo rsi, *rsiptr;
        rsiptr = rdbPopulateSaveInfo(&rsi);
        if (rdbSave(nullptr, rsiptr) != C_OK) {
            /* Ooops.. error saving! The best we can do is to continue
             * operating. Note that if there was a background saving process,
             * in the next cron() Redis will be notified that the background
             * saving aborted, handling special stuff like slaves pending for
             * synchronization... */
            serverLog(LL_WARNING,"Error trying to save the DB, can't exit.");
            if (cserver.supervised_mode == SUPERVISED_SYSTEMD)
                redisCommunicateSystemd("STATUS=Error trying to save the DB, can't exit.\n");
            return C_ERR;
        }
    }

    /* Fire the shutdown modules event. */
    moduleFireServerEvent(REDISMODULE_EVENT_SHUTDOWN,0,NULL);

    /* Remove the pid file if possible and needed. */
    if (cserver.daemonize || cserver.pidfile) {
        serverLog(LL_NOTICE,"Removing the pid file.");
        unlink(cserver.pidfile);
    }

    /* Best effort flush of replica output buffers, so that we hopefully
     * send them pending writes. */
    flushSlavesOutputBuffers();

    /* Close the listening sockets. Apparently this allows faster restarts. */
    closeListeningSockets(1);

<<<<<<< HEAD
    for (int ithread = 0; ithread < MAX_EVENT_LOOPS; ++ithread) {
        for (int idb = 0; idb < cserver.dbnum; ++idb) {
            if (g_pserver->rgthreadvar[ithread].rgdbSnapshot[idb] != nullptr)
                g_pserver->db[idb]->endSnapshot(g_pserver->rgthreadvar[ithread].rgdbSnapshot[idb]);
        }
    }

    /* free our databases */
    for (int idb = 0; idb < cserver.dbnum; ++idb) {
        delete g_pserver->db[idb];
        g_pserver->db[idb] = nullptr;
    }

    delete g_pserver->m_pstorageFactory;

=======
    for (int iel = 0; iel < cserver.cthreads; ++iel)
    {
        aePostFunction(g_pserver->rgthreadvar[iel].el, [iel]{
            g_pserver->rgthreadvar[iel].el->stop = 1;
        });
    }

>>>>>>> 7bffa38d
    serverLog(LL_WARNING,"%s is now ready to exit, bye bye...",
        g_pserver->sentinel_mode ? "Sentinel" : "KeyDB");

    return C_OK;
}

/*================================== Commands =============================== */

/* Sometimes Redis cannot accept write commands because there is a perstence
 * error with the RDB or AOF file, and Redis is configured in order to stop
 * accepting writes in such situation. This function returns if such a
 * condition is active, and the type of the condition.
 *
 * Function return values:
 *
 * DISK_ERROR_TYPE_NONE:    No problems, we can accept writes.
 * DISK_ERROR_TYPE_AOF:     Don't accept writes: AOF errors.
 * DISK_ERROR_TYPE_RDB:     Don't accept writes: RDB errors.
 */
int writeCommandsDeniedByDiskError(void) {
    if (g_pserver->stop_writes_on_bgsave_err &&
        g_pserver->saveparamslen > 0 &&
        g_pserver->lastbgsave_status == C_ERR)
    {
        return DISK_ERROR_TYPE_RDB;
    } else if (g_pserver->aof_state != AOF_OFF &&
               g_pserver->aof_last_write_status == C_ERR)
    {
        return DISK_ERROR_TYPE_AOF;
    } else {
        return DISK_ERROR_TYPE_NONE;
    }
}

/* The PING command. It works in a different way if the client is in
 * in Pub/Sub mode. */
void pingCommand(client *c) {
    /* The command takes zero or one arguments. */
    if (c->argc > 2) {
        addReplyErrorFormat(c,"wrong number of arguments for '%s' command",
            c->cmd->name);
        return;
    }

    if (c->flags & CLIENT_PUBSUB && c->resp == 2) {
        addReply(c,shared.mbulkhdr[2]);
        addReplyBulkCBuffer(c,"pong",4);
        if (c->argc == 1)
            addReplyBulkCBuffer(c,"",0);
        else
            addReplyBulk(c,c->argv[1]);
    } else {
        if (c->argc == 1)
            addReply(c,shared.pong);
        else
            addReplyBulk(c,c->argv[1]);
    }
}

void echoCommand(client *c) {
    addReplyBulk(c,c->argv[1]);
}

void timeCommand(client *c) {
    struct timeval tv;

    /* gettimeofday() can only fail if &tv is a bad address so we
     * don't check for errors. */
    gettimeofday(&tv,NULL);
    addReplyArrayLen(c,2);
    addReplyBulkLongLong(c,tv.tv_sec);
    addReplyBulkLongLong(c,tv.tv_usec);
}

/* Helper function for addReplyCommand() to output flags. */
int addReplyCommandFlag(client *c, struct redisCommand *cmd, int f, const char *reply) {
    if (cmd->flags & f) {
        addReplyStatus(c, reply);
        return 1;
    }
    return 0;
}

/* Output the representation of a Redis command. Used by the COMMAND command. */
void addReplyCommand(client *c, struct redisCommand *cmd) {
    if (!cmd) {
        addReplyNull(c);
    } else {
        /* We are adding: command name, arg count, flags, first, last, offset, categories */
        addReplyArrayLen(c, 7);
        addReplyBulkCString(c, cmd->name);
        addReplyLongLong(c, cmd->arity);

        int flagcount = 0;
        void *flaglen = addReplyDeferredLen(c);
        flagcount += addReplyCommandFlag(c,cmd,CMD_WRITE, "write");
        flagcount += addReplyCommandFlag(c,cmd,CMD_READONLY, "readonly");
        flagcount += addReplyCommandFlag(c,cmd,CMD_DENYOOM, "denyoom");
        flagcount += addReplyCommandFlag(c,cmd,CMD_ADMIN, "admin");
        flagcount += addReplyCommandFlag(c,cmd,CMD_PUBSUB, "pubsub");
        flagcount += addReplyCommandFlag(c,cmd,CMD_NOSCRIPT, "noscript");
        flagcount += addReplyCommandFlag(c,cmd,CMD_RANDOM, "random");
        flagcount += addReplyCommandFlag(c,cmd,CMD_SORT_FOR_SCRIPT,"sort_for_script");
        flagcount += addReplyCommandFlag(c,cmd,CMD_LOADING, "loading");
        flagcount += addReplyCommandFlag(c,cmd,CMD_STALE, "stale");
        flagcount += addReplyCommandFlag(c,cmd,CMD_SKIP_MONITOR, "skip_monitor");
        flagcount += addReplyCommandFlag(c,cmd,CMD_SKIP_SLOWLOG, "skip_slowlog");
        flagcount += addReplyCommandFlag(c,cmd,CMD_ASKING, "asking");
        flagcount += addReplyCommandFlag(c,cmd,CMD_FAST, "fast");
        if ((cmd->getkeys_proc && !(cmd->flags & CMD_MODULE)) ||
            cmd->flags & CMD_MODULE_GETKEYS)
        {
            addReplyStatus(c, "movablekeys");
            flagcount += 1;
        }
        setDeferredSetLen(c, flaglen, flagcount);

        addReplyLongLong(c, cmd->firstkey);
        addReplyLongLong(c, cmd->lastkey);
        addReplyLongLong(c, cmd->keystep);

        addReplyCommandCategories(c,cmd);
    }
}

/* COMMAND <subcommand> <args> */
void commandCommand(client *c) {
    dictIterator *di;
    dictEntry *de;

    if (c->argc == 2 && !strcasecmp((const char*)ptrFromObj(c->argv[1]),"help")) {
        const char *help[] = {
"(no subcommand) -- Return details about all Redis commands.",
"COUNT -- Return the total number of commands in this Redis g_pserver->",
"GETKEYS <full-command> -- Return the keys from a full Redis command.",
"INFO [command-name ...] -- Return details about multiple Redis commands.",
NULL
        };
        addReplyHelp(c, help);
    } else if (c->argc == 1) {
        addReplyArrayLen(c, dictSize(g_pserver->commands));
        di = dictGetIterator(g_pserver->commands);
        while ((de = dictNext(di)) != NULL) {
            addReplyCommand(c, (redisCommand*)dictGetVal(de));
        }
        dictReleaseIterator(di);
    } else if (!strcasecmp((const char*)ptrFromObj(c->argv[1]), "info")) {
        int i;
        addReplyArrayLen(c, c->argc-2);
        for (i = 2; i < c->argc; i++) {
            addReplyCommand(c, (redisCommand*)dictFetchValue(g_pserver->commands, ptrFromObj(c->argv[i])));
        }
    } else if (!strcasecmp((const char*)ptrFromObj(c->argv[1]), "count") && c->argc == 2) {
        addReplyLongLong(c, dictSize(g_pserver->commands));
    } else if (!strcasecmp((const char*)ptrFromObj(c->argv[1]),"getkeys") && c->argc >= 3) {
        struct redisCommand *cmd = (redisCommand*)lookupCommand((sds)ptrFromObj(c->argv[2]));
        int *keys, numkeys, j;

        if (!cmd) {
            addReplyError(c,"Invalid command specified");
            return;
        } else if (cmd->getkeys_proc == NULL && cmd->firstkey == 0) {
            addReplyError(c,"The command has no key arguments");
            return;
        } else if ((cmd->arity > 0 && cmd->arity != c->argc-2) ||
                   ((c->argc-2) < -cmd->arity))
        {
            addReplyError(c,"Invalid number of arguments specified for command");
            return;
        }

        keys = getKeysFromCommand(cmd,c->argv+2,c->argc-2,&numkeys);
        if (!keys) {
            addReplyError(c,"Invalid arguments specified for command");
        } else {
            addReplyArrayLen(c,numkeys);
            for (j = 0; j < numkeys; j++) addReplyBulk(c,c->argv[keys[j]+2]);
            getKeysFreeResult(keys);
        }
    } else {
        addReplySubcommandSyntaxError(c);
    }
}

/* Convert an amount of bytes into a human readable string in the form
 * of 100B, 2G, 100M, 4K, and so forth. */
void bytesToHuman(char *s, unsigned long long n) {
    double d;

    if (n < 1024) {
        /* Bytes */
        sprintf(s,"%lluB",n);
    } else if (n < (1024*1024)) {
        d = (double)n/(1024);
        sprintf(s,"%.2fK",d);
    } else if (n < (1024LL*1024*1024)) {
        d = (double)n/(1024*1024);
        sprintf(s,"%.2fM",d);
    } else if (n < (1024LL*1024*1024*1024)) {
        d = (double)n/(1024LL*1024*1024);
        sprintf(s,"%.2fG",d);
    } else if (n < (1024LL*1024*1024*1024*1024)) {
        d = (double)n/(1024LL*1024*1024*1024);
        sprintf(s,"%.2fT",d);
    } else if (n < (1024LL*1024*1024*1024*1024*1024)) {
        d = (double)n/(1024LL*1024*1024*1024*1024);
        sprintf(s,"%.2fP",d);
    } else {
        /* Let's hope we never need this */
        sprintf(s,"%lluB",n);
    }
}

/* Create the string returned by the INFO command. This is decoupled
 * by the INFO command itself as we need to report the same information
 * on memory corruption problems. */
sds genRedisInfoString(const char *section) {
    sds info = sdsempty();
    time_t uptime = g_pserver->unixtime-cserver.stat_starttime;
    int j;
    struct rusage self_ru, c_ru;
    int allsections = 0, defsections = 0, everything = 0, modules = 0;
    int sections = 0;

    if (section == NULL) section = "default";
    allsections = strcasecmp(section,"all") == 0;
    defsections = strcasecmp(section,"default") == 0;
    everything = strcasecmp(section,"everything") == 0;
    modules = strcasecmp(section,"modules") == 0;
    if (everything) allsections = 1;

    getrusage(RUSAGE_SELF, &self_ru);
    getrusage(RUSAGE_CHILDREN, &c_ru);

    /* Server */
    if (allsections || defsections || !strcasecmp(section,"server")) {
        static int call_uname = 1;
        static struct utsname name;
        const char *mode;

        if (g_pserver->cluster_enabled) mode = "cluster";
        else if (g_pserver->sentinel_mode) mode = "sentinel";
        else mode = "standalone";

        if (sections++) info = sdscat(info,"\r\n");

        if (call_uname) {
            /* Uname can be slow and is always the same output. Cache it. */
            uname(&name);
            call_uname = 0;
        }

        unsigned int lruclock = g_pserver->lruclock.load();
        info = sdscatfmt(info,
            "# Server\r\n"
            "redis_version:%s\r\n"
            "redis_git_sha1:%s\r\n"
            "redis_git_dirty:%i\r\n"
            "redis_build_id:%s\r\n"
            "redis_mode:%s\r\n"
            "os:%s %s %s\r\n"
            "arch_bits:%i\r\n"
            "multiplexing_api:%s\r\n"
            "atomicvar_api:%s\r\n"
            "gcc_version:%i.%i.%i\r\n"
            "process_id:%I\r\n"
            "run_id:%s\r\n"
            "tcp_port:%i\r\n"
            "uptime_in_seconds:%I\r\n"
            "uptime_in_days:%I\r\n"
            "hz:%i\r\n"
            "configured_hz:%i\r\n"
            "lru_clock:%u\r\n"
            "executable:%s\r\n"
            "config_file:%s\r\n",
            KEYDB_SET_VERSION,
            redisGitSHA1(),
            strtol(redisGitDirty(),NULL,10) > 0,
            redisBuildIdString(),
            mode,
            name.sysname, name.release, name.machine,
            (int)sizeof(void*)*8,
            aeGetApiName(),
            REDIS_ATOMIC_API,
#ifdef __GNUC__
            __GNUC__,__GNUC_MINOR__,__GNUC_PATCHLEVEL__,
#else
            0,0,0,
#endif
            (int64_t) getpid(),
            g_pserver->runid,
            g_pserver->port ? g_pserver->port : g_pserver->tls_port,
            (int64_t)uptime,
            (int64_t)(uptime/(3600*24)),
            g_pserver->hz.load(),
            g_pserver->config_hz,
            lruclock,
            cserver.executable ? cserver.executable : "",
            cserver.configfile ? cserver.configfile : "");
    }

    /* Clients */
    if (allsections || defsections || !strcasecmp(section,"clients")) {
        size_t maxin, maxout;
        getExpansiveClientsInfo(&maxin,&maxout);
        if (sections++) info = sdscat(info,"\r\n");
        info = sdscatprintf(info,
            "# Clients\r\n"
            "connected_clients:%lu\r\n"
            "client_recent_max_input_buffer:%zu\r\n"
            "client_recent_max_output_buffer:%zu\r\n"
            "blocked_clients:%d\r\n"
            "tracking_clients:%d\r\n"
            "current_client_thread:%d\r\n",
            listLength(g_pserver->clients)-listLength(g_pserver->slaves),
            maxin, maxout,
            g_pserver->blocked_clients,
            g_pserver->tracking_clients,
            static_cast<int>(serverTL - g_pserver->rgthreadvar));
        for (int ithread = 0; ithread < cserver.cthreads; ++ithread)
        {
            info = sdscatprintf(info,
                "thread_%d_clients:%d\r\n",
                ithread, g_pserver->rgthreadvar[ithread].cclients);
        }
    }

    /* Memory */
    if (allsections || defsections || !strcasecmp(section,"memory")) {
        char hmem[64];
        char peak_hmem[64];
        char total_system_hmem[64];
        char used_memory_lua_hmem[64];
        char used_memory_scripts_hmem[64];
        char used_memory_rss_hmem[64];
        char maxmemory_hmem[64];
        size_t zmalloc_used = zmalloc_used_memory();
        size_t total_system_mem = cserver.system_memory_size;
        const char *evict_policy = evictPolicyToString();
        long long memory_lua = (long long)lua_gc(g_pserver->lua,LUA_GCCOUNT,0)*1024;
        struct redisMemOverhead *mh = getMemoryOverheadData();

        /* Peak memory is updated from time to time by serverCron() so it
         * may happen that the instantaneous value is slightly bigger than
         * the peak value. This may confuse users, so we update the peak
         * if found smaller than the current memory usage. */
        if (zmalloc_used > g_pserver->stat_peak_memory)
            g_pserver->stat_peak_memory = zmalloc_used;

        bytesToHuman(hmem,zmalloc_used);
        bytesToHuman(peak_hmem,g_pserver->stat_peak_memory);
        bytesToHuman(total_system_hmem,total_system_mem);
        bytesToHuman(used_memory_lua_hmem,memory_lua);
        bytesToHuman(used_memory_scripts_hmem,mh->lua_caches);
        bytesToHuman(used_memory_rss_hmem,g_pserver->cron_malloc_stats.process_rss);
        bytesToHuman(maxmemory_hmem,g_pserver->maxmemory);

        if (sections++) info = sdscat(info,"\r\n");
        info = sdscatprintf(info,
            "# Memory\r\n"
            "used_memory:%zu\r\n"
            "used_memory_human:%s\r\n"
            "used_memory_rss:%zu\r\n"
            "used_memory_rss_human:%s\r\n"
            "used_memory_peak:%zu\r\n"
            "used_memory_peak_human:%s\r\n"
            "used_memory_peak_perc:%.2f%%\r\n"
            "used_memory_overhead:%zu\r\n"
            "used_memory_startup:%zu\r\n"
            "used_memory_dataset:%zu\r\n"
            "used_memory_dataset_perc:%.2f%%\r\n"
            "allocator_allocated:%zu\r\n"
            "allocator_active:%zu\r\n"
            "allocator_resident:%zu\r\n"
            "total_system_memory:%lu\r\n"
            "total_system_memory_human:%s\r\n"
            "used_memory_lua:%lld\r\n"
            "used_memory_lua_human:%s\r\n"
            "used_memory_scripts:%lld\r\n"
            "used_memory_scripts_human:%s\r\n"
            "number_of_cached_scripts:%lu\r\n"
            "maxmemory:%lld\r\n"
            "maxmemory_human:%s\r\n"
            "maxmemory_policy:%s\r\n"
            "allocator_frag_ratio:%.2f\r\n"
            "allocator_frag_bytes:%zu\r\n"
            "allocator_rss_ratio:%.2f\r\n"
            "allocator_rss_bytes:%zd\r\n"
            "rss_overhead_ratio:%.2f\r\n"
            "rss_overhead_bytes:%zd\r\n"
            "mem_fragmentation_ratio:%.2f\r\n"
            "mem_fragmentation_bytes:%zd\r\n"
            "mem_not_counted_for_evict:%zu\r\n"
            "mem_replication_backlog:%zu\r\n"
            "mem_clients_slaves:%zu\r\n"
            "mem_clients_normal:%zu\r\n"
            "mem_aof_buffer:%zu\r\n"
            "mem_allocator:%s\r\n"
            "active_defrag_running:%d\r\n"
            "lazyfree_pending_objects:%zu\r\n"
            "storage_provider:%s\r\n",
            zmalloc_used,
            hmem,
            g_pserver->cron_malloc_stats.process_rss,
            used_memory_rss_hmem,
            g_pserver->stat_peak_memory,
            peak_hmem,
            mh->peak_perc,
            mh->overhead_total,
            mh->startup_allocated,
            mh->dataset,
            mh->dataset_perc,
            g_pserver->cron_malloc_stats.allocator_allocated,
            g_pserver->cron_malloc_stats.allocator_active,
            g_pserver->cron_malloc_stats.allocator_resident,
            (unsigned long)total_system_mem,
            total_system_hmem,
            memory_lua,
            used_memory_lua_hmem,
            (long long) mh->lua_caches,
            used_memory_scripts_hmem,
            dictSize(g_pserver->lua_scripts),
            g_pserver->maxmemory,
            maxmemory_hmem,
            evict_policy,
            mh->allocator_frag,
            mh->allocator_frag_bytes,
            mh->allocator_rss,
            mh->allocator_rss_bytes,
            mh->rss_extra,
            mh->rss_extra_bytes,
            mh->total_frag,       /* This is the total RSS overhead, including
                                     fragmentation, but not just it. This field
                                     (and the next one) is named like that just
                                     for backward compatibility. */
            mh->total_frag_bytes,
            freeMemoryGetNotCountedMemory(),
            mh->repl_backlog,
            mh->clients_slaves,
            mh->clients_normal,
            mh->aof_buffer,
            ZMALLOC_LIB,
            g_pserver->active_defrag_running,
            lazyfreeGetPendingObjectsCount(),
            g_pserver->m_pstorageFactory ? g_pserver->m_pstorageFactory->name() : "none"
        );
        freeMemoryOverheadData(mh);
    }

    /* Persistence */
    if (allsections || defsections || !strcasecmp(section,"persistence")) {
        if (sections++) info = sdscat(info,"\r\n");
        info = sdscatprintf(info,
            "# Persistence\r\n"
            "loading:%d\r\n"
            "rdb_changes_since_last_save:%lld\r\n"
            "rdb_bgsave_in_progress:%d\r\n"
            "rdb_last_save_time:%jd\r\n"
            "rdb_last_bgsave_status:%s\r\n"
            "rdb_last_bgsave_time_sec:%jd\r\n"
            "rdb_current_bgsave_time_sec:%jd\r\n"
            "rdb_last_cow_size:%zu\r\n"
            "aof_enabled:%d\r\n"
            "aof_rewrite_in_progress:%d\r\n"
            "aof_rewrite_scheduled:%d\r\n"
            "aof_last_rewrite_time_sec:%jd\r\n"
            "aof_current_rewrite_time_sec:%jd\r\n"
            "aof_last_bgrewrite_status:%s\r\n"
            "aof_last_write_status:%s\r\n"
            "aof_last_cow_size:%zu\r\n"
            "module_fork_in_progress:%d\r\n"
            "module_fork_last_cow_size:%zu\r\n",
            g_pserver->loading,
            g_pserver->dirty,
            g_pserver->FRdbSaveInProgress(),
            (intmax_t)g_pserver->lastsave,
            (g_pserver->lastbgsave_status == C_OK) ? "ok" : "err",
            (intmax_t)g_pserver->rdb_save_time_last,
            (intmax_t)(g_pserver->FRdbSaveInProgress() ?
                time(NULL)-g_pserver->rdb_save_time_start : -1),
            g_pserver->stat_rdb_cow_bytes,
            g_pserver->aof_state != AOF_OFF,
            g_pserver->aof_child_pid != -1,
            g_pserver->aof_rewrite_scheduled,
            (intmax_t)g_pserver->aof_rewrite_time_last,
            (intmax_t)((g_pserver->aof_child_pid == -1) ?
                -1 : time(NULL)-g_pserver->aof_rewrite_time_start),
            (g_pserver->aof_lastbgrewrite_status == C_OK) ? "ok" : "err",
            (g_pserver->aof_last_write_status == C_OK) ? "ok" : "err",
            g_pserver->stat_aof_cow_bytes,
            g_pserver->module_child_pid != -1,
            g_pserver->stat_module_cow_bytes);

        if (g_pserver->aof_enabled) {
            info = sdscatprintf(info,
                "aof_current_size:%lld\r\n"
                "aof_base_size:%lld\r\n"
                "aof_pending_rewrite:%d\r\n"
                "aof_buffer_length:%zu\r\n"
                "aof_rewrite_buffer_length:%lu\r\n"
                "aof_pending_bio_fsync:%llu\r\n"
                "aof_delayed_fsync:%lu\r\n",
                (long long) g_pserver->aof_current_size,
                (long long) g_pserver->aof_rewrite_base_size,
                g_pserver->aof_rewrite_scheduled,
                sdslen(g_pserver->aof_buf),
                aofRewriteBufferSize(),
                bioPendingJobsOfType(BIO_AOF_FSYNC),
                g_pserver->aof_delayed_fsync);
        }

        if (g_pserver->loading) {
            double perc;
            time_t eta, elapsed;
            off_t remaining_bytes = g_pserver->loading_total_bytes-
                                    g_pserver->loading_loaded_bytes;

            perc = ((double)g_pserver->loading_loaded_bytes /
                   (g_pserver->loading_total_bytes+1)) * 100;

            elapsed = time(NULL)-g_pserver->loading_start_time;
            if (elapsed == 0) {
                eta = 1; /* A fake 1 second figure if we don't have
                            enough info */
            } else {
                eta = (elapsed*remaining_bytes)/(g_pserver->loading_loaded_bytes+1);
            }

            info = sdscatprintf(info,
                "loading_start_time:%jd\r\n"
                "loading_total_bytes:%llu\r\n"
                "loading_loaded_bytes:%llu\r\n"
                "loading_loaded_perc:%.2f\r\n"
                "loading_eta_seconds:%jd\r\n",
                (intmax_t) g_pserver->loading_start_time,
                (unsigned long long) g_pserver->loading_total_bytes,
                (unsigned long long) g_pserver->loading_loaded_bytes,
                perc,
                (intmax_t)eta
            );
        }
    }

    /* Stats */
    if (allsections || defsections || !strcasecmp(section,"stats")) {
        if (sections++) info = sdscat(info,"\r\n");
        info = sdscatprintf(info,
            "# Stats\r\n"
            "total_connections_received:%lld\r\n"
            "total_commands_processed:%lld\r\n"
            "instantaneous_ops_per_sec:%lld\r\n"
            "total_net_input_bytes:%lld\r\n"
            "total_net_output_bytes:%lld\r\n"
            "instantaneous_input_kbps:%.2f\r\n"
            "instantaneous_output_kbps:%.2f\r\n"
            "rejected_connections:%lld\r\n"
            "sync_full:%lld\r\n"
            "sync_partial_ok:%lld\r\n"
            "sync_partial_err:%lld\r\n"
            "expired_keys:%lld\r\n"
            "expired_stale_perc:%.2f\r\n"
            "expired_time_cap_reached_count:%lld\r\n"
            "expire_cycle_cpu_milliseconds:%lld\r\n"
            "evicted_keys:%lld\r\n"
            "keyspace_hits:%lld\r\n"
            "keyspace_misses:%lld\r\n"
            "pubsub_channels:%ld\r\n"
            "pubsub_patterns:%lu\r\n"
            "latest_fork_usec:%lld\r\n"
            "migrate_cached_sockets:%ld\r\n"
            "slave_expires_tracked_keys:%zu\r\n"
            "active_defrag_hits:%lld\r\n"
            "active_defrag_misses:%lld\r\n"
            "active_defrag_key_hits:%lld\r\n"
            "active_defrag_key_misses:%lld\r\n"
            "tracking_used_slots:%llu\r\n",
            g_pserver->stat_numconnections,
            g_pserver->stat_numcommands,
            getInstantaneousMetric(STATS_METRIC_COMMAND),
            g_pserver->stat_net_input_bytes.load(),
            g_pserver->stat_net_output_bytes.load(),
            (float)getInstantaneousMetric(STATS_METRIC_NET_INPUT)/1024,
            (float)getInstantaneousMetric(STATS_METRIC_NET_OUTPUT)/1024,
            g_pserver->stat_rejected_conn,
            g_pserver->stat_sync_full,
            g_pserver->stat_sync_partial_ok,
            g_pserver->stat_sync_partial_err,
            g_pserver->stat_expiredkeys,
            g_pserver->stat_expired_stale_perc*100,
            g_pserver->stat_expired_time_cap_reached_count,
            g_pserver->stat_expire_cycle_time_used/1000,
            g_pserver->stat_evictedkeys,
            g_pserver->stat_keyspace_hits,
            g_pserver->stat_keyspace_misses,
            dictSize(g_pserver->pubsub_channels),
            listLength(g_pserver->pubsub_patterns),
            g_pserver->stat_fork_time,
            dictSize(g_pserver->migrate_cached_sockets),
            getSlaveKeyWithExpireCount(),
            g_pserver->stat_active_defrag_hits,
            g_pserver->stat_active_defrag_misses,
            g_pserver->stat_active_defrag_key_hits,
            g_pserver->stat_active_defrag_key_misses,
            trackingGetUsedSlots());
    }

    /* Replication */
    if (allsections || defsections || !strcasecmp(section,"replication")) {
        if (sections++) info = sdscat(info,"\r\n");
        info = sdscatprintf(info,
            "# Replication\r\n"
            "role:%s\r\n",
            listLength(g_pserver->masters) == 0 ? "master" 
                : g_pserver->fActiveReplica ? "active-replica" : "slave");
        if (listLength(g_pserver->masters)) {
            listIter li;
            listNode *ln;
            listRewind(g_pserver->masters, &li);

            int cmasters = 0;
            while ((ln = listNext(&li)))
            {
                long long slave_repl_offset = 1;
                redisMaster *mi = (redisMaster*)listNodeValue(ln);
                info = sdscatprintf(info, "Master %d: \r\n", cmasters);
                ++cmasters;

                if (mi->master)
                    slave_repl_offset = mi->master->reploff;
                else if (mi->cached_master)
                    slave_repl_offset = mi->cached_master->reploff;

                info = sdscatprintf(info,
                    "master_host:%s\r\n"
                    "master_port:%d\r\n"
                    "master_link_status:%s\r\n"
                    "master_last_io_seconds_ago:%d\r\n"
                    "master_sync_in_progress:%d\r\n"
                    "slave_repl_offset:%lld\r\n"
                    ,mi->masterhost,
                    mi->masterport,
                    (mi->repl_state == REPL_STATE_CONNECTED) ?
                        "up" : "down",
                    mi->master ?
                    ((int)(g_pserver->unixtime-mi->master->lastinteraction)) : -1,
                    mi->repl_state == REPL_STATE_TRANSFER,
                    slave_repl_offset
                );

                if (mi->repl_state == REPL_STATE_TRANSFER) {
                    info = sdscatprintf(info,
                        "master_sync_left_bytes:%lld\r\n"
                        "master_sync_last_io_seconds_ago:%d\r\n"
                        , (long long)
                            (mi->repl_transfer_size - mi->repl_transfer_read),
                        (int)(g_pserver->unixtime-mi->repl_transfer_lastio)
                    );
                }

                if (mi->repl_state != REPL_STATE_CONNECTED) {
                    info = sdscatprintf(info,
                        "master_link_down_since_seconds:%jd\r\n",
                        (intmax_t)g_pserver->unixtime-mi->repl_down_since);
                }
            }
            info = sdscatprintf(info,
                "slave_priority:%d\r\n"
                "slave_read_only:%d\r\n",
                g_pserver->slave_priority,
                g_pserver->repl_slave_ro);
        }

        info = sdscatprintf(info,
            "connected_slaves:%lu\r\n",
            listLength(g_pserver->slaves));

        /* If min-slaves-to-write is active, write the number of slaves
         * currently considered 'good'. */
        if (g_pserver->repl_min_slaves_to_write &&
            g_pserver->repl_min_slaves_max_lag) {
            info = sdscatprintf(info,
                "min_slaves_good_slaves:%d\r\n",
                g_pserver->repl_good_slaves_count);
        }

        if (listLength(g_pserver->slaves)) {
            int slaveid = 0;
            listNode *ln;
            listIter li;

            listRewind(g_pserver->slaves,&li);
            while((ln = listNext(&li))) {
                client *replica = (client*)listNodeValue(ln);
                const char *state = NULL;
                char ip[NET_IP_STR_LEN], *slaveip = replica->slave_ip;
                int port;
                long lag = 0;

                if (slaveip[0] == '\0') {
                    if (connPeerToString(replica->conn,ip,sizeof(ip),&port) == -1)
                        continue;
                    slaveip = ip;
                }
                switch(replica->replstate) {
                case SLAVE_STATE_WAIT_BGSAVE_START:
                case SLAVE_STATE_WAIT_BGSAVE_END:
                    state = "wait_bgsave";
                    break;
                case SLAVE_STATE_SEND_BULK:
                    state = "send_bulk";
                    break;
                case SLAVE_STATE_ONLINE:
                    state = "online";
                    break;
                }
                if (state == NULL) continue;
                if (replica->replstate == SLAVE_STATE_ONLINE)
                    lag = time(NULL) - replica->repl_ack_time;

                info = sdscatprintf(info,
                    "slave%d:ip=%s,port=%d,state=%s,"
                    "offset=%lld,lag=%ld\r\n",
                    slaveid,slaveip,replica->slave_listening_port,state,
                    (replica->repl_ack_off + replica->reploff_skipped), lag);
                slaveid++;
            }
        }
        info = sdscatprintf(info,
            "master_replid:%s\r\n"
            "master_replid2:%s\r\n"
            "master_repl_offset:%lld\r\n"
            "second_repl_offset:%lld\r\n"
            "repl_backlog_active:%d\r\n"
            "repl_backlog_size:%lld\r\n"
            "repl_backlog_first_byte_offset:%lld\r\n"
            "repl_backlog_histlen:%lld\r\n",
            g_pserver->replid,
            g_pserver->replid2,
            g_pserver->master_repl_offset,
            g_pserver->second_replid_offset,
            g_pserver->repl_backlog != NULL,
            g_pserver->repl_backlog_size,
            g_pserver->repl_backlog_off,
            g_pserver->repl_backlog_histlen);
    }

    /* CPU */
    if (allsections || defsections || !strcasecmp(section,"cpu")) {
        if (sections++) info = sdscat(info,"\r\n");
        info = sdscatprintf(info,
        "# CPU\r\n"
        "used_cpu_sys:%ld.%06ld\r\n"
        "used_cpu_user:%ld.%06ld\r\n"
        "used_cpu_sys_children:%ld.%06ld\r\n"
        "used_cpu_user_children:%ld.%06ld\r\n"
        "server_threads:%d\r\n"
        "long_lock_waits:%" PRIu64 "\r\n",
        (long)self_ru.ru_stime.tv_sec, (long)self_ru.ru_stime.tv_usec,
        (long)self_ru.ru_utime.tv_sec, (long)self_ru.ru_utime.tv_usec,
        (long)c_ru.ru_stime.tv_sec, (long)c_ru.ru_stime.tv_usec,
        (long)c_ru.ru_utime.tv_sec, (long)c_ru.ru_utime.tv_usec,
        cserver.cthreads,
        fastlock_getlongwaitcount());
    }

    /* Modules */
    if (allsections || defsections || !strcasecmp(section,"modules")) {
        if (sections++) info = sdscat(info,"\r\n");
        info = sdscatprintf(info,"# Modules\r\n");
        info = genModulesInfoString(info);
    }

    /* Command statistics */
    if (allsections || !strcasecmp(section,"commandstats")) {
        if (sections++) info = sdscat(info,"\r\n");
        info = sdscatprintf(info, "# Commandstats\r\n");

        struct redisCommand *c;
        dictEntry *de;
        dictIterator *di;
        di = dictGetSafeIterator(g_pserver->commands);
        while((de = dictNext(di)) != NULL) {
            c = (struct redisCommand *) dictGetVal(de);
            if (!c->calls) continue;
            info = sdscatprintf(info,
                "cmdstat_%s:calls=%lld,usec=%lld,usec_per_call=%.2f\r\n",
                c->name, c->calls, c->microseconds,
                (c->calls == 0) ? 0 : ((float)c->microseconds/c->calls));
        }
        dictReleaseIterator(di);
    }

    /* Cluster */
    if (allsections || defsections || !strcasecmp(section,"cluster")) {
        if (sections++) info = sdscat(info,"\r\n");
        info = sdscatprintf(info,
        "# Cluster\r\n"
        "cluster_enabled:%d\r\n",
        g_pserver->cluster_enabled);
    }

    /* Key space */
    if (allsections || defsections || !strcasecmp(section,"keyspace")) {
        if (sections++) info = sdscat(info,"\r\n");
        info = sdscatprintf(info, "# Keyspace\r\n");
        for (j = 0; j < cserver.dbnum; j++) {
            long long keys, vkeys;

            keys = g_pserver->db[j]->size();
            vkeys = g_pserver->db[j]->expireSize();

            // Adjust TTL by the current time
            g_pserver->db[j]->avg_ttl -= (g_pserver->mstime - g_pserver->db[j]->last_expire_set);
            if (g_pserver->db[j]->avg_ttl < 0)
                g_pserver->db[j]->avg_ttl = 0;
            g_pserver->db[j]->last_expire_set = g_pserver->mstime;
            
            if (keys || vkeys) {
                info = sdscatprintf(info,
                    "db%d:keys=%lld,expires=%lld,avg_ttl=%lld\r\n",
                    j, keys, vkeys, static_cast<long long>(g_pserver->db[j]->avg_ttl));
            }
        }
    }

    /* Get info from modules.
     * if user asked for "everything" or "modules", or a specific section
     * that's not found yet. */
    if (everything || modules ||
        (!allsections && !defsections && sections==0)) {
        info = modulesCollectInfo(info,
                                  everything || modules ? NULL: section,
                                  0, /* not a crash report */
                                  sections);
    }
    return info;
}

void infoCommand(client *c) {
    const char *section = c->argc == 2 ? (const char*)ptrFromObj(c->argv[1]) : "default";

    if (c->argc > 2) {
        addReply(c,shared.syntaxerr);
        return;
    }
    sds info = genRedisInfoString(section);
    addReplyVerbatim(c,info,sdslen(info),"txt");
    sdsfree(info);
}

void monitorCommand(client *c) {
    /* ignore MONITOR if already replica or in monitor mode */
    serverAssert(GlobalLocksAcquired());
    if (c->flags & CLIENT_SLAVE) return;

    c->flags |= (CLIENT_SLAVE|CLIENT_MONITOR);
    listAddNodeTail(g_pserver->monitors,c);
    addReply(c,shared.ok);
}

/* =================================== Main! ================================ */

#ifdef __linux__
int linuxOvercommitMemoryValue(void) {
    FILE *fp = fopen("/proc/sys/vm/overcommit_memory","r");
    char buf[64];

    if (!fp) return -1;
    if (fgets(buf,64,fp) == NULL) {
        fclose(fp);
        return -1;
    }
    fclose(fp);

    return atoi(buf);
}

void linuxMemoryWarnings(void) {
    if (linuxOvercommitMemoryValue() == 0) {
        serverLog(LL_WARNING,"WARNING overcommit_memory is set to 0! Background save may fail under low memory condition. To fix this issue add 'vm.overcommit_memory = 1' to /etc/sysctl.conf and then reboot or run the command 'sysctl vm.overcommit_memory=1' for this to take effect.");
    }
    if (THPIsEnabled()) {
        serverLog(LL_WARNING,"WARNING you have Transparent Huge Pages (THP) support enabled in your kernel. This will create latency and memory usage issues with KeyDB. To fix this issue run the command 'echo never > /sys/kernel/mm/transparent_hugepage/enabled' as root, and add it to your /etc/rc.local in order to retain the setting after a reboot. KeyDB must be restarted after THP is disabled.");
    }
}
#endif /* __linux__ */

void createPidFile(void) {
    /* If pidfile requested, but no pidfile defined, use
     * default pidfile path */
    if (!cserver.pidfile) cserver.pidfile = zstrdup(CONFIG_DEFAULT_PID_FILE);

    /* Try to write the pid file in a best-effort way. */
    FILE *fp = fopen(cserver.pidfile,"w");
    if (fp) {
        fprintf(fp,"%d\n",(int)getpid());
        fclose(fp);
    }
}

void daemonize(void) {
    int fd;

    if (fork() != 0) exit(0); /* parent exits */
    setsid(); /* create a new session */

    /* Every output goes to /dev/null. If Redis is daemonized but
     * the 'logfile' is set to 'stdout' in the configuration file
     * it will not log at all. */
    if ((fd = open("/dev/null", O_RDWR, 0)) != -1) {
        dup2(fd, STDIN_FILENO);
        dup2(fd, STDOUT_FILENO);
        dup2(fd, STDERR_FILENO);
        if (fd > STDERR_FILENO) close(fd);
    }
}

void version(void) {
    printf("Redis server v=%s sha=%s:%d malloc=%s bits=%d build=%llx\n",
        KEYDB_REAL_VERSION,
        redisGitSHA1(),
        atoi(redisGitDirty()) > 0,
        ZMALLOC_LIB,
        sizeof(long) == 4 ? 32 : 64,
        (unsigned long long) redisBuildId());
    exit(0);
}

void usage(void) {
    fprintf(stderr,"Usage: ./keydb-pro-server [/path/to/keydb.conf] [options]\n");
    fprintf(stderr,"       ./keydb-pro-server - (read config from stdin)\n");
    fprintf(stderr,"       ./keydb-pro-server -v or --version\n");
    fprintf(stderr,"       ./keydb-pro-server -h or --help\n");
    fprintf(stderr,"       ./keydb-pro-server --test-memory <megabytes>\n\n");
    fprintf(stderr,"Examples:\n");
    fprintf(stderr,"       ./keydb-pro-server (run the server with default conf)\n");
    fprintf(stderr,"       ./keydb-pro-server /etc/redis/6379.conf\n");
    fprintf(stderr,"       ./keydb-pro-server --port 7777\n");
    fprintf(stderr,"       ./keydb-pro-server --port 7777 --replicaof 127.0.0.1 8888\n");
    fprintf(stderr,"       ./keydb-pro-server /etc/mykeydb.conf --loglevel verbose\n\n");
    fprintf(stderr,"Sentinel mode:\n");
    fprintf(stderr,"       ./keydb-pro-server /etc/sentinel.conf --sentinel\n");
    exit(1);
}

void redisAsciiArt(void) {
#include "asciilogo.h"
    char *buf = (char*)zmalloc(1024*16, MALLOC_LOCAL);
    const char *mode;

    if (g_pserver->cluster_enabled) mode = "cluster";
    else if (g_pserver->sentinel_mode) mode = "sentinel";
    else mode = "standalone";

    /* Show the ASCII logo if: log file is stdout AND stdout is a
     * tty AND syslog logging is disabled. Also show logo if the user
     * forced us to do so via keydb.conf. */
    int show_logo = ((!g_pserver->syslog_enabled &&
                      g_pserver->logfile[0] == '\0' &&
                      isatty(fileno(stdout))) ||
                     g_pserver->always_show_logo);

    if (!show_logo) {
        serverLog(LL_NOTICE,
            "Running mode=%s, port=%d.",
            mode, g_pserver->port ? g_pserver->port : g_pserver->tls_port
        );
    } else {
        snprintf(buf,1024*16,ascii_logo,
            KEYDB_REAL_VERSION,
            redisGitSHA1(),
            strtol(redisGitDirty(),NULL,10) > 0,
            (sizeof(long) == 8) ? "64" : "32",
            mode, g_pserver->port ? g_pserver->port : g_pserver->tls_port,
            (long) getpid()
        );
        serverLogRaw(LL_NOTICE|LL_RAW,buf);
    }

    if (cserver.license_key == nullptr)
    {
        serverLog(LL_WARNING, "!!!! KeyDB Pro is being run in trial mode  !!!!");
        serverLog(LL_WARNING, "!!!! Execution will terminate in %d minutes !!!!", cserver.trial_timeout);
    }
    zfree(buf);
}

static void sigShutdownHandler(int sig) {
    const char *msg;

    switch (sig) {
    case SIGINT:
        msg = "Received SIGINT scheduling shutdown...";
        break;
    case SIGTERM:
        msg = "Received SIGTERM scheduling shutdown...";
        break;
    default:
        msg = "Received shutdown signal, scheduling shutdown...";
    };

    /* SIGINT is often delivered via Ctrl+C in an interactive session.
     * If we receive the signal the second time, we interpret this as
     * the user really wanting to quit ASAP without waiting to persist
     * on disk. */
    if (g_pserver->shutdown_asap && sig == SIGINT) {
        serverLogFromHandler(LL_WARNING, "You insist... exiting now.");
        rdbRemoveTempFile(g_pserver->rdbThreadVars.tmpfileNum);
        exit(1); /* Exit with an error since this was not a clean shutdown. */
    } else if (g_pserver->loading) {
        serverLogFromHandler(LL_WARNING, "Received shutdown signal during loading, exiting now.");
        exit(0);
    }

    serverLogFromHandler(LL_WARNING, msg);
    g_pserver->shutdown_asap = 1;
}

void setupSignalHandlers(void) {
    struct sigaction act;

    /* When the SA_SIGINFO flag is set in sa_flags then sa_sigaction is used.
     * Otherwise, sa_handler is used. */
    sigemptyset(&act.sa_mask);
    act.sa_flags = 0;
    act.sa_handler = sigShutdownHandler;
    sigaction(SIGTERM, &act, NULL);
    sigaction(SIGINT, &act, NULL);

#ifdef HAVE_BACKTRACE
    sigemptyset(&act.sa_mask);
    act.sa_flags = SA_NODEFER | SA_RESETHAND | SA_SIGINFO;
    act.sa_sigaction = sigsegvHandler;
    sigaction(SIGSEGV, &act, NULL);
    sigaction(SIGBUS, &act, NULL);
    sigaction(SIGFPE, &act, NULL);
    sigaction(SIGILL, &act, NULL);
#endif
    return;
}

/* This is the signal handler for children process. It is currently useful
 * in order to track the SIGUSR1, that we send to a child in order to terminate
 * it in a clean way, without the parent detecting an error and stop
 * accepting writes because of a write error condition. */
static void sigKillChildHandler(int sig) {
    UNUSED(sig);
    serverLogFromHandler(LL_WARNING, "Received SIGUSR1 in child, exiting now.");
    exitFromChild(SERVER_CHILD_NOERROR_RETVAL);
}

void setupChildSignalHandlers(void) {
    struct sigaction act;

    /* When the SA_SIGINFO flag is set in sa_flags then sa_sigaction is used.
     * Otherwise, sa_handler is used. */
    sigemptyset(&act.sa_mask);
    act.sa_flags = 0;
    act.sa_handler = sigKillChildHandler;
    sigaction(SIGUSR1, &act, NULL);
    return;
}

int redisFork() {
    int childpid;
    long long start = ustime();
    if ((childpid = fork()) == 0) {
        /* Child */
        closeListeningSockets(0);
        setupChildSignalHandlers();
    } else {
        /* Parent */
        g_pserver->stat_fork_time = ustime()-start;
        g_pserver->stat_fork_rate = (double) zmalloc_used_memory() * 1000000 / g_pserver->stat_fork_time / (1024*1024*1024); /* GB per second. */
        latencyAddSampleIfNeeded("fork",g_pserver->stat_fork_time/1000);
        if (childpid == -1) {
            return -1;
        }
        updateDictResizePolicy();
    }
    return childpid;
}

void sendChildCOWInfo(int ptype, const char *pname) {
    size_t private_dirty = zmalloc_get_private_dirty(-1);

    if (ptype != CHILD_INFO_TYPE_RDB)
    {
        if (private_dirty) {
            serverLog(LL_NOTICE,
                "%s: %zu MB of memory used by copy-on-write",
                pname, private_dirty/(1024*1024));
        }
    }

    g_pserver->child_info_data.cow_size = private_dirty;
    sendChildInfo(ptype);
}

extern "C" void memtest(size_t megabytes, int passes);

/* Returns 1 if there is --sentinel among the arguments or if
 * argv[0] contains "keydb-sentinel". */
int checkForSentinelMode(int argc, char **argv) {
    int j;

    if (strstr(argv[0],"keydb-sentinel") != NULL) return 1;
    for (j = 1; j < argc; j++)
        if (!strcmp(argv[j],"--sentinel")) return 1;
    return 0;
}

/* Function called at startup to load RDB or AOF file in memory. */
void loadDataFromDisk(void) {
    long long start = ustime();
    if (g_pserver->aof_state == AOF_ON) {
        if (loadAppendOnlyFile(g_pserver->aof_filename) == C_OK)
            serverLog(LL_NOTICE,"DB loaded from append only file: %.3f seconds",(float)(ustime()-start)/1000000);
    } else if (g_pserver->rdb_filename != NULL || g_pserver->rdb_s3bucketpath != NULL) {
        rdbSaveInfo rsi = RDB_SAVE_INFO_INIT;
        if (rdbLoad(&rsi,RDBFLAGS_NONE) == C_OK) {
            serverLog(LL_NOTICE,"DB loaded from disk: %.3f seconds",
                (float)(ustime()-start)/1000000);

            /* Restore the replication ID / offset from the RDB file. */
            if ((listLength(g_pserver->masters) || 
                (g_pserver->cluster_enabled && 
                nodeIsSlave(g_pserver->cluster->myself))) &&
                rsi.repl_id_is_set &&
                rsi.repl_offset != -1 &&
                /* Note that older implementations may save a repl_stream_db
                 * of -1 inside the RDB file in a wrong way, see more
                 * information in function rdbPopulateSaveInfo. */
                rsi.repl_stream_db != -1)
            {
                memcpy(g_pserver->replid,rsi.repl_id,sizeof(g_pserver->replid));
                g_pserver->master_repl_offset = rsi.repl_offset;
                listIter li;
                listNode *ln;
                
                listRewind(g_pserver->masters, &li);
                while ((ln = listNext(&li)))
                {
                    redisMaster *mi = (redisMaster*)listNodeValue(ln);
                    /* If we are a replica, create a cached master from this
                    * information, in order to allow partial resynchronizations
                    * with masters. */
                    replicationCacheMasterUsingMyself(mi);
                    selectDb(mi->cached_master,rsi.repl_stream_db);
                }
            }
        } else if (errno != ENOENT) {
            serverLog(LL_WARNING,"Fatal error loading the DB: %s. Exiting.",strerror(errno));
            exit(1);
        }
    }
}

void redisOutOfMemoryHandler(size_t allocation_size) {
    serverLog(LL_WARNING,"Out Of Memory allocating %zu bytes!",
        allocation_size);
    serverPanic("Redis aborting for OUT OF MEMORY");
}

void fuzzOutOfMemoryHandler(size_t allocation_size) {
    serverLog(LL_WARNING,"Out Of Memory allocating %zu bytes!",
        allocation_size);
    exit(EXIT_FAILURE); // don't crash because it causes false positives
}

void redisSetProcTitle(const char *title) {
#ifdef USE_SETPROCTITLE
    const char *server_mode = "";
    if (g_pserver->cluster_enabled) server_mode = " [cluster]";
    else if (g_pserver->sentinel_mode) server_mode = " [sentinel]";

    setproctitle("%s %s:%d%s",
        title,
        g_pserver->bindaddr_count ? g_pserver->bindaddr[0] : "*",
        g_pserver->port ? g_pserver->port : g_pserver->tls_port,
        server_mode);
#else
    UNUSED(title);
#endif
}

/*
 * Check whether systemd or upstart have been used to start redis.
 */

int redisSupervisedUpstart(void) {
    const char *upstart_job = getenv("UPSTART_JOB");

    if (!upstart_job) {
        serverLog(LL_WARNING,
                "upstart supervision requested, but UPSTART_JOB not found");
        return 0;
    }

    serverLog(LL_NOTICE, "supervised by upstart, will stop to signal readiness");
    raise(SIGSTOP);
    unsetenv("UPSTART_JOB");
    return 1;
}

int redisCommunicateSystemd(const char *sd_notify_msg) {
    const char *notify_socket = getenv("NOTIFY_SOCKET");
    if (!notify_socket) {
        serverLog(LL_WARNING,
                "systemd supervision requested, but NOTIFY_SOCKET not found");
    }

    #ifdef HAVE_LIBSYSTEMD
    (void) sd_notify(0, sd_notify_msg);
    #else
    UNUSED(sd_notify_msg);
    #endif
    return 0;
}

int redisIsSupervised(int mode) {
    if (mode == SUPERVISED_AUTODETECT) {
        const char *upstart_job = getenv("UPSTART_JOB");
        const char *notify_socket = getenv("NOTIFY_SOCKET");

        if (upstart_job) {
            redisSupervisedUpstart();
        } else if (notify_socket) {
            cserver.supervised_mode = SUPERVISED_SYSTEMD;
            serverLog(LL_WARNING,
                "WARNING auto-supervised by systemd - you MUST set appropriate values for TimeoutStartSec and TimeoutStopSec in your service unit.");
            return redisCommunicateSystemd("STATUS=Redis is loading...\n");
        }
    } else if (mode == SUPERVISED_UPSTART) {
        return redisSupervisedUpstart();
    } else if (mode == SUPERVISED_SYSTEMD) {
        serverLog(LL_WARNING,
            "WARNING supervised by systemd - you MUST set appropriate values for TimeoutStartSec and TimeoutStopSec in your service unit.");
        return redisCommunicateSystemd("STATUS=Redis is loading...\n");
    }

    return 0;
}

uint64_t getMvccTstamp()
{
    uint64_t rval;
    __atomic_load(&g_pserver->mvcc_tstamp, &rval, __ATOMIC_ACQUIRE);
    return rval;
}

void incrementMvccTstamp()
{
    uint64_t msPrev;
    __atomic_load(&g_pserver->mvcc_tstamp, &msPrev, __ATOMIC_ACQUIRE);
    msPrev >>= MVCC_MS_SHIFT;  // convert to milliseconds

    long long mst;
    __atomic_load(&g_pserver->mstime, &mst, __ATOMIC_RELAXED);
    if (msPrev >= (uint64_t)mst)  // we can be greater if the count overflows
    {
        atomicIncr(g_pserver->mvcc_tstamp, 1);
    }
    else
    {
        atomicSet(g_pserver->mvcc_tstamp, ((uint64_t)mst) << MVCC_MS_SHIFT);
    }
}

void OnTerminate()
{
    /* Any uncaught exception will call std::terminate().
        We want this handled like a segfault (printing the stack trace etc).
        The easiest way to achieve that is to acutally segfault, so we assert
        here.
    */
    auto exception = std::current_exception();
    if (exception != nullptr)
    {
        try
        {
            std::rethrow_exception(exception);
        }
        catch (const char *szErr)
        {
            serverLog(LL_WARNING, "Crashing on uncaught exception: %s", szErr);
        }
        catch (std::string str)
        {
            serverLog(LL_WARNING, "Crashing on uncaught exception: %s", str.c_str());
        }
        catch (...)
        {
            // NOP
        }
    }

    serverAssert(false);
}

void *workerThreadMain(void *parg)
{
    int iel = (int)((int64_t)parg);
    serverLog(LOG_INFO, "Thread %d alive.", iel);
    serverTL = g_pserver->rgthreadvar+iel;  // set the TLS threadsafe global
    tlsInitThread();

    moduleAcquireGIL(true); // Normally afterSleep acquires this, but that won't be called on the first run
    aeEventLoop *el = g_pserver->rgthreadvar[iel].el;
    aeSetBeforeSleepProc(el, beforeSleep, AE_SLEEP_THREADSAFE);
    aeSetAfterSleepProc(el, afterSleep, AE_SLEEP_THREADSAFE);
    try
    {
        aeMain(el);
    }
    catch (ShutdownException)
    {
    }
    serverAssert(!GlobalLocksAcquired());
    aeDeleteEventLoop(el);

    return NULL;
}

static void validateConfiguration()
{
    if (cserver.cthreads > (int)std::thread::hardware_concurrency()) {
        serverLog(LL_WARNING, "WARNING: server-threads is greater than this machine's core count.  Truncating to %u threads", std::thread::hardware_concurrency());
        cserver.cthreads = (int)std::thread::hardware_concurrency();
        cserver.cthreads = std::max(cserver.cthreads, 1);	// in case of any weird sign overflows
    }

    if (g_pserver->enable_multimaster && !g_pserver->fActiveReplica) {
        serverLog(LL_WARNING, "ERROR: Multi Master requires active replication to be enabled.");
        serverLog(LL_WARNING, "\tKeyDB will now exit.  Please update your configuration file.");
        exit(EXIT_FAILURE);
    }
}

bool initializeStorageProvider(const char **err);

int main(int argc, char **argv) {
    struct timeval tv;
    int j;

    std::set_terminate(OnTerminate);

#ifdef USE_MEMKIND
    storage_init(NULL, 0);
#endif

#ifdef REDIS_TEST
    if (argc == 3 && !strcasecmp(argv[1], "test")) {
        if (!strcasecmp(argv[2], "ziplist")) {
            return ziplistTest(argc, argv);
        } else if (!strcasecmp(argv[2], "quicklist")) {
            quicklistTest(argc, argv);
        } else if (!strcasecmp(argv[2], "intset")) {
            return intsetTest(argc, argv);
        } else if (!strcasecmp(argv[2], "zipmap")) {
            return zipmapTest(argc, argv);
        } else if (!strcasecmp(argv[2], "sha1test")) {
            return sha1Test(argc, argv);
        } else if (!strcasecmp(argv[2], "util")) {
            return utilTest(argc, argv);
        } else if (!strcasecmp(argv[2], "endianconv")) {
            return endianconvTest(argc, argv);
        } else if (!strcasecmp(argv[2], "crc64")) {
            return crc64Test(argc, argv);
        } else if (!strcasecmp(argv[2], "zmalloc")) {
            return zmalloc_test(argc, argv);
        }

        return -1; /* test not found */
    }
#endif

    /* We need to initialize our libraries, and the server configuration. */
#ifdef INIT_SETPROCTITLE_REPLACEMENT
    spt_init(argc, argv);
#endif
    setlocale(LC_COLLATE,"");
    tzset(); /* Populates 'timezone' global. */
    zmalloc_set_oom_handler(redisOutOfMemoryHandler);
    srand(time(NULL)^getpid());
    gettimeofday(&tv,NULL);

    uint8_t hashseed[16];
    getRandomHexChars((char*)hashseed,sizeof(hashseed));
    dictSetHashFunctionSeed(hashseed);
    g_pserver->sentinel_mode = checkForSentinelMode(argc,argv);
    initServerConfig();
    for (int iel = 0; iel < MAX_EVENT_LOOPS; ++iel)
    {
        initServerThread(g_pserver->rgthreadvar+iel, iel == IDX_EVENT_LOOP_MAIN);
    }
    serverTL = &g_pserver->rgthreadvar[IDX_EVENT_LOOP_MAIN];
    aeAcquireLock();    // We own the lock on boot

    ACLInit(); /* The ACL subsystem must be initialized ASAP because the
                  basic networking code and client creation depends on it. */
    moduleInitModulesSystem();
    tlsInit();

    /* Store the executable path and arguments in a safe place in order
     * to be able to restart the server later. */
    cserver.executable = getAbsolutePath(argv[0]);
    cserver.exec_argv = (char**)zmalloc(sizeof(char*)*(argc+1), MALLOC_LOCAL);
    cserver.exec_argv[argc] = NULL;
    for (j = 0; j < argc; j++) cserver.exec_argv[j] = zstrdup(argv[j]);

    /* We need to init sentinel right now as parsing the configuration file
     * in sentinel mode will have the effect of populating the sentinel
     * data structures with master nodes to monitor. */
    if (g_pserver->sentinel_mode) {
        initSentinelConfig();
        initSentinel();
    }

    /* Check if we need to start in keydb-check-rdb/aof mode. We just execute
     * the program main. However the program is part of the Redis executable
     * so that we can easily execute an RDB check on loading errors. */
    if (strstr(argv[0],"keydb-check-rdb") != NULL)
        redis_check_rdb_main(argc,(const char**)argv,NULL);
    else if (strstr(argv[0],"keydb-check-aof") != NULL)
        redis_check_aof_main(argc,argv);

    if (argc >= 2) {
        j = 1; /* First option to parse in argv[] */
        sds options = sdsempty();
        char *configfile = NULL;

        /* Handle special options --help and --version */
        if (strcmp(argv[1], "-v") == 0 ||
            strcmp(argv[1], "--version") == 0) version();
        if (strcmp(argv[1], "--help") == 0 ||
            strcmp(argv[1], "-h") == 0) usage();
        if (strcmp(argv[1], "--test-memory") == 0) {
            if (argc == 3) {
                memtest(atoi(argv[2]),50);
                exit(0);
            } else {
                fprintf(stderr,"Please specify the amount of memory to test in megabytes.\n");
                fprintf(stderr,"Example: ./keydb-pro-server --test-memory 4096\n\n");
                exit(1);
            }
        }

        /* First argument is the config file name? */
        if (argv[j][0] != '-' || argv[j][1] != '-') {
            configfile = argv[j];
            cserver.configfile = getAbsolutePath(configfile);
            /* Replace the config file in g_pserver->exec_argv with
             * its absolute path. */
            zfree(cserver.exec_argv[j]);
            cserver.exec_argv[j] = zstrdup(cserver.configfile);
            j++;
        }

        /* All the other options are parsed and conceptually appended to the
         * configuration file. For instance --port 6380 will generate the
         * string "port 6380\n" to be parsed after the actual file name
         * is parsed, if any. */
        while(j != argc) {
            if (argv[j][0] == '-' && argv[j][1] == '-') {
                /* Option name */
                if (!strcmp(argv[j], "--check-rdb")) {
                    /* Argument has no options, need to skip for parsing. */
                    j++;
                    continue;
                }
                if (sdslen(options)) options = sdscat(options,"\n");
                options = sdscat(options,argv[j]+2);
                options = sdscat(options," ");
            } else {
                /* Option argument */
                options = sdscatrepr(options,argv[j],strlen(argv[j]));
                options = sdscat(options," ");
            }
            j++;
        }
        if (g_pserver->sentinel_mode && configfile && *configfile == '-') {
            serverLog(LL_WARNING,
                "Sentinel config from STDIN not allowed.");
            serverLog(LL_WARNING,
                "Sentinel needs config file on disk to save state.  Exiting...");
            exit(1);
        }
        resetServerSaveParams();
        loadServerConfig(configfile,options);
        sdsfree(options);
    }

    serverLog(LL_WARNING, "oO0OoO0OoO0Oo KeyDB is starting oO0OoO0OoO0Oo");
    serverLog(LL_WARNING,
        "KeyDB version=%s, bits=%d, commit=%s, modified=%d, pid=%d, just started",
            KEYDB_REAL_VERSION,
            (sizeof(long) == 8) ? 64 : 32,
            redisGitSHA1(),
            strtol(redisGitDirty(),NULL,10) > 0,
            (int)getpid());

    if (argc == 1) {
        serverLog(LL_WARNING, "WARNING: no config file specified, using the default config. In order to specify a config file use %s /path/to/%s.conf", argv[0], g_pserver->sentinel_mode ? "sentinel" : "redis");
    } else {
        serverLog(LL_WARNING, "Configuration loaded");
    }

    validateConfiguration();

    cserver.supervised = redisIsSupervised(cserver.supervised_mode);
    int background = cserver.daemonize && !cserver.supervised;
    if (background) daemonize();

    const char *err;
    if (!initializeStorageProvider(&err))
    {
        serverLog(LL_WARNING, "Failed to initialize storage provider: %s",err);
        exit(EXIT_FAILURE);
    }


    initServer();
    initNetworking(cserver.cthreads > 1 /* fReusePort */);

    if (background || cserver.pidfile) createPidFile();
    redisSetProcTitle(argv[0]);
    redisAsciiArt();
    checkTcpBacklogSettings();

    if (!g_pserver->sentinel_mode) {
        /* Things not needed when running in Sentinel mode. */
        serverLog(LL_WARNING,"Server initialized");
    #ifdef __linux__
        linuxMemoryWarnings();
    #endif
        moduleLoadFromQueue();
        ACLLoadUsersAtStartup();

        // special case of FUZZING load from stdin then quit
        if (argc > 1 && strstr(argv[1],"rdbfuzz-mode") != NULL)
        {
            zmalloc_set_oom_handler(fuzzOutOfMemoryHandler);
#ifdef __AFL_HAVE_MANUAL_CONTROL
            __AFL_INIT();
#endif
            rio rdb;
            rdbSaveInfo rsi = RDB_SAVE_INFO_INIT;
            startLoadingFile(stdin, (char*)"stdin", 0);
            rioInitWithFile(&rdb,stdin);
            rdbLoadRio(&rdb,0,&rsi);
            stopLoading(true);
            return EXIT_SUCCESS;
        }

        InitServerLast();
        loadDataFromDisk();
        if (g_pserver->cluster_enabled) {
            if (verifyClusterConfigWithData() == C_ERR) {
                serverLog(LL_WARNING,
                    "You can't have keys in a DB different than DB 0 when in "
                    "Cluster mode. Exiting.");
                exit(1);
            }
        }
        if (g_pserver->rgthreadvar[IDX_EVENT_LOOP_MAIN].ipfd_count > 0 && g_pserver->rgthreadvar[IDX_EVENT_LOOP_MAIN].tlsfd_count > 0)
            serverLog(LL_NOTICE,"Ready to accept connections");
        if (g_pserver->sofd > 0)
            serverLog(LL_NOTICE,"The server is now ready to accept connections at %s", g_pserver->unixsocket);
        if (cserver.supervised_mode == SUPERVISED_SYSTEMD) {
            if (!listLength(g_pserver->masters)) {
                redisCommunicateSystemd("STATUS=Ready to accept connections\n");
                redisCommunicateSystemd("READY=1\n");
            } else {
                redisCommunicateSystemd("STATUS=Waiting for MASTER <-> REPLICA sync\n");
            }
        }
    } else {
        InitServerLast();
        sentinelIsRunning();
    }

    if (g_pserver->rdb_filename == nullptr)
    {
        if (g_pserver->rdb_s3bucketpath == nullptr)
            g_pserver->rdb_filename = zstrdup(CONFIG_DEFAULT_RDB_FILENAME);
        else
            g_pserver->repl_diskless_sync = TRUE;
    }

    if (cserver.cthreads > 4) {
        serverLog(LL_WARNING, "Warning: server-threads is set to %d.  This is above the maximum recommend value of 4, please ensure you've verified this is actually faster on your machine.", cserver.cthreads);
    }

    /* Warning the user about suspicious maxmemory setting. */
    if (g_pserver->maxmemory > 0 && g_pserver->maxmemory < 1024*1024) {
        serverLog(LL_WARNING,"WARNING: You specified a maxmemory value that is less than 1MB (current value is %llu bytes). Are you sure this is what you really want?", g_pserver->maxmemory);
    }

    aeReleaseLock();    //Finally we can dump the lock
    moduleReleaseGIL(true);
    
    serverAssert(cserver.cthreads > 0 && cserver.cthreads <= MAX_EVENT_LOOPS);
    pthread_t rgthread[MAX_EVENT_LOOPS];
    for (int iel = 0; iel < cserver.cthreads; ++iel)
    {
        pthread_create(rgthread + iel, NULL, workerThreadMain, (void*)((int64_t)iel));
        if (cserver.fThreadAffinity)
        {
#ifdef __linux__
            cpu_set_t cpuset;
            CPU_ZERO(&cpuset);
            CPU_SET(iel, &cpuset);
            if (pthread_setaffinity_np(rgthread[iel], sizeof(cpu_set_t), &cpuset) == 0)
            {
                serverLog(LOG_INFO, "Binding thread %d to cpu %d", iel, iel);
            }
#else
			serverLog(LL_WARNING, "CPU pinning not available on this platform");
#endif
        }
    }

    /* Block SIGALRM from this thread, it should only be received on a server thread */
    sigset_t sigset;
    sigemptyset(&sigset);
    sigaddset(&sigset, SIGALRM);
    pthread_sigmask(SIG_BLOCK, &sigset, nullptr);

    /* The main thread sleeps until all the workers are done.
        this is so that all worker threads are orthogonal in their startup/shutdown */
    void *pvRet;
    for (int iel = 0; iel < cserver.cthreads; ++iel)
        pthread_join(rgthread[iel], &pvRet);

    return 0;
}

/* The End */<|MERGE_RESOLUTION|>--- conflicted
+++ resolved
@@ -4027,23 +4027,6 @@
     /* Close the listening sockets. Apparently this allows faster restarts. */
     closeListeningSockets(1);
 
-<<<<<<< HEAD
-    for (int ithread = 0; ithread < MAX_EVENT_LOOPS; ++ithread) {
-        for (int idb = 0; idb < cserver.dbnum; ++idb) {
-            if (g_pserver->rgthreadvar[ithread].rgdbSnapshot[idb] != nullptr)
-                g_pserver->db[idb]->endSnapshot(g_pserver->rgthreadvar[ithread].rgdbSnapshot[idb]);
-        }
-    }
-
-    /* free our databases */
-    for (int idb = 0; idb < cserver.dbnum; ++idb) {
-        delete g_pserver->db[idb];
-        g_pserver->db[idb] = nullptr;
-    }
-
-    delete g_pserver->m_pstorageFactory;
-
-=======
     for (int iel = 0; iel < cserver.cthreads; ++iel)
     {
         aePostFunction(g_pserver->rgthreadvar[iel].el, [iel]{
@@ -4051,7 +4034,6 @@
         });
     }
 
->>>>>>> 7bffa38d
     serverLog(LL_WARNING,"%s is now ready to exit, bye bye...",
         g_pserver->sentinel_mode ? "Sentinel" : "KeyDB");
 
@@ -5373,6 +5355,13 @@
     serverAssert(!GlobalLocksAcquired());
     aeDeleteEventLoop(el);
 
+    aeAcquireLock();
+    for (int idb = 0; idb < cserver.dbnum; ++idb) {
+        if (g_pserver->rgthreadvar[iel].rgdbSnapshot[idb] != nullptr)
+            g_pserver->db[idb]->endSnapshot(g_pserver->rgthreadvar[iel].rgdbSnapshot[idb]);
+    }
+    aeReleaseLock();
+
     return NULL;
 }
 
@@ -5687,6 +5676,15 @@
     for (int iel = 0; iel < cserver.cthreads; ++iel)
         pthread_join(rgthread[iel], &pvRet);
 
+    /* free our databases */
+    for (int idb = 0; idb < cserver.dbnum; ++idb) {
+        delete g_pserver->db[idb];
+        g_pserver->db[idb] = nullptr;
+    }
+
+    g_pserver->garbageCollector.shutdown();
+    delete g_pserver->m_pstorageFactory;
+
     return 0;
 }
 
