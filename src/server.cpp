--- conflicted
+++ resolved
@@ -5344,18 +5344,6 @@
         sdsfree(options);
     }
 
-<<<<<<< HEAD
-=======
-    if (cserver.fUsePro) {
-        const char *keydb_pro_dir = getenv("KEYDB_PRO_DIRECTORY");
-        sds path = sdsnew(keydb_pro_dir);
-        path = sdscat(path, "keydb-pro-server");
-        execv(path, argv);
-        perror("Failed launch the pro binary");
-        exit(EXIT_FAILURE);
-    }
-
->>>>>>> bbba342d
     serverLog(LL_WARNING, "oO0OoO0OoO0Oo KeyDB is starting oO0OoO0OoO0Oo");
     serverLog(LL_WARNING,
         "KeyDB version=%s, bits=%d, commit=%s, modified=%d, pid=%d, just started",
