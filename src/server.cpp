--- conflicted
+++ resolved
@@ -62,11 +62,8 @@
 #include <uuid/uuid.h>
 #include <mutex>
 #include "aelocker.h"
-<<<<<<< HEAD
 #include "keycheck.h"
-=======
 #include "motd.h"
->>>>>>> d8cf6fac
 
 int g_fTestMode = false;
 
