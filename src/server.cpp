/*
 * Copyright (c) 2009-2016, Salvatore Sanfilippo <antirez at gmail dot com>
 * Copyright (c) 2019 John Sully <john at eqalpha dot com>
 * All rights reserved.
 *
 * Redistribution and use in source and binary forms, with or without
 * modification, are permitted provided that the following conditions are met:
 *
 *   * Redistributions of source code must retain the above copyright notice,
 *     this list of conditions and the following disclaimer.
 *   * Redistributions in binary form must reproduce the above copyright
 *     notice, this list of conditions and the following disclaimer in the
 *     documentation and/or other materials provided with the distribution.
 *   * Neither the name of Redis nor the names of its contributors may be used
 *     to endorse or promote products derived from this software without
 *     specific prior written permission.
 *
 * THIS SOFTWARE IS PROVIDED BY THE COPYRIGHT HOLDERS AND CONTRIBUTORS "AS IS"
 * AND ANY EXPRESS OR IMPLIED WARRANTIES, INCLUDING, BUT NOT LIMITED TO, THE
 * IMPLIED WARRANTIES OF MERCHANTABILITY AND FITNESS FOR A PARTICULAR PURPOSE
 * ARE DISCLAIMED. IN NO EVENT SHALL THE COPYRIGHT OWNER OR CONTRIBUTORS BE
 * LIABLE FOR ANY DIRECT, INDIRECT, INCIDENTAL, SPECIAL, EXEMPLARY, OR
 * CONSEQUENTIAL DAMAGES (INCLUDING, BUT NOT LIMITED TO, PROCUREMENT OF
 * SUBSTITUTE GOODS OR SERVICES; LOSS OF USE, DATA, OR PROFITS; OR BUSINESS
 * INTERRUPTION) HOWEVER CAUSED AND ON ANY THEORY OF LIABILITY, WHETHER IN
 * CONTRACT, STRICT LIABILITY, OR TORT (INCLUDING NEGLIGENCE OR OTHERWISE)
 * ARISING IN ANY WAY OUT OF THE USE OF THIS SOFTWARE, EVEN IF ADVISED OF THE
 * POSSIBILITY OF SUCH DAMAGE.
 */

#include "server.h"
#include "cluster.h"
#include "slowlog.h"
#include "bio.h"
#include "latency.h"
#include "atomicvar.h"
#include "storage.h"
#include "cron.h"
#include <thread>
#include <time.h>
#include <signal.h>
#include <sys/wait.h>
#include <errno.h>
#include <assert.h>
#include <ctype.h>
#include <stdarg.h>
#include <arpa/inet.h>
#include <sys/stat.h>
#include <fcntl.h>
#include <sys/time.h>
#include <sys/resource.h>
#include <sys/uio.h>
#include <sys/un.h>
#include <limits.h>
#include <float.h>
#include <math.h>
#include <sys/resource.h>
#include <sys/utsname.h>
#include <locale.h>
#include <sys/socket.h>
#include <algorithm>
#include <uuid/uuid.h>
#include <mutex>
#include <condition_variable>
#include "aelocker.h"
#include "keycheck.h"
#include "motd.h"
#include "t_nhash.h"
#ifdef __linux__
#include <sys/prctl.h>
#endif

int g_fTestMode = false;
const char *motd_url = "http://api.keydb.dev/motd/motd_server_pro.txt";
const char *motd_cache_file = "/.keydb-enterprise-server-motd";

#ifdef __linux__
#include <sys/mman.h>
#endif

/* Our shared "common" objects */

struct sharedObjectsStruct shared;

/* Global vars that are actually used as constants. The following double
 * values are used for double on-disk serialization, and are initialized
 * at runtime to avoid strange compiler optimizations. */

double R_Zero, R_PosInf, R_NegInf, R_Nan;

/*================================= Globals ================================= */

/* Global vars */
namespace GlobalHidden {
struct redisServer server; /* Server global state */
}
redisServer *g_pserver = &GlobalHidden::server;
struct redisServerConst cserver;
thread_local struct redisServerThreadVars *serverTL = NULL;   // thread local server vars
volatile unsigned long lru_clock; /* Server global current LRU time. */
std::mutex time_thread_mutex;
std::condition_variable time_thread_cv;
int sleeping_threads = cserver.cthreads;
void wakeTimeThread();

/* Our command table.
 *
 * Every entry is composed of the following fields:
 *
 * name:        A string representing the command name.
 *
 * function:    Pointer to the C function implementing the command.
 *
 * arity:       Number of arguments, it is possible to use -N to say >= N
 *
 * sflags:      Command flags as string. See below for a table of flags.
 *
 * flags:       Flags as bitmask. Computed by Redis using the 'sflags' field.
 *
 * get_keys_proc: An optional function to get key arguments from a command.
 *                This is only used when the following three fields are not
 *                enough to specify what arguments are keys.
 *
 * first_key_index: First argument that is a key
 *
 * last_key_index: Last argument that is a key
 *
 * key_step:    Step to get all the keys from first to last argument.
 *              For instance in MSET the step is two since arguments
 *              are key,val,key,val,...
 *
 * microseconds: Microseconds of total execution time for this command.
 *
 * calls:       Total number of calls of this command.
 *
 * id:          Command bit identifier for ACLs or other goals.
 *
 * The flags, microseconds and calls fields are computed by Redis and should
 * always be set to zero.
 *
 * Command flags are expressed using space separated strings, that are turned
 * into actual flags by the populateCommandTable() function.
 *
 * This is the meaning of the flags:
 *
 * write:       Write command (may modify the key space).
 *
 * read-only:   All the non special commands just reading from keys without
 *              changing the content, or returning other information like
 *              the TIME command. Special commands such administrative commands
 *              or transaction related commands (multi, exec, discard, ...)
 *              are not flagged as read-only commands, since they affect the
 *              server or the connection in other ways.
 *
 * use-memory:  May increase memory usage once called. Don't allow if out
 *              of memory.
 *
 * admin:       Administrative command, like SAVE or SHUTDOWN.
 *
 * pub-sub:     Pub/Sub related command.
 *
 * no-script:   Command not allowed in scripts.
 *
 * random:      Random command. Command is not deterministic, that is, the same
 *              command with the same arguments, with the same key space, may
 *              have different results. For instance SPOP and RANDOMKEY are
 *              two random commands.
 *
 * to-sort:     Sort command output array if called from script, so that the
 *              output is deterministic. When this flag is used (not always
 *              possible), then the "random" flag is not needed.
 *
 * ok-loading:  Allow the command while loading the database.
 *
 * ok-stale:    Allow the command while a replica has stale data but is not
 *              allowed to serve this data. Normally no command is accepted
 *              in this condition but just a few.
 *
 * no-monitor:  Do not automatically propagate the command on MONITOR.
 *
 * no-slowlog:  Do not automatically propagate the command to the slowlog.
 *
 * cluster-asking: Perform an implicit ASKING for this command, so the
 *              command will be accepted in cluster mode if the slot is marked
 *              as 'importing'.
 *
 * fast:        Fast command: O(1) or O(log(N)) command that should never
 *              delay its execution as long as the kernel scheduler is giving
 *              us time. Note that commands that may trigger a DEL as a side
 *              effect (like SET) are not fast commands.
 *
 * The following additional flags are only used in order to put commands
 * in a specific ACL category. Commands can have multiple ACL categories.
 *
 * @keyspace, @read, @write, @set, @sortedset, @list, @hash, @string, @bitmap,
 * @hyperloglog, @stream, @admin, @fast, @slow, @pubsub, @blocking, @dangerous,
 * @connection, @transaction, @scripting, @geo, @replication.
 *
 * Note that:
 *
 * 1) The read-only flag implies the @read ACL category.
 * 2) The write flag implies the @write ACL category.
 * 3) The fast flag implies the @fast ACL category.
 * 4) The admin flag implies the @admin and @dangerous ACL category.
 * 5) The pub-sub flag implies the @pubsub ACL category.
 * 6) The lack of fast flag implies the @slow ACL category.
 * 7) The non obvious "keyspace" category includes the commands
 *    that interact with keys without having anything to do with
 *    specific data structures, such as: DEL, RENAME, MOVE, SELECT,
 *    TYPE, EXPIRE*, PEXPIRE*, TTL, PTTL, ...
 */

struct redisCommand redisCommandTable[] = {
    {"module",moduleCommand,-2,
     "admin no-script",
     0,NULL,0,0,0,0,0,0},

    {"get",getCommand,2,
     "read-only fast @string",
     0,NULL,1,1,1,0,0,0},

    /* Note that we can't flag set as fast, since it may perform an
     * implicit DEL of a large key. */
    {"set",setCommand,-3,
     "write use-memory @string",
     0,NULL,1,1,1,0,0,0},

    {"setnx",setnxCommand,3,
     "write use-memory fast @string",
     0,NULL,1,1,1,0,0,0},

    {"setex",setexCommand,4,
     "write use-memory @string",
     0,NULL,1,1,1,0,0,0},

    {"psetex",psetexCommand,4,
     "write use-memory @string",
     0,NULL,1,1,1,0,0,0},

    {"append",appendCommand,3,
     "write use-memory fast @string",
     0,NULL,1,1,1,0,0,0},

    {"strlen",strlenCommand,2,
     "read-only fast @string",
     0,NULL,1,1,1,0,0,0},

    {"del",delCommand,-2,
     "write @keyspace",
     0,NULL,1,-1,1,0,0,0},

    {"expdel",delCommand,-2,
     "write @keyspace",
     0,NULL,1,-1,1,0,0,0},

    {"unlink",unlinkCommand,-2,
     "write fast @keyspace",
     0,NULL,1,-1,1,0,0,0},

    {"exists",existsCommand,-2,
     "read-only fast @keyspace",
     0,NULL,1,-1,1,0,0,0},

    {"keydb.mexists",mexistsCommand,-2,
     "read-only fast @keyspace",
     0,NULL,1,-1,1,0,0,0},

    {"setbit",setbitCommand,4,
     "write use-memory @bitmap",
     0,NULL,1,1,1,0,0,0},

    {"getbit",getbitCommand,3,
     "read-only fast @bitmap",
     0,NULL,1,1,1,0,0,0},

    {"bitfield",bitfieldCommand,-2,
     "write use-memory @bitmap",
     0,NULL,1,1,1,0,0,0},

    {"bitfield_ro",bitfieldroCommand,-2,
     "read-only fast @bitmap",
     0,NULL,1,1,1,0,0,0},

    {"setrange",setrangeCommand,4,
     "write use-memory @string",
     0,NULL,1,1,1,0,0,0},

    {"getrange",getrangeCommand,4,
     "read-only @string",
     0,NULL,1,1,1,0,0,0},

    {"substr",getrangeCommand,4,
     "read-only @string",
     0,NULL,1,1,1,0,0,0},

    {"incr",incrCommand,2,
     "write use-memory fast @string",
     0,NULL,1,1,1,0,0,0},

    {"decr",decrCommand,2,
     "write use-memory fast @string",
     0,NULL,1,1,1,0,0,0},

    {"mget",mgetCommand,-2,
     "read-only fast @string",
     0,NULL,1,-1,1,0,0,0},

    {"rpush",rpushCommand,-3,
     "write use-memory fast @list",
     0,NULL,1,1,1,0,0,0},

    {"lpush",lpushCommand,-3,
     "write use-memory fast @list",
     0,NULL,1,1,1,0,0,0},

    {"rpushx",rpushxCommand,-3,
     "write use-memory fast @list",
     0,NULL,1,1,1,0,0,0},

    {"lpushx",lpushxCommand,-3,
     "write use-memory fast @list",
     0,NULL,1,1,1,0,0,0},

    {"linsert",linsertCommand,5,
     "write use-memory @list",
     0,NULL,1,1,1,0,0,0},

    {"rpop",rpopCommand,2,
     "write fast @list",
     0,NULL,1,1,1,0,0,0},

    {"lpop",lpopCommand,2,
     "write fast @list",
     0,NULL,1,1,1,0,0,0},

    {"brpop",brpopCommand,-3,
     "write no-script @list @blocking",
     0,NULL,1,-2,1,0,0,0},

    {"brpoplpush",brpoplpushCommand,4,
     "write use-memory no-script @list @blocking",
     0,NULL,1,2,1,0,0,0},

    {"blpop",blpopCommand,-3,
     "write no-script @list @blocking",
     0,NULL,1,-2,1,0,0,0},

    {"llen",llenCommand,2,
     "read-only fast @list",
     0,NULL,1,1,1,0,0,0},

    {"lindex",lindexCommand,3,
     "read-only @list",
     0,NULL,1,1,1,0,0,0},

    {"lset",lsetCommand,4,
     "write use-memory @list",
     0,NULL,1,1,1,0,0,0},

    {"lrange",lrangeCommand,4,
     "read-only @list",
     0,NULL,1,1,1,0,0,0},

    {"ltrim",ltrimCommand,4,
     "write @list",
     0,NULL,1,1,1,0,0,0},

    {"lpos",lposCommand,-3,
     "read-only @list",
     0,NULL,1,1,1,0,0,0},

    {"lrem",lremCommand,4,
     "write @list",
     0,NULL,1,1,1,0,0,0},

    {"rpoplpush",rpoplpushCommand,3,
     "write use-memory @list",
     0,NULL,1,2,1,0,0,0},

    {"sadd",saddCommand,-3,
     "write use-memory fast @set",
     0,NULL,1,1,1,0,0,0},

    {"srem",sremCommand,-3,
     "write fast @set",
     0,NULL,1,1,1,0,0,0},

    {"smove",smoveCommand,4,
     "write fast @set",
     0,NULL,1,2,1,0,0,0},

    {"sismember",sismemberCommand,3,
     "read-only fast @set",
     0,NULL,1,1,1,0,0,0},

    {"scard",scardCommand,2,
     "read-only fast @set",
     0,NULL,1,1,1,0,0,0},

    {"spop",spopCommand,-2,
     "write random fast @set",
     0,NULL,1,1,1,0,0,0},

    {"srandmember",srandmemberCommand,-2,
     "read-only random @set",
     0,NULL,1,1,1,0,0,0},

    {"sinter",sinterCommand,-2,
     "read-only to-sort @set",
     0,NULL,1,-1,1,0,0,0},

    {"sinterstore",sinterstoreCommand,-3,
     "write use-memory @set",
     0,NULL,1,-1,1,0,0,0},

    {"sunion",sunionCommand,-2,
     "read-only to-sort @set",
     0,NULL,1,-1,1,0,0,0},

    {"sunionstore",sunionstoreCommand,-3,
     "write use-memory @set",
     0,NULL,1,-1,1,0,0,0},

    {"sdiff",sdiffCommand,-2,
     "read-only to-sort @set",
     0,NULL,1,-1,1,0,0,0},

    {"sdiffstore",sdiffstoreCommand,-3,
     "write use-memory @set",
     0,NULL,1,-1,1,0,0,0},

    {"smembers",sinterCommand,2,
     "read-only to-sort @set",
     0,NULL,1,1,1,0,0,0},

    {"sscan",sscanCommand,-3,
     "read-only random @set",
     0,NULL,1,1,1,0,0,0},

    {"zadd",zaddCommand,-4,
     "write use-memory fast @sortedset",
     0,NULL,1,1,1,0,0,0},

    {"zincrby",zincrbyCommand,4,
     "write use-memory fast @sortedset",
     0,NULL,1,1,1,0,0,0},

    {"zrem",zremCommand,-3,
     "write fast @sortedset",
     0,NULL,1,1,1,0,0,0},

    {"zremrangebyscore",zremrangebyscoreCommand,4,
     "write @sortedset",
     0,NULL,1,1,1,0,0,0},

    {"zremrangebyrank",zremrangebyrankCommand,4,
     "write @sortedset",
     0,NULL,1,1,1,0,0,0},

    {"zremrangebylex",zremrangebylexCommand,4,
     "write @sortedset",
     0,NULL,1,1,1,0,0,0},

    {"zunionstore",zunionstoreCommand,-4,
     "write use-memory @sortedset",
     0,zunionInterGetKeys,0,0,0,0,0,0},

    {"zinterstore",zinterstoreCommand,-4,
     "write use-memory @sortedset",
     0,zunionInterGetKeys,0,0,0,0,0,0},

    {"zrange",zrangeCommand,-4,
     "read-only @sortedset",
     0,NULL,1,1,1,0,0,0},

    {"zrangebyscore",zrangebyscoreCommand,-4,
     "read-only @sortedset",
     0,NULL,1,1,1,0,0,0},

    {"zrevrangebyscore",zrevrangebyscoreCommand,-4,
     "read-only @sortedset",
     0,NULL,1,1,1,0,0,0},

    {"zrangebylex",zrangebylexCommand,-4,
     "read-only @sortedset",
     0,NULL,1,1,1,0,0,0},

    {"zrevrangebylex",zrevrangebylexCommand,-4,
     "read-only @sortedset",
     0,NULL,1,1,1,0,0,0},

    {"zcount",zcountCommand,4,
     "read-only fast @sortedset",
     0,NULL,1,1,1,0,0,0},

    {"zlexcount",zlexcountCommand,4,
     "read-only fast @sortedset",
     0,NULL,1,1,1,0,0,0},

    {"zrevrange",zrevrangeCommand,-4,
     "read-only @sortedset",
     0,NULL,1,1,1,0,0,0},

    {"zcard",zcardCommand,2,
     "read-only fast @sortedset",
     0,NULL,1,1,1,0,0,0},

    {"zscore",zscoreCommand,3,
     "read-only fast @sortedset",
     0,NULL,1,1,1,0,0,0},

    {"zrank",zrankCommand,3,
     "read-only fast @sortedset",
     0,NULL,1,1,1,0,0,0},

    {"zrevrank",zrevrankCommand,3,
     "read-only fast @sortedset",
     0,NULL,1,1,1,0,0,0},

    {"zscan",zscanCommand,-3,
     "read-only random @sortedset",
     0,NULL,1,1,1,0,0,0},

    {"zpopmin",zpopminCommand,-2,
     "write fast @sortedset",
     0,NULL,1,1,1,0,0,0},

    {"zpopmax",zpopmaxCommand,-2,
     "write fast @sortedset",
     0,NULL,1,1,1,0,0,0},

    {"bzpopmin",bzpopminCommand,-3,
     "write no-script fast @sortedset @blocking",
     0,NULL,1,-2,1,0,0,0},

    {"bzpopmax",bzpopmaxCommand,-3,
     "write no-script fast @sortedset @blocking",
     0,NULL,1,-2,1,0,0,0},

    {"hset",hsetCommand,-4,
     "write use-memory fast @hash",
     0,NULL,1,1,1,0,0,0},

    {"hsetnx",hsetnxCommand,4,
     "write use-memory fast @hash",
     0,NULL,1,1,1,0,0,0},

    {"hget",hgetCommand,3,
     "read-only fast @hash",
     0,NULL,1,1,1,0,0,0},

    {"hmset",hsetCommand,-4,
     "write use-memory fast @hash",
     0,NULL,1,1,1,0,0,0},

    {"hmget",hmgetCommand,-3,
     "read-only fast @hash",
     0,NULL,1,1,1,0,0,0},

    {"hincrby",hincrbyCommand,4,
     "write use-memory fast @hash",
     0,NULL,1,1,1,0,0,0},

    {"hincrbyfloat",hincrbyfloatCommand,4,
     "write use-memory fast @hash",
     0,NULL,1,1,1,0,0,0},

    {"hdel",hdelCommand,-3,
     "write fast @hash",
     0,NULL,1,1,1,0,0,0},

    {"hlen",hlenCommand,2,
     "read-only fast @hash",
     0,NULL,1,1,1,0,0,0},

    {"hstrlen",hstrlenCommand,3,
     "read-only fast @hash",
     0,NULL,1,1,1,0,0,0},

    {"hkeys",hkeysCommand,2,
     "read-only to-sort @hash",
     0,NULL,1,1,1,0,0,0},

    {"hvals",hvalsCommand,2,
     "read-only to-sort @hash",
     0,NULL,1,1,1,0,0,0},

    {"hgetall",hgetallCommand,2,
     "read-only random @hash",
     0,NULL,1,1,1,0,0,0},

    {"hexists",hexistsCommand,3,
     "read-only fast @hash",
     0,NULL,1,1,1,0,0,0},

    {"hscan",hscanCommand,-3,
     "read-only random @hash",
     0,NULL,1,1,1,0,0,0},

    {"incrby",incrbyCommand,3,
     "write use-memory fast @string",
     0,NULL,1,1,1,0,0,0},

    {"decrby",decrbyCommand,3,
     "write use-memory fast @string",
     0,NULL,1,1,1,0,0,0},

    {"incrbyfloat",incrbyfloatCommand,3,
     "write use-memory fast @string",
     0,NULL,1,1,1,0,0,0},

    {"getset",getsetCommand,3,
     "write use-memory fast @string",
     0,NULL,1,1,1,0,0,0},

    {"mset",msetCommand,-3,
     "write use-memory @string",
     0,NULL,1,-1,2,0,0,0},

    {"msetnx",msetnxCommand,-3,
     "write use-memory @string",
     0,NULL,1,-1,2,0,0,0},

    {"randomkey",randomkeyCommand,1,
     "read-only random @keyspace",
     0,NULL,0,0,0,0,0,0},

    {"select",selectCommand,2,
     "ok-loading fast ok-stale @keyspace",
     0,NULL,0,0,0,0,0,0},

    {"swapdb",swapdbCommand,3,
     "write fast @keyspace @dangerous",
     0,NULL,0,0,0,0,0,0},

    {"move",moveCommand,3,
     "write fast @keyspace",
     0,NULL,1,1,1,0,0,0},

    /* Like for SET, we can't mark rename as a fast command because
     * overwriting the target key may result in an implicit slow DEL. */
    {"rename",renameCommand,3,
     "write @keyspace",
     0,NULL,1,2,1,0,0,0},

    {"renamenx",renamenxCommand,3,
     "write fast @keyspace",
     0,NULL,1,2,1,0,0,0},

    {"expire",expireCommand,3,
     "write fast @keyspace",
     0,NULL,1,1,1,0,0,0},

    {"expireat",expireatCommand,3,
     "write fast @keyspace",
     0,NULL,1,1,1,0,0,0},

    {"expiremember", expireMemberCommand, -4,
     "write fast @keyspace",
     0,NULL,1,1,1,0,0,0},
    
    {"expirememberat", expireMemberAtCommand, 4,
     "write fast @keyspace",
     0,NULL,1,1,1,0,0,0},
    
    {"pexpirememberat", pexpireMemberAtCommand, 4,
     "write fast @keyspace",
     0,NULL,1,1,1,0,0,0},

    {"pexpire",pexpireCommand,3,
     "write fast @keyspace",
     0,NULL,1,1,1,0,0,0},

    {"pexpireat",pexpireatCommand,3,
     "write fast @keyspace",
     0,NULL,1,1,1,0,0,0},

    {"keys",keysCommand,2,
     "read-only to-sort @keyspace @dangerous",
     0,NULL,0,0,0,0,0,0},

    {"scan",scanCommand,-2,
     "read-only random @keyspace",
     0,NULL,0,0,0,0,0,0},

    {"dbsize",dbsizeCommand,1,
     "read-only fast @keyspace",
     0,NULL,0,0,0,0,0,0},

    {"auth",authCommand,-2,
     "no-auth no-script ok-loading ok-stale fast no-monitor no-slowlog @connection",
     0,NULL,0,0,0,0,0,0},

    /* We don't allow PING during loading since in Redis PING is used as
     * failure detection, and a loading server is considered to be
     * not available. */
    {"ping",pingCommand,-1,
     "ok-stale ok-loading fast @connection @replication",
     0,NULL,0,0,0,0,0,0},

    {"echo",echoCommand,2,
     "read-only fast @connection",
     0,NULL,0,0,0,0,0,0},

    {"save",saveCommand,1,
     "admin no-script",
     0,NULL,0,0,0,0,0,0},

    {"bgsave",bgsaveCommand,-1,
     "admin no-script",
     0,NULL,0,0,0,0,0,0},

    {"bgrewriteaof",bgrewriteaofCommand,1,
     "admin no-script",
     0,NULL,0,0,0,0,0,0},

    {"shutdown",shutdownCommand,-1,
     "admin no-script ok-loading ok-stale",
     0,NULL,0,0,0,0,0,0},

    {"lastsave",lastsaveCommand,1,
     "read-only random fast ok-loading ok-stale @admin @dangerous",
     0,NULL,0,0,0,0,0,0},

    {"type",typeCommand,2,
     "read-only fast @keyspace",
     0,NULL,1,1,1,0,0,0},

    {"multi",multiCommand,1,
     "no-script fast ok-loading ok-stale @transaction",
     0,NULL,0,0,0,0,0,0},

    {"exec",execCommand,1,
     "no-script no-monitor no-slowlog ok-loading ok-stale @transaction",
     0,NULL,0,0,0,0,0,0},

    {"discard",discardCommand,1,
     "no-script fast ok-loading ok-stale @transaction",
     0,NULL,0,0,0,0,0,0},

    {"sync",syncCommand,1,
     "admin no-script @replication",
     0,NULL,0,0,0,0,0,0},

    {"psync",syncCommand,3,
     "admin no-script @replication",
     0,NULL,0,0,0,0,0,0},

    {"replconf",replconfCommand,-1,
     "admin no-script ok-loading ok-stale @replication",
     0,NULL,0,0,0,0,0,0},

    {"flushdb",flushdbCommand,-1,
     "write @keyspace @dangerous",
     0,NULL,0,0,0,0,0,0},

    {"flushall",flushallCommand,-1,
     "write @keyspace @dangerous",
     0,NULL,0,0,0,0,0,0},

    {"sort",sortCommand,-2,
     "write use-memory @list @set @sortedset @dangerous",
     0,sortGetKeys,1,1,1,0,0,0},

    {"info",infoCommand,-1,
     "ok-loading ok-stale random @dangerous",
     0,NULL,0,0,0,0,0,0},

    {"monitor",monitorCommand,1,
     "admin no-script ok-loading ok-stale",
     0,NULL,0,0,0,0,0,0},

    {"ttl",ttlCommand,-2,
     "read-only fast random @keyspace",
     0,NULL,1,1,1,0,0,0},

    {"touch",touchCommand,-2,
     "read-only fast @keyspace",
     0,NULL,1,-1,1,0,0,0},

    {"pttl",pttlCommand,-2,
     "read-only fast random @keyspace",
     0,NULL,1,1,1,0,0,0},

    {"persist",persistCommand,-2,
     "write fast @keyspace",
     0,NULL,1,1,1,0,0,0},

    {"slaveof",replicaofCommand,3,
     "admin no-script ok-stale",
     0,NULL,0,0,0,0,0,0},

    {"replicaof",replicaofCommand,-3,
     "admin no-script ok-stale",
     0,NULL,0,0,0,0,0,0},

    {"role",roleCommand,1,
     "ok-loading ok-stale no-script fast read-only @dangerous",
     0,NULL,0,0,0,0,0,0},

    {"debug",debugCommand,-2,
     "admin no-script ok-loading ok-stale",
     0,NULL,0,0,0,0,0,0},

    {"config",configCommand,-2,
     "admin ok-loading ok-stale no-script",
     0,NULL,0,0,0,0,0,0},

    {"subscribe",subscribeCommand,-2,
     "pub-sub no-script ok-loading ok-stale",
     0,NULL,0,0,0,0,0,0},

    {"unsubscribe",unsubscribeCommand,-1,
     "pub-sub no-script ok-loading ok-stale",
     0,NULL,0,0,0,0,0,0},

    {"psubscribe",psubscribeCommand,-2,
     "pub-sub no-script ok-loading ok-stale",
     0,NULL,0,0,0,0,0,0},

    {"punsubscribe",punsubscribeCommand,-1,
     "pub-sub no-script ok-loading ok-stale",
     0,NULL,0,0,0,0,0,0},

    {"publish",publishCommand,3,
     "pub-sub ok-loading ok-stale fast",
     0,NULL,0,0,0,0,0,0},

    {"pubsub",pubsubCommand,-2,
     "pub-sub ok-loading ok-stale random",
     0,NULL,0,0,0,0,0,0},

    {"watch",watchCommand,-2,
     "no-script fast ok-loading ok-stale @transaction",
     0,NULL,1,-1,1,0,0,0},

    {"unwatch",unwatchCommand,1,
     "no-script fast ok-loading ok-stale @transaction",
     0,NULL,0,0,0,0,0,0},

    {"cluster",clusterCommand,-2,
     "admin ok-stale random",
     0,NULL,0,0,0,0,0,0},

    {"restore",restoreCommand,-4,
     "write use-memory @keyspace @dangerous",
     0,NULL,1,1,1,0,0,0},

    {"restore-asking",restoreCommand,-4,
    "write use-memory cluster-asking @keyspace @dangerous",
    0,NULL,1,1,1,0,0,0},

    {"migrate",migrateCommand,-6,
     "write random @keyspace @dangerous",
     0,migrateGetKeys,0,0,0,0,0,0},

    {"asking",askingCommand,1,
     "fast @keyspace",
     0,NULL,0,0,0,0,0,0},

    {"readonly",readonlyCommand,1,
     "fast @keyspace",
     0,NULL,0,0,0,0,0,0},

    {"readwrite",readwriteCommand,1,
     "fast @keyspace",
     0,NULL,0,0,0,0,0,0},

    {"dump",dumpCommand,2,
     "read-only random @keyspace",
     0,NULL,1,1,1,0,0,0},

    {"object",objectCommand,-2,
     "read-only random @keyspace",
     0,NULL,2,2,1,0,0,0},

    {"memory",memoryCommand,-2,
     "random read-only",
     0,memoryGetKeys,0,0,0,0,0,0},

    {"client",clientCommand,-2,
     "admin no-script random ok-loading ok-stale @connection",
     0,NULL,0,0,0,0,0,0},

    {"hello",helloCommand,-2,
     "no-auth no-script fast no-monitor ok-loading ok-stale no-slowlog @connection",
     0,NULL,0,0,0,0,0,0},

    /* EVAL can modify the dataset, however it is not flagged as a write
     * command since we do the check while running commands from Lua. */
    {"eval",evalCommand,-3,
     "no-script @scripting",
     0,evalGetKeys,0,0,0,0,0,0},

    {"evalsha",evalShaCommand,-3,
     "no-script @scripting",
     0,evalGetKeys,0,0,0,0,0,0},

    {"slowlog",slowlogCommand,-2,
     "admin random ok-loading ok-stale",
     0,NULL,0,0,0,0,0,0},

    {"script",scriptCommand,-2,
     "no-script @scripting",
     0,NULL,0,0,0,0,0,0},

    {"time",timeCommand,1,
     "read-only random fast ok-loading ok-stale",
     0,NULL,0,0,0,0,0,0},

    {"bitop",bitopCommand,-4,
     "write use-memory @bitmap",
     0,NULL,2,-1,1,0,0,0},

    {"bitcount",bitcountCommand,-2,
     "read-only @bitmap",
     0,NULL,1,1,1,0,0,0},

    {"bitpos",bitposCommand,-3,
     "read-only @bitmap",
     0,NULL,1,1,1,0,0,0},

    {"wait",waitCommand,3,
     "no-script @keyspace",
     0,NULL,0,0,0,0,0,0},

    {"command",commandCommand,-1,
     "ok-loading ok-stale random @connection",
     0,NULL,0,0,0,0,0,0},

    {"geoadd",geoaddCommand,-5,
     "write use-memory @geo",
     0,NULL,1,1,1,0,0,0},

    /* GEORADIUS has store options that may write. */
    {"georadius",georadiusCommand,-6,
     "write use-memory @geo",
     0,georadiusGetKeys,1,1,1,0,0,0},

    {"georadius_ro",georadiusroCommand,-6,
     "read-only @geo",
     0,georadiusGetKeys,1,1,1,0,0,0},

    {"georadiusbymember",georadiusbymemberCommand,-5,
     "write use-memory @geo",
     0,georadiusGetKeys,1,1,1,0,0,0},

    {"georadiusbymember_ro",georadiusbymemberroCommand,-5,
     "read-only @geo",
     0,georadiusGetKeys,1,1,1,0,0,0},

    {"geohash",geohashCommand,-2,
     "read-only @geo",
     0,NULL,1,1,1,0,0,0},

    {"geopos",geoposCommand,-2,
     "read-only @geo",
     0,NULL,1,1,1,0,0,0},

    {"geodist",geodistCommand,-4,
     "read-only @geo",
     0,NULL,1,1,1,0,0,0},

    {"pfselftest",pfselftestCommand,1,
     "admin @hyperloglog",
      0,NULL,0,0,0,0,0,0},

    {"pfadd",pfaddCommand,-2,
     "write use-memory fast @hyperloglog",
     0,NULL,1,1,1,0,0,0},

    /* Technically speaking PFCOUNT may change the key since it changes the
     * final bytes in the HyperLogLog representation. However in this case
     * we claim that the representation, even if accessible, is an internal
     * affair, and the command is semantically read only. */
    {"pfcount",pfcountCommand,-2,
     "read-only @hyperloglog",
     0,NULL,1,-1,1,0,0,0},

    {"pfmerge",pfmergeCommand,-2,
     "write use-memory @hyperloglog",
     0,NULL,1,-1,1,0,0,0},

    {"pfdebug",pfdebugCommand,-3,
     "admin write",
     0,NULL,0,0,0,0,0,0},

    {"xadd",xaddCommand,-5,
     "write use-memory fast random @stream",
     0,NULL,1,1,1,0,0,0},

    {"xrange",xrangeCommand,-4,
     "read-only @stream",
     0,NULL,1,1,1,0,0,0},

    {"xrevrange",xrevrangeCommand,-4,
     "read-only @stream",
     0,NULL,1,1,1,0,0,0},

    {"xlen",xlenCommand,2,
     "read-only fast @stream",
     0,NULL,1,1,1,0,0,0},

    {"xread",xreadCommand,-4,
     "read-only @stream @blocking",
     0,xreadGetKeys,1,1,1,0,0,0},

    {"xreadgroup",xreadCommand,-7,
     "write @stream @blocking",
     0,xreadGetKeys,1,1,1,0,0,0},

    {"xgroup",xgroupCommand,-2,
     "write use-memory @stream",
     0,NULL,2,2,1,0,0,0},

    {"xsetid",xsetidCommand,3,
     "write use-memory fast @stream",
     0,NULL,1,1,1,0,0,0},

    {"xack",xackCommand,-4,
     "write fast random @stream",
     0,NULL,1,1,1,0,0,0},

    {"xpending",xpendingCommand,-3,
     "read-only random @stream",
     0,NULL,1,1,1,0,0,0},

    {"xclaim",xclaimCommand,-6,
     "write random fast @stream",
     0,NULL,1,1,1,0,0,0},

    {"xinfo",xinfoCommand,-2,
     "read-only random @stream",
     0,NULL,2,2,1,0,0,0},

    {"xdel",xdelCommand,-3,
     "write fast @stream",
     0,NULL,1,1,1,0,0,0},

    {"xtrim",xtrimCommand,-2,
     "write random @stream",
     0,NULL,1,1,1,0,0,0},

    {"post",securityWarningCommand,-1,
     "ok-loading ok-stale read-only",
     0,NULL,0,0,0,0,0,0},

    {"host:",securityWarningCommand,-1,
     "ok-loading ok-stale read-only",
     0,NULL,0,0,0,0,0,0},

    {"latency",latencyCommand,-2,
     "admin no-script ok-loading ok-stale",
     0,NULL,0,0,0,0,0,0},

    {"acl",aclCommand,-2,
     "admin no-script no-slowlog ok-loading ok-stale",
     0,NULL,0,0,0,0,0,0},

    {"rreplay",replicaReplayCommand,-3,
     "read-only fast noprop",
     0,NULL,0,0,0,0,0,0},

    {"keydb.cron",cronCommand,-5,
     "write use-memory",
     0,NULL,1,1,1,0,0,0},

    {"keydb.hrename", hrenameCommand, 4,
     "write fast @hash",
     0,NULL,0,0,0,0,0,0},
    
    {"stralgo",stralgoCommand,-2,
     "read-only @string",
     0,lcsGetKeys,0,0,0,0,0,0},

    {"keydb.nhget",nhgetCommand,-2,
     "read-only fast @hash",
     0,NULL,1,1,1,0,0,0},
    
    {"keydb.nhset",nhsetCommand,-3,
     "read-only fast @hash",
     0,NULL,1,1,1,0,0,0},

    {"KEYDB.MVCCRESTORE",mvccrestoreCommand, 5,
     "write use-memory @keyspace @dangerous",
     0,NULL,1,1,1,0,0,0},
};

/*============================ Utility functions ============================ */

/* We use a private localtime implementation which is fork-safe. The logging
 * function of Redis may be called from other threads. */
extern "C" void nolocks_localtime(struct tm *tmp, time_t t, time_t tz, int dst);
extern "C" pid_t gettid();

/* Low level logging. To use only for very big messages, otherwise
 * serverLog() is to prefer. */
void serverLogRaw(int level, const char *msg) {
    const int syslogLevelMap[] = { LOG_DEBUG, LOG_INFO, LOG_NOTICE, LOG_WARNING };
    const char *c = ".-*#                                                             ";
    FILE *fp;
    char buf[64];
    int rawmode = (level & LL_RAW);
    int log_to_stdout = g_pserver->logfile[0] == '\0';

    level &= 0xff; /* clear flags */
    if (level < cserver.verbosity) return;

    fp = log_to_stdout ? stdout : fopen(g_pserver->logfile,"a");
    if (!fp) return;

    if (rawmode) {
        fprintf(fp,"%s",msg);
    } else {
        int off;
        struct timeval tv;
        int role_char;
        pid_t pid = getpid();

        gettimeofday(&tv,NULL);
        struct tm tm;
        int daylight_active;
        __atomic_load(&g_pserver->daylight_active, &daylight_active, __ATOMIC_RELAXED);
        nolocks_localtime(&tm,tv.tv_sec,g_pserver->timezone,daylight_active);
        off = strftime(buf,sizeof(buf),"%d %b %Y %H:%M:%S.",&tm);
        snprintf(buf+off,sizeof(buf)-off,"%03d",(int)tv.tv_usec/1000);
        if (g_pserver->sentinel_mode) {
            role_char = 'X'; /* Sentinel. */
        } else if (pid != cserver.pid) {
            role_char = 'C'; /* RDB / AOF writing child. */
        } else {
            role_char = (listLength(g_pserver->masters) ? 'S':'M'); /* Slave or Master. */
        }
        fprintf(fp,"%d:%d:%c %s %c %s\n",
            (int)getpid(),(int)gettid(),role_char, buf,c[level],msg);
    }
    fflush(fp);

    if (!log_to_stdout) fclose(fp);
    if (g_pserver->syslog_enabled) syslog(syslogLevelMap[level], "%s", msg);
}

/* Like serverLogRaw() but with printf-alike support. This is the function that
 * is used across the code. The raw version is only used in order to dump
 * the INFO output on crash. */
void serverLog(int level, const char *fmt, ...) {
    va_list ap;
    char msg[LOG_MAX_LEN];

    if ((level&0xff) < cserver.verbosity) return;

    va_start(ap, fmt);
    vsnprintf(msg, sizeof(msg), fmt, ap);
    va_end(ap);

    serverLogRaw(level,msg);
}

static void checkTrialTimeout()
{
#ifndef NO_LICENSE_CHECK
    if (g_pserver->sentinel_mode)
        return; // sentinel is not licensed
    if (cserver.license_key != nullptr && FValidKey(cserver.license_key, strlen(cserver.license_key)))
        return;
    time_t curtime = time(NULL);
    int64_t elapsed = (int64_t)curtime - (int64_t)cserver.stat_starttime;
    int64_t remaining = (cserver.trial_timeout * 60L) - elapsed;
    if (remaining <= 0)
    {
        serverLog(LL_WARNING, "Trial timeout exceeded.  KeyDB will now exit.");
        prepareForShutdown(SHUTDOWN_SAVE);
        exit(0);
    }
    else
    {
        serverLog(LL_WARNING, "Trial timeout in %ld:%02ld minutes", remaining/60, remaining % 60);
    }
#endif
}

/* Log a fixed message without printf-alike capabilities, in a way that is
 * safe to call from a signal handler.
 *
 * We actually use this only for signals that are not fatal from the point
 * of view of Redis. Signals that are going to kill the server anyway and
 * where we need printf-alike features are served by serverLog(). */
void serverLogFromHandler(int level, const char *msg) {
    int fd;
    int log_to_stdout = g_pserver->logfile[0] == '\0';
    char buf[64];

    if ((level&0xff) < cserver.verbosity || (log_to_stdout && cserver.daemonize))
        return;
    fd = log_to_stdout ? STDOUT_FILENO :
                         open(g_pserver->logfile, O_APPEND|O_CREAT|O_WRONLY, 0644);
    if (fd == -1) return;
    ll2string(buf,sizeof(buf),getpid());
    if (write(fd,buf,strlen(buf)) == -1) goto err;
    if (write(fd,":signal-handler (",17) == -1) goto err;
    ll2string(buf,sizeof(buf),time(NULL));
    if (write(fd,buf,strlen(buf)) == -1) goto err;
    if (write(fd,") ",2) == -1) goto err;
    if (write(fd,msg,strlen(msg)) == -1) goto err;
    if (write(fd,"\n",1) == -1) goto err;
err:
    if (!log_to_stdout) close(fd);
}

/* Return the UNIX time in microseconds */
long long ustime(void) {
    struct timeval tv;
    long long ust;

    gettimeofday(&tv, NULL);
    ust = ((long long)tv.tv_sec)*1000000;
    ust += tv.tv_usec;
    return ust;
}

/* Return the UNIX time in milliseconds */
mstime_t mstime(void) {
    return ustime()/1000;
}

/* After an RDB dump or AOF rewrite we exit from children using _exit() instead of
 * exit(), because the latter may interact with the same file objects used by
 * the parent process. However if we are testing the coverage normal exit() is
 * used in order to obtain the right coverage information. */
void exitFromChild(int retcode) {
#ifdef COVERAGE_TEST
    exit(retcode);
#else
    _exit(retcode);
#endif
}

/*====================== Hash table type implementation  ==================== */

/* This is a hash table type that uses the SDS dynamic strings library as
 * keys and redis objects as values (objects can hold SDS strings,
 * lists, sets). */

void dictVanillaFree(void *privdata, void *val)
{
    DICT_NOTUSED(privdata);
    zfree(val);
}

void dictListDestructor(void *privdata, void *val)
{
    DICT_NOTUSED(privdata);
    listRelease((list*)val);
}

int dictSdsKeyCompare(void *privdata, const void *key1,
        const void *key2)
{
    int l1,l2;
    DICT_NOTUSED(privdata);

    l1 = sdslen((sds)key1);
    l2 = sdslen((sds)key2);
    if (l1 != l2) return 0;
    return memcmp(key1, key2, l1) == 0;
}

void dictSdsNOPDestructor(void *, void *) {}

void dictDbKeyDestructor(void *privdata, void *key)
{
    DICT_NOTUSED(privdata);
    sdsfree((sds)key);
}

/* A case insensitive version used for the command lookup table and other
 * places where case insensitive non binary-safe comparison is needed. */
int dictSdsKeyCaseCompare(void *privdata, const void *key1,
        const void *key2)
{
    DICT_NOTUSED(privdata);

    return strcasecmp((const char*)key1, (const char*)key2) == 0;
}

void dictObjectDestructor(void *privdata, void *val)
{
    DICT_NOTUSED(privdata);

    if (val == NULL) return; /* Lazy freeing will set value to NULL. */
    decrRefCount((robj*)val);
}

void dictSdsDestructor(void *privdata, void *val)
{
    DICT_NOTUSED(privdata);

    sdsfree((sds)val);
}

int dictObjKeyCompare(void *privdata, const void *key1,
        const void *key2)
{
    const robj *o1 = (const robj*)key1, *o2 = (const robj*)key2;
    return dictSdsKeyCompare(privdata,ptrFromObj(o1),ptrFromObj(o2));
}

uint64_t dictObjHash(const void *key) {
    const robj *o = (const robj*)key;
    void *ptr = ptrFromObj(o);
    return dictGenHashFunction(ptr, sdslen((sds)ptr));
}

uint64_t dictSdsHash(const void *key) {
    return dictGenHashFunction((unsigned char*)key, sdslen((char*)key));
}

uint64_t dictSdsCaseHash(const void *key) {
    return dictGenCaseHashFunction((unsigned char*)key, sdslen((char*)key));
}

int dictEncObjKeyCompare(void *privdata, const void *key1,
        const void *key2)
{
    robj *o1 = (robj*) key1, *o2 = (robj*) key2;
    int cmp;

    if (o1->encoding == OBJ_ENCODING_INT &&
        o2->encoding == OBJ_ENCODING_INT)
            return ptrFromObj(o1) == ptrFromObj(o2);

    /* Due to OBJ_STATIC_REFCOUNT, we avoid calling getDecodedObject() without
     * good reasons, because it would incrRefCount() the object, which
     * is invalid. So we check to make sure dictFind() works with static
     * objects as well. */
    if (o1->getrefcount() != OBJ_STATIC_REFCOUNT) o1 = getDecodedObject(o1);
    if (o2->getrefcount() != OBJ_STATIC_REFCOUNT) o2 = getDecodedObject(o2);
    cmp = dictSdsKeyCompare(privdata,ptrFromObj(o1),ptrFromObj(o2));
    if (o1->getrefcount() != OBJ_STATIC_REFCOUNT) decrRefCount(o1);
    if (o2->getrefcount() != OBJ_STATIC_REFCOUNT) decrRefCount(o2);
    return cmp;
}

uint64_t dictEncObjHash(const void *key) {
    robj *o = (robj*) key;

    if (sdsEncodedObject(o)) {
        return dictGenHashFunction(ptrFromObj(o), sdslen((sds)ptrFromObj(o)));
    } else {
        if (o->encoding == OBJ_ENCODING_INT) {
            char buf[32];
            int len;

            len = ll2string(buf,32,(long)ptrFromObj(o));
            return dictGenHashFunction((unsigned char*)buf, len);
        } else {
            uint64_t hash;

            o = getDecodedObject(o);
            hash = dictGenHashFunction(ptrFromObj(o), sdslen((sds)ptrFromObj(o)));
            decrRefCount(o);
            return hash;
        }
    }
}

void dictGCAsyncFree(dictAsyncRehashCtl *async);

/* Generic hash table type where keys are Redis Objects, Values
 * dummy pointers. */
dictType objectKeyPointerValueDictType = {
    dictEncObjHash,            /* hash function */
    NULL,                      /* key dup */
    NULL,                      /* val dup */
    dictEncObjKeyCompare,      /* key compare */
    dictObjectDestructor,      /* key destructor */
    NULL                       /* val destructor */
};

/* Like objectKeyPointerValueDictType(), but values can be destroyed, if
 * not NULL, calling zfree(). */
dictType objectKeyHeapPointerValueDictType = {
    dictEncObjHash,            /* hash function */
    NULL,                      /* key dup */
    NULL,                      /* val dup */
    dictEncObjKeyCompare,      /* key compare */
    dictObjectDestructor,      /* key destructor */
    dictVanillaFree            /* val destructor */
};

/* Set dictionary type. Keys are SDS strings, values are not used. */
dictType setDictType = {
    dictSdsHash,               /* hash function */
    NULL,                      /* key dup */
    NULL,                      /* val dup */
    dictSdsKeyCompare,         /* key compare */
    dictSdsDestructor,         /* key destructor */
    NULL                       /* val destructor */
};

/* Sorted sets hash (note: a skiplist is used in addition to the hash table) */
dictType zsetDictType = {
    dictSdsHash,               /* hash function */
    NULL,                      /* key dup */
    NULL,                      /* val dup */
    dictSdsKeyCompare,         /* key compare */
    NULL,                      /* Note: SDS string shared & freed by skiplist */
    NULL                       /* val destructor */
};

/* db->dict, keys are sds strings, vals are Redis objects. */
dictType dbDictType = {
    dictSdsHash,                /* hash function */
    NULL,                       /* key dup */
    NULL,                       /* val dup */
    dictSdsKeyCompare,          /* key compare */
    dictDbKeyDestructor,        /* key destructor */
    dictObjectDestructor,       /* val destructor */
    dictGCAsyncFree             /* async free destructor */
};

/* db->pdict, keys are sds strings, vals are Redis objects. */
dictType dbTombstoneDictType = {
    dictSdsHash,                /* hash function */
    NULL,                       /* key dup */
    NULL,                       /* val dup */
    dictSdsKeyCompare,          /* key compare */
    dictDbKeyDestructor,        /* key destructor */
    NULL                        /* val destructor */
};

dictType dbSnapshotDictType = {
    dictSdsHash,
    NULL,
    NULL,
    dictSdsKeyCompare,
    dictSdsNOPDestructor,
    dictObjectDestructor,
};

/* g_pserver->lua_scripts sha (as sds string) -> scripts (as robj) cache. */
dictType shaScriptObjectDictType = {
    dictSdsCaseHash,            /* hash function */
    NULL,                       /* key dup */
    NULL,                       /* val dup */
    dictSdsKeyCaseCompare,      /* key compare */
    dictSdsDestructor,          /* key destructor */
    dictObjectDestructor        /* val destructor */
};

/* Db->expires */
dictType keyptrDictType = {
    dictSdsHash,                /* hash function */
    NULL,                       /* key dup */
    NULL,                       /* val dup */
    dictSdsKeyCompare,          /* key compare */
    NULL,                       /* key destructor */
    NULL                        /* val destructor */
};

/* Command table. sds string -> command struct pointer. */
dictType commandTableDictType = {
    dictSdsCaseHash,            /* hash function */
    NULL,                       /* key dup */
    NULL,                       /* val dup */
    dictSdsKeyCaseCompare,      /* key compare */
    dictSdsDestructor,          /* key destructor */
    NULL                        /* val destructor */
};

/* Hash type hash table (note that small hashes are represented with ziplists) */
dictType hashDictType = {
    dictSdsHash,                /* hash function */
    NULL,                       /* key dup */
    NULL,                       /* val dup */
    dictSdsKeyCompare,          /* key compare */
    dictSdsDestructor,          /* key destructor */
    dictSdsDestructor           /* val destructor */
};

/* Keylist hash table type has unencoded redis objects as keys and
 * lists as values. It's used for blocking operations (BLPOP) and to
 * map swapped keys to a list of clients waiting for this keys to be loaded. */
dictType keylistDictType = {
    dictObjHash,                /* hash function */
    NULL,                       /* key dup */
    NULL,                       /* val dup */
    dictObjKeyCompare,          /* key compare */
    dictObjectDestructor,       /* key destructor */
    dictListDestructor          /* val destructor */
};

/* Cluster nodes hash table, mapping nodes addresses 1.2.3.4:6379 to
 * clusterNode structures. */
dictType clusterNodesDictType = {
    dictSdsHash,                /* hash function */
    NULL,                       /* key dup */
    NULL,                       /* val dup */
    dictSdsKeyCompare,          /* key compare */
    dictSdsDestructor,          /* key destructor */
    NULL                        /* val destructor */
};

/* Cluster re-addition blacklist. This maps node IDs to the time
 * we can re-add this node. The goal is to avoid readding a removed
 * node for some time. */
dictType clusterNodesBlackListDictType = {
    dictSdsCaseHash,            /* hash function */
    NULL,                       /* key dup */
    NULL,                       /* val dup */
    dictSdsKeyCaseCompare,      /* key compare */
    dictSdsDestructor,          /* key destructor */
    NULL                        /* val destructor */
};

/* Modules system dictionary type. Keys are module name,
 * values are pointer to RedisModule struct. */
dictType modulesDictType = {
    dictSdsCaseHash,            /* hash function */
    NULL,                       /* key dup */
    NULL,                       /* val dup */
    dictSdsKeyCaseCompare,      /* key compare */
    dictSdsDestructor,          /* key destructor */
    NULL                        /* val destructor */
};

/* Migrate cache dict type. */
dictType migrateCacheDictType = {
    dictSdsHash,                /* hash function */
    NULL,                       /* key dup */
    NULL,                       /* val dup */
    dictSdsKeyCompare,          /* key compare */
    dictSdsDestructor,          /* key destructor */
    NULL                        /* val destructor */
};

/* Replication cached script dict (g_pserver->repl_scriptcache_dict).
 * Keys are sds SHA1 strings, while values are not used at all in the current
 * implementation. */
dictType replScriptCacheDictType = {
    dictSdsCaseHash,            /* hash function */
    NULL,                       /* key dup */
    NULL,                       /* val dup */
    dictSdsKeyCaseCompare,      /* key compare */
    dictSdsDestructor,          /* key destructor */
    NULL                        /* val destructor */
};

int htNeedsResize(dict *dict) {
    long long size, used;

    size = dictSlots(dict);
    used = dictSize(dict);
    return (size > DICT_HT_INITIAL_SIZE &&
            (used*100/size < HASHTABLE_MIN_FILL));
}

/* If the percentage of used slots in the HT reaches HASHTABLE_MIN_FILL
 * we resize the hash table to save memory */
void tryResizeHashTables(int dbid) {
    g_pserver->db[dbid]->tryResize();
}

/* Our hash table implementation performs rehashing incrementally while
 * we write/read from the hash table. Still if the server is idle, the hash
 * table will use two tables for a long time. So we try to use 1 millisecond
 * of CPU time at every call of this function to perform some rehashing.
 *
 * The function returns the number of rehashes if some rehashing was performed, otherwise 0
 * is returned. */
int redisDbPersistentData::incrementallyRehash() {
    /* Keys dictionary */
    if (dictIsRehashing(m_pdict) || dictIsRehashing(m_pdictTombstone)) {
        int result = dictRehashMilliseconds(m_pdict,1);
        result += dictRehashMilliseconds(m_pdictTombstone,1);
        return result; /* already used our millisecond for this loop... */
    }
    return 0;
}

/* This function is called once a background process of some kind terminates,
 * as we want to avoid resizing the hash tables when there is a child in order
 * to play well with copy-on-write (otherwise when a resize happens lots of
 * memory pages are copied). The goal of this function is to update the ability
 * for dict.c to resize the hash tables accordingly to the fact we have an
 * active fork child running. */
void updateDictResizePolicy(void) {
    if (!hasActiveChildProcess() || (g_pserver->FRdbSaveInProgress() && !cserver.fForkBgSave))
        dictEnableResize();
    else
        dictDisableResize();
}

/* Return true if there are no active children processes doing RDB saving,
 * AOF rewriting, or some side process spawned by a loaded module. */
int hasActiveChildProcess() {
    return g_pserver->FRdbSaveInProgress() ||
           g_pserver->aof_child_pid != -1 ||
           g_pserver->module_child_pid != -1;
}

/* Return true if this instance has persistence completely turned off:
 * both RDB and AOF are disabled. */
int allPersistenceDisabled(void) {
    return g_pserver->saveparamslen == 0 && g_pserver->aof_state == AOF_OFF;
}

/* ======================= Cron: called every 100 ms ======================== */

/* Add a sample to the operations per second array of samples. */
void trackInstantaneousMetric(int metric, long long current_reading) {
    long long t = mstime() - g_pserver->inst_metric[metric].last_sample_time;
    long long ops = current_reading -
                    g_pserver->inst_metric[metric].last_sample_count;
    long long ops_sec;

    ops_sec = t > 0 ? (ops*1000/t) : 0;

    g_pserver->inst_metric[metric].samples[g_pserver->inst_metric[metric].idx] =
        ops_sec;
    g_pserver->inst_metric[metric].idx++;
    g_pserver->inst_metric[metric].idx %= STATS_METRIC_SAMPLES;
    g_pserver->inst_metric[metric].last_sample_time = mstime();
    g_pserver->inst_metric[metric].last_sample_count = current_reading;
}

/* Return the mean of all the samples. */
long long getInstantaneousMetric(int metric) {
    int j;
    long long sum = 0;

    for (j = 0; j < STATS_METRIC_SAMPLES; j++)
        sum += g_pserver->inst_metric[metric].samples[j];
    return sum / STATS_METRIC_SAMPLES;
}

/* The client query buffer is an sds.c string that can end with a lot of
 * free space not used, this function reclaims space if needed.
 *
 * The function always returns 0 as it never terminates the client. */
int clientsCronResizeQueryBuffer(client *c) {
    AssertCorrectThread(c);
    size_t querybuf_size = sdsAllocSize(c->querybuf);
    time_t idletime = g_pserver->unixtime - c->lastinteraction;

    /* There are two conditions to resize the query buffer:
     * 1) Query buffer is > BIG_ARG and too big for latest peak.
     * 2) Query buffer is > BIG_ARG and client is idle. */
    if (querybuf_size > PROTO_MBULK_BIG_ARG &&
         ((querybuf_size/(c->querybuf_peak+1)) > 2 ||
          idletime > 2))
    {
        /* Only resize the query buffer if it is actually wasting
         * at least a few kbytes. */
        if (sdsavail(c->querybuf) > 1024*4) {
            c->querybuf = sdsRemoveFreeSpace(c->querybuf);
        }
    }
    /* Reset the peak again to capture the peak memory usage in the next
     * cycle. */
    c->querybuf_peak = 0;

    /* Clients representing masters also use a "pending query buffer" that
     * is the yet not applied part of the stream we are reading. Such buffer
     * also needs resizing from time to time, otherwise after a very large
     * transfer (a huge value or a big MIGRATE operation) it will keep using
     * a lot of memory. */
    if (c->flags & CLIENT_MASTER) {
        /* There are two conditions to resize the pending query buffer:
         * 1) Pending Query buffer is > LIMIT_PENDING_QUERYBUF.
         * 2) Used length is smaller than pending_querybuf_size/2 */
        size_t pending_querybuf_size = sdsAllocSize(c->pending_querybuf);
        if(pending_querybuf_size > LIMIT_PENDING_QUERYBUF &&
           sdslen(c->pending_querybuf) < (pending_querybuf_size/2))
        {
            c->pending_querybuf = sdsRemoveFreeSpace(c->pending_querybuf);
        }
    }
    return 0;
}

SymVer parseVersion(const char *version)
{
    SymVer ver = {-1,-1,-1};
    long versions[3] = {-1,-1,-1};
    const char *start = version;
    const char *end = nullptr;

    for (int iver = 0; iver < 3; ++iver)
    {
        end = start;
        while (*end != '\0' && *end != '.')
            ++end;

        if (start >= end)
            return ver;

        if (!string2l(start, end - start, versions + iver))
            return ver;
        if (*end != '\0')
            start = end+1;
        else
            break;
    }
    ver.major = versions[0];
    ver.minor = versions[1];
    ver.build = versions[2];
    
    return ver;
}

VersionCompareResult compareVersion(SymVer *pver)
{
    SymVer symVerThis = parseVersion(KEYDB_REAL_VERSION);
    // Special case, 0.0.0 is equal to any version
    if ((symVerThis.major == 0 && symVerThis.minor == 0 && symVerThis.build == 0)
        || (pver->major == 0 && pver->minor == 0 && pver->build == 0))
        return VersionCompareResult::EqualVersion;
    
    for (int iver = 0; iver < 3; ++iver)
    {
        long verThis, verOther;
        switch (iver)
        {
        case 0:
            verThis = symVerThis.major; verOther = pver->major;
            break;
        case 1:
            verThis = symVerThis.minor; verOther = pver->minor;
            break;
        case 2:
            verThis = symVerThis.build; verOther = pver->build;
        }
        
        if (verThis < verOther)
            return VersionCompareResult::NewerVersion;
        if (verThis > verOther)
            return VersionCompareResult::OlderVersion;
    }
    return VersionCompareResult::EqualVersion;
}

/* This function is used in order to track clients using the biggest amount
 * of memory in the latest few seconds. This way we can provide such information
 * in the INFO output (clients section), without having to do an O(N) scan for
 * all the clients.
 *
 * This is how it works. We have an array of CLIENTS_PEAK_MEM_USAGE_SLOTS slots
 * where we track, for each, the biggest client output and input buffers we
 * saw in that slot. Every slot correspond to one of the latest seconds, since
 * the array is indexed by doing UNIXTIME % CLIENTS_PEAK_MEM_USAGE_SLOTS.
 *
 * When we want to know what was recently the peak memory usage, we just scan
 * such few slots searching for the maximum value. */
#define CLIENTS_PEAK_MEM_USAGE_SLOTS 8
size_t ClientsPeakMemInput[CLIENTS_PEAK_MEM_USAGE_SLOTS];
size_t ClientsPeakMemOutput[CLIENTS_PEAK_MEM_USAGE_SLOTS];

int clientsCronTrackExpansiveClients(client *c) {
    size_t in_usage = sdsZmallocSize(c->querybuf) + c->argv_len_sum();
    size_t out_usage = getClientOutputBufferMemoryUsage(c);
    int i = g_pserver->unixtime % CLIENTS_PEAK_MEM_USAGE_SLOTS;
    int zeroidx = (i+1) % CLIENTS_PEAK_MEM_USAGE_SLOTS;

    /* Always zero the next sample, so that when we switch to that second, we'll
     * only register samples that are greater in that second without considering
     * the history of such slot.
     *
     * Note: our index may jump to any random position if serverCron() is not
     * called for some reason with the normal frequency, for instance because
     * some slow command is called taking multiple seconds to execute. In that
     * case our array may end containing data which is potentially older
     * than CLIENTS_PEAK_MEM_USAGE_SLOTS seconds: however this is not a problem
     * since here we want just to track if "recently" there were very expansive
     * clients from the POV of memory usage. */
    ClientsPeakMemInput[zeroidx] = 0;
    ClientsPeakMemOutput[zeroidx] = 0;

    /* Track the biggest values observed so far in this slot. */
    if (in_usage > ClientsPeakMemInput[i]) ClientsPeakMemInput[i] = in_usage;
    if (out_usage > ClientsPeakMemOutput[i]) ClientsPeakMemOutput[i] = out_usage;

    return 0; /* This function never terminates the client. */
}

/* Iterating all the clients in getMemoryOverheadData() is too slow and
 * in turn would make the INFO command too slow. So we perform this
 * computation incrementally and track the (not instantaneous but updated
 * to the second) total memory used by clients using clinetsCron() in
 * a more incremental way (depending on server.hz). */
int clientsCronTrackClientsMemUsage(client *c) {
    size_t mem = 0;
    int type = getClientType(c);
    mem += getClientOutputBufferMemoryUsage(c);
    mem += sdsZmallocSize(c->querybuf);
    mem += zmalloc_size(c);
    mem += c->argv_len_sum();
    if (c->argv) mem += zmalloc_size(c->argv);
    /* Now that we have the memory used by the client, remove the old
     * value from the old category, and add it back. */
    g_pserver->stat_clients_type_memory[c->client_cron_last_memory_type] -=
        c->client_cron_last_memory_usage;
    g_pserver->stat_clients_type_memory[type] += mem;
    /* Remember what we added and where, to remove it next time. */
    c->client_cron_last_memory_usage = mem;
    c->client_cron_last_memory_type = type;
    return 0;
}

/* Return the max samples in the memory usage of clients tracked by
 * the function clientsCronTrackExpansiveClients(). */
void getExpansiveClientsInfo(size_t *in_usage, size_t *out_usage) {
    size_t i = 0, o = 0;
    for (int j = 0; j < CLIENTS_PEAK_MEM_USAGE_SLOTS; j++) {
        if (ClientsPeakMemInput[j] > i) i = ClientsPeakMemInput[j];
        if (ClientsPeakMemOutput[j] > o) o = ClientsPeakMemOutput[j];
    }
    *in_usage = i;
    *out_usage = o;
}

/* This function is called by serverCron() and is used in order to perform
 * operations on clients that are important to perform constantly. For instance
 * we use this function in order to disconnect clients after a timeout, including
 * clients blocked in some blocking command with a non-zero timeout.
 *
 * The function makes some effort to process all the clients every second, even
 * if this cannot be strictly guaranteed, since serverCron() may be called with
 * an actual frequency lower than g_pserver->hz in case of latency events like slow
 * commands.
 *
 * It is very important for this function, and the functions it calls, to be
 * very fast: sometimes Redis has tens of hundreds of connected clients, and the
 * default g_pserver->hz value is 10, so sometimes here we need to process thousands
 * of clients per second, turning this function into a source of latency.
 */
#define CLIENTS_CRON_MIN_ITERATIONS 5
void clientsCron(int iel) {
    /* Try to process at least numclients/g_pserver->hz of clients
     * per call. Since normally (if there are no big latency events) this
     * function is called g_pserver->hz times per second, in the average case we
     * process all the clients in 1 second. */
    int numclients = listLength(g_pserver->clients);
    int iterations = numclients/g_pserver->hz;
    mstime_t now = mstime();

    /* Process at least a few clients while we are at it, even if we need
     * to process less than CLIENTS_CRON_MIN_ITERATIONS to meet our contract
     * of processing each client once per second. */
    if (iterations < CLIENTS_CRON_MIN_ITERATIONS)
        iterations = (numclients < CLIENTS_CRON_MIN_ITERATIONS) ?
                     numclients : CLIENTS_CRON_MIN_ITERATIONS;

    while(listLength(g_pserver->clients) && iterations--) {
        client *c;
        listNode *head;

        /* Rotate the list, take the current head, process.
         * This way if the client must be removed from the list it's the
         * first element and we don't incur into O(N) computation. */
        listRotateTailToHead(g_pserver->clients);
        head = (listNode*)listFirst(g_pserver->clients);
        c = (client*)listNodeValue(head);
        if (c->iel == iel)
        {
            fastlock_lock(&c->lock);
            /* The following functions do different service checks on the client.
            * The protocol is that they return non-zero if the client was
            * terminated. */
            if (clientsCronHandleTimeout(c,now)) continue;  // Client free'd so don't release the lock
            if (clientsCronResizeQueryBuffer(c)) goto LContinue;
            if (clientsCronTrackExpansiveClients(c)) goto LContinue;
            if (clientsCronTrackClientsMemUsage(c)) goto LContinue;
        LContinue:
            fastlock_unlock(&c->lock);
        }        
    }

    /* Free any pending clients */
    freeClientsInAsyncFreeQueue(iel);
}

bool expireOwnKeys()
{
    if (iAmMaster()) {
        return true;
    } else if (!g_pserver->fActiveReplica && (listLength(g_pserver->masters) == 1)) {
        redisMaster *mi = (redisMaster*)listNodeValue(listFirst(g_pserver->masters));
        if (mi->isActive)
            return true;
    }
    return false;
}

int hash_spin_worker() {
    auto ctl = serverTL->rehashCtl;
    return dictRehashSomeAsync(ctl, 1);
}

/* This function handles 'background' operations we are required to do
 * incrementally in Redis databases, such as active key expiring, resizing,
 * rehashing. */
void databasesCron(bool fMainThread) {
    serverAssert(GlobalLocksAcquired());
    static int rehashes_per_ms = 0;
    static int async_rehashes = 0;
    if (fMainThread) {
        /* Expire keys by random sampling. Not required for slaves
        * as master will synthesize DELs for us. */
        if (g_pserver->active_expire_enabled) {
            if (expireOwnKeys()) {
                activeExpireCycle(ACTIVE_EXPIRE_CYCLE_SLOW);
            } else {
                expireSlaveKeys();
            }
        }

        /* Defrag keys gradually. */
        activeDefragCycle();
    }

    /* Perform hash tables rehashing if needed, but only if there are no
     * other processes saving the DB on disk. Otherwise rehashing is bad
     * as will cause a lot of copy-on-write of memory pages. */
    if (!hasActiveChildProcess() || g_pserver->FRdbSaveInProgress()) {
        /* We use global counters so if we stop the computation at a given
         * DB we'll be able to start from the successive in the next
         * cron loop iteration. */
        static unsigned int resize_db = 0;
        static unsigned int rehash_db = 0;
        int dbs_per_call = CRON_DBS_PER_CALL;
        int j;

        /* Don't test more DBs than we have. */
        if (dbs_per_call > cserver.dbnum) dbs_per_call = cserver.dbnum;

        if (fMainThread) {
            /* Resize */
            for (j = 0; j < dbs_per_call; j++) {
                tryResizeHashTables(resize_db % cserver.dbnum);
                resize_db++;
            }
        }

        /* Rehash */
        if (g_pserver->activerehashing) {
            for (j = 0; j < dbs_per_call; j++) {
                if (serverTL->rehashCtl != nullptr) {
                    if (dictRehashSomeAsync(serverTL->rehashCtl, 5)) {
                        break;
                    } else {
                        dictCompleteRehashAsync(serverTL->rehashCtl, true /*fFree*/);
                        serverTL->rehashCtl = nullptr;
                    }
                }

                serverAssert(serverTL->rehashCtl == nullptr);
                ::dict *dict = g_pserver->db[rehash_db]->dictUnsafeKeyOnly();
                /* Are we async rehashing? And if so is it time to re-calibrate? */
                /* The recalibration limit is a prime number to ensure balancing across threads */
                if (rehashes_per_ms > 0 && async_rehashes < 131 && !cserver.active_defrag_enabled && cserver.cthreads > 1) {
                    serverTL->rehashCtl = dictRehashAsyncStart(dict, rehashes_per_ms);
                    ++async_rehashes;
                }
                if (serverTL->rehashCtl)
                    break;
                
                // Before starting anything new, can we end the rehash of a blocked thread?
                if (dict->asyncdata != nullptr) {
                    auto asyncdata = dict->asyncdata;
                    if (asyncdata->done) {
                        dictCompleteRehashAsync(asyncdata, false /*fFree*/);    // Don't free because we don't own the pointer
                        serverAssert(dict->asyncdata != asyncdata);
                        break;  // completion can be expensive, don't do anything else
                    }
                }

                rehashes_per_ms = g_pserver->db[rehash_db]->incrementallyRehash();
                async_rehashes = 0;
                if (rehashes_per_ms > 0) {
                    /* If the function did some work, stop here, we'll do
                    * more at the next cron loop. */
                    if (!cserver.active_defrag_enabled) {
                        serverLog(LL_VERBOSE, "Calibrated rehashes per ms: %d", rehashes_per_ms);
                    }
                    break;
                } else if (dict->asyncdata == nullptr) {
                    /* If this db didn't need rehash and we have none in flight, we'll try the next one. */
                    rehash_db++;
                    rehash_db %= cserver.dbnum;
                }
            }
        }
    }

    if (serverTL->rehashCtl) {
        setAeLockSetThreadSpinWorker(hash_spin_worker);
    } else {
        setAeLockSetThreadSpinWorker(nullptr);
    }
}

/* We take a cached value of the unix time in the global state because with
 * virtual memory and aging there is to store the current time in objects at
 * every object access, and accuracy is not needed. To access a global var is
 * a lot faster than calling time(NULL).
 *
 * This function should be fast because it is called at every command execution
 * in call(), so it is possible to decide if to update the daylight saving
 * info or not using the 'update_daylight_info' argument. Normally we update
 * such info only when calling this function from serverCron() but not when
 * calling it from call(). */
void updateCachedTime() {
    long long t = ustime();
    __atomic_store(&g_pserver->ustime, &t, __ATOMIC_RELAXED);
    t /= 1000;
    __atomic_store(&g_pserver->mstime, &t, __ATOMIC_RELAXED);
    t /= 1000;
    g_pserver->unixtime = t;

    /* To get information about daylight saving time, we need to call
     * localtime_r and cache the result. However calling localtime_r in this
     * context is safe since we will never fork() while here, in the main
     * thread. The logging function will call a thread safe version of
     * localtime that has no locks. */
    struct tm tm;
    time_t ut = g_pserver->unixtime;
    localtime_r(&ut,&tm);
    __atomic_store(&g_pserver->daylight_active, &tm.tm_isdst, __ATOMIC_RELAXED);
}

void checkChildrenDone(void) {
    int statloc;
    pid_t pid;

    /* If we have a diskless rdb child (note that we support only one concurrent
     * child), we want to avoid collecting it's exit status and acting on it
     * as long as we didn't finish to drain the pipe, since then we're at risk
     * of starting a new fork and a new pipe before we're done with the previous
     * one. */
    if (g_pserver->FRdbSaveInProgress() && g_pserver->rdb_pipe_conns)
        return;

    if (g_pserver->FRdbSaveInProgress() && !cserver.fForkBgSave)
    {
        void *rval = nullptr;
        int err;
        if ((err = pthread_tryjoin_np(g_pserver->rdbThreadVars.rdb_child_thread, &rval)))
        {
            if (err != EBUSY && err != EAGAIN)
                serverLog(LL_WARNING, "Error joining the background RDB save thread: %s\n", strerror(errno));
        }
        else
        {
            int exitcode = (int)reinterpret_cast<ptrdiff_t>(rval);
            backgroundSaveDoneHandler(exitcode,g_pserver->rdbThreadVars.fRdbThreadCancel);
            g_pserver->rdbThreadVars.fRdbThreadCancel = false;
            if (exitcode == 0) receiveChildInfo();
        }
    }
    else if ((pid = wait3(&statloc,WNOHANG,NULL)) != 0) {
        int exitcode = WEXITSTATUS(statloc);
        int bysignal = 0;

        if (WIFSIGNALED(statloc)) bysignal = WTERMSIG(statloc);

        /* sigKillChildHandler catches the signal and calls exit(), but we
         * must make sure not to flag lastbgsave_status, etc incorrectly.
         * We could directly terminate the child process via SIGUSR1
         * without handling it, but in this case Valgrind will log an
         * annoying error. */
        if (exitcode == SERVER_CHILD_NOERROR_RETVAL) {
            bysignal = SIGUSR1;
            exitcode = 1;
        }

        if (pid == -1) {
            serverLog(LL_WARNING,"wait3() returned an error: %s. "
                "aof_child_pid = %d, module_child_pid = %d",
                strerror(errno),
                (int) g_pserver->aof_child_pid,
                (int) g_pserver->module_child_pid);
        } else if (pid == g_pserver->rdb_child_pid) {
            backgroundSaveDoneHandler(exitcode,bysignal == SIGUSR1);
            g_pserver->rdbThreadVars.fRdbThreadCancel = false;
            g_pserver->rdb_child_pid = -1;
            if (exitcode == 0) receiveChildInfo();
        } else if (pid == g_pserver->aof_child_pid) {
            backgroundRewriteDoneHandler(exitcode,bysignal);
            if (!bysignal && exitcode == 0) receiveChildInfo();
        } else if (pid == g_pserver->module_child_pid) {
            ModuleForkDoneHandler(exitcode,bysignal);
            if (!bysignal && exitcode == 0) receiveChildInfo();
        } else {
            if (!ldbRemoveChild(pid)) {
                serverLog(LL_WARNING,
                    "Warning, detected child with unmatched pid: %ld",
                    (long)pid);
            }
        }
        updateDictResizePolicy();
        closeChildInfoPipe();
    }
}

static std::atomic<bool> s_fFlushInProgress { false };
void flushStorageWeak()
{
    bool fExpected = false;
    if (s_fFlushInProgress.compare_exchange_strong(fExpected, true /* desired */, std::memory_order_seq_cst, std::memory_order_relaxed))
    {
        g_pserver->asyncworkqueue->AddWorkFunction([]{
            aeAcquireLock();
            mstime_t storage_process_latency;
            latencyStartMonitor(storage_process_latency);
            std::vector<redisDb*> vecdb;
            for (int idb = 0; idb < cserver.dbnum; ++idb) {
                if (g_pserver->db[idb]->processChanges(true))
                    vecdb.push_back(g_pserver->db[idb]);
            }
            latencyEndMonitor(storage_process_latency);
            latencyAddSampleIfNeeded("storage-process-changes", storage_process_latency);
            aeReleaseLock();

            std::vector<const redisDbPersistentDataSnapshot*> vecsnapshotFree;
            vecsnapshotFree.resize(vecdb.size());
            for (size_t idb = 0; idb < vecdb.size(); ++idb)
                vecdb[idb]->commitChanges(&vecsnapshotFree[idb]);

            for (size_t idb = 0; idb < vecsnapshotFree.size(); ++idb) {
                if (vecsnapshotFree[idb] != nullptr)
                    vecdb[idb]->endSnapshotAsync(vecsnapshotFree[idb]);
            }
            s_fFlushInProgress = false;
        }, true /* fHiPri */);
    }
    else
    {
        serverLog(LOG_INFO, "Missed storage flush due to existing flush still in flight.  Consider increasing storage-weak-flush-period");
    }
}

/* This is our timer interrupt, called g_pserver->hz times per second.
 * Here is where we do a number of things that need to be done asynchronously.
 * For instance:
 *
 * - Active expired keys collection (it is also performed in a lazy way on
 *   lookup).
 * - Software watchdog.
 * - Update some statistic.
 * - Incremental rehashing of the DBs hash tables.
 * - Triggering BGSAVE / AOF rewrite, and handling of terminated children.
 * - Clients timeout of different kinds.
 * - Replication reconnection.
 * - Many more...
 *
 * Everything directly called here will be called g_pserver->hz times per second,
 * so in order to throttle execution of things we want to do less frequently
 * a macro is used: run_with_period(milliseconds) { .... }
 */

int serverCron(struct aeEventLoop *eventLoop, long long id, void *clientData) {
    int j;
    UNUSED(eventLoop);
    UNUSED(id);
    UNUSED(clientData);

    if (serverTL->rehashCtl != nullptr && !serverTL->rehashCtl->done) {
        aeReleaseLock();
        // If there is not enough lock contention we may not have made enough progress on the async
        //  rehash.  Ensure we finish it outside the lock.
        dictRehashSomeAsync(serverTL->rehashCtl, serverTL->rehashCtl->queue.size());
        aeAcquireLock();
    }

    if (g_pserver->maxmemory && g_pserver->m_pstorageFactory)
        freeMemoryIfNeededAndSafe(false, false);

    /* If another threads unblocked one of our clients, and this thread has been idle
        then beforeSleep won't have a chance to process the unblocking.  So we also
        process them here in the cron job to ensure they don't starve.
    */
    if (listLength(g_pserver->rgthreadvar[IDX_EVENT_LOOP_MAIN].unblocked_clients))
    {
        processUnblockedClients(IDX_EVENT_LOOP_MAIN);
    }
        
    /* Software watchdog: deliver the SIGALRM that will reach the signal
     * handler if we don't return here fast enough. */
    if (g_pserver->watchdog_period) watchdogScheduleSignal(g_pserver->watchdog_period);

    /* Unpause clients if enough time has elapsed */
    unpauseClientsIfNecessary();

    g_pserver->hz = g_pserver->config_hz;
    /* Adapt the g_pserver->hz value to the number of configured clients. If we have
     * many clients, we want to call serverCron() with an higher frequency. */
    if (g_pserver->dynamic_hz) {
        while (listLength(g_pserver->clients) / g_pserver->hz >
               MAX_CLIENTS_PER_CLOCK_TICK)
        {
            g_pserver->hz += g_pserver->hz; // *= 2
            if (g_pserver->hz > CONFIG_MAX_HZ) {
                g_pserver->hz = CONFIG_MAX_HZ;
                break;
            }
        }
    }

    run_with_period(100) {
        trackInstantaneousMetric(STATS_METRIC_COMMAND,g_pserver->stat_numcommands);
        trackInstantaneousMetric(STATS_METRIC_NET_INPUT,
                g_pserver->stat_net_input_bytes);
        trackInstantaneousMetric(STATS_METRIC_NET_OUTPUT,
                g_pserver->stat_net_output_bytes);
    }

    /* We have just LRU_BITS bits per object for LRU information.
     * So we use an (eventually wrapping) LRU clock.
     *
     * Note that even if the counter wraps it's not a big problem,
     * everything will still work but some object will appear younger
     * to Redis. However for this to happen a given object should never be
     * touched for all the time needed to the counter to wrap, which is
     * not likely.
     *
     * Note that you can change the resolution altering the
     * LRU_CLOCK_RESOLUTION define. */
    g_pserver->lruclock = getLRUClock();

    /* Record the max memory used since the server was started. */
    if (zmalloc_used_memory() > g_pserver->stat_peak_memory)
        g_pserver->stat_peak_memory = zmalloc_used_memory();

    run_with_period(100) {
        /* Sample the RSS and other metrics here since this is a relatively slow call.
         * We must sample the zmalloc_used at the same time we take the rss, otherwise
         * the frag ratio calculate may be off (ratio of two samples at different times) */
        g_pserver->cron_malloc_stats.process_rss = zmalloc_get_rss();
        g_pserver->cron_malloc_stats.zmalloc_used = zmalloc_used_memory();
        /* Sampling the allcator info can be slow too.
         * The fragmentation ratio it'll show is potentically more accurate
         * it excludes other RSS pages such as: shared libraries, LUA and other non-zmalloc
         * allocations, and allocator reserved pages that can be pursed (all not actual frag) */
        zmalloc_get_allocator_info(&g_pserver->cron_malloc_stats.allocator_allocated,
                                   &g_pserver->cron_malloc_stats.allocator_active,
                                   &g_pserver->cron_malloc_stats.allocator_resident);
        /* in case the allocator isn't providing these stats, fake them so that
         * fragmention info still shows some (inaccurate metrics) */
        if (!g_pserver->cron_malloc_stats.allocator_resident) {
            /* LUA memory isn't part of zmalloc_used, but it is part of the process RSS,
             * so we must desuct it in order to be able to calculate correct
             * "allocator fragmentation" ratio */
            size_t lua_memory = lua_gc(g_pserver->lua,LUA_GCCOUNT,0)*1024LL;
            g_pserver->cron_malloc_stats.allocator_resident = g_pserver->cron_malloc_stats.process_rss - lua_memory;
        }
        if (!g_pserver->cron_malloc_stats.allocator_active)
            g_pserver->cron_malloc_stats.allocator_active = g_pserver->cron_malloc_stats.allocator_resident;
        if (!g_pserver->cron_malloc_stats.allocator_allocated)
            g_pserver->cron_malloc_stats.allocator_allocated = g_pserver->cron_malloc_stats.zmalloc_used;
    }

    /* We received a SIGTERM, shutting down here in a safe way, as it is
     * not ok doing so inside the signal handler. */
    if (g_pserver->shutdown_asap) {
        if (prepareForShutdown(SHUTDOWN_NOFLAGS) == C_OK) throw ShutdownException();
        serverLog(LL_WARNING,"SIGTERM received but errors trying to shut down the server, check the logs for more information");
        g_pserver->shutdown_asap = 0;
    }

    /* Show some info about non-empty databases */
    run_with_period(5000) {
        for (j = 0; j < cserver.dbnum; j++) {
            long long size, used, vkeys;

            size = g_pserver->db[j]->slots();
            used = g_pserver->db[j]->size();
            vkeys = g_pserver->db[j]->expireSize();
            if (used || vkeys) {
                serverLog(LL_VERBOSE,"DB %d: %lld keys (%lld volatile) in %lld slots HT.",j,used,vkeys,size);
                /* dictPrintStats(g_pserver->dict); */
            }
        }
    }

    /* Show information about connected clients */
    if (!g_pserver->sentinel_mode) {
        run_with_period(5000) {
            serverLog(LL_DEBUG,
                "%lu clients connected (%lu replicas), %zu bytes in use",
                listLength(g_pserver->clients)-listLength(g_pserver->slaves),
                listLength(g_pserver->slaves),
                zmalloc_used_memory());
        }
    }

    /* We need to do a few operations on clients asynchronously. */
    clientsCron(IDX_EVENT_LOOP_MAIN);

    /* Handle background operations on Redis databases. */
    databasesCron(true /* fMainThread */);

    /* Start a scheduled AOF rewrite if this was requested by the user while
     * a BGSAVE was in progress. */
    if (!hasActiveChildProcess() &&
        g_pserver->aof_rewrite_scheduled)
    {
        rewriteAppendOnlyFileBackground();
    }

    /* Check if a background saving or AOF rewrite in progress terminated. */
    if (hasActiveChildProcess() || ldbPendingChildren())
    {
        checkChildrenDone();
    } else {
        /* If there is not a background saving/rewrite in progress check if
         * we have to save/rewrite now. */
        for (j = 0; j < g_pserver->saveparamslen; j++) {
            struct saveparam *sp = g_pserver->saveparams+j;

            /* Save if we reached the given amount of changes,
             * the given amount of seconds, and if the latest bgsave was
             * successful or if, in case of an error, at least
             * CONFIG_BGSAVE_RETRY_DELAY seconds already elapsed. */
            if (g_pserver->dirty >= sp->changes &&
                g_pserver->unixtime-g_pserver->lastsave > sp->seconds &&
                (g_pserver->unixtime-g_pserver->lastbgsave_try >
                 CONFIG_BGSAVE_RETRY_DELAY ||
                 g_pserver->lastbgsave_status == C_OK))
            {
                // Ensure rehashing is complete
                bool fRehashInProgress = false;
                if (g_pserver->activerehashing) {
                    for (int idb = 0; idb < cserver.dbnum && !fRehashInProgress; ++idb) {
                        if (g_pserver->db[idb]->FRehashing())
                            fRehashInProgress = true;
                    }
                }

                if (!fRehashInProgress) {
                    serverLog(LL_NOTICE,"%d changes in %d seconds. Saving...",
                        sp->changes, (int)sp->seconds);
                    rdbSaveInfo rsi, *rsiptr;
                    rsiptr = rdbPopulateSaveInfo(&rsi);
                    rdbSaveBackground(rsiptr);
                }
                break;
            }
        }

        /* Trigger an AOF rewrite if needed. */
        if (g_pserver->aof_state == AOF_ON &&
            !hasActiveChildProcess() &&
            g_pserver->aof_rewrite_perc &&
            g_pserver->aof_current_size > g_pserver->aof_rewrite_min_size)
        {
            long long base = g_pserver->aof_rewrite_base_size ?
                g_pserver->aof_rewrite_base_size : 1;
            long long growth = (g_pserver->aof_current_size*100/base) - 100;
            if (growth >= g_pserver->aof_rewrite_perc) {
                serverLog(LL_NOTICE,"Starting automatic rewriting of AOF on %lld%% growth",growth);
                rewriteAppendOnlyFileBackground();
            }
        }
    }
    /* Just for the sake of defensive programming, to avoid forgeting to
     * call this function when need. */
    updateDictResizePolicy();


    /* AOF postponed flush: Try at every cron cycle if the slow fsync
     * completed. */
    if (g_pserver->aof_flush_postponed_start) flushAppendOnlyFile(0);

    /* AOF write errors: in this case we have a buffer to flush as well and
     * clear the AOF error in case of success to make the DB writable again,
     * however to try every second is enough in case of 'hz' is set to
     * a higher frequency. */
    run_with_period(1000) {
        if (g_pserver->aof_last_write_status == C_ERR)
            flushAppendOnlyFile(0);
    }

    /* Replication cron function -- used to reconnect to master,
     * detect transfer failures, start background RDB transfers and so forth. */
    run_with_period(1000) replicationCron();

    /* Run the Redis Cluster cron. */
    run_with_period(100) {
        if (g_pserver->cluster_enabled) clusterCron();
    }

    /* Run the Sentinel timer if we are in sentinel mode. */
    if (g_pserver->sentinel_mode) sentinelTimer();

    /* Cleanup expired MIGRATE cached sockets. */
    run_with_period(1000) {
        migrateCloseTimedoutSockets();
    }

    run_with_period(30000) {
        checkTrialTimeout();

        /* Tune the fastlock to CPU load */
        fastlock_auto_adjust_waits();
    }

    /* Resize tracking keys table if needed. This is also done at every
     * command execution, but we want to be sure that if the last command
     * executed changes the value via CONFIG SET, the server will perform
     * the operation even if completely idle. */
    if (g_pserver->tracking_clients) trackingLimitUsedSlots();

    /* Start a scheduled BGSAVE if the corresponding flag is set. This is
     * useful when we are forced to postpone a BGSAVE because an AOF
     * rewrite is in progress.
     *
     * Note: this code must be after the replicationCron() call above so
     * make sure when refactoring this file to keep this order. This is useful
     * because we want to give priority to RDB savings for replication. */
    if (!hasActiveChildProcess() &&
        g_pserver->rdb_bgsave_scheduled &&
        (g_pserver->unixtime-g_pserver->lastbgsave_try > CONFIG_BGSAVE_RETRY_DELAY ||
         g_pserver->lastbgsave_status == C_OK))
    {
        rdbSaveInfo rsi, *rsiptr;
        rsiptr = rdbPopulateSaveInfo(&rsi);
        if (rdbSaveBackground(rsiptr) == C_OK)
            g_pserver->rdb_bgsave_scheduled = 0;
    }

    if (cserver.storage_memory_model == STORAGE_WRITEBACK && g_pserver->m_pstorageFactory) {
        run_with_period(g_pserver->storage_flush_period) {
            flushStorageWeak();
        }
    }

    /* Fire the cron loop modules event. */
    RedisModuleCronLoopV1 ei = {REDISMODULE_CRON_LOOP_VERSION,g_pserver->hz};
    moduleFireServerEvent(REDISMODULE_EVENT_CRON_LOOP,
                          0,
                          &ei);


    /* CRON functions may trigger async writes, so do this last */
    ProcessPendingAsyncWrites();

<<<<<<< HEAD
=======
    // Measure lock contention from a different thread to be more accurate
    g_pserver->asyncworkqueue->AddWorkFunction([]{
        g_pserver->rglockSamples[g_pserver->ilockRingHead] = (uint16_t)aeLockContention();
        ++g_pserver->ilockRingHead;
        if (g_pserver->ilockRingHead >= redisServer::s_lockContentionSamples)
            g_pserver->ilockRingHead = 0;
    });

>>>>>>> fe9f276f
    run_with_period(10) {
        if (!g_pserver->garbageCollector.empty()) {
            // Server threads don't free the GC, but if we don't have a
            //  a bgsave or some other async task then we'll hold onto the
            //  data for too long
            g_pserver->asyncworkqueue->AddWorkFunction([]{
                auto epoch = g_pserver->garbageCollector.startEpoch();
                g_pserver->garbageCollector.endEpoch(epoch);
            });
        }
    }

<<<<<<< HEAD
    // Measure lock contention from a different thread to be more accurate
    g_pserver->asyncworkqueue->AddWorkFunction([]{
        g_pserver->rglockSamples[g_pserver->ilockRingHead] = (uint16_t)aeLockContention();
        ++g_pserver->ilockRingHead;
        if (g_pserver->ilockRingHead >= redisServer::s_lockContentionSamples)
            g_pserver->ilockRingHead = 0;
    });

=======
>>>>>>> fe9f276f
    g_pserver->cronloops++;
    return 1000/g_pserver->hz;
}

// serverCron for worker threads other than the main thread
int serverCronLite(struct aeEventLoop *eventLoop, long long id, void *clientData)
{
    UNUSED(id);
    UNUSED(clientData);

    if (serverTL->rehashCtl != nullptr && !serverTL->rehashCtl->done) {
        aeReleaseLock();
        // If there is not enough lock contention we may not have made enough progress on the async
        //  rehash.  Ensure we finish it outside the lock.
        dictRehashSomeAsync(serverTL->rehashCtl, serverTL->rehashCtl->queue.size());
        aeAcquireLock();
    }

    if (g_pserver->maxmemory && g_pserver->m_pstorageFactory)
        freeMemoryIfNeededAndSafe(false, false);

    int iel = ielFromEventLoop(eventLoop);
    serverAssert(iel != IDX_EVENT_LOOP_MAIN);

    /* If another threads unblocked one of our clients, and this thread has been idle
        then beforeSleep won't have a chance to process the unblocking.  So we also
        process them here in the cron job to ensure they don't starve.
    */
    if (listLength(g_pserver->rgthreadvar[iel].unblocked_clients))
    {
        processUnblockedClients(iel);
    }

    /* Handle background operations on Redis databases. */
    databasesCron(false /* fMainThread */);

    /* Unpause clients if enough time has elapsed */
    unpauseClientsIfNecessary();
    
    ProcessPendingAsyncWrites();    // A bug but leave for now, events should clean up after themselves
    clientsCron(iel);

    return 1000/g_pserver->hz;
}

extern "C" void asyncFreeDictTable(dictEntry **de)
{
    if (de == nullptr || serverTL == nullptr || serverTL->gcEpoch.isReset()) {
        zfree(de);
    } else {
        g_pserver->garbageCollector.enqueueCPtr(serverTL->gcEpoch, de);
    }
}

extern int ProcessingEventsWhileBlocked;
void processClients();

/* This function gets called every time Redis is entering the
 * main loop of the event driven library, that is, before to sleep
 * for ready file descriptors.
 *
 * Note: This function is (currently) called from two functions:
 * 1. aeMain - The main server loop
 * 2. processEventsWhileBlocked - Process clients during RDB/AOF load
 *
 * If it was called from processEventsWhileBlocked we don't want
 * to perform all actions (For example, we don't want to expire
 * keys), but we do need to perform some actions.
 *
 * The most important is freeClientsInAsyncFreeQueue but we also
 * call some other low-risk functions. */
void beforeSleep(struct aeEventLoop *eventLoop) {
    AeLocker locker;
    int iel = ielFromEventLoop(eventLoop);

    locker.arm();

    size_t zmalloc_used = zmalloc_used_memory();
    if (zmalloc_used > g_pserver->stat_peak_memory)
        g_pserver->stat_peak_memory = zmalloc_used;
    
    serverAssert(g_pserver->repl_batch_offStart < 0);
    runAndPropogateToReplicas(processClients);

    /* Handle precise timeouts of blocked clients. */
    handleBlockedClientsTimeout();

    /* Handle TLS pending data. (must be done before flushAppendOnlyFile) */
    if (tlsHasPendingData()) {
        locker.disarm();
        tlsProcessPendingData();
        locker.arm();
    }

    /* If tls still has pending unread data don't sleep at all. */
    aeSetDontWait(eventLoop, tlsHasPendingData());

    /* Call the Redis Cluster before sleep function. Note that this function
     * may change the state of Redis Cluster (from ok to fail or vice versa),
     * so it's a good idea to call it before serving the unblocked clients
     * later in this function. */
    if (g_pserver->cluster_enabled) clusterBeforeSleep();

    /* Run a fast expire cycle (the called function will return
     * ASAP if a fast cycle is not needed). */
    if (g_pserver->active_expire_enabled && (listLength(g_pserver->masters) == 0 || g_pserver->fActiveReplica))
        activeExpireCycle(ACTIVE_EXPIRE_CYCLE_FAST);

    /* Unblock all the clients blocked for synchronous replication
     * in WAIT. */
    if (listLength(g_pserver->clients_waiting_acks))
        processClientsWaitingReplicas();

    /* Check if there are clients unblocked by modules that implement
     * blocking commands. */
    if (moduleCount()) moduleHandleBlockedClients(ielFromEventLoop(eventLoop));

    /* Try to process pending commands for clients that were just unblocked. */
    if (listLength(g_pserver->rgthreadvar[iel].unblocked_clients))
    {
        processUnblockedClients(iel);
    }

    /* Send all the slaves an ACK request if at least one client blocked
     * during the previous event loop iteration. Note that we do this after
     * processUnblockedClients(), so if there are multiple pipelined WAITs
     * and the just unblocked WAIT gets blocked again, we don't have to wait
     * a server cron cycle in absence of other event loop events. See #6623. */
    if (g_pserver->get_ack_from_slaves) {
        robj *argv[3];

        argv[0] = createStringObject("REPLCONF",8);
        argv[1] = createStringObject("GETACK",6);
        argv[2] = createStringObject("*",1); /* Not used argument. */
        replicationFeedSlaves(g_pserver->slaves, g_pserver->replicaseldb, argv, 3);
        decrRefCount(argv[0]);
        decrRefCount(argv[1]);
        decrRefCount(argv[2]);
        g_pserver->get_ack_from_slaves = 0;
    }

    /* Send the invalidation messages to clients participating to the
     * client side caching protocol in broadcasting (BCAST) mode. */
    trackingBroadcastInvalidationMessages();

    /* Write the AOF buffer on disk */
    flushAppendOnlyFile(0);

    static thread_local bool fFirstRun = true;
    // note: we also copy the DB pointer in case a DB swap is done while the lock is released
    std::vector<redisDb*> vecdb;    // note we cache the database pointer in case a dbswap is done while the lock is released
    if (cserver.storage_memory_model == STORAGE_WRITETHROUGH && g_pserver->m_pstorageFactory != nullptr)
    {
        if (!fFirstRun) {
            mstime_t storage_process_latency;
            latencyStartMonitor(storage_process_latency);
            for (int idb = 0; idb < cserver.dbnum; ++idb) {
                if (g_pserver->db[idb]->processChanges(false))
                    vecdb.push_back(g_pserver->db[idb]);
            }
            latencyEndMonitor(storage_process_latency);
            latencyAddSampleIfNeeded("storage-process-changes", storage_process_latency);
        } else {
            fFirstRun = false;
        }
    }

    int aof_state = g_pserver->aof_state;

    mstime_t commit_latency;
    latencyStartMonitor(commit_latency);
    if (g_pserver->m_pstorageFactory != nullptr)
    {
        locker.disarm();
        for (redisDb *db : vecdb)
            db->commitChanges();
        locker.arm();
    }
    latencyEndMonitor(commit_latency);
    latencyAddSampleIfNeeded("storage-commit", commit_latency);

    /* We try to handle writes at the end so we don't have to reacquire the lock,
        but if there is a pending async close we need to ensure the writes happen
        first so perform it here */
    bool fSentReplies = false;
    if (listLength(g_pserver->clients_to_close)) {
        locker.disarm();
        handleClientsWithPendingWrites(iel, aof_state);
        locker.arm();
        fSentReplies = true;
    }
    
    if (!serverTL->gcEpoch.isReset())
        g_pserver->garbageCollector.endEpoch(serverTL->gcEpoch, true /*fNoFree*/);
    serverTL->gcEpoch.reset();

    /* Close clients that need to be closed asynchronous */
    freeClientsInAsyncFreeQueue(iel);

    if (!serverTL->gcEpoch.isReset())
        g_pserver->garbageCollector.endEpoch(serverTL->gcEpoch, true /*fNoFree*/);
    serverTL->gcEpoch.reset();

    /* Try to process blocked clients every once in while. Example: A module
     * calls RM_SignalKeyAsReady from within a timer callback (So we don't
     * visit processCommand() at all). */
    handleClientsBlockedOnKeys();

    /* Before we are going to sleep, let the threads access the dataset by
     * releasing the GIL. Redis main thread will not touch anything at this
     * time. */
    serverAssert(g_pserver->repl_batch_offStart < 0);
    locker.disarm();
    if (!fSentReplies)
        handleClientsWithPendingWrites(iel, aof_state);

    {
        std::lock_guard<std::mutex> lock(time_thread_mutex);
        sleeping_threads++;
        serverAssert(sleeping_threads <= cserver.cthreads);
    }

    if (moduleCount()) moduleReleaseGIL(TRUE /*fServerThread*/);

    /* Do NOT add anything below moduleReleaseGIL !!! */
}

/* This function is called immediately after the event loop multiplexing
 * API returned, and the control is going to soon return to Redis by invoking
 * the different events callbacks. */
void afterSleep(struct aeEventLoop *eventLoop) {
    UNUSED(eventLoop);
    /* Do NOT add anything above moduleAcquireGIL !!! */

    /* Aquire the modules GIL so that their threads won't touch anything. */
    if (moduleCount()) moduleAcquireGIL(TRUE /*fServerThread*/);

    wakeTimeThread();

    serverAssert(serverTL->gcEpoch.isReset());
    serverTL->gcEpoch = g_pserver->garbageCollector.startEpoch();
    for (int idb = 0; idb < cserver.dbnum; ++idb)
        g_pserver->db[idb]->trackChanges(false);
}

/* =========================== Server initialization ======================== */

void createSharedObjects(void) {
    int j;

    shared.crlf = makeObjectShared(createObject(OBJ_STRING,sdsnew("\r\n")));
    shared.ok = makeObjectShared(createObject(OBJ_STRING,sdsnew("+OK\r\n")));
    shared.err = makeObjectShared(createObject(OBJ_STRING,sdsnew("-ERR\r\n")));
    shared.emptybulk = makeObjectShared(createObject(OBJ_STRING,sdsnew("$0\r\n\r\n")));
    shared.emptymultibulk = makeObjectShared(createObject(OBJ_STRING,sdsnew("*0\r\n")));
    shared.nullbulk = makeObjectShared(createObject(OBJ_STRING,sdsnew("$0\r\n\r\n")));
    shared.czero = makeObjectShared(createObject(OBJ_STRING,sdsnew(":0\r\n")));
    shared.cone = makeObjectShared(createObject(OBJ_STRING,sdsnew(":1\r\n")));
    shared.emptyarray = makeObjectShared(createObject(OBJ_STRING,sdsnew("*0\r\n")));
    shared.pong = makeObjectShared(createObject(OBJ_STRING,sdsnew("+PONG\r\n")));
    shared.queued = makeObjectShared(createObject(OBJ_STRING,sdsnew("+QUEUED\r\n")));
    shared.emptyscan = makeObjectShared(createObject(OBJ_STRING,sdsnew("*2\r\n$1\r\n0\r\n*0\r\n")));
    shared.wrongtypeerr = makeObjectShared(createObject(OBJ_STRING,sdsnew(
        "-WRONGTYPE Operation against a key holding the wrong kind of value\r\n")));
    shared.nokeyerr = makeObjectShared(createObject(OBJ_STRING,sdsnew(
        "-ERR no such key\r\n")));
    shared.syntaxerr = makeObjectShared(createObject(OBJ_STRING,sdsnew(
        "-ERR syntax error\r\n")));
    shared.sameobjecterr = makeObjectShared(createObject(OBJ_STRING,sdsnew(
        "-ERR source and destination objects are the same\r\n")));
    shared.outofrangeerr = makeObjectShared(createObject(OBJ_STRING,sdsnew(
        "-ERR index out of range\r\n")));
    shared.noscripterr = makeObjectShared(createObject(OBJ_STRING,sdsnew(
        "-NOSCRIPT No matching script. Please use EVAL.\r\n")));
    shared.loadingerr = makeObjectShared(createObject(OBJ_STRING,sdsnew(
        "-LOADING Redis is loading the dataset in memory\r\n")));
    shared.slowscripterr = makeObjectShared(createObject(OBJ_STRING,sdsnew(
        "-BUSY Redis is busy running a script. You can only call SCRIPT KILL or SHUTDOWN NOSAVE.\r\n")));
    shared.masterdownerr = makeObjectShared(createObject(OBJ_STRING,sdsnew(
        "-MASTERDOWN Link with MASTER is down and replica-serve-stale-data is set to 'no'.\r\n")));
    shared.bgsaveerr = makeObjectShared(createObject(OBJ_STRING,sdsnew(
        "-MISCONF Redis is configured to save RDB snapshots, but it is currently not able to persist on disk. Commands that may modify the data set are disabled, because this instance is configured to report errors during writes if RDB snapshotting fails (stop-writes-on-bgsave-error option). Please check the Redis logs for details about the RDB error.\r\n")));
    shared.roslaveerr = makeObjectShared(createObject(OBJ_STRING,sdsnew(
        "-READONLY You can't write against a read only replica.\r\n")));
    shared.noautherr = makeObjectShared(createObject(OBJ_STRING,sdsnew(
        "-NOAUTH Authentication required.\r\n")));
    shared.oomerr = makeObjectShared(createObject(OBJ_STRING,sdsnew(
        "-OOM command not allowed when used memory > 'maxmemory'.\r\n")));
    shared.execaborterr = makeObjectShared(createObject(OBJ_STRING,sdsnew(
        "-EXECABORT Transaction discarded because of previous errors.\r\n")));
    shared.noreplicaserr = makeObjectShared(createObject(OBJ_STRING,sdsnew(
        "-NOREPLICAS Not enough good replicas to write.\r\n")));
    shared.busykeyerr = makeObjectShared(createObject(OBJ_STRING,sdsnew(
        "-BUSYKEY Target key name already exists.\r\n")));
    shared.space = makeObjectShared(createObject(OBJ_STRING,sdsnew(" ")));
    shared.colon = makeObjectShared(createObject(OBJ_STRING,sdsnew(":")));
    shared.plus = makeObjectShared(createObject(OBJ_STRING,sdsnew("+")));

    /* The shared NULL depends on the protocol version. */
    shared.null[0] = NULL;
    shared.null[1] = NULL;
    shared.null[2] = makeObjectShared(createObject(OBJ_STRING,sdsnew("$-1\r\n")));
    shared.null[3] = makeObjectShared(createObject(OBJ_STRING,sdsnew("_\r\n")));

    shared.nullarray[0] = NULL;
    shared.nullarray[1] = NULL;
    shared.nullarray[2] = makeObjectShared(createObject(OBJ_STRING,sdsnew("*-1\r\n")));
    shared.nullarray[3] = makeObjectShared(createObject(OBJ_STRING,sdsnew("_\r\n")));

    shared.emptymap[0] = NULL;
    shared.emptymap[1] = NULL;
    shared.emptymap[2] = createObject(OBJ_STRING,sdsnew("*0\r\n"));
    shared.emptymap[3] = createObject(OBJ_STRING,sdsnew("%0\r\n"));

    shared.emptyset[0] = NULL;
    shared.emptyset[1] = NULL;
    shared.emptyset[2] = createObject(OBJ_STRING,sdsnew("*0\r\n"));
    shared.emptyset[3] = createObject(OBJ_STRING,sdsnew("~0\r\n"));

    for (j = 0; j < PROTO_SHARED_SELECT_CMDS; j++) {
        char dictid_str[64];
        int dictid_len;

        dictid_len = ll2string(dictid_str,sizeof(dictid_str),j);
        shared.select[j] = makeObjectShared(createObject(OBJ_STRING,
            sdscatprintf(sdsempty(),
                "*2\r\n$6\r\nSELECT\r\n$%d\r\n%s\r\n",
                dictid_len, dictid_str)));
    }
    shared.messagebulk = makeObjectShared("$7\r\nmessage\r\n",13);
    shared.pmessagebulk = makeObjectShared("$8\r\npmessage\r\n",14);
    shared.subscribebulk = makeObjectShared("$9\r\nsubscribe\r\n",15);
    shared.unsubscribebulk = makeObjectShared("$11\r\nunsubscribe\r\n",18);
    shared.psubscribebulk = makeObjectShared("$10\r\npsubscribe\r\n",17);
    shared.punsubscribebulk = makeObjectShared("$12\r\npunsubscribe\r\n",19);
    shared.del = makeObjectShared("DEL",3);
    shared.unlink = makeObjectShared("UNLINK",6);
    shared.rpop = makeObjectShared("RPOP",4);
    shared.lpop = makeObjectShared("LPOP",4);
    shared.lpush = makeObjectShared("LPUSH",5);
    shared.rpoplpush = makeObjectShared("RPOPLPUSH",9);
    shared.zpopmin = makeObjectShared("ZPOPMIN",7);
    shared.zpopmax = makeObjectShared("ZPOPMAX",7);
    shared.multi = makeObjectShared("MULTI",5);
    shared.exec = makeObjectShared("EXEC",4);
    shared.hdel = makeObjectShared(createStringObject("HDEL", 4));
    shared.zrem = makeObjectShared(createStringObject("ZREM", 4));
    shared.srem = makeObjectShared(createStringObject("SREM", 4));
    shared.mvccrestore = makeObjectShared(createStringObject("KEYDB.MVCCRESTORE", 17));
    shared.pexpirememberat = makeObjectShared(createStringObject("PEXPIREMEMBERAT",15));
    for (j = 0; j < OBJ_SHARED_INTEGERS; j++) {
        shared.integers[j] =
            makeObjectShared(createObject(OBJ_STRING,(void*)(long)j));
        shared.integers[j]->encoding = OBJ_ENCODING_INT;
    }
    for (j = 0; j < OBJ_SHARED_BULKHDR_LEN; j++) {
        shared.mbulkhdr[j] = makeObjectShared(createObject(OBJ_STRING,
            sdscatprintf(sdsempty(),"*%d\r\n",j)));
        shared.bulkhdr[j] = makeObjectShared(createObject(OBJ_STRING,
            sdscatprintf(sdsempty(),"$%d\r\n",j)));
    }
    /* The following two shared objects, minstring and maxstrings, are not
     * actually used for their value but as a special object meaning
     * respectively the minimum possible string and the maximum possible
     * string in string comparisons for the ZRANGEBYLEX command. */
    shared.minstring = sdsnew("minstring");
    shared.maxstring = sdsnew("maxstring");
}

void initMasterInfo(redisMaster *master)
{
    if (cserver.default_masterauth)
        master->masterauth = zstrdup(cserver.default_masterauth);
    else
        master->masterauth = NULL;

    if (cserver.default_masteruser)
        master->masteruser = zstrdup(cserver.default_masteruser);
    else
        master->masteruser = NULL;

    master->masterport = 6379;
    master->master = NULL;
    master->cached_master = NULL;
    master->master_initial_offset = -1;
    
    master->isActive = false;

    master->repl_state = REPL_STATE_NONE;
    master->repl_down_since = 0; /* Never connected, repl is down since EVER. */
    master->mvccLastSync = 0;
}

void initServerConfig(void) {
    int j;

    updateCachedTime();
    getRandomHexChars(g_pserver->runid,CONFIG_RUN_ID_SIZE);
    g_pserver->runid[CONFIG_RUN_ID_SIZE] = '\0';
    changeReplicationId();
    clearReplicationId2();
    g_pserver->hz = CONFIG_DEFAULT_HZ; /* Initialize it ASAP, even if it may get
                                      updated later after loading the config.
                                      This value may be used before the server
                                      is initialized. */
    g_pserver->clients = listCreate();
    g_pserver->slaves = listCreate();
    g_pserver->monitors = listCreate();
    g_pserver->clients_timeout_table = raxNew();
    g_pserver->events_processed_while_blocked = 0;
    g_pserver->timezone = getTimeZone(); /* Initialized by tzset(). */
    cserver.configfile = NULL;
    cserver.executable = NULL;
    g_pserver->hz = g_pserver->config_hz = CONFIG_DEFAULT_HZ;
    g_pserver->bindaddr_count = 0;
    g_pserver->unixsocket = NULL;
    g_pserver->unixsocketperm = CONFIG_DEFAULT_UNIX_SOCKET_PERM;
    g_pserver->sofd = -1;
    g_pserver->active_expire_enabled = 1;
    cserver.client_max_querybuf_len = PROTO_MAX_QUERYBUF_LEN;
    g_pserver->saveparams = NULL;
    g_pserver->loading = 0;
    g_pserver->logfile = zstrdup(CONFIG_DEFAULT_LOGFILE);
    g_pserver->syslog_facility = LOG_LOCAL0;
    cserver.supervised = 0;
    cserver.supervised_mode = SUPERVISED_NONE;
    g_pserver->aof_state = AOF_OFF;
    g_pserver->aof_rewrite_base_size = 0;
    g_pserver->aof_rewrite_scheduled = 0;
    g_pserver->aof_flush_sleep = 0;
    g_pserver->aof_last_fsync = time(NULL);
    g_pserver->aof_rewrite_time_last = -1;
    g_pserver->aof_rewrite_time_start = -1;
    g_pserver->aof_lastbgrewrite_status = C_OK;
    g_pserver->aof_delayed_fsync = 0;
    g_pserver->aof_fd = -1;
    g_pserver->aof_selected_db = -1; /* Make sure the first time will not match */
    g_pserver->aof_flush_postponed_start = 0;
    cserver.pidfile = NULL;
    g_pserver->rdb_filename = NULL;
    g_pserver->rdb_s3bucketpath = NULL;
    g_pserver->active_defrag_running = 0;
    g_pserver->notify_keyspace_events = 0;
    g_pserver->blocked_clients = 0;
    memset(g_pserver->blocked_clients_by_type,0,
           sizeof(g_pserver->blocked_clients_by_type));
    g_pserver->shutdown_asap = 0;
    g_pserver->cluster_enabled = 0;
    g_pserver->cluster_configfile = zstrdup(CONFIG_DEFAULT_CLUSTER_CONFIG_FILE);
    g_pserver->migrate_cached_sockets = dictCreate(&migrateCacheDictType,NULL);
    g_pserver->next_client_id = 1; /* Client IDs, start from 1 .*/

    g_pserver->lruclock = getLRUClock();
    resetServerSaveParams();

    appendServerSaveParams(60*60,1);  /* save after 1 hour and 1 change */
    appendServerSaveParams(300,100);  /* save after 5 minutes and 100 changes */
    appendServerSaveParams(60,10000); /* save after 1 minute and 10000 changes */

    /* Replication related */
    g_pserver->masters = listCreate();
    g_pserver->enable_multimaster = CONFIG_DEFAULT_ENABLE_MULTIMASTER;
    g_pserver->repl_syncio_timeout = CONFIG_REPL_SYNCIO_TIMEOUT;
    g_pserver->master_repl_offset = 0;

    /* Replication partial resync backlog */
    g_pserver->repl_backlog = NULL;
    g_pserver->repl_backlog_histlen = 0;
    g_pserver->repl_backlog_idx = 0;
    g_pserver->repl_backlog_off = 0;
    g_pserver->repl_no_slaves_since = time(NULL);

    /* Client output buffer limits */
    for (j = 0; j < CLIENT_TYPE_OBUF_COUNT; j++)
        cserver.client_obuf_limits[j] = clientBufferLimitsDefaults[j];

    /* Linux OOM Score config */
    for (j = 0; j < CONFIG_OOM_COUNT; j++)
        g_pserver->oom_score_adj_values[j] = configOOMScoreAdjValuesDefaults[j];

    /* Double constants initialization */
    R_Zero = 0.0;
    R_PosInf = 1.0/R_Zero;
    R_NegInf = -1.0/R_Zero;
    R_Nan = R_Zero/R_Zero;

    /* Command table -- we initialize it here as it is part of the
     * initial configuration, since command names may be changed via
     * keydb.conf using the rename-command directive. */
    g_pserver->commands = dictCreate(&commandTableDictType,NULL);
    g_pserver->orig_commands = dictCreate(&commandTableDictType,NULL);
    populateCommandTable();
    cserver.delCommand = lookupCommandByCString("del");
    cserver.multiCommand = lookupCommandByCString("multi");
    cserver.lpushCommand = lookupCommandByCString("lpush");
    cserver.lpopCommand = lookupCommandByCString("lpop");
    cserver.rpopCommand = lookupCommandByCString("rpop");
    cserver.zpopminCommand = lookupCommandByCString("zpopmin");
    cserver.zpopmaxCommand = lookupCommandByCString("zpopmax");
    cserver.sremCommand = lookupCommandByCString("srem");
    cserver.execCommand = lookupCommandByCString("exec");
    cserver.expireCommand = lookupCommandByCString("expire");
    cserver.pexpireCommand = lookupCommandByCString("pexpire");
    cserver.xclaimCommand = lookupCommandByCString("xclaim");
    cserver.xgroupCommand = lookupCommandByCString("xgroup");
    cserver.rreplayCommand = lookupCommandByCString("rreplay");
    cserver.rpoplpushCommand = lookupCommandByCString("rpoplpush");
    cserver.hdelCommand = lookupCommandByCString("hdel");
    cserver.zremCommand = lookupCommandByCString("zrem");

    /* Debugging */
    g_pserver->assert_failed = "<no assertion failed>";
    g_pserver->assert_file = "<no file>";
    g_pserver->assert_line = 0;
    g_pserver->bug_report_start = 0;
    g_pserver->watchdog_period = 0;

    /* By default we want scripts to be always replicated by effects
     * (single commands executed by the script), and not by sending the
     * script to the replica / AOF. This is the new way starting from
     * Redis 5. However it is possible to revert it via keydb.conf. */
    g_pserver->lua_always_replicate_commands = 1;

    /* Multithreading */
    cserver.cthreads = CONFIG_DEFAULT_THREADS;
    cserver.fThreadAffinity = CONFIG_DEFAULT_THREAD_AFFINITY;

    // This will get dereferenced before the second stage init where we have the true db count
    //  so make sure its zero and initialized
    g_pserver->db = (redisDb**)zcalloc(sizeof(redisDb*)*std::max(cserver.dbnum, 1), MALLOC_LOCAL);

    cserver.threadAffinityOffset = 0;
    initConfigValues();
}

extern char **environ;

/* Restart the server, executing the same executable that started this
 * instance, with the same arguments and configuration file.
 *
 * The function is designed to directly call execve() so that the new
 * server instance will retain the PID of the previous one.
 *
 * The list of flags, that may be bitwise ORed together, alter the
 * behavior of this function:
 *
 * RESTART_SERVER_NONE              No flags.
 * RESTART_SERVER_GRACEFULLY        Do a proper shutdown before restarting.
 * RESTART_SERVER_CONFIG_REWRITE    Rewrite the config file before restarting.
 *
 * On success the function does not return, because the process turns into
 * a different process. On error C_ERR is returned. */
int restartServer(int flags, mstime_t delay) {
    int j;

    /* Check if we still have accesses to the executable that started this
     * server instance. */
    if (access(cserver.executable,X_OK) == -1) {
        serverLog(LL_WARNING,"Can't restart: this process has no "
                             "permissions to execute %s", cserver.executable);
        return C_ERR;
    }

    /* Config rewriting. */
    if (flags & RESTART_SERVER_CONFIG_REWRITE &&
        cserver.configfile &&
        rewriteConfig(cserver.configfile, 0) == -1)
    {
        serverLog(LL_WARNING,"Can't restart: configuration rewrite process "
                             "failed");
        return C_ERR;
    }

    /* Perform a proper shutdown. */
    if (flags & RESTART_SERVER_GRACEFULLY &&
        prepareForShutdown(SHUTDOWN_NOFLAGS) != C_OK)
    {
        serverLog(LL_WARNING,"Can't restart: error preparing for shutdown");
        return C_ERR;
    }

    /* Close all file descriptors, with the exception of stdin, stdout, strerr
     * which are useful if we restart a Redis server which is not daemonized. */
    for (j = 3; j < (int)g_pserver->maxclients + 1024; j++) {
        /* Test the descriptor validity before closing it, otherwise
         * Valgrind issues a warning on close(). */
        if (fcntl(j,F_GETFD) != -1)
        {
            /* This user to just close() here, but sanitizers detected that as an FD race.
                The race doesn't matter since we're about to call exec() however we want
                to cut down on noise, so instead we ask the kernel to close when we call
                exec(), and only do it ourselves if that fails. */
            if (fcntl(j, F_SETFD, FD_CLOEXEC) == -1)
            {
                close(j);   // failed to set close on exec, close here
            }
        }
    }

    /* Execute the server with the original command line. */
    if (delay) usleep(delay*1000);
    zfree(cserver.exec_argv[0]);
    cserver.exec_argv[0] = zstrdup(cserver.executable);
    execve(cserver.executable,cserver.exec_argv,environ);

    /* If an error occurred here, there is nothing we can do, but exit. */
    _exit(1);

    return C_ERR; /* Never reached. */
}

static void readOOMScoreAdj(void) {
#ifdef HAVE_PROC_OOM_SCORE_ADJ
    char buf[64];
    int fd = open("/proc/self/oom_score_adj", O_RDONLY);

    if (fd < 0) return;
    if (read(fd, buf, sizeof(buf)) > 0)
        g_pserver->oom_score_adj_base = atoi(buf);
    close(fd);
#endif
}

/* This function will configure the current process's oom_score_adj according
 * to user specified configuration. This is currently implemented on Linux
 * only.
 *
 * A process_class value of -1 implies OOM_CONFIG_MASTER or OOM_CONFIG_REPLICA,
 * depending on current role.
 */
int setOOMScoreAdj(int process_class) {

    if (g_pserver->oom_score_adj == OOM_SCORE_ADJ_NO) return C_OK;
    if (process_class == -1)
        process_class = (listLength(g_pserver->masters) ? CONFIG_OOM_REPLICA : CONFIG_OOM_MASTER);

    serverAssert(process_class >= 0 && process_class < CONFIG_OOM_COUNT);

#ifdef HAVE_PROC_OOM_SCORE_ADJ
    int fd;
    int val;
    char buf[64];

    val = g_pserver->oom_score_adj_values[process_class];
    if (g_pserver->oom_score_adj == OOM_SCORE_RELATIVE)
        val += g_pserver->oom_score_adj_base;
    if (val > 1000) val = 1000;
    if (val < -1000) val = -1000;

    snprintf(buf, sizeof(buf) - 1, "%d\n", val);

    fd = open("/proc/self/oom_score_adj", O_WRONLY);
    if (fd < 0 || write(fd, buf, strlen(buf)) < 0) {
        serverLog(LOG_WARNING, "Unable to write oom_score_adj: %s", strerror(errno));
        if (fd != -1) close(fd);
        return C_ERR;
    }

    close(fd);
    return C_OK;
#else
    /* Unsupported */
    return C_ERR;
#endif
}

/* This function will try to raise the max number of open files accordingly to
 * the configured max number of clients. It also reserves a number of file
 * descriptors (CONFIG_MIN_RESERVED_FDS) for extra operations of
 * persistence, listening sockets, log files and so forth.
 *
 * If it will not be possible to set the limit accordingly to the configured
 * max number of clients, the function will do the reverse setting
 * g_pserver->maxclients to the value that we can actually handle. */
void adjustOpenFilesLimit(void) {
    rlim_t maxfiles = g_pserver->maxclients+CONFIG_MIN_RESERVED_FDS;
    struct rlimit limit;

    if (getrlimit(RLIMIT_NOFILE,&limit) == -1) {
        serverLog(LL_WARNING,"Unable to obtain the current NOFILE limit (%s), assuming 1024 and setting the max clients configuration accordingly.",
            strerror(errno));
        g_pserver->maxclients = 1024-CONFIG_MIN_RESERVED_FDS;
    } else {
        rlim_t oldlimit = limit.rlim_cur;

        /* Set the max number of files if the current limit is not enough
         * for our needs. */
        if (oldlimit < maxfiles) {
            rlim_t bestlimit;
            int setrlimit_error = 0;

            /* Try to set the file limit to match 'maxfiles' or at least
             * to the higher value supported less than maxfiles. */
            bestlimit = maxfiles;
            while(bestlimit > oldlimit) {
                rlim_t decr_step = 16;

                limit.rlim_cur = bestlimit;
                limit.rlim_max = bestlimit;
                if (setrlimit(RLIMIT_NOFILE,&limit) != -1) break;
                setrlimit_error = errno;

                /* We failed to set file limit to 'bestlimit'. Try with a
                 * smaller limit decrementing by a few FDs per iteration. */
                if (bestlimit < decr_step) break;
                bestlimit -= decr_step;
            }

            /* Assume that the limit we get initially is still valid if
             * our last try was even lower. */
            if (bestlimit < oldlimit) bestlimit = oldlimit;

            if (bestlimit < maxfiles) {
                unsigned int old_maxclients = g_pserver->maxclients;
                g_pserver->maxclients = bestlimit-CONFIG_MIN_RESERVED_FDS;
                /* maxclients is unsigned so may overflow: in order
                 * to check if maxclients is now logically less than 1
                 * we test indirectly via bestlimit. */
                if (bestlimit <= CONFIG_MIN_RESERVED_FDS) {
                    serverLog(LL_WARNING,"Your current 'ulimit -n' "
                        "of %llu is not enough for the server to start. "
                        "Please increase your open file limit to at least "
                        "%llu. Exiting.",
                        (unsigned long long) oldlimit,
                        (unsigned long long) maxfiles);
                    exit(1);
                }
                serverLog(LL_WARNING,"You requested maxclients of %d "
                    "requiring at least %llu max file descriptors.",
                    old_maxclients,
                    (unsigned long long) maxfiles);
                serverLog(LL_WARNING,"Server can't set maximum open files "
                    "to %llu because of OS error: %s.",
                    (unsigned long long) maxfiles, strerror(setrlimit_error));
                serverLog(LL_WARNING,"Current maximum open files is %llu. "
                    "maxclients has been reduced to %d to compensate for "
                    "low ulimit. "
                    "If you need higher maxclients increase 'ulimit -n'.",
                    (unsigned long long) bestlimit, g_pserver->maxclients);
            } else {
                serverLog(LL_NOTICE,"Increased maximum number of open files "
                    "to %llu (it was originally set to %llu).",
                    (unsigned long long) maxfiles,
                    (unsigned long long) oldlimit);
            }
        }
    }
}

/* Check that g_pserver->tcp_backlog can be actually enforced in Linux according
 * to the value of /proc/sys/net/core/somaxconn, or warn about it. */
void checkTcpBacklogSettings(void) {
#ifdef HAVE_PROC_SOMAXCONN
    FILE *fp = fopen("/proc/sys/net/core/somaxconn","r");
    char buf[1024];
    if (!fp) return;
    if (fgets(buf,sizeof(buf),fp) != NULL) {
        int somaxconn = atoi(buf);
        if (somaxconn > 0 && somaxconn < g_pserver->tcp_backlog) {
            serverLog(LL_WARNING,"WARNING: The TCP backlog setting of %d cannot be enforced because /proc/sys/net/core/somaxconn is set to the lower value of %d.", g_pserver->tcp_backlog, somaxconn);
        }
    }
    fclose(fp);
#endif
}

/* Initialize a set of file descriptors to listen to the specified 'port'
 * binding the addresses specified in the Redis server configuration.
 *
 * The listening file descriptors are stored in the integer array 'fds'
 * and their number is set in '*count'.
 *
 * The addresses to bind are specified in the global g_pserver->bindaddr array
 * and their number is g_pserver->bindaddr_count. If the server configuration
 * contains no specific addresses to bind, this function will try to
 * bind * (all addresses) for both the IPv4 and IPv6 protocols.
 *
 * On success the function returns C_OK.
 *
 * On error the function returns C_ERR. For the function to be on
 * error, at least one of the g_pserver->bindaddr addresses was
 * impossible to bind, or no bind addresses were specified in the server
 * configuration but the function is not able to bind * for at least
 * one of the IPv4 or IPv6 protocols. */
int listenToPort(int port, int *fds, int *count, int fReusePort, int fFirstListen) {
    int j;

    /* Force binding of 0.0.0.0 if no bind address is specified, always
     * entering the loop if j == 0. */
    if (g_pserver->bindaddr_count == 0) g_pserver->bindaddr[0] = NULL;
    for (j = 0; j < g_pserver->bindaddr_count || j == 0; j++) {
        if (g_pserver->bindaddr[j] == NULL) {
            int unsupported = 0;
            /* Bind * for both IPv6 and IPv4, we enter here only if
             * g_pserver->bindaddr_count == 0. */
            fds[*count] = anetTcp6Server(serverTL->neterr,port,NULL,
                g_pserver->tcp_backlog, fReusePort, fFirstListen);
            if (fds[*count] != ANET_ERR) {
                anetNonBlock(NULL,fds[*count]);
                (*count)++;
            } else if (errno == EAFNOSUPPORT) {
                unsupported++;
                serverLog(LL_WARNING,"Not listening to IPv6: unsupported");
            }

            if (*count == 1 || unsupported) {
                /* Bind the IPv4 address as well. */
                fds[*count] = anetTcpServer(serverTL->neterr,port,NULL,
                    g_pserver->tcp_backlog, fReusePort, fFirstListen);
                if (fds[*count] != ANET_ERR) {
                    anetNonBlock(NULL,fds[*count]);
                    (*count)++;
                } else if (errno == EAFNOSUPPORT) {
                    unsupported++;
                    serverLog(LL_WARNING,"Not listening to IPv4: unsupported");
                }
            }
            /* Exit the loop if we were able to bind * on IPv4 and IPv6,
             * otherwise fds[*count] will be ANET_ERR and we'll print an
             * error and return to the caller with an error. */
            if (*count + unsupported == 2) break;
        } else if (strchr(g_pserver->bindaddr[j],':')) {
            /* Bind IPv6 address. */
            fds[*count] = anetTcp6Server(serverTL->neterr,port,g_pserver->bindaddr[j],
                g_pserver->tcp_backlog, fReusePort, fFirstListen);
        } else {
            /* Bind IPv4 address. */
            fds[*count] = anetTcpServer(serverTL->neterr,port,g_pserver->bindaddr[j],
                g_pserver->tcp_backlog, fReusePort, fFirstListen);
        }
        if (fds[*count] == ANET_ERR) {
            serverLog(LL_WARNING,
                "Could not create server TCP listening socket %s:%d: %s",
                g_pserver->bindaddr[j] ? g_pserver->bindaddr[j] : "*",
                port, serverTL->neterr);
                if (errno == ENOPROTOOPT     || errno == EPROTONOSUPPORT ||
                    errno == ESOCKTNOSUPPORT || errno == EPFNOSUPPORT ||
                    errno == EAFNOSUPPORT    || errno == EADDRNOTAVAIL)
                    continue;
            return C_ERR;
        }
        anetNonBlock(NULL,fds[*count]);
        (*count)++;
    }
    return C_OK;
}

/* Resets the stats that we expose via INFO or other means that we want
 * to reset via CONFIG RESETSTAT. The function is also used in order to
 * initialize these fields in initServer() at server startup. */
void resetServerStats(void) {
    int j;

    g_pserver->stat_numcommands = 0;
    g_pserver->stat_numconnections = 0;
    g_pserver->stat_expiredkeys = 0;
    g_pserver->stat_expired_stale_perc = 0;
    g_pserver->stat_expired_time_cap_reached_count = 0;
    g_pserver->stat_expire_cycle_time_used = 0;
    g_pserver->stat_evictedkeys = 0;
    g_pserver->stat_keyspace_misses = 0;
    g_pserver->stat_keyspace_hits = 0;
    g_pserver->stat_active_defrag_hits = 0;
    g_pserver->stat_active_defrag_misses = 0;
    g_pserver->stat_active_defrag_key_hits = 0;
    g_pserver->stat_active_defrag_key_misses = 0;
    g_pserver->stat_active_defrag_scanned = 0;
    g_pserver->stat_fork_time = 0;
    g_pserver->stat_fork_rate = 0;
    g_pserver->stat_rejected_conn = 0;
    g_pserver->stat_sync_full = 0;
    g_pserver->stat_sync_partial_ok = 0;
    g_pserver->stat_sync_partial_err = 0;
    for (j = 0; j < STATS_METRIC_COUNT; j++) {
        g_pserver->inst_metric[j].idx = 0;
        g_pserver->inst_metric[j].last_sample_time = mstime();
        g_pserver->inst_metric[j].last_sample_count = 0;
        memset(g_pserver->inst_metric[j].samples,0,
            sizeof(g_pserver->inst_metric[j].samples));
    }
    g_pserver->stat_net_input_bytes = 0;
    g_pserver->stat_net_output_bytes = 0;
    g_pserver->stat_unexpected_error_replies = 0;
    g_pserver->aof_delayed_fsync = 0;
}

void makeThreadKillable(void) {
    pthread_setcancelstate(PTHREAD_CANCEL_ENABLE, NULL);
    pthread_setcanceltype(PTHREAD_CANCEL_ASYNCHRONOUS, NULL);
}

static void initNetworkingThread(int iel, int fReusePort)
{
    /* Open the TCP listening socket for the user commands. */
    if (fReusePort || (iel == IDX_EVENT_LOOP_MAIN))
    {
        if (g_pserver->port != 0 &&
            listenToPort(g_pserver->port,g_pserver->rgthreadvar[iel].ipfd,&g_pserver->rgthreadvar[iel].ipfd_count, fReusePort, (iel == IDX_EVENT_LOOP_MAIN)) == C_ERR)
            exit(1);
        if (g_pserver->tls_port != 0 &&
            listenToPort(g_pserver->tls_port,g_pserver->rgthreadvar[iel].tlsfd,&g_pserver->rgthreadvar[iel].tlsfd_count, fReusePort, (iel == IDX_EVENT_LOOP_MAIN)) == C_ERR)
            exit(1);
    }
    else
    {
        // We use the main threads file descriptors
        memcpy(g_pserver->rgthreadvar[iel].ipfd, g_pserver->rgthreadvar[IDX_EVENT_LOOP_MAIN].ipfd, sizeof(int)*CONFIG_BINDADDR_MAX);
        g_pserver->rgthreadvar[iel].ipfd_count = g_pserver->rgthreadvar[IDX_EVENT_LOOP_MAIN].ipfd_count;
    }

    /* Create an event handler for accepting new connections in TCP */
    for (int j = 0; j < g_pserver->rgthreadvar[iel].ipfd_count; j++) {
        if (aeCreateFileEvent(g_pserver->rgthreadvar[iel].el, g_pserver->rgthreadvar[iel].ipfd[j], AE_READABLE|AE_READ_THREADSAFE,
            acceptTcpHandler,NULL) == AE_ERR)
            {
                serverPanic(
                    "Unrecoverable error creating g_pserver->ipfd file event.");
            }
    }

    makeThreadKillable();

    for (int j = 0; j < g_pserver->rgthreadvar[iel].tlsfd_count; j++) {
        if (aeCreateFileEvent(g_pserver->rgthreadvar[iel].el, g_pserver->rgthreadvar[iel].tlsfd[j], AE_READABLE,
            acceptTLSHandler,NULL) == AE_ERR)
            {
                serverPanic(
                    "Unrecoverable error creating g_pserver->tlsfd file event.");
            }
    }
}

static void initNetworking(int fReusePort)
{
    // We only initialize the main thread here, since RDB load is a special case that processes
    //  clients before our server threads are launched.
    initNetworkingThread(IDX_EVENT_LOOP_MAIN, fReusePort);

    /* Open the listening Unix domain socket. */
    if (g_pserver->unixsocket != NULL) {
        unlink(g_pserver->unixsocket); /* don't care if this fails */
        g_pserver->sofd = anetUnixServer(serverTL->neterr,g_pserver->unixsocket,
            g_pserver->unixsocketperm, g_pserver->tcp_backlog);
        if (g_pserver->sofd == ANET_ERR) {
            serverLog(LL_WARNING, "Opening Unix socket: %s", serverTL->neterr);
            exit(1);
        }
        anetNonBlock(NULL,g_pserver->sofd);
    }

    /* Abort if there are no listening sockets at all. */
    if (g_pserver->rgthreadvar[IDX_EVENT_LOOP_MAIN].ipfd_count == 0 && g_pserver->rgthreadvar[IDX_EVENT_LOOP_MAIN].tlsfd_count == 0 && g_pserver->sofd < 0) {
        serverLog(LL_WARNING, "Configured to not listen anywhere, exiting.");
        exit(1);
    }

    if (g_pserver->sofd > 0 && aeCreateFileEvent(g_pserver->rgthreadvar[IDX_EVENT_LOOP_MAIN].el,g_pserver->sofd,AE_READABLE|AE_READ_THREADSAFE,
        acceptUnixHandler,NULL) == AE_ERR) serverPanic("Unrecoverable error creating g_pserver->sofd file event.");
}

static void initServerThread(struct redisServerThreadVars *pvar, int fMain)
{
    pvar->unblocked_clients = listCreate();
    pvar->clients_pending_asyncwrite = listCreate();
    pvar->ipfd_count = 0;
    pvar->tlsfd_count = 0;
    pvar->cclients = 0;
    pvar->el = aeCreateEventLoop(g_pserver->maxclients+CONFIG_FDSET_INCR);
    aeSetBeforeSleepProc(pvar->el, beforeSleep, AE_SLEEP_THREADSAFE);
    aeSetAfterSleepProc(pvar->el, afterSleep, AE_SLEEP_THREADSAFE);
    pvar->current_client = nullptr;
    pvar->clients_paused = 0;
    pvar->fRetrySetAofEvent = false;
    if (pvar->el == NULL) {
        serverLog(LL_WARNING,
            "Failed creating the event loop. Error message: '%s'",
            strerror(errno));
        exit(1);
    }

    fastlock_init(&pvar->lockPendingWrite, "lockPendingWrite");

    if (!fMain)
    {
        if (aeCreateTimeEvent(pvar->el, 1, serverCronLite, NULL, NULL) == AE_ERR) {
            serverPanic("Can't create event loop timers.");
            exit(1);
        }
    }

    if (pipe(pvar->module_blocked_pipe) == -1) {
        serverLog(LL_WARNING,
            "Can't create the pipe for module blocking commands: %s",
            strerror(errno));
        exit(1);
    }

    /* Make the pipe non blocking. This is just a best effort aware mechanism
     * and we do not want to block not in the read nor in the write half. */
    anetNonBlock(NULL,pvar->module_blocked_pipe[0]);
    anetNonBlock(NULL,pvar->module_blocked_pipe[1]);

    /* Register a readable event for the pipe used to awake the event loop
     * when a blocked client in a module needs attention. */
    if (aeCreateFileEvent(pvar->el, pvar->module_blocked_pipe[0], AE_READABLE,
        moduleBlockedClientPipeReadable,NULL) == AE_ERR) {
            serverPanic(
                "Error registering the readable event for the module "
                "blocked clients subsystem.");
    }
}

void initServer(void) {
    signal(SIGHUP, SIG_IGN);
    signal(SIGPIPE, SIG_IGN);
    setupSignalHandlers();

    zfree(g_pserver->db);   // initServerConfig created a dummy array, free that now
    g_pserver->db = (redisDb**)zmalloc(sizeof(redisDb*)*cserver.dbnum, MALLOC_LOCAL);

    /* Create the Redis databases, and initialize other internal state. */
    for (int j = 0; j < cserver.dbnum; j++) {
        g_pserver->db[j] = new (MALLOC_LOCAL) redisDb();
        g_pserver->db[j]->initialize(j);
    }

    for (int i = 0; i < MAX_EVENT_LOOPS; ++i)
    {
        g_pserver->rgthreadvar[i].rgdbSnapshot = (const redisDbPersistentDataSnapshot**)zcalloc(sizeof(redisDbPersistentDataSnapshot*)*cserver.dbnum, MALLOC_LOCAL);
        serverAssert(g_pserver->rgthreadvar[i].rgdbSnapshot != nullptr);
    }
    serverAssert(g_pserver->rgthreadvar[0].rgdbSnapshot != nullptr);

    /* Fixup Master Client Database */
    listIter li;
    listNode *ln;
    listRewind(g_pserver->masters, &li);
    while ((ln = listNext(&li)))
    {
        redisMaster *mi = (redisMaster*)listNodeValue(ln);
        serverAssert(mi->master == nullptr);
        if (mi->cached_master != nullptr)
            selectDb(mi->cached_master, 0);
    }

    if (g_pserver->syslog_enabled) {
        openlog(g_pserver->syslog_ident, LOG_PID | LOG_NDELAY | LOG_NOWAIT,
            g_pserver->syslog_facility);
    }

    g_pserver->aof_state = g_pserver->aof_enabled ? AOF_ON : AOF_OFF;
    g_pserver->hz = g_pserver->config_hz;
    cserver.pid = getpid();
    g_pserver->in_fork_child = CHILD_TYPE_NONE;
    cserver.main_thread_id = pthread_self();
    g_pserver->clients_index = raxNew();
    g_pserver->clients_to_close = listCreate();
    g_pserver->replicaseldb = -1; /* Force to emit the first SELECT command. */
    g_pserver->ready_keys = listCreate();
    g_pserver->clients_waiting_acks = listCreate();
    g_pserver->get_ack_from_slaves = 0;
    cserver.system_memory_size = zmalloc_get_memory_size();

    if ((g_pserver->tls_port || g_pserver->tls_replication || g_pserver->tls_cluster)
            && tlsConfigure(&g_pserver->tls_ctx_config) == C_ERR) {
        serverLog(LL_WARNING, "Failed to configure TLS. Check logs for more info.");
        exit(1);
    }

    createSharedObjects();
    adjustOpenFilesLimit();

    evictionPoolAlloc(); /* Initialize the LRU keys pool. */
    g_pserver->pubsub_channels = dictCreate(&keylistDictType,NULL);
    g_pserver->pubsub_patterns = listCreate();
    g_pserver->pubsub_patterns_dict = dictCreate(&keylistDictType,NULL);
    listSetFreeMethod(g_pserver->pubsub_patterns,freePubsubPattern);
    listSetMatchMethod(g_pserver->pubsub_patterns,listMatchPubsubPattern);
    g_pserver->cronloops = 0;
    g_pserver->rdbThreadVars.fRdbThreadActive = false;
    g_pserver->rdbThreadVars.fRdbThreadCancel = false;
    g_pserver->aof_child_pid = -1;
    g_pserver->module_child_pid = -1;
    g_pserver->rdb_child_type = RDB_CHILD_TYPE_NONE;
    g_pserver->rdb_pipe_conns = NULL;
    g_pserver->rdb_pipe_numconns = 0;
    g_pserver->rdb_pipe_numconns_writing = 0;
    g_pserver->rdb_pipe_buff = NULL;
    g_pserver->rdb_pipe_bufflen = 0;
    g_pserver->rdb_bgsave_scheduled = 0;
    g_pserver->child_info_pipe[0] = -1;
    g_pserver->child_info_pipe[1] = -1;
    g_pserver->child_info_data.magic = 0;
    aofRewriteBufferReset();
    g_pserver->aof_buf = sdsempty();
    g_pserver->lastsave = time(NULL); /* At startup we consider the DB saved. */
    g_pserver->lastbgsave_try = 0;    /* At startup we never tried to BGSAVE. */
    g_pserver->rdb_save_time_last = -1;
    g_pserver->rdb_save_time_start = -1;
    g_pserver->dirty = 0;
    resetServerStats();
    /* A few stats we don't want to reset: server startup time, and peak mem. */
    cserver.stat_starttime = time(NULL);
    g_pserver->stat_peak_memory = 0;
    g_pserver->stat_rdb_cow_bytes = 0;
    g_pserver->stat_aof_cow_bytes = 0;
    g_pserver->stat_module_cow_bytes = 0;
    for (int j = 0; j < CLIENT_TYPE_COUNT; j++)
        g_pserver->stat_clients_type_memory[j] = 0;
    g_pserver->cron_malloc_stats.zmalloc_used = 0;
    g_pserver->cron_malloc_stats.process_rss = 0;
    g_pserver->cron_malloc_stats.allocator_allocated = 0;
    g_pserver->cron_malloc_stats.allocator_active = 0;
    g_pserver->cron_malloc_stats.allocator_resident = 0;
    g_pserver->lastbgsave_status = C_OK;
    g_pserver->aof_last_write_status = C_OK;
    g_pserver->aof_last_write_errno = 0;
    g_pserver->repl_good_slaves_count = 0;

    g_pserver->mvcc_tstamp = 0;

    /* Create the timer callback, this is our way to process many background
     * operations incrementally, like clients timeout, eviction of unaccessed
     * expired keys and so forth. */
    if (aeCreateTimeEvent(g_pserver->rgthreadvar[IDX_EVENT_LOOP_MAIN].el, 1, serverCron, NULL, NULL) == AE_ERR) {
        serverPanic("Can't create event loop timers.");
        exit(1);
    }

    /* Open the AOF file if needed. */
    if (g_pserver->aof_state == AOF_ON) {
        g_pserver->aof_fd = open(g_pserver->aof_filename,
                               O_WRONLY|O_APPEND|O_CREAT,0644);
        if (g_pserver->aof_fd == -1) {
            serverLog(LL_WARNING, "Can't open the append-only file: %s",
                strerror(errno));
            exit(1);
        }
    }

    /* 32 bit instances are limited to 4GB of address space, so if there is
     * no explicit limit in the user provided configuration we set a limit
     * at 3 GB using maxmemory with 'noeviction' policy'. This avoids
     * useless crashes of the Redis instance for out of memory. */
    if (sizeof(void*) == 4 && g_pserver->maxmemory == 0) {
        serverLog(LL_WARNING,"Warning: 32 bit instance detected but no memory limit set. Setting 3 GB maxmemory limit with 'noeviction' policy now.");
        g_pserver->maxmemory = 3072LL*(1024*1024); /* 3 GB */
        g_pserver->maxmemory_policy = MAXMEMORY_NO_EVICTION;
    }

    /* Generate UUID */
    static_assert(sizeof(uuid_t) == sizeof(cserver.uuid), "UUIDs are standardized at 16-bytes");
    uuid_generate((unsigned char*)cserver.uuid);

    if (g_pserver->cluster_enabled) clusterInit();
    replicationScriptCacheInit();
    scriptingInit(1);
    slowlogInit();
    latencyMonitorInit();

    /* We have to initialize storage providers after the cluster has been initialized */
    for (int idb = 0; idb < cserver.dbnum; ++idb)
    {
        g_pserver->db[idb]->storageProviderInitialize();
    }
}

/* Some steps in server initialization need to be done last (after modules
 * are loaded).
 * Specifically, creation of threads due to a race bug in ld.so, in which
 * Thread Local Storage initialization collides with dlopen call.
 * see: https://sourceware.org/bugzilla/show_bug.cgi?id=19329 */
void InitServerLast() {
    bioInit();
    set_jemalloc_bg_thread(cserver.jemalloc_bg_thread);
    g_pserver->initial_memory_usage = zmalloc_used_memory();

    g_pserver->asyncworkqueue = new (MALLOC_LOCAL) AsyncWorkQueue(cserver.cthreads);
}

/* Parse the flags string description 'strflags' and set them to the
 * command 'c'. If the flags are all valid C_OK is returned, otherwise
 * C_ERR is returned (yet the recognized flags are set in the command). */
int populateCommandTableParseFlags(struct redisCommand *c, const char *strflags) {
    int argc;
    sds *argv;

    /* Split the line into arguments for processing. */
    argv = sdssplitargs(strflags,&argc);
    if (argv == NULL) return C_ERR;

    for (int j = 0; j < argc; j++) {
        char *flag = argv[j];
        if (!strcasecmp(flag,"write")) {
            c->flags |= CMD_WRITE|CMD_CATEGORY_WRITE;
        } else if (!strcasecmp(flag,"read-only")) {
            c->flags |= CMD_READONLY|CMD_CATEGORY_READ;
        } else if (!strcasecmp(flag,"use-memory")) {
            c->flags |= CMD_DENYOOM;
        } else if (!strcasecmp(flag,"admin")) {
            c->flags |= CMD_ADMIN|CMD_CATEGORY_ADMIN|CMD_CATEGORY_DANGEROUS;
        } else if (!strcasecmp(flag,"pub-sub")) {
            c->flags |= CMD_PUBSUB|CMD_CATEGORY_PUBSUB;
        } else if (!strcasecmp(flag,"no-script")) {
            c->flags |= CMD_NOSCRIPT;
        } else if (!strcasecmp(flag,"random")) {
            c->flags |= CMD_RANDOM;
        } else if (!strcasecmp(flag,"to-sort")) {
            c->flags |= CMD_SORT_FOR_SCRIPT;
        } else if (!strcasecmp(flag,"ok-loading")) {
            c->flags |= CMD_LOADING;
        } else if (!strcasecmp(flag,"ok-stale")) {
            c->flags |= CMD_STALE;
        } else if (!strcasecmp(flag,"no-monitor")) {
            c->flags |= CMD_SKIP_MONITOR;
        } else if (!strcasecmp(flag,"no-slowlog")) {
            c->flags |= CMD_SKIP_SLOWLOG;
        } else if (!strcasecmp(flag,"cluster-asking")) {
            c->flags |= CMD_ASKING;
        } else if (!strcasecmp(flag,"fast")) {
            c->flags |= CMD_FAST | CMD_CATEGORY_FAST;
        } else if (!strcasecmp(flag,"noprop")) {
            c->flags |= CMD_SKIP_PROPOGATE;
        } else if (!strcasecmp(flag,"no-auth")) {
            c->flags |= CMD_NO_AUTH;
        } else {
            /* Parse ACL categories here if the flag name starts with @. */
            uint64_t catflag;
            if (flag[0] == '@' &&
                (catflag = ACLGetCommandCategoryFlagByName(flag+1)) != 0)
            {
                c->flags |= catflag;
            } else {
                sdsfreesplitres(argv,argc);
                return C_ERR;
            }
        }
    }
    /* If it's not @fast is @slow in this binary world. */
    if (!(c->flags & CMD_CATEGORY_FAST)) c->flags |= CMD_CATEGORY_SLOW;

    sdsfreesplitres(argv,argc);
    return C_OK;
}

/* Populates the KeyDB Command Table starting from the hard coded list
 * we have on top of server.cpp file. */
void populateCommandTable(void) {
    int j;
    int numcommands = sizeof(redisCommandTable)/sizeof(struct redisCommand);

    for (j = 0; j < numcommands; j++) {
        struct redisCommand *c = redisCommandTable+j;
        int retval1, retval2;

        /* Translate the command string flags description into an actual
         * set of flags. */
        if (populateCommandTableParseFlags(c,c->sflags) == C_ERR)
            serverPanic("Unsupported command flag");

        c->id = ACLGetCommandID(c->name); /* Assign the ID used for ACL. */
        retval1 = dictAdd(g_pserver->commands, sdsnew(c->name), c);
        /* Populate an additional dictionary that will be unaffected
         * by rename-command statements in keydb.conf. */
        retval2 = dictAdd(g_pserver->orig_commands, sdsnew(c->name), c);
        serverAssert(retval1 == DICT_OK && retval2 == DICT_OK);
    }
}

void resetCommandTableStats(void) {
    struct redisCommand *c;
    dictEntry *de;
    dictIterator *di;

    di = dictGetSafeIterator(g_pserver->commands);
    while((de = dictNext(di)) != NULL) {
        c = (struct redisCommand *) dictGetVal(de);
        c->microseconds = 0;
        c->calls = 0;
    }
    dictReleaseIterator(di);

}

/* ========================== Redis OP Array API ============================ */

void redisOpArrayInit(redisOpArray *oa) {
    oa->ops = NULL;
    oa->numops = 0;
}

int redisOpArrayAppend(redisOpArray *oa, struct redisCommand *cmd, int dbid,
                       robj **argv, int argc, int target)
{
    redisOp *op;

    oa->ops = (redisOp*)zrealloc(oa->ops,sizeof(redisOp)*(oa->numops+1), MALLOC_LOCAL);
    op = oa->ops+oa->numops;
    op->cmd = cmd;
    op->dbid = dbid;
    op->argv = argv;
    op->argc = argc;
    op->target = target;
    oa->numops++;
    return oa->numops;
}

void redisOpArrayFree(redisOpArray *oa) {
    while(oa->numops) {
        int j;
        redisOp *op;

        oa->numops--;
        op = oa->ops+oa->numops;
        for (j = 0; j < op->argc; j++)
            decrRefCount(op->argv[j]);
        zfree(op->argv);
    }
    zfree(oa->ops);
}

/* ====================== Commands lookup and execution ===================== */

struct redisCommand *lookupCommand(sds name) {
    return (struct redisCommand*)dictFetchValue(g_pserver->commands, name);
}

struct redisCommand *lookupCommandByCString(const char *s) {
    struct redisCommand *cmd;
    sds name = sdsnew(s);

    cmd = (struct redisCommand*)dictFetchValue(g_pserver->commands, name);
    sdsfree(name);
    return cmd;
}

/* Lookup the command in the current table, if not found also check in
 * the original table containing the original command names unaffected by
 * keydb.conf rename-command statement.
 *
 * This is used by functions rewriting the argument vector such as
 * rewriteClientCommandVector() in order to set client->cmd pointer
 * correctly even if the command was renamed. */
struct redisCommand *lookupCommandOrOriginal(sds name) {
    struct redisCommand *cmd = (struct redisCommand*)dictFetchValue(g_pserver->commands, name);

    if (!cmd) cmd = (struct redisCommand*)dictFetchValue(g_pserver->orig_commands,name);
    return cmd;
}

/* Propagate the specified command (in the context of the specified database id)
 * to AOF and Slaves.
 *
 * flags are an xor between:
 * + PROPAGATE_NONE (no propagation of command at all)
 * + PROPAGATE_AOF (propagate into the AOF file if is enabled)
 * + PROPAGATE_REPL (propagate into the replication link)
 *
 * This should not be used inside commands implementation since it will not
 * wrap the resulting commands in MULTI/EXEC. Use instead alsoPropagate(),
 * preventCommandPropagation(), forceCommandPropagation().
 *
 * However for functions that need to (also) propagate out of the context of a
 * command execution, for example when serving a blocked client, you
 * want to use propagate().
 */
void propagate(struct redisCommand *cmd, int dbid, robj **argv, int argc,
               int flags)
{
    serverAssert(GlobalLocksAcquired());
    if (g_pserver->aof_state != AOF_OFF && flags & PROPAGATE_AOF)
        feedAppendOnlyFile(cmd,dbid,argv,argc);
    if (flags & PROPAGATE_REPL)
        replicationFeedSlaves(g_pserver->slaves,dbid,argv,argc);
}

/* Used inside commands to schedule the propagation of additional commands
 * after the current command is propagated to AOF / Replication.
 *
 * 'cmd' must be a pointer to the Redis command to replicate, dbid is the
 * database ID the command should be propagated into.
 * Arguments of the command to propagate are passed as an array of redis
 * objects pointers of len 'argc', using the 'argv' vector.
 *
 * The function does not take a reference to the passed 'argv' vector,
 * so it is up to the caller to release the passed argv (but it is usually
 * stack allocated).  The function automatically increments ref count of
 * passed objects, so the caller does not need to. */
void alsoPropagate(struct redisCommand *cmd, int dbid, robj **argv, int argc,
                   int target)
{
    robj **argvcopy;
    int j;

    if (g_pserver->loading) return; /* No propagation during loading. */

    argvcopy = (robj**)zmalloc(sizeof(robj*)*argc, MALLOC_LOCAL);
    for (j = 0; j < argc; j++) {
        argvcopy[j] = argv[j];
        incrRefCount(argv[j]);
    }
    redisOpArrayAppend(&g_pserver->also_propagate,cmd,dbid,argvcopy,argc,target);
}

/* It is possible to call the function forceCommandPropagation() inside a
 * Redis command implementation in order to to force the propagation of a
 * specific command execution into AOF / Replication. */
void forceCommandPropagation(client *c, int flags) {
    if (flags & PROPAGATE_REPL) c->flags |= CLIENT_FORCE_REPL;
    if (flags & PROPAGATE_AOF) c->flags |= CLIENT_FORCE_AOF;
}

/* Avoid that the executed command is propagated at all. This way we
 * are free to just propagate what we want using the alsoPropagate()
 * API. */
void preventCommandPropagation(client *c) {
    c->flags |= CLIENT_PREVENT_PROP;
}

/* AOF specific version of preventCommandPropagation(). */
void preventCommandAOF(client *c) {
    c->flags |= CLIENT_PREVENT_AOF_PROP;
}

/* Replication specific version of preventCommandPropagation(). */
void preventCommandReplication(client *c) {
    c->flags |= CLIENT_PREVENT_REPL_PROP;
}

/* Call() is the core of Redis execution of a command.
 *
 * The following flags can be passed:
 * CMD_CALL_NONE        No flags.
 * CMD_CALL_SLOWLOG     Check command speed and log in the slow log if needed.
 * CMD_CALL_STATS       Populate command stats.
 * CMD_CALL_PROPAGATE_AOF   Append command to AOF if it modified the dataset
 *                          or if the client flags are forcing propagation.
 * CMD_CALL_PROPAGATE_REPL  Send command to slaves if it modified the dataset
 *                          or if the client flags are forcing propagation.
 * CMD_CALL_PROPAGATE   Alias for PROPAGATE_AOF|PROPAGATE_REPL.
 * CMD_CALL_FULL        Alias for SLOWLOG|STATS|PROPAGATE.
 *
 * The exact propagation behavior depends on the client flags.
 * Specifically:
 *
 * 1. If the client flags CLIENT_FORCE_AOF or CLIENT_FORCE_REPL are set
 *    and assuming the corresponding CMD_CALL_PROPAGATE_AOF/REPL is set
 *    in the call flags, then the command is propagated even if the
 *    dataset was not affected by the command.
 * 2. If the client flags CLIENT_PREVENT_REPL_PROP or CLIENT_PREVENT_AOF_PROP
 *    are set, the propagation into AOF or to slaves is not performed even
 *    if the command modified the dataset.
 *
 * Note that regardless of the client flags, if CMD_CALL_PROPAGATE_AOF
 * or CMD_CALL_PROPAGATE_REPL are not set, then respectively AOF or
 * slaves propagation will never occur.
 *
 * Client flags are modified by the implementation of a given command
 * using the following API:
 *
 * forceCommandPropagation(client *c, int flags);
 * preventCommandPropagation(client *c);
 * preventCommandAOF(client *c);
 * preventCommandReplication(client *c);
 *
 */
void call(client *c, int flags) {
    long long dirty;
    ustime_t start, duration;
    int client_old_flags = c->flags;
    struct redisCommand *real_cmd = c->cmd;
    serverAssert(GlobalLocksAcquired());

    serverTL->fixed_time_expire++;

    /* Send the command to clients in MONITOR mode if applicable.
     * Administrative commands are considered too dangerous to be shown. */
    if (listLength(g_pserver->monitors) &&
        !g_pserver->loading.load(std::memory_order_relaxed) &&
        !(c->cmd->flags & (CMD_SKIP_MONITOR|CMD_ADMIN)))
    {
        replicationFeedMonitors(c,g_pserver->monitors,c->db->id,c->argv,c->argc);
    }

    /* We need to transfer async writes before a client's repl state gets changed.  Otherwise
        we won't be able to propogate them correctly. */
    if (c->cmd->flags & CMD_CATEGORY_REPLICATION) {
        flushReplBacklogToClients();
        ProcessPendingAsyncWrites();
    }

    /* Initialization: clear the flags that must be set by the command on
     * demand, and initialize the array for additional commands propagation. */
    c->flags &= ~(CLIENT_FORCE_AOF|CLIENT_FORCE_REPL|CLIENT_PREVENT_PROP);
    redisOpArray prev_also_propagate = g_pserver->also_propagate;
    redisOpArrayInit(&g_pserver->also_propagate);

    /* Call the command. */
    dirty = g_pserver->dirty;
    incrementMvccTstamp();
    __atomic_load(&g_pserver->ustime, &start, __ATOMIC_SEQ_CST);

    try {
        c->cmd->proc(c);
    } catch (robj_roptr o) {
        addReply(c, o);
    } catch (robj *o) {
        addReply(c, o);
    } catch (const char *sz) {
        addReplyError(c, sz);
    }
    serverTL->commandsExecuted++;
    ustime_t end;
    __atomic_load(&g_pserver->ustime, &end, __ATOMIC_SEQ_CST);
    duration = end-start;
    dirty = g_pserver->dirty-dirty;
    if (dirty < 0) dirty = 0;

    if (dirty)
        c->mvccCheckpoint = getMvccTstamp();

    /* After executing command, we will close the client after writing entire
     * reply if it is set 'CLIENT_CLOSE_AFTER_COMMAND' flag. */
    if (c->flags & CLIENT_CLOSE_AFTER_COMMAND) {
        c->flags &= ~CLIENT_CLOSE_AFTER_COMMAND;
        c->flags |= CLIENT_CLOSE_AFTER_REPLY;
    }

    /* When EVAL is called loading the AOF we don't want commands called
     * from Lua to go into the slowlog or to populate statistics. */
    if (g_pserver->loading && c->flags & CLIENT_LUA)
        flags &= ~(CMD_CALL_SLOWLOG | CMD_CALL_STATS);

    /* If the caller is Lua, we want to force the EVAL caller to propagate
     * the script if the command flag or client flag are forcing the
     * propagation. */
    if (c->flags & CLIENT_LUA && g_pserver->lua_caller) {
        if (c->flags & CLIENT_FORCE_REPL)
            g_pserver->lua_caller->flags |= CLIENT_FORCE_REPL;
        if (c->flags & CLIENT_FORCE_AOF)
            g_pserver->lua_caller->flags |= CLIENT_FORCE_AOF;
    }

    /* Log the command into the Slow log if needed, and populate the
     * per-command statistics that we show in INFO commandstats. */
    if (flags & CMD_CALL_SLOWLOG && !(c->cmd->flags & CMD_SKIP_SLOWLOG)) {
        const char *latency_event = (c->cmd->flags & CMD_FAST) ?
                              "fast-command" : "command";
        latencyAddSampleIfNeeded(latency_event,duration/1000);
        slowlogPushEntryIfNeeded(c,c->argv,c->argc,duration);
    }

    if (flags & CMD_CALL_STATS) {
        /* use the real command that was executed (cmd and lastamc) may be
         * different, in case of MULTI-EXEC or re-written commands such as
         * EXPIRE, GEOADD, etc. */
        real_cmd->microseconds += duration;
        real_cmd->calls++;
    }

    /* Propagate the command into the AOF and replication link */
    if (flags & CMD_CALL_PROPAGATE &&
        (c->flags & CLIENT_PREVENT_PROP) != CLIENT_PREVENT_PROP)
    {
        int propagate_flags = PROPAGATE_NONE;

        /* Check if the command operated changes in the data set. If so
         * set for replication / AOF propagation. */
        if (dirty) propagate_flags |= (PROPAGATE_AOF|PROPAGATE_REPL);

        /* If the client forced AOF / replication of the command, set
         * the flags regardless of the command effects on the data set. */
        if (c->flags & CLIENT_FORCE_REPL) propagate_flags |= PROPAGATE_REPL;
        if (c->flags & CLIENT_FORCE_AOF) propagate_flags |= PROPAGATE_AOF;

        /* However prevent AOF / replication propagation if the command
         * implementation called preventCommandPropagation() or similar,
         * or if we don't have the call() flags to do so. */
        if (c->flags & CLIENT_PREVENT_REPL_PROP ||
            !(flags & CMD_CALL_PROPAGATE_REPL))
                propagate_flags &= ~PROPAGATE_REPL;
        if (c->flags & CLIENT_PREVENT_AOF_PROP ||
            !(flags & CMD_CALL_PROPAGATE_AOF))
                propagate_flags &= ~PROPAGATE_AOF;

        if ((c->cmd->flags & CMD_SKIP_PROPOGATE) && g_pserver->fActiveReplica)
            propagate_flags &= ~PROPAGATE_REPL;

        /* Call propagate() only if at least one of AOF / replication
         * propagation is needed. Note that modules commands handle replication
         * in an explicit way, so we never replicate them automatically. */
        if (propagate_flags != PROPAGATE_NONE && !(c->cmd->flags & CMD_MODULE))
            propagate(c->cmd,c->db->id,c->argv,c->argc,propagate_flags);
    }

    /* Restore the old replication flags, since call() can be executed
     * recursively. */
    c->flags &= ~(CLIENT_FORCE_AOF|CLIENT_FORCE_REPL|CLIENT_PREVENT_PROP);
    c->flags |= client_old_flags &
        (CLIENT_FORCE_AOF|CLIENT_FORCE_REPL|CLIENT_PREVENT_PROP);

    /* Handle the alsoPropagate() API to handle commands that want to propagate
     * multiple separated commands. Note that alsoPropagate() is not affected
     * by CLIENT_PREVENT_PROP flag. */
    if (g_pserver->also_propagate.numops) {
        int j;
        redisOp *rop;

        if (flags & CMD_CALL_PROPAGATE) {
            bool multi_emitted = false;
            /* Wrap the commands in g_pserver->also_propagate array,
             * but don't wrap it if we are already in MULTI context,
             * in case the nested MULTI/EXEC.
             *
             * And if the array contains only one command, no need to
             * wrap it, since the single command is atomic. */
            if (g_pserver->also_propagate.numops > 1 &&
                !(c->cmd->flags & CMD_MODULE) &&
                !(c->flags & CLIENT_MULTI) &&
                !(flags & CMD_CALL_NOWRAP))
            {
                execCommandPropagateMulti(c);
                multi_emitted = true;
            }
            
            for (j = 0; j < g_pserver->also_propagate.numops; j++) {
                rop = &g_pserver->also_propagate.ops[j];
                int target = rop->target;
                /* Whatever the command wish is, we honor the call() flags. */
                if (!(flags&CMD_CALL_PROPAGATE_AOF)) target &= ~PROPAGATE_AOF;
                if (!(flags&CMD_CALL_PROPAGATE_REPL)) target &= ~PROPAGATE_REPL;
                if (target)
                    propagate(rop->cmd,rop->dbid,rop->argv,rop->argc,target);
            }

            if (multi_emitted) {
                execCommandPropagateExec(c);
            }
        }
        redisOpArrayFree(&g_pserver->also_propagate);
    }
    
    g_pserver->also_propagate = prev_also_propagate;

    /* If the client has keys tracking enabled for client side caching,
     * make sure to remember the keys it fetched via this command. */
    if (c->cmd->flags & CMD_READONLY) {
        client *caller = (c->flags & CLIENT_LUA && g_pserver->lua_caller) ?
                            g_pserver->lua_caller : c;
        if (caller->flags & CLIENT_TRACKING &&
            !(caller->flags & CLIENT_TRACKING_BCAST))
        {
            trackingRememberKeys(caller);
        }
    }

    g_pserver->stat_numcommands++;
    serverTL->fixed_time_expire--;

    /* Record peak memory after each command and before the eviction that runs
     * before the next command. */
    size_t zmalloc_used = zmalloc_used_memory();
    if (zmalloc_used > g_pserver->stat_peak_memory)
        g_pserver->stat_peak_memory = zmalloc_used;
}

/* Used when a command that is ready for execution needs to be rejected, due to
 * varios pre-execution checks. it returns the appropriate error to the client.
 * If there's a transaction is flags it as dirty, and if the command is EXEC,
 * it aborts the transaction.
 * Note: 'reply' is expected to end with \r\n */
void rejectCommand(client *c, robj *reply, int severity = ERR_CRITICAL) {
    flagTransaction(c);
    if (c->cmd && c->cmd->proc == execCommand) {
        execCommandAbort(c, szFromObj(reply));
    }
    else {
        /* using addReplyError* rather than addReply so that the error can be logged. */
        addReplyErrorObject(c, reply, severity);
    }
}

void rejectCommandFormat(client *c, const char *fmt, ...) {
    flagTransaction(c);
    va_list ap;
    va_start(ap,fmt);
    sds s = sdscatvprintf(sdsempty(),fmt,ap);
    va_end(ap);
    /* Make sure there are no newlines in the string, otherwise invalid protocol
     * is emitted (The args come from the user, they may contain any character). */
    sdsmapchars(s, "\r\n", "  ",  2);
    if (c->cmd && c->cmd->proc == execCommand) {
        execCommandAbort(c, s);
    } else {
        addReplyErrorSds(c, s);
    }
    sdsfree(s);
}

/* If this function gets called we already read a whole
 * command, arguments are in the client argv/argc fields.
 * processCommand() execute the command or prepare the
 * server for a bulk read from the client.
 *
 * If C_OK is returned the client is still alive and valid and
 * other operations can be performed by the caller. Otherwise
 * if C_ERR is returned the client was destroyed (i.e. after QUIT). */
int processCommand(client *c, int callFlags) {
    AssertCorrectThread(c);
    serverAssert(GlobalLocksAcquired());

    if (moduleHasCommandFilters())
    {
        moduleCallCommandFilters(c);
    }

    /* The QUIT command is handled separately. Normal command procs will
     * go through checking for replication and QUIT will cause trouble
     * when FORCE_REPLICATION is enabled and would be implemented in
     * a regular command proc. */
    if (!strcasecmp((const char*)ptrFromObj(c->argv[0]),"quit")) {
        addReply(c,shared.ok);
        c->flags |= CLIENT_CLOSE_AFTER_REPLY;
        return C_ERR;
    }

    /* Now lookup the command and check ASAP about trivial error conditions
     * such as wrong arity, bad command name and so forth. */
    c->cmd = c->lastcmd = lookupCommand((sds)ptrFromObj(c->argv[0]));
    if (!c->cmd) {
        sds args = sdsempty();
        int i;
        for (i=1; i < c->argc && sdslen(args) < 128; i++)
            args = sdscatprintf(args, "`%.*s`, ", 128-(int)sdslen(args), (char*)ptrFromObj(c->argv[i]));
        rejectCommandFormat(c,"unknown command `%s`, with args beginning with: %s",
            (char*)ptrFromObj(c->argv[0]), args);
        sdsfree(args);
        return C_OK;
    } else if ((c->cmd->arity > 0 && c->cmd->arity != c->argc) ||
               (c->argc < -c->cmd->arity)) {
        rejectCommandFormat(c,"wrong number of arguments for '%s' command",
            c->cmd->name);
        return C_OK;
    }

    int is_write_command = (c->cmd->flags & CMD_WRITE) ||
                           (c->cmd->proc == execCommand && (c->mstate.cmd_flags & CMD_WRITE));
    int is_denyoom_command = (c->cmd->flags & CMD_DENYOOM) ||
                             (c->cmd->proc == execCommand && (c->mstate.cmd_flags & CMD_DENYOOM));
    int is_denystale_command = !(c->cmd->flags & CMD_STALE) ||
                               (c->cmd->proc == execCommand && (c->mstate.cmd_inv_flags & CMD_STALE));
    int is_denyloading_command = !(c->cmd->flags & CMD_LOADING) ||
                                 (c->cmd->proc == execCommand && (c->mstate.cmd_inv_flags & CMD_LOADING));

    /* Check if the user is authenticated. This check is skipped in case
     * the default user is flagged as "nopass" and is active. */
    int auth_required = (!(DefaultUser->flags & USER_FLAG_NOPASS) ||
                          (DefaultUser->flags & USER_FLAG_DISABLED)) &&
                        !c->authenticated;
    if (auth_required) {
        /* AUTH and HELLO and no auth modules are valid even in
         * non-authenticated state. */
        if (!(c->cmd->flags & CMD_NO_AUTH)) {
            rejectCommand(c,shared.noautherr);
            return C_OK;
        }
    }

    /* Check if the user can run this command according to the current
     * ACLs. */
    int acl_keypos;
    int acl_retval = ACLCheckCommandPerm(c,&acl_keypos);
    if (acl_retval != ACL_OK) {
        addACLLogEntry(c,acl_retval,acl_keypos,NULL);
        if (acl_retval == ACL_DENIED_CMD)
            rejectCommandFormat(c,
                "-NOPERM this user has no permissions to run "
                "the '%s' command or its subcommand", c->cmd->name);
        else
            rejectCommandFormat(c,
                "-NOPERM this user has no permissions to access "
                "one of the keys used as arguments");
        return C_OK;
    }

    /* If cluster is enabled perform the cluster redirection here.
     * However we don't perform the redirection if:
     * 1) The sender of this command is our master.
     * 2) The command has no key arguments. */
    if (g_pserver->cluster_enabled &&
        !(c->flags & CLIENT_MASTER) &&
        !(c->flags & CLIENT_LUA &&
          g_pserver->lua_caller->flags & CLIENT_MASTER) &&
        !(c->cmd->getkeys_proc == NULL && c->cmd->firstkey == 0 &&
          c->cmd->proc != execCommand))
    {
        int hashslot;
        int error_code;
        clusterNode *n = getNodeByQuery(c,c->cmd,c->argv,c->argc,
                                        &hashslot,&error_code);
        if (n == NULL || n != g_pserver->cluster->myself) {
            if (c->cmd->proc == execCommand) {
                discardTransaction(c);
            } else {
                flagTransaction(c);
            }
            clusterRedirectClient(c,n,hashslot,error_code);
            return C_OK;
        }
    }

    /* Handle the maxmemory directive.
     *
     * Note that we do not want to reclaim memory if we are here re-entering
     * the event loop since there is a busy Lua script running in timeout
     * condition, to avoid mixing the propagation of scripts with the
     * propagation of DELs due to eviction. */
    if (g_pserver->maxmemory && !g_pserver->lua_timedout) {
        int out_of_memory = freeMemoryIfNeededAndSafe(true /*fQuickCycle*/, false /*fPreSnapshot*/) == C_ERR;
        /* freeMemoryIfNeeded may flush replica output buffers. This may result
         * into a replica, that may be the active client, to be freed. */
        if (serverTL->current_client == NULL) return C_ERR;

        int reject_cmd_on_oom = is_denyoom_command;
        /* If client is in MULTI/EXEC context, queuing may consume an unlimited
         * amount of memory, so we want to stop that.
         * However, we never want to reject DISCARD, or even EXEC (unless it
         * contains denied commands, in which case is_denyoom_command is already
         * set. */
        if (c->flags & CLIENT_MULTI &&
            c->cmd->proc != execCommand &&
            c->cmd->proc != discardCommand) {
            reject_cmd_on_oom = 1;
        }

        if (out_of_memory && reject_cmd_on_oom) {
            rejectCommand(c, shared.oomerr);
            return C_OK;
        }

        /* Save out_of_memory result at script start, otherwise if we check OOM
         * until first write within script, memory used by lua stack and
         * arguments might interfere. */
        if (c->cmd->proc == evalCommand || c->cmd->proc == evalShaCommand) {
            g_pserver->lua_oom = out_of_memory;
        }
    }

    /* Make sure to use a reasonable amount of memory for client side
     * caching metadata. */
    if (g_pserver->tracking_clients) trackingLimitUsedSlots();

    
    /* Don't accept write commands if there are problems persisting on disk
        * and if this is a master instance. */
    int deny_write_type = writeCommandsDeniedByDiskError();
    if (deny_write_type != DISK_ERROR_TYPE_NONE &&
        listLength(g_pserver->masters) == 0 &&
        (is_write_command ||c->cmd->proc == pingCommand))
    {
        if (deny_write_type == DISK_ERROR_TYPE_RDB)
            rejectCommand(c, shared.bgsaveerr);
        else
            rejectCommandFormat(c,
                "-MISCONF Errors writing to the AOF file: %s",
                strerror(g_pserver->aof_last_write_errno));
        return C_OK;
    }    

    /* Don't accept write commands if there are not enough good slaves and
    * user configured the min-slaves-to-write option. */
    if (listLength(g_pserver->masters) == 0 &&
        g_pserver->repl_min_slaves_to_write &&
        g_pserver->repl_min_slaves_max_lag &&
        is_write_command &&
        g_pserver->repl_good_slaves_count < g_pserver->repl_min_slaves_to_write)
    {
        rejectCommand(c, shared.noreplicaserr);
        return C_OK;
    }

    /* Don't accept write commands if this is a read only replica. But
    * accept write commands if this is our master. */
    if (listLength(g_pserver->masters) && g_pserver->repl_slave_ro &&
        !(c->flags & CLIENT_MASTER) &&
        is_write_command)
    {
        rejectCommand(c, shared.roslaveerr);
        return C_OK;
    }

    /* Only allow a subset of commands in the context of Pub/Sub if the
     * connection is in RESP2 mode. With RESP3 there are no limits. */
    if ((c->flags & CLIENT_PUBSUB && c->resp == 2) &&
        c->cmd->proc != pingCommand &&
        c->cmd->proc != subscribeCommand &&
        c->cmd->proc != unsubscribeCommand &&
        c->cmd->proc != psubscribeCommand &&
        c->cmd->proc != punsubscribeCommand) {
        rejectCommandFormat(c,
            "Can't execute '%s': only (P)SUBSCRIBE / "
            "(P)UNSUBSCRIBE / PING / QUIT are allowed in this context",
            c->cmd->name);
        return C_OK;
    }

    if (listLength(g_pserver->masters))
    {
        /* Only allow commands with flag "t", such as INFO, SLAVEOF and so on,
        * when replica-serve-stale-data is no and we are a replica with a broken
        * link with master. */
        if (FBrokenLinkToMaster() &&
            g_pserver->repl_serve_stale_data == 0 &&
            is_denystale_command &&
            !(g_pserver->fActiveReplica && c->cmd->proc == syncCommand))
        {
            rejectCommand(c, shared.masterdownerr);
            return C_OK;
        }
    }

    /* Loading DB? Return an error if the command has not the
     * CMD_LOADING flag. */
    if (g_pserver->loading && is_denyloading_command) {
        /* Active Replicas can execute read only commands, and optionally write commands */
        if (!(g_pserver->loading == LOADING_REPLICATION && g_pserver->fActiveReplica && ((c->cmd->flags & CMD_READONLY) || g_pserver->fWriteDuringActiveLoad)))
        {
            rejectCommand(c, shared.loadingerr, ERR_WARNING);
            return C_OK;
        }
    }

    /* Lua script too slow? Only allow a limited number of commands.
     * Note that we need to allow the transactions commands, otherwise clients
     * sending a transaction with pipelining without error checking, may have
     * the MULTI plus a few initial commands refused, then the timeout
     * condition resolves, and the bottom-half of the transaction gets
     * executed, see Github PR #7022. */
    if (g_pserver->lua_timedout &&
          c->cmd->proc != authCommand &&
          c->cmd->proc != helloCommand &&
          c->cmd->proc != replconfCommand &&
          c->cmd->proc != multiCommand &&
          c->cmd->proc != discardCommand &&
          c->cmd->proc != watchCommand &&
          c->cmd->proc != unwatchCommand &&
        !(c->cmd->proc == shutdownCommand &&
          c->argc == 2 &&
          tolower(((char*)ptrFromObj(c->argv[1]))[0]) == 'n') &&
        !(c->cmd->proc == scriptCommand &&
          c->argc == 2 &&
          tolower(((char*)ptrFromObj(c->argv[1]))[0]) == 'k'))
    {
        rejectCommand(c, shared.slowscripterr);
        return C_OK;
    }

    /* Exec the command */
    if (c->flags & CLIENT_MULTI &&
        c->cmd->proc != execCommand && c->cmd->proc != discardCommand &&
        c->cmd->proc != multiCommand && c->cmd->proc != watchCommand)
    {
        queueMultiCommand(c);
        addReply(c,shared.queued);
    } else {
        /* If the command was replication or admin related we *must* flush our buffers first.  This is in case
            something happens which would modify what we would send to replicas */

        if (c->cmd->flags & (CMD_MODULE | CMD_ADMIN))
            flushReplBacklogToClients();

        call(c,callFlags);
        c->woff = g_pserver->master_repl_offset;

        if (c->cmd->flags & (CMD_MODULE | CMD_ADMIN))
            flushReplBacklogToClients();
        
        if (listLength(g_pserver->ready_keys))
            handleClientsBlockedOnKeys();
    }
    return C_OK;
}

bool client::postFunction(std::function<void(client *)> fn, bool fLock) {
    this->casyncOpsPending++;
    return aePostFunction(g_pserver->rgthreadvar[this->iel].el, [this, fn]{
        std::lock_guard<decltype(this->lock)> lock(this->lock);
        fn(this);
        --casyncOpsPending;
    }, fLock) == AE_OK;
}

/*================================== Shutdown =============================== */

/* Close listening sockets. Also unlink the unix domain socket if
 * unlink_unix_socket is non-zero. */
void closeListeningSockets(int unlink_unix_socket) {
    int j;

    for (int iel = 0; iel < cserver.cthreads; ++iel)
    {
        for (j = 0; j < g_pserver->rgthreadvar[iel].ipfd_count; j++) 
            close(g_pserver->rgthreadvar[iel].ipfd[j]);
        for (j = 0; j < g_pserver->rgthreadvar[iel].tlsfd_count; j++)
            close(g_pserver->rgthreadvar[iel].tlsfd[j]);
    }
    if (g_pserver->sofd != -1) close(g_pserver->sofd);
    if (g_pserver->cluster_enabled)
        for (j = 0; j < g_pserver->cfd_count; j++) close(g_pserver->cfd[j]);
    if (unlink_unix_socket && g_pserver->unixsocket) {
        serverLog(LL_NOTICE,"Removing the unix socket file.");
        unlink(g_pserver->unixsocket); /* don't care if this fails */
    }
}

int prepareForShutdown(int flags) {
    /* When SHUTDOWN is called while the server is loading a dataset in
     * memory we need to make sure no attempt is performed to save
     * the dataset on shutdown (otherwise it could overwrite the current DB
     * with half-read data).
     *
     * Also when in Sentinel mode clear the SAVE flag and force NOSAVE. */
    if (g_pserver->loading || g_pserver->sentinel_mode)
        flags = (flags & ~SHUTDOWN_SAVE) | SHUTDOWN_NOSAVE;

    int save = flags & SHUTDOWN_SAVE;
    int nosave = flags & SHUTDOWN_NOSAVE;

    serverLog(LL_WARNING,"User requested shutdown...");
    if (cserver.supervised_mode == SUPERVISED_SYSTEMD)
        redisCommunicateSystemd("STOPPING=1\n");

    /* Kill all the Lua debugger forked sessions. */
    ldbKillForkedSessions();

    /* Kill the saving child if there is a background saving in progress.
       We want to avoid race conditions, for instance our saving child may
       overwrite the synchronous saving did by SHUTDOWN. */
    if (g_pserver->FRdbSaveInProgress()) {
        serverLog(LL_WARNING,"There is a child saving an .rdb. Killing it!");
        /* Note that, in killRDBChild, we call rdbRemoveTempFile that will
         * do close fd(in order to unlink file actully) in background thread.
         * The temp rdb file fd may won't be closed when redis exits quickly,
         * but OS will close this fd when process exits. */
        killRDBChild(true);
    }

    /* Kill module child if there is one. */
    if (g_pserver->module_child_pid != -1) {
        serverLog(LL_WARNING,"There is a module fork child. Killing it!");
        TerminateModuleForkChild(g_pserver->module_child_pid,0);
    }

    if (g_pserver->aof_state != AOF_OFF) {
        /* Kill the AOF saving child as the AOF we already have may be longer
         * but contains the full dataset anyway. */
        if (g_pserver->aof_child_pid != -1) {
            /* If we have AOF enabled but haven't written the AOF yet, don't
             * shutdown or else the dataset will be lost. */
            if (g_pserver->aof_state == AOF_WAIT_REWRITE) {
                serverLog(LL_WARNING, "Writing initial AOF, can't exit.");
                return C_ERR;
            }
            serverLog(LL_WARNING,
                "There is a child rewriting the AOF. Killing it!");
            killAppendOnlyChild();
        }
        /* Append only file: flush buffers and fsync() the AOF at exit */
        serverLog(LL_NOTICE,"Calling fsync() on the AOF file.");
        flushAppendOnlyFile(1);
        redis_fsync(g_pserver->aof_fd);
    }

    /* Create a new RDB file before exiting. */
    if ((g_pserver->saveparamslen > 0 && !nosave) || save) {
        serverLog(LL_NOTICE,"Saving the final RDB snapshot before exiting.");
        if (cserver.supervised_mode == SUPERVISED_SYSTEMD)
            redisCommunicateSystemd("STATUS=Saving the final RDB snapshot\n");
        /* Snapshotting. Perform a SYNC SAVE and exit */
        rdbSaveInfo rsi, *rsiptr;
        rsiptr = rdbPopulateSaveInfo(&rsi);
        if (rdbSave(nullptr, rsiptr) != C_OK) {
            /* Ooops.. error saving! The best we can do is to continue
             * operating. Note that if there was a background saving process,
             * in the next cron() Redis will be notified that the background
             * saving aborted, handling special stuff like slaves pending for
             * synchronization... */
            serverLog(LL_WARNING,"Error trying to save the DB, can't exit.");
            if (cserver.supervised_mode == SUPERVISED_SYSTEMD)
                redisCommunicateSystemd("STATUS=Error trying to save the DB, can't exit.\n");
            return C_ERR;
        }

        // Also Dump To FLASH if Applicable
        for (int idb = 0; idb < cserver.dbnum; ++idb) {
            if (g_pserver->db[idb]->processChanges(false))
                g_pserver->db[idb]->commitChanges();
        }
    }

    /* Fire the shutdown modules event. */
    moduleFireServerEvent(REDISMODULE_EVENT_SHUTDOWN,0,NULL);

    /* Remove the pid file if possible and needed. */
    if (cserver.daemonize || cserver.pidfile) {
        serverLog(LL_NOTICE,"Removing the pid file.");
        unlink(cserver.pidfile);
    }

    if (g_pserver->repl_batch_idxStart >= 0) {
        flushReplBacklogToClients();
        g_pserver->repl_batch_offStart = -1;
        g_pserver->repl_batch_idxStart = -1;
    }

    /* Best effort flush of replica output buffers, so that we hopefully
     * send them pending writes. */
    flushSlavesOutputBuffers();
    g_pserver->repl_batch_idxStart = -1;
    g_pserver->repl_batch_offStart = -1;

    /* Close the listening sockets. Apparently this allows faster restarts. */
    closeListeningSockets(1);

    if (g_pserver->asyncworkqueue)
    {
        aeReleaseLock();
        g_pserver->asyncworkqueue->shutdown();
        aeAcquireLock();
    }

    for (int iel = 0; iel < cserver.cthreads; ++iel)
    {
        aePostFunction(g_pserver->rgthreadvar[iel].el, [iel]{
            g_pserver->rgthreadvar[iel].el->stop = 1;
        });
    }

    serverLog(LL_WARNING,"%s is now ready to exit, bye bye...",
        g_pserver->sentinel_mode ? "Sentinel" : "KeyDB");

    return C_OK;
}

/*================================== Commands =============================== */

/* Sometimes Redis cannot accept write commands because there is a persistence
 * error with the RDB or AOF file, and Redis is configured in order to stop
 * accepting writes in such situation. This function returns if such a
 * condition is active, and the type of the condition.
 *
 * Function return values:
 *
 * DISK_ERROR_TYPE_NONE:    No problems, we can accept writes.
 * DISK_ERROR_TYPE_AOF:     Don't accept writes: AOF errors.
 * DISK_ERROR_TYPE_RDB:     Don't accept writes: RDB errors.
 */
int writeCommandsDeniedByDiskError(void) {
    if (g_pserver->stop_writes_on_bgsave_err &&
        g_pserver->saveparamslen > 0 &&
        g_pserver->lastbgsave_status == C_ERR)
    {
        return DISK_ERROR_TYPE_RDB;
    } else if (g_pserver->aof_state != AOF_OFF &&
               g_pserver->aof_last_write_status == C_ERR)
    {
        return DISK_ERROR_TYPE_AOF;
    } else {
        return DISK_ERROR_TYPE_NONE;
    }
}

/* The PING command. It works in a different way if the client is in
 * in Pub/Sub mode. */
void pingCommand(client *c) {
    /* The command takes zero or one arguments. */
    if (c->argc > 2) {
        addReplyErrorFormat(c,"wrong number of arguments for '%s' command",
            c->cmd->name);
        return;
    }

    if (c->flags & CLIENT_PUBSUB && c->resp == 2) {
        addReply(c,shared.mbulkhdr[2]);
        addReplyBulkCBuffer(c,"pong",4);
        if (c->argc == 1)
            addReplyBulkCBuffer(c,"",0);
        else
            addReplyBulk(c,c->argv[1]);
    } else {
        if (c->argc == 1)
            addReply(c,shared.pong);
        else
            addReplyBulk(c,c->argv[1]);
    }
}

void echoCommand(client *c) {
    addReplyBulk(c,c->argv[1]);
}

void timeCommand(client *c) {
    struct timeval tv;

    /* gettimeofday() can only fail if &tv is a bad address so we
     * don't check for errors. */
    gettimeofday(&tv,NULL);
    addReplyArrayLen(c,2);
    addReplyBulkLongLong(c,tv.tv_sec);
    addReplyBulkLongLong(c,tv.tv_usec);
}

/* Helper function for addReplyCommand() to output flags. */
int addReplyCommandFlag(client *c, struct redisCommand *cmd, int f, const char *reply) {
    if (cmd->flags & f) {
        addReplyStatus(c, reply);
        return 1;
    }
    return 0;
}

/* Output the representation of a Redis command. Used by the COMMAND command. */
void addReplyCommand(client *c, struct redisCommand *cmd) {
    if (!cmd) {
        addReplyNull(c);
    } else {
        /* We are adding: command name, arg count, flags, first, last, offset, categories */
        addReplyArrayLen(c, 7);
        addReplyBulkCString(c, cmd->name);
        addReplyLongLong(c, cmd->arity);

        int flagcount = 0;
        void *flaglen = addReplyDeferredLen(c);
        flagcount += addReplyCommandFlag(c,cmd,CMD_WRITE, "write");
        flagcount += addReplyCommandFlag(c,cmd,CMD_READONLY, "readonly");
        flagcount += addReplyCommandFlag(c,cmd,CMD_DENYOOM, "denyoom");
        flagcount += addReplyCommandFlag(c,cmd,CMD_ADMIN, "admin");
        flagcount += addReplyCommandFlag(c,cmd,CMD_PUBSUB, "pubsub");
        flagcount += addReplyCommandFlag(c,cmd,CMD_NOSCRIPT, "noscript");
        flagcount += addReplyCommandFlag(c,cmd,CMD_RANDOM, "random");
        flagcount += addReplyCommandFlag(c,cmd,CMD_SORT_FOR_SCRIPT,"sort_for_script");
        flagcount += addReplyCommandFlag(c,cmd,CMD_LOADING, "loading");
        flagcount += addReplyCommandFlag(c,cmd,CMD_STALE, "stale");
        flagcount += addReplyCommandFlag(c,cmd,CMD_SKIP_MONITOR, "skip_monitor");
        flagcount += addReplyCommandFlag(c,cmd,CMD_SKIP_SLOWLOG, "skip_slowlog");
        flagcount += addReplyCommandFlag(c,cmd,CMD_ASKING, "asking");
        flagcount += addReplyCommandFlag(c,cmd,CMD_FAST, "fast");
        flagcount += addReplyCommandFlag(c,cmd,CMD_NO_AUTH, "no_auth");
        if ((cmd->getkeys_proc && !(cmd->flags & CMD_MODULE)) ||
            cmd->flags & CMD_MODULE_GETKEYS)
        {
            addReplyStatus(c, "movablekeys");
            flagcount += 1;
        }
        setDeferredSetLen(c, flaglen, flagcount);

        addReplyLongLong(c, cmd->firstkey);
        addReplyLongLong(c, cmd->lastkey);
        addReplyLongLong(c, cmd->keystep);

        addReplyCommandCategories(c,cmd);
    }
}

/* COMMAND <subcommand> <args> */
void commandCommand(client *c) {
    dictIterator *di;
    dictEntry *de;

    if (c->argc == 2 && !strcasecmp((const char*)ptrFromObj(c->argv[1]),"help")) {
        const char *help[] = {
"(no subcommand) -- Return details about all Redis commands.",
"COUNT -- Return the total number of commands in this Redis g_pserver->",
"GETKEYS <full-command> -- Return the keys from a full Redis command.",
"INFO [command-name ...] -- Return details about multiple Redis commands.",
NULL
        };
        addReplyHelp(c, help);
    } else if (c->argc == 1) {
        addReplyArrayLen(c, dictSize(g_pserver->commands));
        di = dictGetIterator(g_pserver->commands);
        while ((de = dictNext(di)) != NULL) {
            addReplyCommand(c, (redisCommand*)dictGetVal(de));
        }
        dictReleaseIterator(di);
    } else if (!strcasecmp((const char*)ptrFromObj(c->argv[1]), "info")) {
        int i;
        addReplyArrayLen(c, c->argc-2);
        for (i = 2; i < c->argc; i++) {
            addReplyCommand(c, (redisCommand*)dictFetchValue(g_pserver->commands, ptrFromObj(c->argv[i])));
        }
    } else if (!strcasecmp((const char*)ptrFromObj(c->argv[1]), "count") && c->argc == 2) {
        addReplyLongLong(c, dictSize(g_pserver->commands));
    } else if (!strcasecmp((const char*)ptrFromObj(c->argv[1]),"getkeys") && c->argc >= 3) {
        struct redisCommand *cmd = (redisCommand*)lookupCommand((sds)ptrFromObj(c->argv[2]));
        getKeysResult result = GETKEYS_RESULT_INIT;
        int j;

        if (!cmd) {
            addReplyError(c,"Invalid command specified");
            return;
        } else if (cmd->getkeys_proc == NULL && cmd->firstkey == 0) {
            addReplyError(c,"The command has no key arguments");
            return;
        } else if ((cmd->arity > 0 && cmd->arity != c->argc-2) ||
                   ((c->argc-2) < -cmd->arity))
        {
            addReplyError(c,"Invalid number of arguments specified for command");
            return;
        }

        if (!getKeysFromCommand(cmd,c->argv+2,c->argc-2,&result)) {
            addReplyError(c,"Invalid arguments specified for command");
        } else {
            addReplyArrayLen(c,result.numkeys);
            for (j = 0; j < result.numkeys; j++) addReplyBulk(c,c->argv[result.keys[j]+2]);
        }
        getKeysFreeResult(&result);
    } else {
        addReplySubcommandSyntaxError(c);
    }
}

/* Convert an amount of bytes into a human readable string in the form
 * of 100B, 2G, 100M, 4K, and so forth. */
void bytesToHuman(char *s, unsigned long long n) {
    double d;

    if (n < 1024) {
        /* Bytes */
        sprintf(s,"%lluB",n);
    } else if (n < (1024*1024)) {
        d = (double)n/(1024);
        sprintf(s,"%.2fK",d);
    } else if (n < (1024LL*1024*1024)) {
        d = (double)n/(1024*1024);
        sprintf(s,"%.2fM",d);
    } else if (n < (1024LL*1024*1024*1024)) {
        d = (double)n/(1024LL*1024*1024);
        sprintf(s,"%.2fG",d);
    } else if (n < (1024LL*1024*1024*1024*1024)) {
        d = (double)n/(1024LL*1024*1024*1024);
        sprintf(s,"%.2fT",d);
    } else if (n < (1024LL*1024*1024*1024*1024*1024)) {
        d = (double)n/(1024LL*1024*1024*1024*1024);
        sprintf(s,"%.2fP",d);
    } else {
        /* Let's hope we never need this */
        sprintf(s,"%lluB",n);
    }
}

/* Create the string returned by the INFO command. This is decoupled
 * by the INFO command itself as we need to report the same information
 * on memory corruption problems. */
sds genRedisInfoString(const char *section) {
    sds info = sdsempty();
    time_t uptime = g_pserver->unixtime-cserver.stat_starttime;
    int j;
    struct rusage self_ru, c_ru;
    int allsections = 0, defsections = 0, everything = 0, modules = 0;
    int sections = 0;

    if (section == NULL) section = "default";
    allsections = strcasecmp(section,"all") == 0;
    defsections = strcasecmp(section,"default") == 0;
    everything = strcasecmp(section,"everything") == 0;
    modules = strcasecmp(section,"modules") == 0;
    if (everything) allsections = 1;

    getrusage(RUSAGE_SELF, &self_ru);
    getrusage(RUSAGE_CHILDREN, &c_ru);

    /* Server */
    if (allsections || defsections || !strcasecmp(section,"server")) {
        static int call_uname = 1;
        static struct utsname name;
        const char *mode;

        if (g_pserver->cluster_enabled) mode = "cluster";
        else if (g_pserver->sentinel_mode) mode = "sentinel";
        else mode = "standalone";

        if (sections++) info = sdscat(info,"\r\n");

        if (call_uname) {
            /* Uname can be slow and is always the same output. Cache it. */
            uname(&name);
            call_uname = 0;
        }

        unsigned int lruclock = g_pserver->lruclock.load();
        info = sdscatfmt(info,
            "# Server\r\n"
            "redis_version:%s\r\n"
            "redis_git_sha1:%s\r\n"
            "redis_git_dirty:%i\r\n"
            "redis_build_id:%s\r\n"
            "redis_mode:%s\r\n"
            "os:%s %s %s\r\n"
            "arch_bits:%i\r\n"
            "multiplexing_api:%s\r\n"
            "atomicvar_api:%s\r\n"
            "gcc_version:%i.%i.%i\r\n"
            "process_id:%I\r\n"
            "run_id:%s\r\n"
            "tcp_port:%i\r\n"
            "uptime_in_seconds:%I\r\n"
            "uptime_in_days:%I\r\n"
            "hz:%i\r\n"
            "configured_hz:%i\r\n"
            "lru_clock:%u\r\n"
            "executable:%s\r\n"
            "config_file:%s\r\n",
            KEYDB_SET_VERSION,
            redisGitSHA1(),
            strtol(redisGitDirty(),NULL,10) > 0,
            redisBuildIdString(),
            mode,
            name.sysname, name.release, name.machine,
            (int)sizeof(void*)*8,
            aeGetApiName(),
            REDIS_ATOMIC_API,
#ifdef __GNUC__
            __GNUC__,__GNUC_MINOR__,__GNUC_PATCHLEVEL__,
#else
            0,0,0,
#endif
            (int64_t) getpid(),
            g_pserver->runid,
            g_pserver->port ? g_pserver->port : g_pserver->tls_port,
            (int64_t)uptime,
            (int64_t)(uptime/(3600*24)),
            g_pserver->hz.load(),
            g_pserver->config_hz,
            lruclock,
            cserver.executable ? cserver.executable : "",
            cserver.configfile ? cserver.configfile : "");
    }

    /* Clients */
    if (allsections || defsections || !strcasecmp(section,"clients")) {
        size_t maxin, maxout;
        getExpansiveClientsInfo(&maxin,&maxout);
        if (sections++) info = sdscat(info,"\r\n");
        info = sdscatprintf(info,
            "# Clients\r\n"
            "connected_clients:%lu\r\n"
            "client_recent_max_input_buffer:%zu\r\n"
            "client_recent_max_output_buffer:%zu\r\n"
            "blocked_clients:%d\r\n"
            "tracking_clients:%d\r\n"
            "clients_in_timeout_table:%" PRIu64 "\r\n"
            "current_client_thread:%d\r\n",
            listLength(g_pserver->clients)-listLength(g_pserver->slaves),
            maxin, maxout,
            g_pserver->blocked_clients,
            g_pserver->tracking_clients,
            raxSize(g_pserver->clients_timeout_table),
            static_cast<int>(serverTL - g_pserver->rgthreadvar));
        for (int ithread = 0; ithread < cserver.cthreads; ++ithread)
        {
            info = sdscatprintf(info,
                "thread_%d_clients:%d\r\n",
                ithread, g_pserver->rgthreadvar[ithread].cclients);
        }
    }

    /* Memory */
    if (allsections || defsections || !strcasecmp(section,"memory")) {
        char hmem[64];
        char peak_hmem[64];
        char total_system_hmem[64];
        char used_memory_lua_hmem[64];
        char used_memory_scripts_hmem[64];
        char used_memory_rss_hmem[64];
        char maxmemory_hmem[64];
        size_t zmalloc_used = zmalloc_used_memory();
        size_t total_system_mem = cserver.system_memory_size;
        const char *evict_policy = evictPolicyToString();
        long long memory_lua = g_pserver->lua ? (long long)lua_gc(g_pserver->lua,LUA_GCCOUNT,0)*1024 : 0;
        struct redisMemOverhead *mh = getMemoryOverheadData();

        /* Peak memory is updated from time to time by serverCron() so it
         * may happen that the instantaneous value is slightly bigger than
         * the peak value. This may confuse users, so we update the peak
         * if found smaller than the current memory usage. */
        if (zmalloc_used > g_pserver->stat_peak_memory)
            g_pserver->stat_peak_memory = zmalloc_used;

        bytesToHuman(hmem,zmalloc_used);
        bytesToHuman(peak_hmem,g_pserver->stat_peak_memory);
        bytesToHuman(total_system_hmem,total_system_mem);
        bytesToHuman(used_memory_lua_hmem,memory_lua);
        bytesToHuman(used_memory_scripts_hmem,mh->lua_caches);
        bytesToHuman(used_memory_rss_hmem,g_pserver->cron_malloc_stats.process_rss);
        bytesToHuman(maxmemory_hmem,g_pserver->maxmemory);

        if (sections++) info = sdscat(info,"\r\n");
        info = sdscatprintf(info,
            "# Memory\r\n"
            "used_memory:%zu\r\n"
            "used_memory_human:%s\r\n"
            "used_memory_rss:%zu\r\n"
            "used_memory_rss_human:%s\r\n"
            "used_memory_peak:%zu\r\n"
            "used_memory_peak_human:%s\r\n"
            "used_memory_peak_perc:%.2f%%\r\n"
            "used_memory_overhead:%zu\r\n"
            "used_memory_startup:%zu\r\n"
            "used_memory_dataset:%zu\r\n"
            "used_memory_dataset_perc:%.2f%%\r\n"
            "allocator_allocated:%zu\r\n"
            "allocator_active:%zu\r\n"
            "allocator_resident:%zu\r\n"
            "total_system_memory:%lu\r\n"
            "total_system_memory_human:%s\r\n"
            "used_memory_lua:%lld\r\n"
            "used_memory_lua_human:%s\r\n"
            "used_memory_scripts:%lld\r\n"
            "used_memory_scripts_human:%s\r\n"
            "number_of_cached_scripts:%lu\r\n"
            "maxmemory:%lld\r\n"
            "maxmemory_human:%s\r\n"
            "maxmemory_policy:%s\r\n"
            "allocator_frag_ratio:%.2f\r\n"
            "allocator_frag_bytes:%zu\r\n"
            "allocator_rss_ratio:%.2f\r\n"
            "allocator_rss_bytes:%zd\r\n"
            "rss_overhead_ratio:%.2f\r\n"
            "rss_overhead_bytes:%zd\r\n"
            "mem_fragmentation_ratio:%.2f\r\n"
            "mem_fragmentation_bytes:%zd\r\n"
            "mem_not_counted_for_evict:%zu\r\n"
            "mem_replication_backlog:%zu\r\n"
            "mem_clients_slaves:%zu\r\n"
            "mem_clients_normal:%zu\r\n"
            "mem_aof_buffer:%zu\r\n"
            "mem_allocator:%s\r\n"
            "active_defrag_running:%d\r\n"
            "lazyfree_pending_objects:%zu\r\n"
            "storage_provider:%s\r\n",
            zmalloc_used,
            hmem,
            g_pserver->cron_malloc_stats.process_rss,
            used_memory_rss_hmem,
            g_pserver->stat_peak_memory,
            peak_hmem,
            mh->peak_perc,
            mh->overhead_total,
            mh->startup_allocated,
            mh->dataset,
            mh->dataset_perc,
            g_pserver->cron_malloc_stats.allocator_allocated,
            g_pserver->cron_malloc_stats.allocator_active,
            g_pserver->cron_malloc_stats.allocator_resident,
            (unsigned long)total_system_mem,
            total_system_hmem,
            memory_lua,
            used_memory_lua_hmem,
            (long long) mh->lua_caches,
            used_memory_scripts_hmem,
            dictSize(g_pserver->lua_scripts),
            g_pserver->maxmemory,
            maxmemory_hmem,
            evict_policy,
            mh->allocator_frag,
            mh->allocator_frag_bytes,
            mh->allocator_rss,
            mh->allocator_rss_bytes,
            mh->rss_extra,
            mh->rss_extra_bytes,
            mh->total_frag,       /* This is the total RSS overhead, including
                                     fragmentation, but not just it. This field
                                     (and the next one) is named like that just
                                     for backward compatibility. */
            mh->total_frag_bytes,
            freeMemoryGetNotCountedMemory(),
            mh->repl_backlog,
            mh->clients_slaves,
            mh->clients_normal,
            mh->aof_buffer,
            ZMALLOC_LIB,
            g_pserver->active_defrag_running,
            lazyfreeGetPendingObjectsCount(),
            g_pserver->m_pstorageFactory ? g_pserver->m_pstorageFactory->name() : "none"
        );
        freeMemoryOverheadData(mh);

        if (g_pserver->m_pstorageFactory)
        {
            info = sdscatprintf(info, 
                "%s_memory:%zu\r\n",
                g_pserver->m_pstorageFactory->name(),
                g_pserver->m_pstorageFactory->totalDiskspaceUsed()
            );
        }
    }

    /* Persistence */
    if (allsections || defsections || !strcasecmp(section,"persistence")) {
        if (sections++) info = sdscat(info,"\r\n");
        info = sdscatprintf(info,
            "# Persistence\r\n"
            "loading:%d\r\n"
            "rdb_changes_since_last_save:%lld\r\n"
            "rdb_bgsave_in_progress:%d\r\n"
            "rdb_last_save_time:%jd\r\n"
            "rdb_last_bgsave_status:%s\r\n"
            "rdb_last_bgsave_time_sec:%jd\r\n"
            "rdb_current_bgsave_time_sec:%jd\r\n"
            "rdb_last_cow_size:%zu\r\n"
            "aof_enabled:%d\r\n"
            "aof_rewrite_in_progress:%d\r\n"
            "aof_rewrite_scheduled:%d\r\n"
            "aof_last_rewrite_time_sec:%jd\r\n"
            "aof_current_rewrite_time_sec:%jd\r\n"
            "aof_last_bgrewrite_status:%s\r\n"
            "aof_last_write_status:%s\r\n"
            "aof_last_cow_size:%zu\r\n"
            "module_fork_in_progress:%d\r\n"
            "module_fork_last_cow_size:%zu\r\n",
            !!g_pserver->loading.load(std::memory_order_relaxed),   /* Note: libraries expect 1 or 0 here so coerce our enum */
            g_pserver->dirty,
            g_pserver->FRdbSaveInProgress(),
            (intmax_t)g_pserver->lastsave,
            (g_pserver->lastbgsave_status == C_OK) ? "ok" : "err",
            (intmax_t)g_pserver->rdb_save_time_last,
            (intmax_t)(g_pserver->FRdbSaveInProgress() ?
                time(NULL)-g_pserver->rdb_save_time_start : -1),
            g_pserver->stat_rdb_cow_bytes,
            g_pserver->aof_state != AOF_OFF,
            g_pserver->aof_child_pid != -1,
            g_pserver->aof_rewrite_scheduled,
            (intmax_t)g_pserver->aof_rewrite_time_last,
            (intmax_t)((g_pserver->aof_child_pid == -1) ?
                -1 : time(NULL)-g_pserver->aof_rewrite_time_start),
            (g_pserver->aof_lastbgrewrite_status == C_OK) ? "ok" : "err",
            (g_pserver->aof_last_write_status == C_OK) ? "ok" : "err",
            g_pserver->stat_aof_cow_bytes,
            g_pserver->module_child_pid != -1,
            g_pserver->stat_module_cow_bytes);

        if (g_pserver->aof_enabled) {
            info = sdscatprintf(info,
                "aof_current_size:%lld\r\n"
                "aof_base_size:%lld\r\n"
                "aof_pending_rewrite:%d\r\n"
                "aof_buffer_length:%zu\r\n"
                "aof_rewrite_buffer_length:%lu\r\n"
                "aof_pending_bio_fsync:%llu\r\n"
                "aof_delayed_fsync:%lu\r\n",
                (long long) g_pserver->aof_current_size,
                (long long) g_pserver->aof_rewrite_base_size,
                g_pserver->aof_rewrite_scheduled,
                sdslen(g_pserver->aof_buf),
                aofRewriteBufferSize(),
                bioPendingJobsOfType(BIO_AOF_FSYNC),
                g_pserver->aof_delayed_fsync);
        }

        if (g_pserver->loading) {
            double perc;
            time_t eta, elapsed;
            off_t remaining_bytes = g_pserver->loading_total_bytes-
                                    g_pserver->loading_loaded_bytes;

            perc = ((double)g_pserver->loading_loaded_bytes /
                   (g_pserver->loading_total_bytes+1)) * 100;

            elapsed = time(NULL)-g_pserver->loading_start_time;
            if (elapsed == 0) {
                eta = 1; /* A fake 1 second figure if we don't have
                            enough info */
            } else {
                eta = (elapsed*remaining_bytes)/(g_pserver->loading_loaded_bytes+1);
            }

            info = sdscatprintf(info,
                "loading_start_time:%jd\r\n"
                "loading_total_bytes:%llu\r\n"
                "loading_loaded_bytes:%llu\r\n"
                "loading_loaded_perc:%.2f\r\n"
                "loading_eta_seconds:%jd\r\n",
                (intmax_t) g_pserver->loading_start_time,
                (unsigned long long) g_pserver->loading_total_bytes,
                (unsigned long long) g_pserver->loading_loaded_bytes,
                perc,
                (intmax_t)eta
            );
        }
    }

    /* Stats */
    if (allsections || defsections || !strcasecmp(section,"stats")) {
        double avgLockContention = 0;
        for (unsigned i = 0; i < redisServer::s_lockContentionSamples; ++i)
            avgLockContention += g_pserver->rglockSamples[i];
        avgLockContention /= redisServer::s_lockContentionSamples;

        if (sections++) info = sdscat(info,"\r\n");
        info = sdscatprintf(info,
            "# Stats\r\n"
            "total_connections_received:%lld\r\n"
            "total_commands_processed:%lld\r\n"
            "instantaneous_ops_per_sec:%lld\r\n"
            "total_net_input_bytes:%lld\r\n"
            "total_net_output_bytes:%lld\r\n"
            "instantaneous_input_kbps:%.2f\r\n"
            "instantaneous_output_kbps:%.2f\r\n"
            "rejected_connections:%lld\r\n"
            "sync_full:%lld\r\n"
            "sync_partial_ok:%lld\r\n"
            "sync_partial_err:%lld\r\n"
            "expired_keys:%lld\r\n"
            "expired_stale_perc:%.2f\r\n"
            "expired_time_cap_reached_count:%lld\r\n"
            "expire_cycle_cpu_milliseconds:%lld\r\n"
            "evicted_keys:%lld\r\n"
            "keyspace_hits:%lld\r\n"
            "keyspace_misses:%lld\r\n"
            "pubsub_channels:%ld\r\n"
            "pubsub_patterns:%lu\r\n"
            "latest_fork_usec:%lld\r\n"
            "migrate_cached_sockets:%ld\r\n"
            "slave_expires_tracked_keys:%zu\r\n"
            "active_defrag_hits:%lld\r\n"
            "active_defrag_misses:%lld\r\n"
            "active_defrag_key_hits:%lld\r\n"
            "active_defrag_key_misses:%lld\r\n"
            "tracking_total_keys:%lld\r\n"
            "tracking_total_items:%llu\r\n"
            "tracking_total_prefixes:%lld\r\n"
            "unexpected_error_replies:%lld\r\n"
            "total_reads_processed:%lld\r\n"
            "total_writes_processed:%lld\r\n"
            "instantaneous_lock_contention:%d\r\n"
            "avg_lock_contention:%f\r\n",
            g_pserver->stat_numconnections,
            g_pserver->stat_numcommands,
            getInstantaneousMetric(STATS_METRIC_COMMAND),
            g_pserver->stat_net_input_bytes.load(),
            g_pserver->stat_net_output_bytes.load(),
            (float)getInstantaneousMetric(STATS_METRIC_NET_INPUT)/1024,
            (float)getInstantaneousMetric(STATS_METRIC_NET_OUTPUT)/1024,
            g_pserver->stat_rejected_conn,
            g_pserver->stat_sync_full,
            g_pserver->stat_sync_partial_ok,
            g_pserver->stat_sync_partial_err,
            g_pserver->stat_expiredkeys,
            g_pserver->stat_expired_stale_perc*100,
            g_pserver->stat_expired_time_cap_reached_count,
            g_pserver->stat_expire_cycle_time_used/1000,
            g_pserver->stat_evictedkeys,
            g_pserver->stat_keyspace_hits,
            g_pserver->stat_keyspace_misses,
            dictSize(g_pserver->pubsub_channels),
            listLength(g_pserver->pubsub_patterns),
            g_pserver->stat_fork_time,
            dictSize(g_pserver->migrate_cached_sockets),
            getSlaveKeyWithExpireCount(),
            g_pserver->stat_active_defrag_hits,
            g_pserver->stat_active_defrag_misses,
            g_pserver->stat_active_defrag_key_hits,
            g_pserver->stat_active_defrag_key_misses,
            (unsigned long long) trackingGetTotalKeys(),
            (unsigned long long) trackingGetTotalItems(),
            (unsigned long long) trackingGetTotalPrefixes(),
            g_pserver->stat_unexpected_error_replies,
            g_pserver->stat_total_reads_processed.load(std::memory_order_relaxed),
            g_pserver->stat_total_writes_processed.load(std::memory_order_relaxed),
            aeLockContention(),
            avgLockContention);
    }

    /* Replication */
    if (allsections || defsections || !strcasecmp(section,"replication")) {
        if (sections++) info = sdscat(info,"\r\n");
        info = sdscatprintf(info,
            "# Replication\r\n"
            "role:%s\r\n",
            listLength(g_pserver->masters) == 0 ? "master" 
                : g_pserver->fActiveReplica ? "active-replica" : "slave");
        if (listLength(g_pserver->masters)) {
            info = sdscatprintf(info, "master_global_link_status:%s\r\n",
                FBrokenLinkToMaster() ? "down" : "up");

            int cmasters = 0;
            listIter li;
            listNode *ln;
            listRewind(g_pserver->masters, &li);
            while ((ln = listNext(&li)))
            {
                long long slave_repl_offset = 1;
                redisMaster *mi = (redisMaster*)listNodeValue(ln);

                if (mi->master)
                    slave_repl_offset = mi->master->reploff;
                else if (mi->cached_master)
                    slave_repl_offset = mi->cached_master->reploff;

                char master_prefix[128] = "";
                if (cmasters != 0) {
                    snprintf(master_prefix, sizeof(master_prefix), "_%d", cmasters);
                }

                info = sdscatprintf(info,
                    "master%s_host:%s\r\n"
                    "master%s_port:%d\r\n"
                    "master%s_link_status:%s\r\n"
                    "master%s_last_io_seconds_ago:%d\r\n"
                    "master%s_sync_in_progress:%d\r\n"
                    "slave_repl_offset:%lld\r\n"
                    ,master_prefix, mi->masterhost,
                    master_prefix, mi->masterport,
                    master_prefix, (mi->repl_state == REPL_STATE_CONNECTED) ?
                        "up" : "down",
                    master_prefix, mi->master ?
                    ((int)(g_pserver->unixtime-mi->master->lastinteraction)) : -1,
                    master_prefix, mi->repl_state == REPL_STATE_TRANSFER,
                    slave_repl_offset
                );

                if (mi->repl_state == REPL_STATE_TRANSFER) {
                    info = sdscatprintf(info,
                        "master%s_sync_left_bytes:%lld\r\n"
                        "master%s_sync_last_io_seconds_ago:%d\r\n"
                        , master_prefix, (long long)
                            (mi->repl_transfer_size - mi->repl_transfer_read),
                        master_prefix, (int)(g_pserver->unixtime-mi->repl_transfer_lastio)
                    );
                }

                if (mi->repl_state != REPL_STATE_CONNECTED) {
                    info = sdscatprintf(info,
                        "master%s_link_down_since_seconds:%jd\r\n",
                        master_prefix, (intmax_t)g_pserver->unixtime-mi->repl_down_since);
                }
                ++cmasters;
            }
            info = sdscatprintf(info,
                "slave_priority:%d\r\n"
                "slave_read_only:%d\r\n",
                g_pserver->slave_priority,
                g_pserver->repl_slave_ro);
        }

        info = sdscatprintf(info,
            "connected_slaves:%lu\r\n",
            listLength(g_pserver->slaves));

        /* If min-slaves-to-write is active, write the number of slaves
         * currently considered 'good'. */
        if (g_pserver->repl_min_slaves_to_write &&
            g_pserver->repl_min_slaves_max_lag) {
            info = sdscatprintf(info,
                "min_slaves_good_slaves:%d\r\n",
                g_pserver->repl_good_slaves_count);
        }

        if (listLength(g_pserver->slaves)) {
            int slaveid = 0;
            listNode *ln;
            listIter li;

            listRewind(g_pserver->slaves,&li);
            while((ln = listNext(&li))) {
                client *replica = (client*)listNodeValue(ln);
                const char *state = NULL;
                char ip[NET_IP_STR_LEN], *slaveip = replica->slave_ip;
                int port;
                long lag = 0;

                if (slaveip[0] == '\0') {
                    if (connPeerToString(replica->conn,ip,sizeof(ip),&port) == -1)
                        continue;
                    slaveip = ip;
                }
                switch(replica->replstate) {
                case SLAVE_STATE_WAIT_BGSAVE_START:
                case SLAVE_STATE_WAIT_BGSAVE_END:
                    state = "wait_bgsave";
                    break;
                case SLAVE_STATE_SEND_BULK:
                    state = "send_bulk";
                    break;
                case SLAVE_STATE_ONLINE:
                    state = "online";
                    break;
                }
                if (state == NULL) continue;
                if (replica->replstate == SLAVE_STATE_ONLINE)
                    lag = time(NULL) - replica->repl_ack_time;

                info = sdscatprintf(info,
                    "slave%d:ip=%s,port=%d,state=%s,"
                    "offset=%lld,lag=%ld\r\n",
                    slaveid,slaveip,replica->slave_listening_port,state,
                    (replica->repl_ack_off + replica->reploff_skipped), lag);
                slaveid++;
            }
        }
        info = sdscatprintf(info,
            "master_replid:%s\r\n"
            "master_replid2:%s\r\n"
            "master_repl_offset:%lld\r\n"
            "second_repl_offset:%lld\r\n"
            "repl_backlog_active:%d\r\n"
            "repl_backlog_size:%lld\r\n"
            "repl_backlog_first_byte_offset:%lld\r\n"
            "repl_backlog_histlen:%lld\r\n",
            g_pserver->replid,
            g_pserver->replid2,
            g_pserver->master_repl_offset,
            g_pserver->second_replid_offset,
            g_pserver->repl_backlog != NULL,
            g_pserver->repl_backlog_size,
            g_pserver->repl_backlog_off,
            g_pserver->repl_backlog_histlen);
    }

    /* CPU */
    if (allsections || defsections || !strcasecmp(section,"cpu")) {
        if (sections++) info = sdscat(info,"\r\n");
        info = sdscatprintf(info,
        "# CPU\r\n"
        "used_cpu_sys:%ld.%06ld\r\n"
        "used_cpu_user:%ld.%06ld\r\n"
        "used_cpu_sys_children:%ld.%06ld\r\n"
        "used_cpu_user_children:%ld.%06ld\r\n"
        "server_threads:%d\r\n"
        "long_lock_waits:%" PRIu64 "\r\n",
        (long)self_ru.ru_stime.tv_sec, (long)self_ru.ru_stime.tv_usec,
        (long)self_ru.ru_utime.tv_sec, (long)self_ru.ru_utime.tv_usec,
        (long)c_ru.ru_stime.tv_sec, (long)c_ru.ru_stime.tv_usec,
        (long)c_ru.ru_utime.tv_sec, (long)c_ru.ru_utime.tv_usec,
        cserver.cthreads,
        fastlock_getlongwaitcount());
    }

    /* Modules */
    if (allsections || defsections || !strcasecmp(section,"modules")) {
        if (sections++) info = sdscat(info,"\r\n");
        info = sdscatprintf(info,"# Modules\r\n");
        info = genModulesInfoString(info);
    }

    /* Command statistics */
    if (allsections || !strcasecmp(section,"commandstats")) {
        if (sections++) info = sdscat(info,"\r\n");
        info = sdscatprintf(info, "# Commandstats\r\n");

        struct redisCommand *c;
        dictEntry *de;
        dictIterator *di;
        di = dictGetSafeIterator(g_pserver->commands);
        while((de = dictNext(di)) != NULL) {
            c = (struct redisCommand *) dictGetVal(de);
            if (!c->calls) continue;
            info = sdscatprintf(info,
                "cmdstat_%s:calls=%lld,usec=%lld,usec_per_call=%.2f\r\n",
                c->name, c->calls, c->microseconds,
                (c->calls == 0) ? 0 : ((float)c->microseconds/c->calls));
        }
        dictReleaseIterator(di);
    }

    /* Cluster */
    if (allsections || defsections || !strcasecmp(section,"cluster")) {
        if (sections++) info = sdscat(info,"\r\n");
        info = sdscatprintf(info,
        "# Cluster\r\n"
        "cluster_enabled:%d\r\n",
        g_pserver->cluster_enabled);
    }

    /* Key space */
    if (allsections || defsections || !strcasecmp(section,"keyspace")) {
        if (sections++) info = sdscat(info,"\r\n");
        info = sdscatprintf(info, "# Keyspace\r\n");
        for (j = 0; j < cserver.dbnum; j++) {
            long long keys, vkeys;

            keys = g_pserver->db[j]->size();
            vkeys = g_pserver->db[j]->expireSize();

            // Adjust TTL by the current time
            mstime_t mstime;
            __atomic_load(&g_pserver->mstime, &mstime, __ATOMIC_ACQUIRE);
            g_pserver->db[j]->avg_ttl -= (mstime - g_pserver->db[j]->last_expire_set);
            if (g_pserver->db[j]->avg_ttl < 0)
                g_pserver->db[j]->avg_ttl = 0;
            g_pserver->db[j]->last_expire_set = mstime;
            
            if (keys || vkeys) {
                info = sdscatprintf(info,
                    "db%d:keys=%lld,expires=%lld,avg_ttl=%lld\r\n",
                    j, keys, vkeys, static_cast<long long>(g_pserver->db[j]->avg_ttl));
            }
        }
    }

    if (allsections || defsections || !strcasecmp(section,"keydb")) {
        // Compute the MVCC depth
        int mvcc_depth = 0;
        for (int idb = 0; idb < cserver.dbnum; ++idb) {
            mvcc_depth = std::max(mvcc_depth, g_pserver->db[idb]->snapshot_depth());
        }

        if (sections++) info = sdscat(info,"\r\n");
        info = sdscatprintf(info, 
            "# KeyDB\r\n"
            "variant:enterprise\r\n"
            "license_status:%s\r\n"
            "mvcc_depth:%d\r\n",
            cserver.license_key ? "OK" : "Trial",
            mvcc_depth
        );
    }

    /* Get info from modules.
     * if user asked for "everything" or "modules", or a specific section
     * that's not found yet. */
    if (everything || modules ||
        (!allsections && !defsections && sections==0)) {
        info = modulesCollectInfo(info,
                                  everything || modules ? NULL: section,
                                  0, /* not a crash report */
                                  sections);
    }
    return info;
}

void infoCommand(client *c) {
    const char *section = c->argc == 2 ? (const char*)ptrFromObj(c->argv[1]) : "default";

    if (c->argc > 2) {
        addReply(c,shared.syntaxerr);
        return;
    }
    sds info = genRedisInfoString(section);
    addReplyVerbatim(c,info,sdslen(info),"txt");
    sdsfree(info);
}

void monitorCommand(client *c) {
    /* ignore MONITOR if already replica or in monitor mode */
    serverAssert(GlobalLocksAcquired());
    if (c->flags & CLIENT_SLAVE) return;

    c->flags |= (CLIENT_SLAVE|CLIENT_MONITOR);
    listAddNodeTail(g_pserver->monitors,c);
    addReply(c,shared.ok);
}

/* =================================== Main! ================================ */

int checkIgnoreWarning(const char *warning) {
    int argc, j;
    sds *argv = sdssplitargs(g_pserver->ignore_warnings, &argc);
    if (argv == NULL)
        return 0;

    for (j = 0; j < argc; j++) {
        char *flag = argv[j];
        if (!strcasecmp(flag, warning))
            break;
    }
    sdsfreesplitres(argv,argc);
    return j < argc;
}

#ifdef __linux__
int linuxOvercommitMemoryValue(void) {
    FILE *fp = fopen("/proc/sys/vm/overcommit_memory","r");
    char buf[64];

    if (!fp) return -1;
    if (fgets(buf,64,fp) == NULL) {
        fclose(fp);
        return -1;
    }
    fclose(fp);

    return atoi(buf);
}

void linuxMemoryWarnings(void) {
    if (linuxOvercommitMemoryValue() == 0) {
        serverLog(LL_WARNING,"WARNING overcommit_memory is set to 0! Background save may fail under low memory condition. To fix this issue add 'vm.overcommit_memory = 1' to /etc/sysctl.conf and then reboot or run the command 'sysctl vm.overcommit_memory=1' for this to take effect.");
    }
    if (THPIsEnabled()) {
        serverLog(LL_WARNING,"WARNING you have Transparent Huge Pages (THP) support enabled in your kernel. This will create latency and memory usage issues with KeyDB. To fix this issue run the command 'echo madvise > /sys/kernel/mm/transparent_hugepage/enabled' as root, and add it to your /etc/rc.local in order to retain the setting after a reboot. KeyDB must be restarted after THP is disabled (set to 'madvise' or 'never').");
    }
}

#ifdef __arm64__

/* Get size in kilobytes of the Shared_Dirty pages of the calling process for the
 * memory map corresponding to the provided address, or -1 on error. */
static int smapsGetSharedDirty(unsigned long addr) {
    int ret, in_mapping = 0, val = -1;
    unsigned long from, to;
    char buf[64];
    FILE *f;

    f = fopen("/proc/self/smaps", "r");
    serverAssert(f);

    while (1) {
        if (!fgets(buf, sizeof(buf), f))
            break;

        ret = sscanf(buf, "%lx-%lx", &from, &to);
        if (ret == 2)
            in_mapping = from <= addr && addr < to;

        if (in_mapping && !memcmp(buf, "Shared_Dirty:", 13)) {
            ret = sscanf(buf, "%*s %d", &val);
            serverAssert(ret == 1);
            break;
        }
    }

    fclose(f);
    return val;
}

/* Older arm64 Linux kernels have a bug that could lead to data corruption
 * during background save in certain scenarios. This function checks if the
 * kernel is affected.
 * The bug was fixed in commit ff1712f953e27f0b0718762ec17d0adb15c9fd0b
 * titled: "arm64: pgtable: Ensure dirty bit is preserved across pte_wrprotect()"
 * Return 1 if the kernel seems to be affected, and 0 otherwise. */
int linuxMadvFreeForkBugCheck(void) {
    int ret, pipefd[2];
    pid_t pid;
    char *p, *q, bug_found = 0;
    const long map_size = 3 * 4096;

    /* Create a memory map that's in our full control (not one used by the allocator). */
    p = (char*)mmap(NULL, map_size, PROT_READ, MAP_ANONYMOUS | MAP_PRIVATE, -1, 0);
    serverAssert(p != MAP_FAILED);

    q = p + 4096;

    /* Split the memory map in 3 pages by setting their protection as RO|RW|RO to prevent
     * Linux from merging this memory map with adjacent VMAs. */
    ret = mprotect(q, 4096, PROT_READ | PROT_WRITE);
    serverAssert(!ret);

    /* Write to the page once to make it resident */
    *(volatile char*)q = 0;

    /* Tell the kernel that this page is free to be reclaimed. */
#ifndef MADV_FREE
#define MADV_FREE 8
#endif
    ret = madvise(q, 4096, MADV_FREE);
    serverAssert(!ret);

    /* Write to the page after being marked for freeing, this is supposed to take
     * ownership of that page again. */
    *(volatile char*)q = 0;

    /* Create a pipe for the child to return the info to the parent. */
    ret = pipe(pipefd);
    serverAssert(!ret);

    /* Fork the process. */
    pid = fork();
    serverAssert(pid >= 0);
    if (!pid) {
        /* Child: check if the page is marked as dirty, expecing 4 (kB).
         * A value of 0 means the kernel is affected by the bug. */
        if (!smapsGetSharedDirty((unsigned long)q))
            bug_found = 1;

        ret = write(pipefd[1], &bug_found, 1);
        serverAssert(ret == 1);

        exit(0);
    } else {
        /* Read the result from the child. */
        ret = read(pipefd[0], &bug_found, 1);
        serverAssert(ret == 1);

        /* Reap the child pid. */
        serverAssert(waitpid(pid, NULL, 0) == pid);
    }

    /* Cleanup */
    ret = close(pipefd[0]);
    serverAssert(!ret);
    ret = close(pipefd[1]);
    serverAssert(!ret);
    ret = munmap(p, map_size);
    serverAssert(!ret);

    return bug_found;
}
#endif /* __arm64__ */
#endif /* __linux__ */

void createPidFile(void) {
    /* If pidfile requested, but no pidfile defined, use
     * default pidfile path */
    if (!cserver.pidfile) cserver.pidfile = zstrdup(CONFIG_DEFAULT_PID_FILE);

    /* Try to write the pid file in a best-effort way. */
    FILE *fp = fopen(cserver.pidfile,"w");
    if (fp) {
        fprintf(fp,"%d\n",(int)getpid());
        fclose(fp);
    }
}

void daemonize(void) {
    int fd;

    if (fork() != 0) exit(0); /* parent exits */
    setsid(); /* create a new session */

    /* Every output goes to /dev/null. If Redis is daemonized but
     * the 'logfile' is set to 'stdout' in the configuration file
     * it will not log at all. */
    if ((fd = open("/dev/null", O_RDWR, 0)) != -1) {
        dup2(fd, STDIN_FILENO);
        dup2(fd, STDOUT_FILENO);
        dup2(fd, STDERR_FILENO);
        if (fd > STDERR_FILENO) close(fd);
    }
}

void version(void) {
    printf("KeyDB server v=%s sha=%s:%d malloc=%s bits=%d build=%llx\n",
        KEYDB_REAL_VERSION,
        redisGitSHA1(),
        atoi(redisGitDirty()) > 0,
        ZMALLOC_LIB,
        sizeof(long) == 4 ? 32 : 64,
        (unsigned long long) redisBuildId());
    exit(0);
}

void usage(void) {
    fprintf(stderr,"Usage: ./keydb-server [/path/to/keydb.conf] [options]\n");
    fprintf(stderr,"       ./keydb-server - (read config from stdin)\n");
    fprintf(stderr,"       ./keydb-server -v or --version\n");
    fprintf(stderr,"       ./keydb-server -h or --help\n");
    fprintf(stderr,"       ./keydb-server --test-memory <megabytes>\n\n");
    fprintf(stderr,"Examples:\n");
    fprintf(stderr,"       ./keydb-server (run the server with default conf)\n");
    fprintf(stderr,"       ./keydb-server /etc/redis/6379.conf\n");
    fprintf(stderr,"       ./keydb-server --port 7777\n");
    fprintf(stderr,"       ./keydb-server --port 7777 --replicaof 127.0.0.1 8888\n");
    fprintf(stderr,"       ./keydb-server /etc/mykeydb.conf --loglevel verbose\n\n");
    fprintf(stderr,"Sentinel mode:\n");
    fprintf(stderr,"       ./keydb-server /etc/sentinel.conf --sentinel\n");
    exit(1);
}

void redisAsciiArt(void) {
#include "asciilogo.h"
    char *buf = (char*)zmalloc(1024*16, MALLOC_LOCAL);
    const char *mode;

    if (g_pserver->cluster_enabled) mode = "cluster";
    else if (g_pserver->sentinel_mode) mode = "sentinel";
    else mode = "standalone";

    /* Show the ASCII logo if: log file is stdout AND stdout is a
     * tty AND syslog logging is disabled. Also show logo if the user
     * forced us to do so via keydb.conf. */
    int show_logo = ((!g_pserver->syslog_enabled &&
                      g_pserver->logfile[0] == '\0' &&
                      isatty(fileno(stdout))) ||
                     g_pserver->always_show_logo);

    if (!show_logo) {
        serverLog(LL_NOTICE,
            "Running mode=%s, port=%d.",
            mode, g_pserver->port ? g_pserver->port : g_pserver->tls_port
        );
    } else {
        sds motd = fetchMOTD(true, cserver.enable_motd);
        snprintf(buf,1024*16,ascii_logo,
            KEYDB_REAL_VERSION,
            redisGitSHA1(),
            strtol(redisGitDirty(),NULL,10) > 0,
            (sizeof(long) == 8) ? "64" : "32",
            mode, g_pserver->port ? g_pserver->port : g_pserver->tls_port,
            (long) getpid(),
            motd ? motd : ""
        );
        if (motd)
            sdsfree(motd);
        serverLogRaw(LL_NOTICE|LL_RAW,buf);
    }

    if (cserver.license_key == nullptr && !g_pserver->sentinel_mode)
    {
#ifndef NO_LICENSE_CHECK
        serverLog(LL_WARNING, "!!!! KeyDB Enterprise is being run in trial mode  !!!!");
        serverLog(LL_WARNING, "!!!! Execution will terminate in %d minutes !!!!", cserver.trial_timeout);
#endif
    }
    zfree(buf);
}

static void sigShutdownHandler(int sig) {
    const char *msg;

    switch (sig) {
    case SIGINT:
        msg = "Received SIGINT scheduling shutdown...";
        break;
    case SIGTERM:
        msg = "Received SIGTERM scheduling shutdown...";
        break;
    default:
        msg = "Received shutdown signal, scheduling shutdown...";
    };

    /* SIGINT is often delivered via Ctrl+C in an interactive session.
     * If we receive the signal the second time, we interpret this as
     * the user really wanting to quit ASAP without waiting to persist
     * on disk. */
    if (g_pserver->shutdown_asap && sig == SIGINT) {
        serverLogFromHandler(LL_WARNING, "You insist... exiting now.");
        rdbRemoveTempFile(g_pserver->rdbThreadVars.tmpfileNum, 1);
        exit(1); /* Exit with an error since this was not a clean shutdown. */
    } else if (g_pserver->loading) {
        serverLogFromHandler(LL_WARNING, "Received shutdown signal during loading, exiting now.");
        exit(0);
    }

    serverLogFromHandler(LL_WARNING, msg);
    g_pserver->shutdown_asap = 1;
}

void setupSignalHandlers(void) {
    struct sigaction act;

    /* When the SA_SIGINFO flag is set in sa_flags then sa_sigaction is used.
     * Otherwise, sa_handler is used. */
    sigemptyset(&act.sa_mask);
    act.sa_flags = 0;
    act.sa_handler = sigShutdownHandler;
    sigaction(SIGTERM, &act, NULL);
    sigaction(SIGINT, &act, NULL);

#ifdef HAVE_BACKTRACE
    sigemptyset(&act.sa_mask);
    act.sa_flags = SA_NODEFER | SA_RESETHAND | SA_SIGINFO;
    act.sa_sigaction = sigsegvHandler;
    sigaction(SIGSEGV, &act, NULL);
    sigaction(SIGBUS, &act, NULL);
    sigaction(SIGFPE, &act, NULL);
    sigaction(SIGILL, &act, NULL);
#endif
    return;
}

/* This is the signal handler for children process. It is currently useful
 * in order to track the SIGUSR1, that we send to a child in order to terminate
 * it in a clean way, without the parent detecting an error and stop
 * accepting writes because of a write error condition. */
static void sigKillChildHandler(int sig) {
    UNUSED(sig);
    int level = g_pserver->in_fork_child == CHILD_TYPE_MODULE? LL_VERBOSE: LL_WARNING;
    serverLogFromHandler(level, "Received SIGUSR1 in child, exiting now.");
    exitFromChild(SERVER_CHILD_NOERROR_RETVAL);
}

void setupChildSignalHandlers(void) {
    struct sigaction act;

    /* When the SA_SIGINFO flag is set in sa_flags then sa_sigaction is used.
     * Otherwise, sa_handler is used. */
    sigemptyset(&act.sa_mask);
    act.sa_flags = 0;
    act.sa_handler = sigKillChildHandler;
    sigaction(SIGUSR1, &act, NULL);
    return;
}

/* After fork, the child process will inherit the resources
 * of the parent process, e.g. fd(socket or flock) etc.
 * should close the resources not used by the child process, so that if the
 * parent restarts it can bind/lock despite the child possibly still running. */
void closeClildUnusedResourceAfterFork() {
    closeListeningSockets(0);
    if (g_pserver->cluster_enabled && g_pserver->cluster_config_file_lock_fd != -1)
        close(g_pserver->cluster_config_file_lock_fd);  /* don't care if this fails */

    /* Clear cserver.pidfile, this is the parent pidfile which should not
     * be touched (or deleted) by the child (on exit / crash) */
    zfree(cserver.pidfile);
    cserver.pidfile = NULL;
}

/* purpose is one of CHILD_TYPE_ types */
int redisFork(int purpose) {
    int childpid;
    long long start = ustime();
    if ((childpid = fork()) == 0) {
        /* Child */
        g_pserver->in_fork_child = purpose;
        setOOMScoreAdj(CONFIG_OOM_BGCHILD);
        setupChildSignalHandlers();
        closeClildUnusedResourceAfterFork();
    } else {
        /* Parent */
        g_pserver->stat_fork_time = ustime()-start;
        g_pserver->stat_fork_rate = (double) zmalloc_used_memory() * 1000000 / g_pserver->stat_fork_time / (1024*1024*1024); /* GB per second. */
        latencyAddSampleIfNeeded("fork",g_pserver->stat_fork_time/1000);
        if (childpid == -1) {
            return -1;
        }
    }
    return childpid;
}

void sendChildCOWInfo(int ptype, const char *pname) {
    size_t private_dirty = zmalloc_get_private_dirty(-1);

    if (ptype != CHILD_TYPE_RDB)
    {
        if (private_dirty) {
            serverLog(LL_NOTICE,
                "%s: %zu MB of memory used by copy-on-write",
                pname, private_dirty/(1024*1024));
        }
    }

    g_pserver->child_info_data.cow_size = private_dirty;
    sendChildInfo(ptype);
}

extern "C" void memtest(size_t megabytes, int passes);

/* Returns 1 if there is --sentinel among the arguments or if
 * argv[0] contains "keydb-sentinel". */
int checkForSentinelMode(int argc, char **argv) {
    int j;

    if (strstr(argv[0],"keydb-sentinel") != NULL) return 1;
    for (j = 1; j < argc; j++)
        if (!strcmp(argv[j],"--sentinel")) return 1;
    return 0;
}

/* Function called at startup to load RDB or AOF file in memory. */
void loadDataFromDisk(void) {
    long long start = ustime();

    if (g_pserver->m_pstorageFactory)
    {
        for (int idb = 0; idb < cserver.dbnum; ++idb)
        {
            if (g_pserver->db[idb]->size() > 0)
            {
                serverLog(LL_NOTICE, "Not loading the RDB because a storage provider is set and the database is not empty");
                return;
            }
        }
        serverLog(LL_NOTICE, "Loading the RDB even though we have a storage provider because the database is empty");
    }
    
    if (g_pserver->aof_state == AOF_ON) {
        if (loadAppendOnlyFile(g_pserver->aof_filename) == C_OK)
            serverLog(LL_NOTICE,"DB loaded from append only file: %.3f seconds",(float)(ustime()-start)/1000000);
    } else if (g_pserver->rdb_filename != NULL || g_pserver->rdb_s3bucketpath != NULL) {
        rdbSaveInfo rsi = RDB_SAVE_INFO_INIT;
        rsi.fForceSetKey = false;
        errno = 0; /* Prevent a stale value from affecting error checking */
        if (rdbLoad(&rsi,RDBFLAGS_NONE) == C_OK) {
            serverLog(LL_NOTICE,"DB loaded from disk: %.3f seconds",
                (float)(ustime()-start)/1000000);

            /* Restore the replication ID / offset from the RDB file. */
            if ((listLength(g_pserver->masters) || 
                (g_pserver->cluster_enabled && 
                nodeIsSlave(g_pserver->cluster->myself))) &&
                rsi.repl_id_is_set &&
                rsi.repl_offset != -1 &&
                /* Note that older implementations may save a repl_stream_db
                 * of -1 inside the RDB file in a wrong way, see more
                 * information in function rdbPopulateSaveInfo. */
                rsi.repl_stream_db != -1)
            {
                memcpy(g_pserver->replid,rsi.repl_id,sizeof(g_pserver->replid));
                g_pserver->master_repl_offset = rsi.repl_offset;
                if (g_pserver->repl_batch_offStart >= 0)
                    g_pserver->repl_batch_offStart = g_pserver->master_repl_offset;
                listIter li;
                listNode *ln;
                
                listRewind(g_pserver->masters, &li);
                while ((ln = listNext(&li)))
                {
                    redisMaster *mi = (redisMaster*)listNodeValue(ln);
                    /* If we are a replica, create a cached master from this
                    * information, in order to allow partial resynchronizations
                    * with masters. */
                    replicationCacheMasterUsingMyself(mi);
                    selectDb(mi->cached_master,rsi.repl_stream_db);
                }
            }
        } else if (errno != ENOENT) {
            serverLog(LL_WARNING,"Fatal error loading the DB: %s. Exiting.",strerror(errno));
            exit(1);
        }
    }
}

void redisOutOfMemoryHandler(size_t allocation_size) {
    serverLog(LL_WARNING,"Out Of Memory allocating %zu bytes!",
        allocation_size);
    serverPanic("Redis aborting for OUT OF MEMORY. Allocating %zu bytes!", 
        allocation_size);
}

void fuzzOutOfMemoryHandler(size_t allocation_size) {
    serverLog(LL_WARNING,"Out Of Memory allocating %zu bytes!",
        allocation_size);
    exit(EXIT_FAILURE); // don't crash because it causes false positives
}

void redisSetProcTitle(const char *title) {
#ifdef USE_SETPROCTITLE
    const char *server_mode = "";
    if (g_pserver->cluster_enabled) server_mode = " [cluster]";
    else if (g_pserver->sentinel_mode) server_mode = " [sentinel]";

    setproctitle("%s %s:%d%s",
        title,
        g_pserver->bindaddr_count ? g_pserver->bindaddr[0] : "*",
        g_pserver->port ? g_pserver->port : g_pserver->tls_port,
        server_mode);
#else
    UNUSED(title);
#endif
}

void redisSetCpuAffinity(const char *cpulist) {
#ifdef USE_SETCPUAFFINITY
    setcpuaffinity(cpulist);
#else
    UNUSED(cpulist);
#endif
}

/*
 * Check whether systemd or upstart have been used to start redis.
 */

int redisSupervisedUpstart(void) {
    const char *upstart_job = getenv("UPSTART_JOB");

    if (!upstart_job) {
        serverLog(LL_WARNING,
                "upstart supervision requested, but UPSTART_JOB not found");
        return 0;
    }

    serverLog(LL_NOTICE, "supervised by upstart, will stop to signal readiness");
    raise(SIGSTOP);
    unsetenv("UPSTART_JOB");
    return 1;
}

int redisCommunicateSystemd(const char *sd_notify_msg) {
    const char *notify_socket = getenv("NOTIFY_SOCKET");
    if (!notify_socket) {
        serverLog(LL_WARNING,
                "systemd supervision requested, but NOTIFY_SOCKET not found");
    }

    #ifdef HAVE_LIBSYSTEMD
    (void) sd_notify(0, sd_notify_msg);
    #else
    UNUSED(sd_notify_msg);
    #endif
    return 0;
}

int redisIsSupervised(int mode) {
    if (mode == SUPERVISED_AUTODETECT) {
        const char *upstart_job = getenv("UPSTART_JOB");
        const char *notify_socket = getenv("NOTIFY_SOCKET");

        if (upstart_job) {
            redisSupervisedUpstart();
        } else if (notify_socket) {
            cserver.supervised_mode = SUPERVISED_SYSTEMD;
            serverLog(LL_WARNING,
                "WARNING auto-supervised by systemd - you MUST set appropriate values for TimeoutStartSec and TimeoutStopSec in your service unit.");
            return redisCommunicateSystemd("STATUS=Redis is loading...\n");
        }
    } else if (mode == SUPERVISED_UPSTART) {
        return redisSupervisedUpstart();
    } else if (mode == SUPERVISED_SYSTEMD) {
        serverLog(LL_WARNING,
            "WARNING supervised by systemd - you MUST set appropriate values for TimeoutStartSec and TimeoutStopSec in your service unit.");
        return redisCommunicateSystemd("STATUS=Redis is loading...\n");
    }

    return 0;
}

uint64_t getMvccTstamp()
{
    uint64_t rval;
    __atomic_load(&g_pserver->mvcc_tstamp, &rval, __ATOMIC_ACQUIRE);
    return rval;
}

void incrementMvccTstamp()
{
    uint64_t msPrev;
    __atomic_load(&g_pserver->mvcc_tstamp, &msPrev, __ATOMIC_ACQUIRE);
    msPrev >>= MVCC_MS_SHIFT;  // convert to milliseconds

    long long mst;
    __atomic_load(&g_pserver->mstime, &mst, __ATOMIC_ACQUIRE);
    if (msPrev >= (uint64_t)mst)  // we can be greater if the count overflows
    {
        __atomic_fetch_add(&g_pserver->mvcc_tstamp, 1, __ATOMIC_RELEASE);
    }
    else
    {
        uint64_t val = ((uint64_t)mst) << MVCC_MS_SHIFT;
        __atomic_store(&g_pserver->mvcc_tstamp, &val, __ATOMIC_RELEASE);
    }
}

void OnTerminate()
{
    /* Any uncaught exception will call std::terminate().
        We want this handled like a segfault (printing the stack trace etc).
        The easiest way to achieve that is to acutally segfault, so we assert
        here.
    */
    auto exception = std::current_exception();
    if (exception != nullptr)
    {
        try
        {
            std::rethrow_exception(exception);
        }
        catch (const char *szErr)
        {
            serverLog(LL_WARNING, "Crashing on uncaught exception: %s", szErr);
        }
        catch (std::string str)
        {
            serverLog(LL_WARNING, "Crashing on uncaught exception: %s", str.c_str());
        }
        catch (...)
        {
            // NOP
        }
    }

    serverPanic("std::teminate() called");
}

void wakeTimeThread() {
    updateCachedTime();
    std::lock_guard<std::mutex> lock(time_thread_mutex);
    sleeping_threads--;
    serverAssert(sleeping_threads >= 0);
    time_thread_cv.notify_one();
}

void *timeThreadMain(void*) {
    timespec delay;
    delay.tv_sec = 0;
    delay.tv_nsec = 100;
    while (true) {
        {
            std::unique_lock<std::mutex> lock(time_thread_mutex);
            if (sleeping_threads >= cserver.cthreads) {
                time_thread_cv.wait(lock);
            }
        }
        updateCachedTime();
        clock_nanosleep(CLOCK_MONOTONIC, 0, &delay, NULL);
    }
}

void *workerThreadMain(void *parg)
{
    int iel = (int)((int64_t)parg);
    serverLog(LOG_INFO, "Thread %d alive.", iel);
    serverTL = g_pserver->rgthreadvar+iel;  // set the TLS threadsafe global
    tlsInitThread();

    if (iel != IDX_EVENT_LOOP_MAIN)
    {
        aeAcquireLock();
        initNetworkingThread(iel, cserver.cthreads > 1);
        aeReleaseLock();
    }

    moduleAcquireGIL(true); // Normally afterSleep acquires this, but that won't be called on the first run
    aeEventLoop *el = g_pserver->rgthreadvar[iel].el;
    try
    {
        aeMain(el);
    }
    catch (ShutdownException)
    {
    }
    serverAssert(!GlobalLocksAcquired());
    aeDeleteEventLoop(el);

    aeAcquireLock();
    for (int idb = 0; idb < cserver.dbnum; ++idb) {
        if (g_pserver->rgthreadvar[iel].rgdbSnapshot[idb] != nullptr)
            g_pserver->db[idb]->endSnapshot(g_pserver->rgthreadvar[iel].rgdbSnapshot[idb]);
    }
    aeReleaseLock();

    return NULL;
}

static void validateConfiguration()
{
    updateMasterAuth();
    
    if (cserver.cthreads > (int)std::thread::hardware_concurrency()) {
        serverLog(LL_WARNING, "WARNING: server-threads is greater than this machine's core count.  Truncating to %u threads", std::thread::hardware_concurrency());
        cserver.cthreads = (int)std::thread::hardware_concurrency();
        cserver.cthreads = std::max(cserver.cthreads, 1);	// in case of any weird sign overflows
    }

    if (g_pserver->enable_multimaster && !g_pserver->fActiveReplica) {
        serverLog(LL_WARNING, "ERROR: Multi Master requires active replication to be enabled.");
        serverLog(LL_WARNING, "\tKeyDB will now exit.  Please update your configuration file.");
        exit(EXIT_FAILURE);
    }
}

int iAmMaster(void) {
    return ((!g_pserver->cluster_enabled && (listLength(g_pserver->masters) == 0 || g_pserver->fActiveReplica)) ||
            (g_pserver->cluster_enabled && nodeIsMaster(g_pserver->cluster->myself)));
}

bool initializeStorageProvider(const char **err);

int main(int argc, char **argv) {
    struct timeval tv;
    int j;

    std::set_terminate(OnTerminate);

    {
    SymVer version;
    version = parseVersion(KEYDB_REAL_VERSION);
    serverAssert(version.major >= 0 && version.minor >= 0 && version.build >= 0);
    serverAssert(compareVersion(&version) == VersionCompareResult::EqualVersion);
    }

#ifdef USE_MEMKIND
    storage_init(NULL, 0);
#endif

#ifdef REDIS_TEST
    if (argc == 3 && !strcasecmp(argv[1], "test")) {
        if (!strcasecmp(argv[2], "ziplist")) {
            return ziplistTest(argc, argv);
        } else if (!strcasecmp(argv[2], "quicklist")) {
            quicklistTest(argc, argv);
        } else if (!strcasecmp(argv[2], "intset")) {
            return intsetTest(argc, argv);
        } else if (!strcasecmp(argv[2], "zipmap")) {
            return zipmapTest(argc, argv);
        } else if (!strcasecmp(argv[2], "sha1test")) {
            return sha1Test(argc, argv);
        } else if (!strcasecmp(argv[2], "util")) {
            return utilTest(argc, argv);
        } else if (!strcasecmp(argv[2], "endianconv")) {
            return endianconvTest(argc, argv);
        } else if (!strcasecmp(argv[2], "crc64")) {
            return crc64Test(argc, argv);
        } else if (!strcasecmp(argv[2], "zmalloc")) {
            return zmalloc_test(argc, argv);
        }

        return -1; /* test not found */
    }
#endif

    /* We need to initialize our libraries, and the server configuration. */
#ifdef INIT_SETPROCTITLE_REPLACEMENT
    spt_init(argc, argv);
#endif
    setlocale(LC_COLLATE,"");
    tzset(); /* Populates 'timezone' global. */
    zmalloc_set_oom_handler(redisOutOfMemoryHandler);
    srand(time(NULL)^getpid());
    gettimeofday(&tv,NULL);
    crc64_init();
    serverAssert(g_pserver->repl_batch_offStart < 0);

    uint8_t hashseed[16];
    getRandomHexChars((char*)hashseed,sizeof(hashseed));
    dictSetHashFunctionSeed(hashseed);
    g_pserver->sentinel_mode = checkForSentinelMode(argc,argv);
    initServerConfig();
    serverTL = &g_pserver->rgthreadvar[IDX_EVENT_LOOP_MAIN];
    aeAcquireLock();    // We own the lock on boot

    ACLInit(); /* The ACL subsystem must be initialized ASAP because the
                  basic networking code and client creation depends on it. */
    moduleInitModulesSystem();
    tlsInit();

    /* Store the executable path and arguments in a safe place in order
     * to be able to restart the server later. */
    cserver.executable = getAbsolutePath(argv[0]);
    cserver.exec_argv = (char**)zmalloc(sizeof(char*)*(argc+1), MALLOC_LOCAL);
    cserver.exec_argv[argc] = NULL;
    for (j = 0; j < argc; j++) cserver.exec_argv[j] = zstrdup(argv[j]);

    /* We need to init sentinel right now as parsing the configuration file
     * in sentinel mode will have the effect of populating the sentinel
     * data structures with master nodes to monitor. */
    if (g_pserver->sentinel_mode) {
        initSentinelConfig();
        initSentinel();
    }

    /* Check if we need to start in keydb-check-rdb/aof mode. We just execute
     * the program main. However the program is part of the Redis executable
     * so that we can easily execute an RDB check on loading errors. */
    if (strstr(argv[0],"keydb-check-rdb") != NULL)
        redis_check_rdb_main(argc,(const char**)argv,NULL);
    else if (strstr(argv[0],"keydb-check-aof") != NULL)
        redis_check_aof_main(argc,argv);

    if (argc >= 2) {
        j = 1; /* First option to parse in argv[] */
        sds options = sdsempty();
        char *configfile = NULL;

        /* Handle special options --help and --version */
        if (strcmp(argv[1], "-v") == 0 ||
            strcmp(argv[1], "--version") == 0) version();
        if (strcmp(argv[1], "--help") == 0 ||
            strcmp(argv[1], "-h") == 0) usage();
        if (strcmp(argv[1], "--test-memory") == 0) {
            if (argc == 3) {
                memtest(atoi(argv[2]),50);
                exit(0);
            } else {
                fprintf(stderr,"Please specify the amount of memory to test in megabytes.\n");
                fprintf(stderr,"Example: ./keydb-server --test-memory 4096\n\n");
                exit(1);
            }
        }

        /* First argument is the config file name? */
        if (argv[j][0] != '-' || argv[j][1] != '-') {
            configfile = argv[j];
            cserver.configfile = getAbsolutePath(configfile);
            /* Replace the config file in g_pserver->exec_argv with
             * its absolute path. */
            zfree(cserver.exec_argv[j]);
            cserver.exec_argv[j] = zstrdup(cserver.configfile);
            j++;
        }

        /* All the other options are parsed and conceptually appended to the
         * configuration file. For instance --port 6380 will generate the
         * string "port 6380\n" to be parsed after the actual file name
         * is parsed, if any. */
        while(j != argc) {
            if (argv[j][0] == '-' && argv[j][1] == '-') {
                /* Option name */
                if (!strcmp(argv[j], "--check-rdb")) {
                    /* Argument has no options, need to skip for parsing. */
                    j++;
                    continue;
                }
                if (sdslen(options)) options = sdscat(options,"\n");
                options = sdscat(options,argv[j]+2);
                options = sdscat(options," ");
            } else {
                /* Option argument */
                options = sdscatrepr(options,argv[j],strlen(argv[j]));
                options = sdscat(options," ");
            }
            j++;
        }
        if (g_pserver->sentinel_mode && configfile && *configfile == '-') {
            serverLog(LL_WARNING,
                "Sentinel config from STDIN not allowed.");
            serverLog(LL_WARNING,
                "Sentinel needs config file on disk to save state.  Exiting...");
            exit(1);
        }
        resetServerSaveParams();
        loadServerConfig(configfile,options);
        sdsfree(options);
    }

    cserver.supervised = redisIsSupervised(cserver.supervised_mode);
    int background = cserver.daemonize && !cserver.supervised;
    if (background) daemonize();

    serverLog(LL_WARNING, "oO0OoO0OoO0Oo KeyDB is starting oO0OoO0OoO0Oo");
    serverLog(LL_WARNING,
        "KeyDB version=%s, bits=%d, commit=%s, modified=%d, pid=%d, just started",
            KEYDB_REAL_VERSION,
            (sizeof(long) == 8) ? 64 : 32,
            redisGitSHA1(),
            strtol(redisGitDirty(),NULL,10) > 0,
            (int)getpid());

    if (argc == 1) {
        serverLog(LL_WARNING, "WARNING: no config file specified, using the default config. In order to specify a config file use %s /path/to/%s.conf", argv[0], g_pserver->sentinel_mode ? "sentinel" : "redis");
    } else {
        serverLog(LL_WARNING, "Configuration loaded");
    }

    validateConfiguration();

    const char *err;
    if (!initializeStorageProvider(&err))
    {
        serverLog(LL_WARNING, "Failed to initialize storage provider: %s",err);
        exit(EXIT_FAILURE);
    }

    for (int iel = 0; iel < cserver.cthreads; ++iel)
    {
        initServerThread(g_pserver->rgthreadvar+iel, iel == IDX_EVENT_LOOP_MAIN);
    }
    readOOMScoreAdj();
    initServer();
    initNetworking(cserver.cthreads > 1 /* fReusePort */);

    if (background || cserver.pidfile) createPidFile();
    redisSetProcTitle(argv[0]);
    redisAsciiArt();
    checkTcpBacklogSettings();

    if (!g_pserver->sentinel_mode) {
        /* Things not needed when running in Sentinel mode. */
        serverLog(LL_WARNING,"Server initialized");
    #ifdef __linux__
        linuxMemoryWarnings();
    #if defined (__arm64__)
        if (linuxMadvFreeForkBugCheck()) {
            serverLog(LL_WARNING,"WARNING Your kernel has a bug that could lead to data corruption during background save. Please upgrade to the latest stable kernel.");
            if (!checkIgnoreWarning("ARM64-COW-BUG")) {
                serverLog(LL_WARNING,"Redis will now exit to prevent data corruption. Note that it is possible to suppress this warning by setting the following config: ignore-warnings ARM64-COW-BUG");
                exit(1);
            }
        }
    #endif /* __arm64__ */
    #endif /* __linux__ */
        moduleLoadFromQueue();
        ACLLoadUsersAtStartup();

        // special case of FUZZING load from stdin then quit
        if (argc > 1 && strstr(argv[1],"rdbfuzz-mode") != NULL)
        {
            zmalloc_set_oom_handler(fuzzOutOfMemoryHandler);
#ifdef __AFL_HAVE_MANUAL_CONTROL
            __AFL_INIT();
#endif
            rio rdb;
            rdbSaveInfo rsi = RDB_SAVE_INFO_INIT;
            startLoadingFile(stdin, (char*)"stdin", 0);
            rioInitWithFile(&rdb,stdin);
            rdbLoadRio(&rdb,0,&rsi);
            stopLoading(true);
            return EXIT_SUCCESS;
        }

        InitServerLast();
        loadDataFromDisk();
        if (g_pserver->cluster_enabled) {
            if (verifyClusterConfigWithData() == C_ERR) {
                serverLog(LL_WARNING,
                    "You can't have keys in a DB different than DB 0 when in "
                    "Cluster mode. Exiting.");
                exit(1);
            }
        }
        if (g_pserver->rgthreadvar[IDX_EVENT_LOOP_MAIN].ipfd_count > 0 && g_pserver->rgthreadvar[IDX_EVENT_LOOP_MAIN].tlsfd_count > 0)
            serverLog(LL_NOTICE,"Ready to accept connections");
        if (g_pserver->sofd > 0)
            serverLog(LL_NOTICE,"The server is now ready to accept connections at %s", g_pserver->unixsocket);
        if (cserver.supervised_mode == SUPERVISED_SYSTEMD) {
            if (!listLength(g_pserver->masters)) {
                redisCommunicateSystemd("STATUS=Ready to accept connections\n");
                redisCommunicateSystemd("READY=1\n");
            } else {
                redisCommunicateSystemd("STATUS=Waiting for MASTER <-> REPLICA sync\n");
            }
        }
    } else {
        InitServerLast();
        sentinelIsRunning();
        if (cserver.supervised_mode == SUPERVISED_SYSTEMD) {
            redisCommunicateSystemd("STATUS=Ready to accept connections\n");
            redisCommunicateSystemd("READY=1\n");
        }
    }

    if (g_pserver->rdb_filename == nullptr)
    {
        if (g_pserver->rdb_s3bucketpath == nullptr)
            g_pserver->rdb_filename = zstrdup(CONFIG_DEFAULT_RDB_FILENAME);
        else
            g_pserver->repl_diskless_sync = TRUE;
    }

    if (cserver.cthreads > 4) {
        serverLog(LL_WARNING, "Warning: server-threads is set to %d.  This is above the maximum recommend value of 4, please ensure you've verified this is actually faster on your machine.", cserver.cthreads);
    }

    /* Warning the user about suspicious maxmemory setting. */
    if (g_pserver->maxmemory > 0 && g_pserver->maxmemory < 1024*1024) {
        serverLog(LL_WARNING,"WARNING: You specified a maxmemory value that is less than 1MB (current value is %llu bytes). Are you sure this is what you really want?", g_pserver->maxmemory);
    }

    redisSetCpuAffinity(g_pserver->server_cpulist);
    aeReleaseLock();    //Finally we can dump the lock
    moduleReleaseGIL(true);
    
    setOOMScoreAdj(-1);
    serverAssert(cserver.cthreads > 0 && cserver.cthreads <= MAX_EVENT_LOOPS);

    pthread_create(&cserver.time_thread_id, nullptr, timeThreadMain, nullptr);
<<<<<<< HEAD
if (cserver.time_thread_priority) {
    struct sched_param time_thread_priority;
    time_thread_priority.sched_priority = sched_get_priority_max(SCHED_FIFO);
    pthread_setschedparam(cserver.time_thread_id, SCHED_FIFO, &time_thread_priority);
}
=======
>>>>>>> fe9f276f

    pthread_attr_t tattr;
    pthread_attr_init(&tattr);
    pthread_attr_setstacksize(&tattr, 1 << 23); // 8 MB
    for (int iel = 0; iel < cserver.cthreads; ++iel)
    {
        pthread_create(g_pserver->rgthread + iel, &tattr, workerThreadMain, (void*)((int64_t)iel));
        if (cserver.fThreadAffinity)
        {
#ifdef __linux__
            cpu_set_t cpuset;
            CPU_ZERO(&cpuset);
            CPU_SET(iel + cserver.threadAffinityOffset, &cpuset);
            if (pthread_setaffinity_np(g_pserver->rgthread[iel], sizeof(cpu_set_t), &cpuset) == 0)
            {
                serverLog(LOG_INFO, "Binding thread %d to cpu %d", iel, iel + cserver.threadAffinityOffset + 1);
            }
#else
			serverLog(LL_WARNING, "CPU pinning not available on this platform");
#endif
        }
    }

    /* Block SIGALRM from this thread, it should only be received on a server thread */
    sigset_t sigset;
    sigemptyset(&sigset);
    sigaddset(&sigset, SIGALRM);
    pthread_sigmask(SIG_BLOCK, &sigset, nullptr);

    /* The main thread sleeps until all the workers are done.
        this is so that all worker threads are orthogonal in their startup/shutdown */
    void *pvRet;
    for (int iel = 0; iel < cserver.cthreads; ++iel)
        pthread_join(g_pserver->rgthread[iel], &pvRet);

    /* free our databases */
    bool fLockAcquired = aeTryAcquireLock(false);
    g_pserver->shutdown_asap = true;    // flag that we're in shutdown
    if (!fLockAcquired)
        g_fInCrash = true;  // We don't actually crash right away, because we want to sync any storage providers
    for (int idb = 0; idb < cserver.dbnum; ++idb) {
        delete g_pserver->db[idb];
        g_pserver->db[idb] = nullptr;
    }
    // If we couldn't acquire the global lock it means something wasn't shutdown and we'll probably deadlock
    serverAssert(fLockAcquired);

    g_pserver->garbageCollector.shutdown();
    delete g_pserver->m_pstorageFactory;

    return 0;
}

/* The End */<|MERGE_RESOLUTION|>--- conflicted
+++ resolved
@@ -2445,8 +2445,6 @@
     /* CRON functions may trigger async writes, so do this last */
     ProcessPendingAsyncWrites();
 
-<<<<<<< HEAD
-=======
     // Measure lock contention from a different thread to be more accurate
     g_pserver->asyncworkqueue->AddWorkFunction([]{
         g_pserver->rglockSamples[g_pserver->ilockRingHead] = (uint16_t)aeLockContention();
@@ -2455,7 +2453,6 @@
             g_pserver->ilockRingHead = 0;
     });
 
->>>>>>> fe9f276f
     run_with_period(10) {
         if (!g_pserver->garbageCollector.empty()) {
             // Server threads don't free the GC, but if we don't have a
@@ -2468,17 +2465,6 @@
         }
     }
 
-<<<<<<< HEAD
-    // Measure lock contention from a different thread to be more accurate
-    g_pserver->asyncworkqueue->AddWorkFunction([]{
-        g_pserver->rglockSamples[g_pserver->ilockRingHead] = (uint16_t)aeLockContention();
-        ++g_pserver->ilockRingHead;
-        if (g_pserver->ilockRingHead >= redisServer::s_lockContentionSamples)
-            g_pserver->ilockRingHead = 0;
-    });
-
-=======
->>>>>>> fe9f276f
     g_pserver->cronloops++;
     return 1000/g_pserver->hz;
 }
@@ -6520,14 +6506,11 @@
     serverAssert(cserver.cthreads > 0 && cserver.cthreads <= MAX_EVENT_LOOPS);
 
     pthread_create(&cserver.time_thread_id, nullptr, timeThreadMain, nullptr);
-<<<<<<< HEAD
-if (cserver.time_thread_priority) {
-    struct sched_param time_thread_priority;
-    time_thread_priority.sched_priority = sched_get_priority_max(SCHED_FIFO);
-    pthread_setschedparam(cserver.time_thread_id, SCHED_FIFO, &time_thread_priority);
-}
-=======
->>>>>>> fe9f276f
+    if (cserver.time_thread_priority) {
+        struct sched_param time_thread_priority;
+        time_thread_priority.sched_priority = sched_get_priority_max(SCHED_FIFO);
+        pthread_setschedparam(cserver.time_thread_id, SCHED_FIFO, &time_thread_priority);
+    }
 
     pthread_attr_t tattr;
     pthread_attr_init(&tattr);
