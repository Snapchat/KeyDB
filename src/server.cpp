--- conflicted
+++ resolved
@@ -2207,10 +2207,6 @@
  * main loop of the event driven library, that is, before to sleep
  * for ready file descriptors. */
 void beforeSleep(struct aeEventLoop *eventLoop) {
-<<<<<<< HEAD
-=======
-    UNUSED(eventLoop);
->>>>>>> f5b08185
     int iel = ielFromEventLoop(eventLoop);
 
     /* Handle TLS pending data. (must be done before flushAppendOnlyFile) */
@@ -2279,59 +2275,13 @@
     }
 
     aeReleaseLock();
-<<<<<<< HEAD
-
     for (auto &pair : vecchanges)
         pair.first->commitChanges(pair.second);
-
-    /* Handle writes with pending output buffers. */
+    
     handleClientsWithPendingWrites(iel);
     if (serverTL->gcEpoch != 0)
         g_pserver->garbageCollector.endEpoch(serverTL->gcEpoch, true /*fNoFree*/);
     serverTL->gcEpoch = 0;
-    aeAcquireLock();
-
-    /* Close clients that need to be closed asynchronous */
-    freeClientsInAsyncFreeQueue(iel);
-
-    /* Before we are going to sleep, let the threads access the dataset by
-     * releasing the GIL. Redis main thread will not touch anything at this
-     * time. */
-    if (moduleCount()) moduleReleaseGIL(TRUE /*fServerThread*/);
-}
-
-void beforeSleepLite(struct aeEventLoop *eventLoop)
-{
-    int iel = ielFromEventLoop(eventLoop);
-    
-    /* Try to process pending commands for clients that were just unblocked. */
-    aeAcquireLock();
-    if (listLength(g_pserver->rgthreadvar[iel].unblocked_clients)) {
-        processUnblockedClients(iel);
-    }
-
-    /* Check if there are clients unblocked by modules that implement
-     * blocking commands. */
-    if (moduleCount()) moduleHandleBlockedClients(ielFromEventLoop(eventLoop));
-
-    /* Write the AOF buffer on disk */
-    flushAppendOnlyFile(0);
-
-    static thread_local bool fFirstRun = true;
-    if (!fFirstRun) {
-        for (int idb = 0; idb < cserver.dbnum; ++idb)
-            g_pserver->db[idb]->processChanges();
-    }
-    else {
-        fFirstRun = false;
-    }
-
-    aeReleaseLock();
-
-    /* Handle writes with pending output buffers. */
-=======
->>>>>>> f5b08185
-    handleClientsWithPendingWrites(iel);
     aeAcquireLock();
 
     /* Close clients that need to be closed asynchronous */
@@ -5385,11 +5335,7 @@
 
     moduleAcquireGIL(true); // Normally afterSleep acquires this, but that won't be called on the first run
     aeEventLoop *el = g_pserver->rgthreadvar[iel].el;
-<<<<<<< HEAD
-    aeSetBeforeSleepProc(el, beforeSleep, 0);
-=======
     aeSetBeforeSleepProc(el, beforeSleep, AE_SLEEP_THREADSAFE);
->>>>>>> f5b08185
     aeSetAfterSleepProc(el, afterSleep, AE_SLEEP_THREADSAFE);
     aeMain(el);
     aeDeleteEventLoop(el);
