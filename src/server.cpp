/*
 * Copyright (c) 2009-2016, Salvatore Sanfilippo <antirez at gmail dot com>
 * Copyright (c) 2019 John Sully <john at eqalpha dot com>
 * All rights reserved.
 *
 * Redistribution and use in source and binary forms, with or without
 * modification, are permitted provided that the following conditions are met:
 *
 *   * Redistributions of source code must retain the above copyright notice,
 *     this list of conditions and the following disclaimer.
 *   * Redistributions in binary form must reproduce the above copyright
 *     notice, this list of conditions and the following disclaimer in the
 *     documentation and/or other materials provided with the distribution.
 *   * Neither the name of Redis nor the names of its contributors may be used
 *     to endorse or promote products derived from this software without
 *     specific prior written permission.
 *
 * THIS SOFTWARE IS PROVIDED BY THE COPYRIGHT HOLDERS AND CONTRIBUTORS "AS IS"
 * AND ANY EXPRESS OR IMPLIED WARRANTIES, INCLUDING, BUT NOT LIMITED TO, THE
 * IMPLIED WARRANTIES OF MERCHANTABILITY AND FITNESS FOR A PARTICULAR PURPOSE
 * ARE DISCLAIMED. IN NO EVENT SHALL THE COPYRIGHT OWNER OR CONTRIBUTORS BE
 * LIABLE FOR ANY DIRECT, INDIRECT, INCIDENTAL, SPECIAL, EXEMPLARY, OR
 * CONSEQUENTIAL DAMAGES (INCLUDING, BUT NOT LIMITED TO, PROCUREMENT OF
 * SUBSTITUTE GOODS OR SERVICES; LOSS OF USE, DATA, OR PROFITS; OR BUSINESS
 * INTERRUPTION) HOWEVER CAUSED AND ON ANY THEORY OF LIABILITY, WHETHER IN
 * CONTRACT, STRICT LIABILITY, OR TORT (INCLUDING NEGLIGENCE OR OTHERWISE)
 * ARISING IN ANY WAY OUT OF THE USE OF THIS SOFTWARE, EVEN IF ADVISED OF THE
 * POSSIBILITY OF SUCH DAMAGE.
 */

#include "server.h"
#include "monotonic.h"
#include "cluster.h"
#include "slowlog.h"
#include "bio.h"
#include "latency.h"
#include "atomicvar.h"
#include "storage.h"
#include "cron.h"
#include <thread>
#include "mt19937-64.h"

#include <time.h>
#include <signal.h>
#include <sys/wait.h>
#include <errno.h>
#include <assert.h>
#include <ctype.h>
#include <stdarg.h>
#include <arpa/inet.h>
#include <sys/stat.h>
#include <fcntl.h>
#include <sys/time.h>
#include <sys/resource.h>
#include <sys/uio.h>
#include <sys/un.h>
#include <limits.h>
#include <float.h>
#include <math.h>
#include <sys/resource.h>
#include <sys/utsname.h>
#include <locale.h>
#include <sys/socket.h>
#include <algorithm>
#include <uuid/uuid.h>
#include <mutex>
#include <condition_variable>
#include "aelocker.h"
#include "keycheck.h"
#include "motd.h"
#include "t_nhash.h"
#include <sys/resource.h>
#ifdef __linux__
#include <sys/prctl.h>
#include <sys/mman.h>
#endif

int g_fTestMode = false;
const char *motd_url = "http://api.keydb.dev/motd/motd_server_pro.txt";
const char *motd_cache_file = "/.keydb-enterprise-server-motd";

/* Our shared "common" objects */

struct sharedObjectsStruct shared;

/* Global vars that are actually used as constants. The following double
 * values are used for double on-disk serialization, and are initialized
 * at runtime to avoid strange compiler optimizations. */

double R_Zero, R_PosInf, R_NegInf, R_Nan;

/*================================= Globals ================================= */

/* Global vars */
namespace GlobalHidden {
struct redisServer server; /* Server global state */
}
redisServer *g_pserver = &GlobalHidden::server;
struct redisServerConst cserver;
thread_local struct redisServerThreadVars *serverTL = NULL;   // thread local server vars
std::mutex time_thread_mutex;
std::condition_variable time_thread_cv;
int sleeping_threads = 0;
void wakeTimeThread();

/* Our command table.
 *
 * Every entry is composed of the following fields:
 *
 * name:        A string representing the command name.
 *
 * function:    Pointer to the C function implementing the command.
 *
 * arity:       Number of arguments, it is possible to use -N to say >= N
 *
 * sflags:      Command flags as string. See below for a table of flags.
 *
 * flags:       Flags as bitmask. Computed by Redis using the 'sflags' field.
 *
 * get_keys_proc: An optional function to get key arguments from a command.
 *                This is only used when the following three fields are not
 *                enough to specify what arguments are keys.
 *
 * first_key_index: First argument that is a key
 *
 * last_key_index: Last argument that is a key
 *
 * key_step:    Step to get all the keys from first to last argument.
 *              For instance in MSET the step is two since arguments
 *              are key,val,key,val,...
 *
 * microseconds: Microseconds of total execution time for this command.
 *
 * calls:       Total number of calls of this command.
 *
 * id:          Command bit identifier for ACLs or other goals.
 *
 * The flags, microseconds and calls fields are computed by Redis and should
 * always be set to zero.
 *
 * Command flags are expressed using space separated strings, that are turned
 * into actual flags by the populateCommandTable() function.
 *
 * This is the meaning of the flags:
 *
 * write:       Write command (may modify the key space).
 *
 * read-only:   Commands just reading from keys without changing the content.
 *              Note that commands that don't read from the keyspace such as
 *              TIME, SELECT, INFO, administrative commands, and connection
 *              or transaction related commands (multi, exec, discard, ...)
 *              are not flagged as read-only commands, since they affect the
 *              server or the connection in other ways.
 *
 * use-memory:  May increase memory usage once called. Don't allow if out
 *              of memory.
 *
 * admin:       Administrative command, like SAVE or SHUTDOWN.
 *
 * pub-sub:     Pub/Sub related command.
 *
 * no-script:   Command not allowed in scripts.
 *
 * random:      Random command. Command is not deterministic, that is, the same
 *              command with the same arguments, with the same key space, may
 *              have different results. For instance SPOP and RANDOMKEY are
 *              two random commands.
 *
 * to-sort:     Sort command output array if called from script, so that the
 *              output is deterministic. When this flag is used (not always
 *              possible), then the "random" flag is not needed.
 *
 * ok-loading:  Allow the command while loading the database.
 *
 * ok-stale:    Allow the command while a replica has stale data but is not
 *              allowed to serve this data. Normally no command is accepted
 *              in this condition but just a few.
 *
 * no-monitor:  Do not automatically propagate the command on MONITOR.
 *
 * no-slowlog:  Do not automatically propagate the command to the slowlog.
 *
 * cluster-asking: Perform an implicit ASKING for this command, so the
 *              command will be accepted in cluster mode if the slot is marked
 *              as 'importing'.
 *
 * fast:        Fast command: O(1) or O(log(N)) command that should never
 *              delay its execution as long as the kernel scheduler is giving
 *              us time. Note that commands that may trigger a DEL as a side
 *              effect (like SET) are not fast commands.
 * 
 * may-replicate: Command may produce replication traffic, but should be 
 *                allowed under circumstances where write commands are disallowed. 
 *                Examples include PUBLISH, which replicates pubsub messages,and 
 *                EVAL, which may execute write commands, which are replicated, 
 *                or may just execute read commands. A command can not be marked 
 *                both "write" and "may-replicate"
 *
 * The following additional flags are only used in order to put commands
 * in a specific ACL category. Commands can have multiple ACL categories.
 *
 * @keyspace, @read, @write, @set, @sortedset, @list, @hash, @string, @bitmap,
 * @hyperloglog, @stream, @admin, @fast, @slow, @pubsub, @blocking, @dangerous,
 * @connection, @transaction, @scripting, @geo, @replication.
 *
 * Note that:
 *
 * 1) The read-only flag implies the @read ACL category.
 * 2) The write flag implies the @write ACL category.
 * 3) The fast flag implies the @fast ACL category.
 * 4) The admin flag implies the @admin and @dangerous ACL category.
 * 5) The pub-sub flag implies the @pubsub ACL category.
 * 6) The lack of fast flag implies the @slow ACL category.
 * 7) The non obvious "keyspace" category includes the commands
 *    that interact with keys without having anything to do with
 *    specific data structures, such as: DEL, RENAME, MOVE, SELECT,
 *    TYPE, EXPIRE*, PEXPIRE*, TTL, PTTL, ...
 */

struct redisCommand redisCommandTable[] = {
    {"module",moduleCommand,-2,
     "admin no-script",
     0,NULL,0,0,0,0,0,0},

    {"get",getCommand,2,
     "read-only fast @string",
     0,NULL,1,1,1,0,0,0},

    {"getex",getexCommand,-2,
     "write fast @string",
     0,NULL,1,1,1,0,0,0},

    {"getdel",getdelCommand,2,
     "write fast @string",
     0,NULL,1,1,1,0,0,0},

    /* Note that we can't flag set as fast, since it may perform an
     * implicit DEL of a large key. */
    {"set",setCommand,-3,
     "write use-memory @string",
     0,NULL,1,1,1,0,0,0},

    {"setnx",setnxCommand,3,
     "write use-memory fast @string",
     0,NULL,1,1,1,0,0,0},

    {"setex",setexCommand,4,
     "write use-memory @string",
     0,NULL,1,1,1,0,0,0},

    {"psetex",psetexCommand,4,
     "write use-memory @string",
     0,NULL,1,1,1,0,0,0},

    {"append",appendCommand,3,
     "write use-memory fast @string",
     0,NULL,1,1,1,0,0,0},

    {"strlen",strlenCommand,2,
     "read-only fast @string",
     0,NULL,1,1,1,0,0,0},

    {"del",delCommand,-2,
     "write @keyspace",
     0,NULL,1,-1,1,0,0,0},

    {"expdel",delCommand,-2,
     "write @keyspace",
     0,NULL,1,-1,1,0,0,0},

    {"unlink",unlinkCommand,-2,
     "write fast @keyspace",
     0,NULL,1,-1,1,0,0,0},

    {"exists",existsCommand,-2,
     "read-only fast @keyspace",
     0,NULL,1,-1,1,0,0,0},

    {"keydb.mexists",mexistsCommand,-2,
     "read-only fast @keyspace",
     0,NULL,1,-1,1,0,0,0},

    {"setbit",setbitCommand,4,
     "write use-memory @bitmap",
     0,NULL,1,1,1,0,0,0},

    {"getbit",getbitCommand,3,
     "read-only fast @bitmap",
     0,NULL,1,1,1,0,0,0},

    {"bitfield",bitfieldCommand,-2,
     "write use-memory @bitmap",
     0,NULL,1,1,1,0,0,0},

    {"bitfield_ro",bitfieldroCommand,-2,
     "read-only fast @bitmap",
     0,NULL,1,1,1,0,0,0},

    {"setrange",setrangeCommand,4,
     "write use-memory @string",
     0,NULL,1,1,1,0,0,0},

    {"getrange",getrangeCommand,4,
     "read-only @string",
     0,NULL,1,1,1,0,0,0},

    {"substr",getrangeCommand,4,
     "read-only @string",
     0,NULL,1,1,1,0,0,0},

    {"incr",incrCommand,2,
     "write use-memory fast @string",
     0,NULL,1,1,1,0,0,0},

    {"decr",decrCommand,2,
     "write use-memory fast @string",
     0,NULL,1,1,1,0,0,0},

    {"mget",mgetCommand,-2,
     "read-only fast @string",
     0,NULL,1,-1,1,0,0,0},

    {"rpush",rpushCommand,-3,
     "write use-memory fast @list",
     0,NULL,1,1,1,0,0,0},

    {"lpush",lpushCommand,-3,
     "write use-memory fast @list",
     0,NULL,1,1,1,0,0,0},

    {"rpushx",rpushxCommand,-3,
     "write use-memory fast @list",
     0,NULL,1,1,1,0,0,0},

    {"lpushx",lpushxCommand,-3,
     "write use-memory fast @list",
     0,NULL,1,1,1,0,0,0},

    {"linsert",linsertCommand,5,
     "write use-memory @list",
     0,NULL,1,1,1,0,0,0},

    {"rpop",rpopCommand,-2,
     "write fast @list",
     0,NULL,1,1,1,0,0,0},

    {"lpop",lpopCommand,-2,
     "write fast @list",
     0,NULL,1,1,1,0,0,0},

    {"brpop",brpopCommand,-3,
     "write no-script @list @blocking",
     0,NULL,1,-2,1,0,0,0},

    {"brpoplpush",brpoplpushCommand,4,
     "write use-memory no-script @list @blocking",
     0,NULL,1,2,1,0,0,0},

    {"blmove",blmoveCommand,6,
     "write use-memory no-script @list @blocking",
     0,NULL,1,2,1,0,0,0},

    {"blpop",blpopCommand,-3,
     "write no-script @list @blocking",
     0,NULL,1,-2,1,0,0,0},

    {"llen",llenCommand,2,
     "read-only fast @list",
     0,NULL,1,1,1,0,0,0},

    {"lindex",lindexCommand,3,
     "read-only @list",
     0,NULL,1,1,1,0,0,0},

    {"lset",lsetCommand,4,
     "write use-memory @list",
     0,NULL,1,1,1,0,0,0},

    {"lrange",lrangeCommand,4,
     "read-only @list",
     0,NULL,1,1,1,0,0,0},

    {"ltrim",ltrimCommand,4,
     "write @list",
     0,NULL,1,1,1,0,0,0},

    {"lpos",lposCommand,-3,
     "read-only @list",
     0,NULL,1,1,1,0,0,0},

    {"lrem",lremCommand,4,
     "write @list",
     0,NULL,1,1,1,0,0,0},

    {"rpoplpush",rpoplpushCommand,3,
     "write use-memory @list",
     0,NULL,1,2,1,0,0,0},

    {"lmove",lmoveCommand,5,
     "write use-memory @list",
     0,NULL,1,2,1,0,0,0},

    {"sadd",saddCommand,-3,
     "write use-memory fast @set",
     0,NULL,1,1,1,0,0,0},

    {"srem",sremCommand,-3,
     "write fast @set",
     0,NULL,1,1,1,0,0,0},

    {"smove",smoveCommand,4,
     "write fast @set",
     0,NULL,1,2,1,0,0,0},

    {"sismember",sismemberCommand,3,
     "read-only fast @set",
     0,NULL,1,1,1,0,0,0},

    {"smismember",smismemberCommand,-3,
     "read-only fast @set",
     0,NULL,1,1,1,0,0,0},

    {"scard",scardCommand,2,
     "read-only fast @set",
     0,NULL,1,1,1,0,0,0},

    {"spop",spopCommand,-2,
     "write random fast @set",
     0,NULL,1,1,1,0,0,0},

    {"srandmember",srandmemberCommand,-2,
     "read-only random @set",
     0,NULL,1,1,1,0,0,0},

    {"sinter",sinterCommand,-2,
     "read-only to-sort @set",
     0,NULL,1,-1,1,0,0,0},

    {"sinterstore",sinterstoreCommand,-3,
     "write use-memory @set",
     0,NULL,1,-1,1,0,0,0},

    {"sunion",sunionCommand,-2,
     "read-only to-sort @set",
     0,NULL,1,-1,1,0,0,0},

    {"sunionstore",sunionstoreCommand,-3,
     "write use-memory @set",
     0,NULL,1,-1,1,0,0,0},

    {"sdiff",sdiffCommand,-2,
     "read-only to-sort @set",
     0,NULL,1,-1,1,0,0,0},

    {"sdiffstore",sdiffstoreCommand,-3,
     "write use-memory @set",
     0,NULL,1,-1,1,0,0,0},

    {"smembers",sinterCommand,2,
     "read-only to-sort @set",
     0,NULL,1,1,1,0,0,0},

    {"sscan",sscanCommand,-3,
     "read-only random @set",
     0,NULL,1,1,1,0,0,0},

    {"zadd",zaddCommand,-4,
     "write use-memory fast @sortedset",
     0,NULL,1,1,1,0,0,0},

    {"zincrby",zincrbyCommand,4,
     "write use-memory fast @sortedset",
     0,NULL,1,1,1,0,0,0},

    {"zrem",zremCommand,-3,
     "write fast @sortedset",
     0,NULL,1,1,1,0,0,0},

    {"zremrangebyscore",zremrangebyscoreCommand,4,
     "write @sortedset",
     0,NULL,1,1,1,0,0,0},

    {"zremrangebyrank",zremrangebyrankCommand,4,
     "write @sortedset",
     0,NULL,1,1,1,0,0,0},

    {"zremrangebylex",zremrangebylexCommand,4,
     "write @sortedset",
     0,NULL,1,1,1,0,0,0},

    {"zunionstore",zunionstoreCommand,-4,
     "write use-memory @sortedset",
     0,zunionInterDiffStoreGetKeys,1,1,1,0,0,0},

    {"zinterstore",zinterstoreCommand,-4,
     "write use-memory @sortedset",
     0,zunionInterDiffStoreGetKeys,1,1,1,0,0,0},

    {"zdiffstore",zdiffstoreCommand,-4,
     "write use-memory @sortedset",
     0,zunionInterDiffStoreGetKeys,1,1,1,0,0,0},

    {"zunion",zunionCommand,-3,
     "read-only @sortedset",
     0,zunionInterDiffGetKeys,0,0,0,0,0,0},

    {"zinter",zinterCommand,-3,
     "read-only @sortedset",
     0,zunionInterDiffGetKeys,0,0,0,0,0,0},

    {"zdiff",zdiffCommand,-3,
     "read-only @sortedset",
     0,zunionInterDiffGetKeys,0,0,0,0,0,0},

    {"zrange",zrangeCommand,-4,
     "read-only @sortedset",
     0,NULL,1,1,1,0,0,0},

    {"zrangestore",zrangestoreCommand,-5,
     "write use-memory @sortedset",
     0,NULL,1,2,1,0,0,0},

    {"zrangebyscore",zrangebyscoreCommand,-4,
     "read-only @sortedset",
     0,NULL,1,1,1,0,0,0},

    {"zrevrangebyscore",zrevrangebyscoreCommand,-4,
     "read-only @sortedset",
     0,NULL,1,1,1,0,0,0},

    {"zrangebylex",zrangebylexCommand,-4,
     "read-only @sortedset",
     0,NULL,1,1,1,0,0,0},

    {"zrevrangebylex",zrevrangebylexCommand,-4,
     "read-only @sortedset",
     0,NULL,1,1,1,0,0,0},

    {"zcount",zcountCommand,4,
     "read-only fast @sortedset",
     0,NULL,1,1,1,0,0,0},

    {"zlexcount",zlexcountCommand,4,
     "read-only fast @sortedset",
     0,NULL,1,1,1,0,0,0},

    {"zrevrange",zrevrangeCommand,-4,
     "read-only @sortedset",
     0,NULL,1,1,1,0,0,0},

    {"zcard",zcardCommand,2,
     "read-only fast @sortedset",
     0,NULL,1,1,1,0,0,0},

    {"zscore",zscoreCommand,3,
     "read-only fast @sortedset",
     0,NULL,1,1,1,0,0,0},

    {"zmscore",zmscoreCommand,-3,
     "read-only fast @sortedset",
     0,NULL,1,1,1,0,0,0},

    {"zrank",zrankCommand,3,
     "read-only fast @sortedset",
     0,NULL,1,1,1,0,0,0},

    {"zrevrank",zrevrankCommand,3,
     "read-only fast @sortedset",
     0,NULL,1,1,1,0,0,0},

    {"zscan",zscanCommand,-3,
     "read-only random @sortedset",
     0,NULL,1,1,1,0,0,0},

    {"zpopmin",zpopminCommand,-2,
     "write fast @sortedset",
     0,NULL,1,1,1,0,0,0},

    {"zpopmax",zpopmaxCommand,-2,
     "write fast @sortedset",
     0,NULL,1,1,1,0,0,0},

    {"bzpopmin",bzpopminCommand,-3,
     "write no-script fast @sortedset @blocking",
     0,NULL,1,-2,1,0,0,0},

    {"bzpopmax",bzpopmaxCommand,-3,
     "write no-script fast @sortedset @blocking",
     0,NULL,1,-2,1,0,0,0},

    {"zrandmember",zrandmemberCommand,-2,
     "read-only random @sortedset",
     0,NULL,1,1,1,0,0,0},

    {"hset",hsetCommand,-4,
     "write use-memory fast @hash",
     0,NULL,1,1,1,0,0,0},

    {"hsetnx",hsetnxCommand,4,
     "write use-memory fast @hash",
     0,NULL,1,1,1,0,0,0},

    {"hget",hgetCommand,3,
     "read-only fast @hash",
     0,NULL,1,1,1,0,0,0},

    {"hmset",hsetCommand,-4,
     "write use-memory fast @hash",
     0,NULL,1,1,1,0,0,0},

    {"hmget",hmgetCommand,-3,
     "read-only fast @hash",
     0,NULL,1,1,1,0,0,0},

    {"hincrby",hincrbyCommand,4,
     "write use-memory fast @hash",
     0,NULL,1,1,1,0,0,0},

    {"hincrbyfloat",hincrbyfloatCommand,4,
     "write use-memory fast @hash",
     0,NULL,1,1,1,0,0,0},

    {"hdel",hdelCommand,-3,
     "write fast @hash",
     0,NULL,1,1,1,0,0,0},

    {"hlen",hlenCommand,2,
     "read-only fast @hash",
     0,NULL,1,1,1,0,0,0},

    {"hstrlen",hstrlenCommand,3,
     "read-only fast @hash",
     0,NULL,1,1,1,0,0,0},

    {"hkeys",hkeysCommand,2,
     "read-only to-sort @hash",
     0,NULL,1,1,1,0,0,0},

    {"hvals",hvalsCommand,2,
     "read-only to-sort @hash",
     0,NULL,1,1,1,0,0,0},

    {"hgetall",hgetallCommand,2,
     "read-only random @hash",
     0,NULL,1,1,1,0,0,0},

    {"hexists",hexistsCommand,3,
     "read-only fast @hash",
     0,NULL,1,1,1,0,0,0},

    {"hrandfield",hrandfieldCommand,-2,
     "read-only random @hash",
     0,NULL,1,1,1,0,0,0},

    {"hscan",hscanCommand,-3,
     "read-only random @hash",
     0,NULL,1,1,1,0,0,0},

    {"incrby",incrbyCommand,3,
     "write use-memory fast @string",
     0,NULL,1,1,1,0,0,0},

    {"decrby",decrbyCommand,3,
     "write use-memory fast @string",
     0,NULL,1,1,1,0,0,0},

    {"incrbyfloat",incrbyfloatCommand,3,
     "write use-memory fast @string",
     0,NULL,1,1,1,0,0,0},

    {"getset",getsetCommand,3,
     "write use-memory fast @string",
     0,NULL,1,1,1,0,0,0},

    {"mset",msetCommand,-3,
     "write use-memory @string",
     0,NULL,1,-1,2,0,0,0},

    {"msetnx",msetnxCommand,-3,
     "write use-memory @string",
     0,NULL,1,-1,2,0,0,0},

    {"randomkey",randomkeyCommand,1,
     "read-only random @keyspace",
     0,NULL,0,0,0,0,0,0},

    {"select",selectCommand,2,
     "ok-loading fast ok-stale @keyspace",
     0,NULL,0,0,0,0,0,0},

    {"swapdb",swapdbCommand,3,
     "write fast @keyspace @dangerous",
     0,NULL,0,0,0,0,0,0},

    {"move",moveCommand,3,
     "write fast @keyspace",
     0,NULL,1,1,1,0,0,0},

    {"copy",copyCommand,-3,
     "write use-memory @keyspace",
     0,NULL,1,2,1,0,0,0},

    /* Like for SET, we can't mark rename as a fast command because
     * overwriting the target key may result in an implicit slow DEL. */
    {"rename",renameCommand,3,
     "write @keyspace",
     0,NULL,1,2,1,0,0,0},

    {"renamenx",renamenxCommand,3,
     "write fast @keyspace",
     0,NULL,1,2,1,0,0,0},

    {"expire",expireCommand,3,
     "write fast @keyspace",
     0,NULL,1,1,1,0,0,0},

    {"expireat",expireatCommand,3,
     "write fast @keyspace",
     0,NULL,1,1,1,0,0,0},

    {"expiremember", expireMemberCommand, -4,
     "write fast @keyspace",
     0,NULL,1,1,1,0,0,0},
    
    {"expirememberat", expireMemberAtCommand, 4,
     "write fast @keyspace",
     0,NULL,1,1,1,0,0,0},
    
    {"pexpirememberat", pexpireMemberAtCommand, 4,
     "write fast @keyspace",
     0,NULL,1,1,1,0,0,0},

    {"pexpire",pexpireCommand,3,
     "write fast @keyspace",
     0,NULL,1,1,1,0,0,0},

    {"pexpireat",pexpireatCommand,3,
     "write fast @keyspace",
     0,NULL,1,1,1,0,0,0},

    {"keys",keysCommand,2,
     "read-only to-sort @keyspace @dangerous",
     0,NULL,0,0,0,0,0,0},

    {"scan",scanCommand,-2,
     "read-only random @keyspace",
     0,NULL,0,0,0,0,0,0},

    {"dbsize",dbsizeCommand,1,
     "read-only fast @keyspace",
     0,NULL,0,0,0,0,0,0},

    {"auth",authCommand,-2,
     "no-auth no-script ok-loading ok-stale fast no-monitor no-slowlog @connection",
     0,NULL,0,0,0,0,0,0},

    /* We don't allow PING during loading since in Redis PING is used as
     * failure detection, and a loading server is considered to be
     * not available. */
    {"ping",pingCommand,-1,
     "ok-stale ok-loading fast @connection @replication",
     0,NULL,0,0,0,0,0,0},

    {"echo",echoCommand,2,
     "fast @connection",
     0,NULL,0,0,0,0,0,0},

    {"save",saveCommand,1,
     "admin no-script",
     0,NULL,0,0,0,0,0,0},

    {"bgsave",bgsaveCommand,-1,
     "admin no-script",
     0,NULL,0,0,0,0,0,0},

    {"bgrewriteaof",bgrewriteaofCommand,1,
     "admin no-script",
     0,NULL,0,0,0,0,0,0},

    {"shutdown",shutdownCommand,-1,
     "admin no-script ok-loading ok-stale",
     0,NULL,0,0,0,0,0,0},

    {"lastsave",lastsaveCommand,1,
     "random fast ok-loading ok-stale @admin @dangerous",
     0,NULL,0,0,0,0,0,0},

    {"type",typeCommand,2,
     "read-only fast @keyspace",
     0,NULL,1,1,1,0,0,0},

    {"multi",multiCommand,1,
     "no-script fast ok-loading ok-stale @transaction",
     0,NULL,0,0,0,0,0,0},

    {"exec",execCommand,1,
     "no-script no-monitor no-slowlog ok-loading ok-stale @transaction",
     0,NULL,0,0,0,0,0,0},

    {"discard",discardCommand,1,
     "no-script fast ok-loading ok-stale @transaction",
     0,NULL,0,0,0,0,0,0},

    {"sync",syncCommand,1,
     "admin no-script @replication",
     0,NULL,0,0,0,0,0,0},

    {"psync",syncCommand,-3,
     "admin no-script @replication",
     0,NULL,0,0,0,0,0,0},

    {"replconf",replconfCommand,-1,
     "admin no-script ok-loading ok-stale @replication",
     0,NULL,0,0,0,0,0,0},

    {"flushdb",flushdbCommand,-1,
     "write @keyspace @dangerous",
     0,NULL,0,0,0,0,0,0},

    {"flushall",flushallCommand,-1,
     "write @keyspace @dangerous",
     0,NULL,0,0,0,0,0,0},

    {"sort",sortCommand,-2,
     "write use-memory @list @set @sortedset @dangerous",
     0,sortGetKeys,1,1,1,0,0,0},

    {"info",infoCommand,-1,
     "ok-loading ok-stale random @dangerous",
     0,NULL,0,0,0,0,0,0},

    {"monitor",monitorCommand,1,
     "admin no-script ok-loading ok-stale",
     0,NULL,0,0,0,0,0,0},

    {"ttl",ttlCommand,-2,
     "read-only fast random @keyspace",
     0,NULL,1,1,1,0,0,0},

    {"touch",touchCommand,-2,
     "read-only fast @keyspace",
     0,NULL,1,-1,1,0,0,0},

    {"pttl",pttlCommand,-2,
     "read-only fast random @keyspace",
     0,NULL,1,1,1,0,0,0},

    {"persist",persistCommand,-2,
     "write fast @keyspace",
     0,NULL,1,1,1,0,0,0},

    {"slaveof",replicaofCommand,3,
     "admin no-script ok-stale",
     0,NULL,0,0,0,0,0,0},

    {"replicaof",replicaofCommand,-3,
     "admin no-script ok-stale",
     0,NULL,0,0,0,0,0,0},

    {"role",roleCommand,1,
     "ok-loading ok-stale no-script fast @dangerous",
     0,NULL,0,0,0,0,0,0},

    {"debug",debugCommand,-2,
     "admin no-script ok-loading ok-stale",
     0,NULL,0,0,0,0,0,0},

    {"config",configCommand,-2,
     "admin ok-loading ok-stale no-script",
     0,NULL,0,0,0,0,0,0},

    {"subscribe",subscribeCommand,-2,
     "pub-sub no-script ok-loading ok-stale",
     0,NULL,0,0,0,0,0,0},

    {"unsubscribe",unsubscribeCommand,-1,
     "pub-sub no-script ok-loading ok-stale",
     0,NULL,0,0,0,0,0,0},

    {"psubscribe",psubscribeCommand,-2,
     "pub-sub no-script ok-loading ok-stale",
     0,NULL,0,0,0,0,0,0},

    {"punsubscribe",punsubscribeCommand,-1,
     "pub-sub no-script ok-loading ok-stale",
     0,NULL,0,0,0,0,0,0},

    {"publish",publishCommand,3,
     "pub-sub ok-loading ok-stale fast may-replicate",
     0,NULL,0,0,0,0,0,0},

    {"pubsub",pubsubCommand,-2,
     "pub-sub ok-loading ok-stale random",
     0,NULL,0,0,0,0,0,0},

    {"watch",watchCommand,-2,
     "no-script fast ok-loading ok-stale @transaction",
     0,NULL,1,-1,1,0,0,0},

    {"unwatch",unwatchCommand,1,
     "no-script fast ok-loading ok-stale @transaction",
     0,NULL,0,0,0,0,0,0},

    {"cluster",clusterCommand,-2,
     "admin ok-stale random",
     0,NULL,0,0,0,0,0,0},

    {"restore",restoreCommand,-4,
     "write use-memory @keyspace @dangerous",
     0,NULL,1,1,1,0,0,0},

    {"restore-asking",restoreCommand,-4,
    "write use-memory cluster-asking @keyspace @dangerous",
    0,NULL,1,1,1,0,0,0},

    {"migrate",migrateCommand,-6,
     "write random @keyspace @dangerous",
     0,migrateGetKeys,0,0,0,0,0,0},

    {"asking",askingCommand,1,
     "fast @keyspace",
     0,NULL,0,0,0,0,0,0},

    {"readonly",readonlyCommand,1,
     "fast @keyspace",
     0,NULL,0,0,0,0,0,0},

    {"readwrite",readwriteCommand,1,
     "fast @keyspace",
     0,NULL,0,0,0,0,0,0},

    {"dump",dumpCommand,2,
     "read-only random @keyspace",
     0,NULL,1,1,1,0,0,0},

    {"object",objectCommand,-2,
     "read-only random @keyspace",
     0,NULL,2,2,1,0,0,0},

    {"memory",memoryCommand,-2,
     "random read-only",
     0,memoryGetKeys,0,0,0,0,0,0},

    {"client",clientCommand,-2,
     "admin no-script random ok-loading ok-stale @connection",
     0,NULL,0,0,0,0,0,0},

    {"hello",helloCommand,-1,
     "no-auth no-script fast no-monitor ok-loading ok-stale @connection",
     0,NULL,0,0,0,0,0,0},

    /* EVAL can modify the dataset, however it is not flagged as a write
     * command since we do the check while running commands from Lua. */
    {"eval",evalCommand,-3,
     "no-script may-replicate @scripting",
     0,evalGetKeys,0,0,0,0,0,0},

    {"evalsha",evalShaCommand,-3,
     "no-script may-replicate @scripting",
     0,evalGetKeys,0,0,0,0,0,0},

    {"slowlog",slowlogCommand,-2,
     "admin random ok-loading ok-stale",
     0,NULL,0,0,0,0,0,0},

    {"script",scriptCommand,-2,
     "no-script may-replicate @scripting",
     0,NULL,0,0,0,0,0,0},

    {"time",timeCommand,1,
     "random fast ok-loading ok-stale",
     0,NULL,0,0,0,0,0,0},

    {"bitop",bitopCommand,-4,
     "write use-memory @bitmap",
     0,NULL,2,-1,1,0,0,0},

    {"bitcount",bitcountCommand,-2,
     "read-only @bitmap",
     0,NULL,1,1,1,0,0,0},

    {"bitpos",bitposCommand,-3,
     "read-only @bitmap",
     0,NULL,1,1,1,0,0,0},

    {"wait",waitCommand,3,
     "no-script @keyspace",
     0,NULL,0,0,0,0,0,0},

    {"command",commandCommand,-1,
     "ok-loading ok-stale random @connection",
     0,NULL,0,0,0,0,0,0},

    {"geoadd",geoaddCommand,-5,
     "write use-memory @geo",
     0,NULL,1,1,1,0,0,0},

    /* GEORADIUS has store options that may write. */
    {"georadius",georadiusCommand,-6,
     "write use-memory @geo",
     0,georadiusGetKeys,1,1,1,0,0,0},

    {"georadius_ro",georadiusroCommand,-6,
     "read-only @geo",
     0,NULL,1,1,1,0,0,0},

    {"georadiusbymember",georadiusbymemberCommand,-5,
     "write use-memory @geo",
     0,georadiusGetKeys,1,1,1,0,0,0},

    {"georadiusbymember_ro",georadiusbymemberroCommand,-5,
     "read-only @geo",
     0,NULL,1,1,1,0,0,0},

    {"geohash",geohashCommand,-2,
     "read-only @geo",
     0,NULL,1,1,1,0,0,0},

    {"geopos",geoposCommand,-2,
     "read-only @geo",
     0,NULL,1,1,1,0,0,0},

    {"geodist",geodistCommand,-4,
     "read-only @geo",
     0,NULL,1,1,1,0,0,0},

    {"geosearch",geosearchCommand,-7,
     "read-only @geo",
      0,NULL,1,1,1,0,0,0},

    {"geosearchstore",geosearchstoreCommand,-8,
     "write use-memory @geo",
      0,NULL,1,2,1,0,0,0},

    {"pfselftest",pfselftestCommand,1,
     "admin @hyperloglog",
      0,NULL,0,0,0,0,0,0},

    {"pfadd",pfaddCommand,-2,
     "write use-memory fast @hyperloglog",
     0,NULL,1,1,1,0,0,0},

    /* Technically speaking PFCOUNT may change the key since it changes the
     * final bytes in the HyperLogLog representation. However in this case
     * we claim that the representation, even if accessible, is an internal
     * affair, and the command is semantically read only. */
    {"pfcount",pfcountCommand,-2,
     "read-only may-replicate @hyperloglog",
     0,NULL,1,-1,1,0,0,0},

    {"pfmerge",pfmergeCommand,-2,
     "write use-memory @hyperloglog",
     0,NULL,1,-1,1,0,0,0},

    /* Unlike PFCOUNT that is considered as a read-only command (although
     * it changes a bit), PFDEBUG may change the entire key when converting
     * from sparse to dense representation */
    {"pfdebug",pfdebugCommand,-3,
     "admin write use-memory @hyperloglog",
     0,NULL,2,2,1,0,0,0},

    {"xadd",xaddCommand,-5,
     "write use-memory fast random @stream",
     0,NULL,1,1,1,0,0,0},

    {"xrange",xrangeCommand,-4,
     "read-only @stream",
     0,NULL,1,1,1,0,0,0},

    {"xrevrange",xrevrangeCommand,-4,
     "read-only @stream",
     0,NULL,1,1,1,0,0,0},

    {"xlen",xlenCommand,2,
     "read-only fast @stream",
     0,NULL,1,1,1,0,0,0},

    {"xread",xreadCommand,-4,
     "read-only @stream @blocking",
     0,xreadGetKeys,0,0,0,0,0,0},

    {"xreadgroup",xreadCommand,-7,
     "write @stream @blocking",
     0,xreadGetKeys,0,0,0,0,0,0},

    {"xgroup",xgroupCommand,-2,
     "write use-memory @stream",
     0,NULL,2,2,1,0,0,0},

    {"xsetid",xsetidCommand,3,
     "write use-memory fast @stream",
     0,NULL,1,1,1,0,0,0},

    {"xack",xackCommand,-4,
     "write fast random @stream",
     0,NULL,1,1,1,0,0,0},

    {"xpending",xpendingCommand,-3,
     "read-only random @stream",
     0,NULL,1,1,1,0,0,0},

    {"xclaim",xclaimCommand,-6,
     "write random fast @stream",
     0,NULL,1,1,1,0,0,0},

    {"xautoclaim",xautoclaimCommand,-6,
     "write random fast @stream",
     0,NULL,1,1,1,0,0,0},

    {"xinfo",xinfoCommand,-2,
     "read-only random @stream",
     0,NULL,2,2,1,0,0,0},

    {"xdel",xdelCommand,-3,
     "write fast @stream",
     0,NULL,1,1,1,0,0,0},

    {"xtrim",xtrimCommand,-4,
     "write random @stream",
     0,NULL,1,1,1,0,0,0},

    {"post",securityWarningCommand,-1,
     "ok-loading ok-stale read-only",
     0,NULL,0,0,0,0,0,0},

    {"host:",securityWarningCommand,-1,
     "ok-loading ok-stale read-only",
     0,NULL,0,0,0,0,0,0},

    {"latency",latencyCommand,-2,
     "admin no-script ok-loading ok-stale",
     0,NULL,0,0,0,0,0,0},

    {"acl",aclCommand,-2,
     "admin no-script ok-loading ok-stale",
     0,NULL,0,0,0,0,0,0},

    {"rreplay",replicaReplayCommand,-3,
     "read-only fast noprop",
     0,NULL,0,0,0,0,0,0},

    {"keydb.cron",cronCommand,-5,
     "write use-memory",
     0,NULL,1,1,1,0,0,0},

    {"keydb.hrename", hrenameCommand, 4,
     "write fast @hash",
     0,NULL,0,0,0,0,0,0},
    
    {"stralgo",stralgoCommand,-2,
     "read-only @string",
     0,lcsGetKeys,0,0,0,0,0,0},

    {"keydb.nhget",nhgetCommand,-2,
     "read-only fast @hash",
     0,NULL,1,1,1,0,0,0},
    
    {"keydb.nhset",nhsetCommand,-3,
     "read-only fast @hash",
     0,NULL,1,1,1,0,0,0},

    {"KEYDB.MVCCRESTORE",mvccrestoreCommand, 5,
     "write use-memory @keyspace @dangerous",
     0,NULL,1,1,1,0,0,0},

    {"reset",resetCommand,1,
     "no-script ok-stale ok-loading fast @connection",
     0,NULL,0,0,0,0,0,0},

    {"failover",failoverCommand,-1,
     "admin no-script ok-stale",
     0,NULL,0,0,0,0,0,0}
};

/*============================ Utility functions ============================ */

/* We use a private localtime implementation which is fork-safe. The logging
 * function of Redis may be called from other threads. */
extern "C" void nolocks_localtime(struct tm *tmp, time_t t, time_t tz, int dst);
extern "C" pid_t gettid();

void processClients();

/* Low level logging. To use only for very big messages, otherwise
 * serverLog() is to prefer. */
#if defined(__has_feature)
#  if __has_feature(thread_sanitizer)
__attribute__((no_sanitize("thread")))
#  endif
#endif
void serverLogRaw(int level, const char *msg) {
    const int syslogLevelMap[] = { LOG_DEBUG, LOG_INFO, LOG_NOTICE, LOG_WARNING };
    const char *c = ".-*#                                                             ";
    FILE *fp;
    char buf[64];
    int rawmode = (level & LL_RAW);
    int log_to_stdout = g_pserver->logfile[0] == '\0';

    level &= 0xff; /* clear flags */
    if (level < cserver.verbosity) return;

    fp = log_to_stdout ? stdout : fopen(g_pserver->logfile,"a");
    if (!fp) return;

    if (rawmode) {
        fprintf(fp,"%s",msg);
    } else {
        int off;
        struct timeval tv;
        int role_char;
        pid_t pid = getpid();

        gettimeofday(&tv,NULL);
        struct tm tm;
        int daylight_active;
        __atomic_load(&g_pserver->daylight_active, &daylight_active, __ATOMIC_RELAXED);
        nolocks_localtime(&tm,tv.tv_sec,g_pserver->timezone,daylight_active);
        off = strftime(buf,sizeof(buf),"%d %b %Y %H:%M:%S.",&tm);
        snprintf(buf+off,sizeof(buf)-off,"%03d",(int)tv.tv_usec/1000);
        if (g_pserver->sentinel_mode) {
            role_char = 'X'; /* Sentinel. */
        } else if (pid != cserver.pid) {
            role_char = 'C'; /* RDB / AOF writing child. */
        } else {
            role_char = (listLength(g_pserver->masters) ? 'S':'M'); /* Slave or Master. */
        }
        fprintf(fp,"%d:%d:%c %s %c %s\n",
            (int)getpid(),(int)gettid(),role_char, buf,c[level],msg);
    }
    fflush(fp);

    if (!log_to_stdout) fclose(fp);
    if (g_pserver->syslog_enabled) syslog(syslogLevelMap[level], "%s", msg);
}

/* Like serverLogRaw() but with printf-alike support. This is the function that
 * is used across the code. The raw version is only used in order to dump
 * the INFO output on crash. */
#if defined(__has_feature)
#  if __has_feature(thread_sanitizer)
__attribute__((no_sanitize("thread")))
#  endif
#endif
void _serverLog(int level, const char *fmt, ...) {
    va_list ap;
    char msg[LOG_MAX_LEN];

    va_start(ap, fmt);
    vsnprintf(msg, sizeof(msg), fmt, ap);
    va_end(ap);

    serverLogRaw(level,msg);
}

static void checkTrialTimeout()
{
#ifndef NO_LICENSE_CHECK
    if (g_pserver->sentinel_mode)
        return; // sentinel is not licensed
    if (cserver.license_key != nullptr && FValidKey(cserver.license_key, strlen(cserver.license_key)))
        return;
    time_t curtime = time(NULL);
    int64_t elapsed = (int64_t)curtime - (int64_t)cserver.stat_starttime;
    int64_t remaining = (cserver.trial_timeout * 60L) - elapsed;
    if (remaining <= 0)
    {
        serverLog(LL_WARNING, "Trial timeout exceeded.  KeyDB will now exit.");
        prepareForShutdown(SHUTDOWN_SAVE);
        exit(0);
    }
    else
    {
        serverLog(LL_WARNING, "Trial timeout in %ld:%02ld minutes", remaining/60, remaining % 60);
    }
#endif
}

/* Log a fixed message without printf-alike capabilities, in a way that is
 * safe to call from a signal handler.
 *
 * We actually use this only for signals that are not fatal from the point
 * of view of Redis. Signals that are going to kill the server anyway and
 * where we need printf-alike features are served by serverLog(). */
#if defined(__has_feature)
#  if __has_feature(thread_sanitizer)
__attribute__((no_sanitize("thread")))
#  endif
#endif
void serverLogFromHandler(int level, const char *msg) {
    int fd;
    int log_to_stdout = g_pserver->logfile[0] == '\0';
    char buf[64];

    if ((level&0xff) < cserver.verbosity || (log_to_stdout && cserver.daemonize))
        return;
    fd = log_to_stdout ? STDOUT_FILENO :
                         open(g_pserver->logfile, O_APPEND|O_CREAT|O_WRONLY, 0644);
    if (fd == -1) return;
    ll2string(buf,sizeof(buf),getpid());
    if (write(fd,buf,strlen(buf)) == -1) goto err;
    if (write(fd,":signal-handler (",17) == -1) goto err;
    ll2string(buf,sizeof(buf),time(NULL));
    if (write(fd,buf,strlen(buf)) == -1) goto err;
    if (write(fd,") ",2) == -1) goto err;
    if (write(fd,msg,strlen(msg)) == -1) goto err;
    if (write(fd,"\n",1) == -1) goto err;
err:
    if (!log_to_stdout) close(fd);
}

/* Return the UNIX time in microseconds */
long long ustime(void) {
    struct timeval tv;
    long long ust;

    gettimeofday(&tv, NULL);
    ust = ((long long)tv.tv_sec)*1000000;
    ust += tv.tv_usec;
    return ust;
}

/* Return the UNIX time in milliseconds */
mstime_t mstime(void) {
    return ustime()/1000;
}

/* After an RDB dump or AOF rewrite we exit from children using _exit() instead of
 * exit(), because the latter may interact with the same file objects used by
 * the parent process. However if we are testing the coverage normal exit() is
 * used in order to obtain the right coverage information. */
void exitFromChild(int retcode) {
#ifdef COVERAGE_TEST
    exit(retcode);
#else
    _exit(retcode);
#endif
}

/*====================== Hash table type implementation  ==================== */

/* This is a hash table type that uses the SDS dynamic strings library as
 * keys and redis objects as values (objects can hold SDS strings,
 * lists, sets). */

void dictVanillaFree(void *privdata, void *val)
{
    DICT_NOTUSED(privdata);
    zfree(val);
}

void dictListDestructor(void *privdata, void *val)
{
    DICT_NOTUSED(privdata);
    listRelease((list*)val);
}

int dictSdsKeyCompare(void *privdata, const void *key1,
        const void *key2)
{
    int l1,l2;
    DICT_NOTUSED(privdata);

    l1 = sdslen((sds)key1);
    l2 = sdslen((sds)key2);
    if (l1 != l2) return 0;
    return memcmp(key1, key2, l1) == 0;
}

void dictSdsNOPDestructor(void *, void *) {}

void dictDbKeyDestructor(void *privdata, void *key)
{
    DICT_NOTUSED(privdata);
    sdsfree((sds)key);
}

/* A case insensitive version used for the command lookup table and other
 * places where case insensitive non binary-safe comparison is needed. */
int dictSdsKeyCaseCompare(void *privdata, const void *key1,
        const void *key2)
{
    DICT_NOTUSED(privdata);

    return strcasecmp((const char*)key1, (const char*)key2) == 0;
}

void dictObjectDestructor(void *privdata, void *val)
{
    DICT_NOTUSED(privdata);

    if (val == NULL) return; /* Lazy freeing will set value to NULL. */
    decrRefCount((robj*)val);
}

void dictSdsDestructor(void *privdata, void *val)
{
    DICT_NOTUSED(privdata);

    sdsfree((sds)val);
}

int dictObjKeyCompare(void *privdata, const void *key1,
        const void *key2)
{
    const robj *o1 = (const robj*)key1, *o2 = (const robj*)key2;
    return dictSdsKeyCompare(privdata,ptrFromObj(o1),ptrFromObj(o2));
}

uint64_t dictObjHash(const void *key) {
    const robj *o = (const robj*)key;
    void *ptr = ptrFromObj(o);
    return dictGenHashFunction(ptr, sdslen((sds)ptr));
}

uint64_t dictSdsHash(const void *key) {
    return dictGenHashFunction((unsigned char*)key, sdslen((char*)key));
}

uint64_t dictSdsCaseHash(const void *key) {
    return dictGenCaseHashFunction((unsigned char*)key, sdslen((char*)key));
}

int dictEncObjKeyCompare(void *privdata, const void *key1,
        const void *key2)
{
    robj *o1 = (robj*) key1, *o2 = (robj*) key2;
    int cmp;

    if (o1->encoding == OBJ_ENCODING_INT &&
        o2->encoding == OBJ_ENCODING_INT)
            return ptrFromObj(o1) == ptrFromObj(o2);

    /* Due to OBJ_STATIC_REFCOUNT, we avoid calling getDecodedObject() without
     * good reasons, because it would incrRefCount() the object, which
     * is invalid. So we check to make sure dictFind() works with static
     * objects as well. */
    if (o1->getrefcount() != OBJ_STATIC_REFCOUNT) o1 = getDecodedObject(o1);
    if (o2->getrefcount() != OBJ_STATIC_REFCOUNT) o2 = getDecodedObject(o2);
    cmp = dictSdsKeyCompare(privdata,ptrFromObj(o1),ptrFromObj(o2));
    if (o1->getrefcount() != OBJ_STATIC_REFCOUNT) decrRefCount(o1);
    if (o2->getrefcount() != OBJ_STATIC_REFCOUNT) decrRefCount(o2);
    return cmp;
}

uint64_t dictEncObjHash(const void *key) {
    robj *o = (robj*) key;

    if (sdsEncodedObject(o)) {
        return dictGenHashFunction(ptrFromObj(o), sdslen((sds)ptrFromObj(o)));
    } else if (o->encoding == OBJ_ENCODING_INT) {
        char buf[32];
        int len;

        len = ll2string(buf,32,(long)ptrFromObj(o));
        return dictGenHashFunction((unsigned char*)buf, len);
    } else {
        serverPanic("Unknown string encoding");
    }
}

/* Return 1 if currently we allow dict to expand. Dict may allocate huge
 * memory to contain hash buckets when dict expands, that may lead redis
 * rejects user's requests or evicts some keys, we can stop dict to expand
 * provisionally if used memory will be over maxmemory after dict expands,
 * but to guarantee the performance of redis, we still allow dict to expand
 * if dict load factor exceeds HASHTABLE_MAX_LOAD_FACTOR. */
int dictExpandAllowed(size_t moreMem, double usedRatio) {
    if (usedRatio <= HASHTABLE_MAX_LOAD_FACTOR) {
        return !overMaxmemoryAfterAlloc(moreMem);
    } else {
        return 1;
    }
}

void dictGCAsyncFree(dictAsyncRehashCtl *async);

/* Generic hash table type where keys are Redis Objects, Values
 * dummy pointers. */
dictType objectKeyPointerValueDictType = {
    dictEncObjHash,            /* hash function */
    NULL,                      /* key dup */
    NULL,                      /* val dup */
    dictEncObjKeyCompare,      /* key compare */
    dictObjectDestructor,      /* key destructor */
    NULL,                      /* val destructor */
    NULL                       /* allow to expand */
};

/* Like objectKeyPointerValueDictType(), but values can be destroyed, if
 * not NULL, calling zfree(). */
dictType objectKeyHeapPointerValueDictType = {
    dictEncObjHash,            /* hash function */
    NULL,                      /* key dup */
    NULL,                      /* val dup */
    dictEncObjKeyCompare,      /* key compare */
    dictObjectDestructor,      /* key destructor */
    dictVanillaFree,           /* val destructor */
    NULL                       /* allow to expand */
};

/* Set dictionary type. Keys are SDS strings, values are not used. */
dictType setDictType = {
    dictSdsHash,               /* hash function */
    NULL,                      /* key dup */
    NULL,                      /* val dup */
    dictSdsKeyCompare,         /* key compare */
    dictSdsDestructor,         /* key destructor */
    NULL                       /* val destructor */
};

/* Sorted sets hash (note: a skiplist is used in addition to the hash table) */
dictType zsetDictType = {
    dictSdsHash,               /* hash function */
    NULL,                      /* key dup */
    NULL,                      /* val dup */
    dictSdsKeyCompare,         /* key compare */
    NULL,                      /* Note: SDS string shared & freed by skiplist */
    NULL,                      /* val destructor */
    NULL                       /* allow to expand */
};

/* db->dict, keys are sds strings, vals are Redis objects. */
dictType dbDictType = {
    dictSdsHash,                /* hash function */
    NULL,                       /* key dup */
    NULL,                       /* val dup */
    dictSdsKeyCompare,          /* key compare */
    dictDbKeyDestructor,        /* key destructor */
    dictObjectDestructor,       /* val destructor */
    dictExpandAllowed,           /* allow to expand */
    dictGCAsyncFree             /* async free destructor */
};

/* db->pdict, keys are sds strings, vals are Redis objects. */
dictType dbTombstoneDictType = {
    dictSdsHash,                /* hash function */
    NULL,                       /* key dup */
    NULL,                       /* val dup */
    dictSdsKeyCompare,          /* key compare */
    dictDbKeyDestructor,        /* key destructor */
    NULL,                       /* val destructor */
    dictExpandAllowed           /* allow to expand */
};

dictType dbSnapshotDictType = {
    dictSdsHash,
    NULL,
    NULL,
    dictSdsKeyCompare,
    dictSdsNOPDestructor,
    dictObjectDestructor,
    dictExpandAllowed           /* allow to expand */
};

/* g_pserver->lua_scripts sha (as sds string) -> scripts (as robj) cache. */
dictType shaScriptObjectDictType = {
    dictSdsCaseHash,            /* hash function */
    NULL,                       /* key dup */
    NULL,                       /* val dup */
    dictSdsKeyCaseCompare,      /* key compare */
    dictSdsDestructor,          /* key destructor */
    dictObjectDestructor,       /* val destructor */
    NULL                        /* allow to expand */
};

/* Db->expires */
dictType dbExpiresDictType = {
    dictSdsHash,                /* hash function */
    NULL,                       /* key dup */
    NULL,                       /* val dup */
    dictSdsKeyCompare,          /* key compare */
    NULL,                       /* key destructor */
    NULL,                       /* val destructor */
    dictExpandAllowed           /* allow to expand */
};

/* Command table. sds string -> command struct pointer. */
dictType commandTableDictType = {
    dictSdsCaseHash,            /* hash function */
    NULL,                       /* key dup */
    NULL,                       /* val dup */
    dictSdsKeyCaseCompare,      /* key compare */
    dictSdsDestructor,          /* key destructor */
    NULL,                       /* val destructor */
    NULL                        /* allow to expand */
};

/* Hash type hash table (note that small hashes are represented with ziplists) */
dictType hashDictType = {
    dictSdsHash,                /* hash function */
    NULL,                       /* key dup */
    NULL,                       /* val dup */
    dictSdsKeyCompare,          /* key compare */
    dictSdsDestructor,          /* key destructor */
    dictSdsDestructor,          /* val destructor */
    NULL                        /* allow to expand */
};

/* Dict type without destructor */
dictType sdsReplyDictType = {
    dictSdsHash,                /* hash function */
    NULL,                       /* key dup */
    NULL,                       /* val dup */
    dictSdsKeyCompare,          /* key compare */
    NULL,                       /* key destructor */
    NULL,                       /* val destructor */
    NULL                        /* allow to expand */
};

/* Keylist hash table type has unencoded redis objects as keys and
 * lists as values. It's used for blocking operations (BLPOP) and to
 * map swapped keys to a list of clients waiting for this keys to be loaded. */
dictType keylistDictType = {
    dictObjHash,                /* hash function */
    NULL,                       /* key dup */
    NULL,                       /* val dup */
    dictObjKeyCompare,          /* key compare */
    dictObjectDestructor,       /* key destructor */
    dictListDestructor,         /* val destructor */
    NULL                        /* allow to expand */
};

/* Cluster nodes hash table, mapping nodes addresses 1.2.3.4:6379 to
 * clusterNode structures. */
dictType clusterNodesDictType = {
    dictSdsHash,                /* hash function */
    NULL,                       /* key dup */
    NULL,                       /* val dup */
    dictSdsKeyCompare,          /* key compare */
    dictSdsDestructor,          /* key destructor */
    NULL,                       /* val destructor */
    NULL                        /* allow to expand */
};

/* Cluster re-addition blacklist. This maps node IDs to the time
 * we can re-add this node. The goal is to avoid readding a removed
 * node for some time. */
dictType clusterNodesBlackListDictType = {
    dictSdsCaseHash,            /* hash function */
    NULL,                       /* key dup */
    NULL,                       /* val dup */
    dictSdsKeyCaseCompare,      /* key compare */
    dictSdsDestructor,          /* key destructor */
    NULL,                       /* val destructor */
    NULL                        /* allow to expand */
};

/* Modules system dictionary type. Keys are module name,
 * values are pointer to RedisModule struct. */
dictType modulesDictType = {
    dictSdsCaseHash,            /* hash function */
    NULL,                       /* key dup */
    NULL,                       /* val dup */
    dictSdsKeyCaseCompare,      /* key compare */
    dictSdsDestructor,          /* key destructor */
    NULL,                       /* val destructor */
    NULL                        /* allow to expand */
};

/* Migrate cache dict type. */
dictType migrateCacheDictType = {
    dictSdsHash,                /* hash function */
    NULL,                       /* key dup */
    NULL,                       /* val dup */
    dictSdsKeyCompare,          /* key compare */
    dictSdsDestructor,          /* key destructor */
    NULL,                       /* val destructor */
    NULL                        /* allow to expand */
};

/* Replication cached script dict (g_pserver->repl_scriptcache_dict).
 * Keys are sds SHA1 strings, while values are not used at all in the current
 * implementation. */
dictType replScriptCacheDictType = {
    dictSdsCaseHash,            /* hash function */
    NULL,                       /* key dup */
    NULL,                       /* val dup */
    dictSdsKeyCaseCompare,      /* key compare */
    dictSdsDestructor,          /* key destructor */
    NULL,                       /* val destructor */
    NULL                        /* allow to expand */
};

int htNeedsResize(dict *dict) {
    long long size, used;

    size = dictSlots(dict);
    used = dictSize(dict);
    return (size > DICT_HT_INITIAL_SIZE &&
            (used*100/size < HASHTABLE_MIN_FILL));
}

/* If the percentage of used slots in the HT reaches HASHTABLE_MIN_FILL
 * we resize the hash table to save memory */
void tryResizeHashTables(int dbid) {
    g_pserver->db[dbid]->tryResize();
}

/* Our hash table implementation performs rehashing incrementally while
 * we write/read from the hash table. Still if the server is idle, the hash
 * table will use two tables for a long time. So we try to use 1 millisecond
 * of CPU time at every call of this function to perform some rehashing.
 *
 * The function returns the number of rehashes if some rehashing was performed, otherwise 0
 * is returned. */
int redisDbPersistentData::incrementallyRehash() {
    /* Keys dictionary */
    if (dictIsRehashing(m_pdict) || dictIsRehashing(m_pdictTombstone)) {
        int result = dictRehashMilliseconds(m_pdict,1);
        result += dictRehashMilliseconds(m_pdictTombstone,1);
        return result; /* already used our millisecond for this loop... */
    }
    return 0;
}

/* This function is called once a background process of some kind terminates,
 * as we want to avoid resizing the hash tables when there is a child in order
 * to play well with copy-on-write (otherwise when a resize happens lots of
 * memory pages are copied). The goal of this function is to update the ability
 * for dict.c to resize the hash tables accordingly to the fact we have an
 * active fork child running. */
void updateDictResizePolicy(void) {
    if (!hasActiveChildProcess() || (g_pserver->FRdbSaveInProgress() && !cserver.fForkBgSave))
        dictEnableResize();
    else
        dictDisableResize();
}

const char *strChildType(int type) {
    switch(type) {
        case CHILD_TYPE_RDB: return "RDB";
        case CHILD_TYPE_AOF: return "AOF";
        case CHILD_TYPE_LDB: return "LDB";
        case CHILD_TYPE_MODULE: return "MODULE";
        default: return "Unknown";
    }
}

/* Return true if there are active children processes doing RDB saving,
 * AOF rewriting, or some side process spawned by a loaded module. */
int hasActiveChildProcess() {
    return g_pserver->FRdbSaveInProgress() || g_pserver->child_pid != -1;
}

void resetChildState() {
    g_pserver->child_type = CHILD_TYPE_NONE;
    g_pserver->child_pid = -1;
    g_pserver->stat_current_cow_bytes = 0;
    g_pserver->stat_current_cow_updated = 0;
    g_pserver->stat_current_save_keys_processed = 0;
    g_pserver->stat_module_progress = 0;
    g_pserver->stat_current_save_keys_total = 0;
    updateDictResizePolicy();
    closeChildInfoPipe();
    moduleFireServerEvent(REDISMODULE_EVENT_FORK_CHILD,
                          REDISMODULE_SUBEVENT_FORK_CHILD_DIED,
                          NULL);
}

/* Return if child type is mutual exclusive with other fork children */
int isMutuallyExclusiveChildType(int type) {
    return type == CHILD_TYPE_RDB || type == CHILD_TYPE_AOF || type == CHILD_TYPE_MODULE;
}

/* Return true if this instance has persistence completely turned off:
 * both RDB and AOF are disabled. */
int allPersistenceDisabled(void) {
    return g_pserver->saveparamslen == 0 && g_pserver->aof_state == AOF_OFF;
}

/* ======================= Cron: called every 100 ms ======================== */

/* Add a sample to the operations per second array of samples. */
void trackInstantaneousMetric(int metric, long long current_reading) {
    long long now = mstime();
    long long t = now - g_pserver->inst_metric[metric].last_sample_time;
    long long ops = current_reading -
                    g_pserver->inst_metric[metric].last_sample_count;
    long long ops_sec;

    ops_sec = t > 0 ? (ops*1000/t) : 0;

    g_pserver->inst_metric[metric].samples[g_pserver->inst_metric[metric].idx] =
        ops_sec;
    g_pserver->inst_metric[metric].idx++;
    g_pserver->inst_metric[metric].idx %= STATS_METRIC_SAMPLES;
    g_pserver->inst_metric[metric].last_sample_time = now;
    g_pserver->inst_metric[metric].last_sample_count = current_reading;
}

/* Return the mean of all the samples. */
long long getInstantaneousMetric(int metric) {
    int j;
    long long sum = 0;

    for (j = 0; j < STATS_METRIC_SAMPLES; j++)
        sum += g_pserver->inst_metric[metric].samples[j];
    return sum / STATS_METRIC_SAMPLES;
}

/* The client query buffer is an sds.c string that can end with a lot of
 * free space not used, this function reclaims space if needed.
 *
 * The function always returns 0 as it never terminates the client. */
int clientsCronResizeQueryBuffer(client *c) {
    AssertCorrectThread(c);
    size_t querybuf_size = sdsAllocSize(c->querybuf);
    time_t idletime = g_pserver->unixtime - c->lastinteraction;

    /* There are two conditions to resize the query buffer:
     * 1) Query buffer is > BIG_ARG and too big for latest peak.
     * 2) Query buffer is > BIG_ARG and client is idle. */
    if (querybuf_size > PROTO_MBULK_BIG_ARG &&
         ((querybuf_size/(c->querybuf_peak+1)) > 2 ||
          idletime > 2))
    {
        /* Only resize the query buffer if it is actually wasting
         * at least a few kbytes. */
        if (sdsavail(c->querybuf) > 1024*4) {
            c->querybuf = sdsRemoveFreeSpace(c->querybuf);
        }
    }
    /* Reset the peak again to capture the peak memory usage in the next
     * cycle. */
    c->querybuf_peak = 0;

    /* Clients representing masters also use a "pending query buffer" that
     * is the yet not applied part of the stream we are reading. Such buffer
     * also needs resizing from time to time, otherwise after a very large
     * transfer (a huge value or a big MIGRATE operation) it will keep using
     * a lot of memory. */
    if (c->flags & CLIENT_MASTER) {
        /* There are two conditions to resize the pending query buffer:
         * 1) Pending Query buffer is > LIMIT_PENDING_QUERYBUF.
         * 2) Used length is smaller than pending_querybuf_size/2 */
        size_t pending_querybuf_size = sdsAllocSize(c->pending_querybuf);
        if(pending_querybuf_size > LIMIT_PENDING_QUERYBUF &&
           sdslen(c->pending_querybuf) < (pending_querybuf_size/2))
        {
            c->pending_querybuf = sdsRemoveFreeSpace(c->pending_querybuf);
        }
    }
    return 0;
}

SymVer parseVersion(const char *version)
{
    SymVer ver = {-1,-1,-1};
    long versions[3] = {-1,-1,-1};
    const char *start = version;
    const char *end = nullptr;

    for (int iver = 0; iver < 3; ++iver)
    {
        end = start;
        while (*end != '\0' && *end != '.')
            ++end;

        if (start >= end)
            return ver;

        if (!string2l(start, end - start, versions + iver))
            return ver;
        if (*end != '\0')
            start = end+1;
        else
            break;
    }
    ver.major = versions[0];
    ver.minor = versions[1];
    ver.build = versions[2];
    
    return ver;
}

VersionCompareResult compareVersion(SymVer *pver)
{
    SymVer symVerThis = parseVersion(KEYDB_REAL_VERSION);
    // Special case, 0.0.0 is equal to any version
    if ((symVerThis.major == 0 && symVerThis.minor == 0 && symVerThis.build == 0)
        || (pver->major == 0 && pver->minor == 0 && pver->build == 0))
        return VersionCompareResult::EqualVersion;
    
    for (int iver = 0; iver < 3; ++iver)
    {
        long verThis, verOther;
        switch (iver)
        {
        case 0:
            verThis = symVerThis.major; verOther = pver->major;
            break;
        case 1:
            verThis = symVerThis.minor; verOther = pver->minor;
            break;
        case 2:
            verThis = symVerThis.build; verOther = pver->build;
        }
        
        if (verThis < verOther)
            return VersionCompareResult::NewerVersion;
        if (verThis > verOther)
            return VersionCompareResult::OlderVersion;
    }
    return VersionCompareResult::EqualVersion;
}

/* This function is used in order to track clients using the biggest amount
 * of memory in the latest few seconds. This way we can provide such information
 * in the INFO output (clients section), without having to do an O(N) scan for
 * all the clients.
 *
 * This is how it works. We have an array of CLIENTS_PEAK_MEM_USAGE_SLOTS slots
 * where we track, for each, the biggest client output and input buffers we
 * saw in that slot. Every slot correspond to one of the latest seconds, since
 * the array is indexed by doing UNIXTIME % CLIENTS_PEAK_MEM_USAGE_SLOTS.
 *
 * When we want to know what was recently the peak memory usage, we just scan
 * such few slots searching for the maximum value. */
#define CLIENTS_PEAK_MEM_USAGE_SLOTS 8
size_t ClientsPeakMemInput[CLIENTS_PEAK_MEM_USAGE_SLOTS] = {0};
size_t ClientsPeakMemOutput[CLIENTS_PEAK_MEM_USAGE_SLOTS] = {0};

int clientsCronTrackExpansiveClients(client *c, int time_idx) {
    size_t in_usage = sdsZmallocSize(c->querybuf) + c->argv_len_sum() +
	              (c->argv ? zmalloc_size(c->argv) : 0);
    size_t out_usage = getClientOutputBufferMemoryUsage(c);

    /* Track the biggest values observed so far in this slot. */
    if (in_usage > ClientsPeakMemInput[time_idx]) ClientsPeakMemInput[time_idx] = in_usage;
    if (out_usage > ClientsPeakMemOutput[time_idx]) ClientsPeakMemOutput[time_idx] = out_usage;

    return 0; /* This function never terminates the client. */
}

/* Iterating all the clients in getMemoryOverheadData() is too slow and
 * in turn would make the INFO command too slow. So we perform this
 * computation incrementally and track the (not instantaneous but updated
 * to the second) total memory used by clients using clinetsCron() in
 * a more incremental way (depending on g_pserver->hz). */
int clientsCronTrackClientsMemUsage(client *c) {
    size_t mem = 0;
    int type = getClientType(c);
    mem += getClientOutputBufferMemoryUsage(c);
    mem += sdsZmallocSize(c->querybuf);
    mem += zmalloc_size(c);
    mem += c->argv_len_sum();
    if (c->argv) mem += zmalloc_size(c->argv);
    /* Now that we have the memory used by the client, remove the old
     * value from the old category, and add it back. */
    g_pserver->stat_clients_type_memory[c->client_cron_last_memory_type] -=
        c->client_cron_last_memory_usage;
    g_pserver->stat_clients_type_memory[type] += mem;
    /* Remember what we added and where, to remove it next time. */
    c->client_cron_last_memory_usage = mem;
    c->client_cron_last_memory_type = type;
    return 0;
}

/* Return the max samples in the memory usage of clients tracked by
 * the function clientsCronTrackExpansiveClients(). */
void getExpansiveClientsInfo(size_t *in_usage, size_t *out_usage) {
    size_t i = 0, o = 0;
    for (int j = 0; j < CLIENTS_PEAK_MEM_USAGE_SLOTS; j++) {
        if (ClientsPeakMemInput[j] > i) i = ClientsPeakMemInput[j];
        if (ClientsPeakMemOutput[j] > o) o = ClientsPeakMemOutput[j];
    }
    *in_usage = i;
    *out_usage = o;
}

/* This function is called by serverCron() and is used in order to perform
 * operations on clients that are important to perform constantly. For instance
 * we use this function in order to disconnect clients after a timeout, including
 * clients blocked in some blocking command with a non-zero timeout.
 *
 * The function makes some effort to process all the clients every second, even
 * if this cannot be strictly guaranteed, since serverCron() may be called with
 * an actual frequency lower than g_pserver->hz in case of latency events like slow
 * commands.
 *
 * It is very important for this function, and the functions it calls, to be
 * very fast: sometimes Redis has tens of hundreds of connected clients, and the
 * default g_pserver->hz value is 10, so sometimes here we need to process thousands
 * of clients per second, turning this function into a source of latency.
 */
#define CLIENTS_CRON_MIN_ITERATIONS 5
void clientsCron(int iel) {
    /* Try to process at least numclients/g_pserver->hz of clients
     * per call. Since normally (if there are no big latency events) this
     * function is called g_pserver->hz times per second, in the average case we
     * process all the clients in 1 second. */
    int numclients = listLength(g_pserver->clients);
    int iterations = numclients/g_pserver->hz;
    mstime_t now = mstime();

    /* Process at least a few clients while we are at it, even if we need
     * to process less than CLIENTS_CRON_MIN_ITERATIONS to meet our contract
     * of processing each client once per second. */
    if (iterations < CLIENTS_CRON_MIN_ITERATIONS)
        iterations = (numclients < CLIENTS_CRON_MIN_ITERATIONS) ?
                     numclients : CLIENTS_CRON_MIN_ITERATIONS;


    int curr_peak_mem_usage_slot = g_pserver->unixtime % CLIENTS_PEAK_MEM_USAGE_SLOTS;
    /* Always zero the next sample, so that when we switch to that second, we'll
     * only register samples that are greater in that second without considering
     * the history of such slot.
     *
     * Note: our index may jump to any random position if serverCron() is not
     * called for some reason with the normal frequency, for instance because
     * some slow command is called taking multiple seconds to execute. In that
     * case our array may end containing data which is potentially older
     * than CLIENTS_PEAK_MEM_USAGE_SLOTS seconds: however this is not a problem
     * since here we want just to track if "recently" there were very expansive
     * clients from the POV of memory usage. */
    int zeroidx = (curr_peak_mem_usage_slot+1) % CLIENTS_PEAK_MEM_USAGE_SLOTS;
    ClientsPeakMemInput[zeroidx] = 0;
    ClientsPeakMemOutput[zeroidx] = 0;


    while(listLength(g_pserver->clients) && iterations--) {
        client *c;
        listNode *head;

        /* Rotate the list, take the current head, process.
         * This way if the client must be removed from the list it's the
         * first element and we don't incur into O(N) computation. */
        listRotateTailToHead(g_pserver->clients);
        head = (listNode*)listFirst(g_pserver->clients);
        c = (client*)listNodeValue(head);
        if (c->iel == iel)
        {
            fastlock_lock(&c->lock);
            /* The following functions do different service checks on the client.
            * The protocol is that they return non-zero if the client was
            * terminated. */
            if (clientsCronHandleTimeout(c,now)) continue;  // Client free'd so don't release the lock
            if (clientsCronResizeQueryBuffer(c)) goto LContinue;
            if (clientsCronTrackExpansiveClients(c, curr_peak_mem_usage_slot)) goto LContinue;
            if (clientsCronTrackClientsMemUsage(c)) goto LContinue;
        LContinue:
            fastlock_unlock(&c->lock);
        }        
    }

    /* Free any pending clients */
    freeClientsInAsyncFreeQueue(iel);
}

bool expireOwnKeys()
{
    if (iAmMaster()) {
        return true;
    } else if (!g_pserver->fActiveReplica && (listLength(g_pserver->masters) == 1)) {
        redisMaster *mi = (redisMaster*)listNodeValue(listFirst(g_pserver->masters));
        if (mi->isActive)
            return true;
    }
    return false;
}

int hash_spin_worker() {
    auto ctl = serverTL->rehashCtl;
    return dictRehashSomeAsync(ctl, 1);
}

/* This function handles 'background' operations we are required to do
 * incrementally in Redis databases, such as active key expiring, resizing,
 * rehashing. */
void databasesCron(bool fMainThread) {
    serverAssert(GlobalLocksAcquired());
    if (fMainThread) {
        /* Expire keys by random sampling. Not required for slaves
        * as master will synthesize DELs for us. */
        if (g_pserver->active_expire_enabled) {
            if (expireOwnKeys()) {
                activeExpireCycle(ACTIVE_EXPIRE_CYCLE_SLOW);
            } else {
                expireSlaveKeys();
            }
        }

        /* Defrag keys gradually. */
        activeDefragCycle();
    }

    /* Perform hash tables rehashing if needed, but only if there are no
     * other processes saving the DB on disk. Otherwise rehashing is bad
     * as will cause a lot of copy-on-write of memory pages. */
    if (!hasActiveChildProcess() || g_pserver->FRdbSaveInProgress()) {
        /* We use global counters so if we stop the computation at a given
         * DB we'll be able to start from the successive in the next
         * cron loop iteration. */
        static unsigned int resize_db = 0;
        static unsigned int rehash_db = 0;
        static int rehashes_per_ms;
        static int async_rehashes;
        int dbs_per_call = CRON_DBS_PER_CALL;
        int j;

        /* Don't test more DBs than we have. */
        if (dbs_per_call > cserver.dbnum) dbs_per_call = cserver.dbnum;

        if (fMainThread) {
            /* Resize */
            for (j = 0; j < dbs_per_call; j++) {
                tryResizeHashTables(resize_db % cserver.dbnum);
                resize_db++;
            }
        }

        /* Rehash */
        if (g_pserver->activerehashing) {
            for (j = 0; j < dbs_per_call; j++) {
                if (serverTL->rehashCtl != nullptr) {
                    if (dictRehashSomeAsync(serverTL->rehashCtl, 5)) {
                        break;
                    } else {
                        dictCompleteRehashAsync(serverTL->rehashCtl, true /*fFree*/);
                        serverTL->rehashCtl = nullptr;
                    }
                }

                serverAssert(serverTL->rehashCtl == nullptr);
                ::dict *dict = g_pserver->db[rehash_db]->dictUnsafeKeyOnly();
                /* Are we async rehashing? And if so is it time to re-calibrate? */
                /* The recalibration limit is a prime number to ensure balancing across threads */
                if (rehashes_per_ms > 0 && async_rehashes < 131 && !cserver.active_defrag_enabled && cserver.cthreads > 1) {
                    serverTL->rehashCtl = dictRehashAsyncStart(dict, rehashes_per_ms);
                    ++async_rehashes;
                }
                if (serverTL->rehashCtl)
                    break;
                
                // Before starting anything new, can we end the rehash of a blocked thread?
                if (dict->asyncdata != nullptr) {
                    auto asyncdata = dict->asyncdata;
                    if (asyncdata->done) {
                        dictCompleteRehashAsync(asyncdata, false /*fFree*/);    // Don't free because we don't own the pointer
                        serverAssert(dict->asyncdata != asyncdata);
                        break;  // completion can be expensive, don't do anything else
                    }
                }

                rehashes_per_ms = g_pserver->db[rehash_db]->incrementallyRehash();
                async_rehashes = 0;
                if (rehashes_per_ms > 0) {
                    /* If the function did some work, stop here, we'll do
                    * more at the next cron loop. */
                    if (!cserver.active_defrag_enabled) {
                        serverLog(LL_VERBOSE, "Calibrated rehashes per ms: %d", rehashes_per_ms);
                    }
                    break;
                } else if (dict->asyncdata == nullptr) {
                    /* If this db didn't need rehash and we have none in flight, we'll try the next one. */
                    rehash_db++;
                    rehash_db %= cserver.dbnum;
                }
            }
        }
    }

    if (serverTL->rehashCtl) {
        setAeLockSetThreadSpinWorker(hash_spin_worker);
    } else {
        setAeLockSetThreadSpinWorker(nullptr);
    }
}

/* We take a cached value of the unix time in the global state because with
 * virtual memory and aging there is to store the current time in objects at
 * every object access, and accuracy is not needed. To access a global var is
 * a lot faster than calling time(NULL).
 *
 * This function should be fast because it is called at every command execution
 * in call(), so it is possible to decide if to update the daylight saving
 * info or not using the 'update_daylight_info' argument. Normally we update
 * such info only when calling this function from serverCron() but not when
 * calling it from call(). */
void updateCachedTime() {
    long long t = ustime();
    __atomic_store(&g_pserver->ustime, &t, __ATOMIC_RELAXED);
    t /= 1000;
    __atomic_store(&g_pserver->mstime, &t, __ATOMIC_RELAXED);
    t /= 1000;
    g_pserver->unixtime = t;

    /* To get information about daylight saving time, we need to call
     * localtime_r and cache the result. However calling localtime_r in this
     * context is safe since we will never fork() while here, in the main
     * thread. The logging function will call a thread safe version of
     * localtime that has no locks. */
    struct tm tm;
    time_t ut = g_pserver->unixtime;
    localtime_r(&ut,&tm);
    __atomic_store(&g_pserver->daylight_active, &tm.tm_isdst, __ATOMIC_RELAXED);
}

void checkChildrenDone(void) {
    int statloc = 0;
    pid_t pid;

    if (g_pserver->FRdbSaveInProgress() && !cserver.fForkBgSave)
    {
        void *rval = nullptr;
        int err;
        if ((err = pthread_tryjoin_np(g_pserver->rdbThreadVars.rdb_child_thread, &rval)))
        {
            if (err != EBUSY && err != EAGAIN)
                serverLog(LL_WARNING, "Error joining the background RDB save thread: %s\n", strerror(errno));
        }
        else
        {
            int exitcode = (int)reinterpret_cast<ptrdiff_t>(rval);
            backgroundSaveDoneHandler(exitcode,g_pserver->rdbThreadVars.fRdbThreadCancel);
            g_pserver->rdbThreadVars.fRdbThreadCancel = false;
            if (exitcode == 0) receiveChildInfo();
        }
    }
    else if ((pid = waitpid(-1, &statloc, WNOHANG)) != 0) {
        int exitcode = WIFEXITED(statloc) ? WEXITSTATUS(statloc) : -1;
        int bysignal = 0;

        if (WIFSIGNALED(statloc)) bysignal = WTERMSIG(statloc);

        /* sigKillChildHandler catches the signal and calls exit(), but we
         * must make sure not to flag lastbgsave_status, etc incorrectly.
         * We could directly terminate the child process via SIGUSR1
         * without handling it */
        if (exitcode == SERVER_CHILD_NOERROR_RETVAL) {
            bysignal = SIGUSR1;
            exitcode = 1;
        }

        if (pid == -1) {
            serverLog(LL_WARNING,"waitpid() returned an error: %s. "
                "child_type: %s, child_pid = %d",
                strerror(errno),
                strChildType(g_pserver->child_type),
                (int) g_pserver->child_pid);
        } else if (pid == g_pserver->child_pid) {
            if (g_pserver->child_type == CHILD_TYPE_RDB) {
                backgroundSaveDoneHandler(exitcode, bysignal);
            } else if (g_pserver->child_type == CHILD_TYPE_AOF) {
                backgroundRewriteDoneHandler(exitcode, bysignal);
            } else if (g_pserver->child_type == CHILD_TYPE_MODULE) {
                ModuleForkDoneHandler(exitcode, bysignal);
            } else {
                serverPanic("Unknown child type %d for child pid %d", g_pserver->child_type, g_pserver->child_pid);
                exit(1);
            }
            if (!bysignal && exitcode == 0) receiveChildInfo();
            resetChildState();
        } else {
            if (!ldbRemoveChild(pid)) {
                serverLog(LL_WARNING,
                          "Warning, detected child with unmatched pid: %ld",
                          (long) pid);
            }
        }

        /* start any pending forks immediately. */
        replicationStartPendingFork();
    }
}

/* Called from serverCron and loadingCron to update cached memory metrics. */
void cronUpdateMemoryStats() {
    /* Record the max memory used since the server was started. */
    if (zmalloc_used_memory() > g_pserver->stat_peak_memory)
        g_pserver->stat_peak_memory = zmalloc_used_memory();

    run_with_period(100) {
        /* Sample the RSS and other metrics here since this is a relatively slow call.
         * We must sample the zmalloc_used at the same time we take the rss, otherwise
         * the frag ratio calculate may be off (ratio of two samples at different times) */
        g_pserver->cron_malloc_stats.process_rss = zmalloc_get_rss();
        g_pserver->cron_malloc_stats.zmalloc_used = zmalloc_used_memory();
        /* Sampling the allocator info can be slow too.
         * The fragmentation ratio it'll show is potentially more accurate
         * it excludes other RSS pages such as: shared libraries, LUA and other non-zmalloc
         * allocations, and allocator reserved pages that can be pursed (all not actual frag) */
        zmalloc_get_allocator_info(&g_pserver->cron_malloc_stats.allocator_allocated,
                                   &g_pserver->cron_malloc_stats.allocator_active,
                                   &g_pserver->cron_malloc_stats.allocator_resident);
        /* in case the allocator isn't providing these stats, fake them so that
         * fragmentation info still shows some (inaccurate metrics) */
        if (!g_pserver->cron_malloc_stats.allocator_resident) {
            /* LUA memory isn't part of zmalloc_used, but it is part of the process RSS,
             * so we must deduct it in order to be able to calculate correct
             * "allocator fragmentation" ratio */
            size_t lua_memory = lua_gc(g_pserver->lua,LUA_GCCOUNT,0)*1024LL;
            g_pserver->cron_malloc_stats.allocator_resident = g_pserver->cron_malloc_stats.process_rss - lua_memory;
        }
        if (!g_pserver->cron_malloc_stats.allocator_active)
            g_pserver->cron_malloc_stats.allocator_active = g_pserver->cron_malloc_stats.allocator_resident;
        if (!g_pserver->cron_malloc_stats.allocator_allocated)
            g_pserver->cron_malloc_stats.allocator_allocated = g_pserver->cron_malloc_stats.zmalloc_used;
    }
}

static std::atomic<bool> s_fFlushInProgress { false };
void flushStorageWeak()
{
    bool fExpected = false;
    if (s_fFlushInProgress.compare_exchange_strong(fExpected, true /* desired */, std::memory_order_seq_cst, std::memory_order_relaxed))
    {
        g_pserver->asyncworkqueue->AddWorkFunction([]{
            aeAcquireLock();
            mstime_t storage_process_latency;
            latencyStartMonitor(storage_process_latency);
            std::vector<redisDb*> vecdb;
            for (int idb = 0; idb < cserver.dbnum; ++idb) {
                if (g_pserver->db[idb]->processChanges(true))
                    vecdb.push_back(g_pserver->db[idb]);
            }
            latencyEndMonitor(storage_process_latency);
            latencyAddSampleIfNeeded("storage-process-changes", storage_process_latency);
            aeReleaseLock();

            std::vector<const redisDbPersistentDataSnapshot*> vecsnapshotFree;
            vecsnapshotFree.resize(vecdb.size());
            for (size_t idb = 0; idb < vecdb.size(); ++idb)
                vecdb[idb]->commitChanges(&vecsnapshotFree[idb]);

            for (size_t idb = 0; idb < vecsnapshotFree.size(); ++idb) {
                if (vecsnapshotFree[idb] != nullptr)
                    vecdb[idb]->endSnapshotAsync(vecsnapshotFree[idb]);
            }
            s_fFlushInProgress = false;
        }, true /* fHiPri */);
    }
    else
    {
        serverLog(LOG_INFO, "Missed storage flush due to existing flush still in flight.  Consider increasing storage-weak-flush-period");
    }
}

/* This is our timer interrupt, called g_pserver->hz times per second.
 * Here is where we do a number of things that need to be done asynchronously.
 * For instance:
 *
 * - Active expired keys collection (it is also performed in a lazy way on
 *   lookup).
 * - Software watchdog.
 * - Update some statistic.
 * - Incremental rehashing of the DBs hash tables.
 * - Triggering BGSAVE / AOF rewrite, and handling of terminated children.
 * - Clients timeout of different kinds.
 * - Replication reconnection.
 * - Many more...
 *
 * Everything directly called here will be called g_pserver->hz times per second,
 * so in order to throttle execution of things we want to do less frequently
 * a macro is used: run_with_period(milliseconds) { .... }
 */

void unblockChildThreadIfNecessary();
int serverCron(struct aeEventLoop *eventLoop, long long id, void *clientData) {
    int j;
    UNUSED(eventLoop);
    UNUSED(id);
    UNUSED(clientData);

    if (serverTL->rehashCtl != nullptr && !serverTL->rehashCtl->done) {
        aeReleaseLock();
        // If there is not enough lock contention we may not have made enough progress on the async
        //  rehash.  Ensure we finish it outside the lock.
        dictRehashSomeAsync(serverTL->rehashCtl, serverTL->rehashCtl->queue.size());
        aeAcquireLock();
    }

    /* If another threads unblocked one of our clients, and this thread has been idle
        then beforeSleep won't have a chance to process the unblocking.  So we also
        process them here in the cron job to ensure they don't starve.
    */
    if (listLength(g_pserver->rgthreadvar[IDX_EVENT_LOOP_MAIN].unblocked_clients))
    {
        processUnblockedClients(IDX_EVENT_LOOP_MAIN);
    }
        
    /* Software watchdog: deliver the SIGALRM that will reach the signal
     * handler if we don't return here fast enough. */
    if (g_pserver->watchdog_period) watchdogScheduleSignal(g_pserver->watchdog_period);

    g_pserver->hz = g_pserver->config_hz;
    /* Adapt the g_pserver->hz value to the number of configured clients. If we have
     * many clients, we want to call serverCron() with an higher frequency. */
    if (g_pserver->dynamic_hz) {
        while (listLength(g_pserver->clients) / g_pserver->hz >
               MAX_CLIENTS_PER_CLOCK_TICK)
        {
            g_pserver->hz += g_pserver->hz; // *= 2
            if (g_pserver->hz > CONFIG_MAX_HZ) {
                g_pserver->hz = CONFIG_MAX_HZ;
                break;
            }
        }
    }

    /* A cancelled child thread could be hung waiting for us to read from a pipe */
    unblockChildThreadIfNecessary();

    run_with_period(100) {
        long long stat_net_input_bytes, stat_net_output_bytes;
        stat_net_input_bytes = g_pserver->stat_net_input_bytes.load(std::memory_order_relaxed);
        stat_net_output_bytes = g_pserver->stat_net_output_bytes.load(std::memory_order_relaxed);

        trackInstantaneousMetric(STATS_METRIC_COMMAND,g_pserver->stat_numcommands);
        trackInstantaneousMetric(STATS_METRIC_NET_INPUT,
                stat_net_input_bytes);
        trackInstantaneousMetric(STATS_METRIC_NET_OUTPUT,
                stat_net_output_bytes);
    }

    /* We have just LRU_BITS bits per object for LRU information.
     * So we use an (eventually wrapping) LRU clock.
     *
     * Note that even if the counter wraps it's not a big problem,
     * everything will still work but some object will appear younger
     * to Redis. However for this to happen a given object should never be
     * touched for all the time needed to the counter to wrap, which is
     * not likely.
     *
     * Note that you can change the resolution altering the
     * LRU_CLOCK_RESOLUTION define. */
    g_pserver->lruclock = getLRUClock();

    cronUpdateMemoryStats();

    /* We received a SIGTERM, shutting down here in a safe way, as it is
     * not ok doing so inside the signal handler. */
    if (g_pserver->shutdown_asap) {
        if (prepareForShutdown(SHUTDOWN_NOFLAGS) == C_OK) throw ShutdownException();
        serverLog(LL_WARNING,"SIGTERM received but errors trying to shut down the server, check the logs for more information");
        g_pserver->shutdown_asap = 0;
    }

    /* Show some info about non-empty databases */
    if (cserver.verbosity <= LL_VERBOSE) {
        run_with_period(5000) {
            for (j = 0; j < cserver.dbnum; j++) {
                long long size, used, vkeys;

                size = g_pserver->db[j]->slots();
                used = g_pserver->db[j]->size();
                vkeys = g_pserver->db[j]->expireSize();
                if (used || vkeys) {
                    serverLog(LL_VERBOSE,"DB %d: %lld keys (%lld volatile) in %lld slots HT.",j,used,vkeys,size);
                }
            }
        }
    }

    /* Show information about connected clients */
    if (!g_pserver->sentinel_mode) {
        run_with_period(5000) {
            serverLog(LL_DEBUG,
                "%lu clients connected (%lu replicas), %zu bytes in use",
                listLength(g_pserver->clients)-listLength(g_pserver->slaves),
                listLength(g_pserver->slaves),
                zmalloc_used_memory());
        }
    }

    /* We need to do a few operations on clients asynchronously. */
    clientsCron(IDX_EVENT_LOOP_MAIN);

    /* Handle background operations on Redis databases. */
    databasesCron(true /* fMainThread */);

    /* Start a scheduled AOF rewrite if this was requested by the user while
     * a BGSAVE was in progress. */
    if (!hasActiveChildProcess() &&
        g_pserver->aof_rewrite_scheduled)
    {
        rewriteAppendOnlyFileBackground();
    }

    /* Check if a background saving or AOF rewrite in progress terminated. */
    if (hasActiveChildProcess() || ldbPendingChildren())
    {
        run_with_period(1000) receiveChildInfo();
        checkChildrenDone();
    } else {
        /* If there is not a background saving/rewrite in progress check if
         * we have to save/rewrite now. */
        for (j = 0; j < g_pserver->saveparamslen; j++) {
            struct saveparam *sp = g_pserver->saveparams+j;

            /* Save if we reached the given amount of changes,
             * the given amount of seconds, and if the latest bgsave was
             * successful or if, in case of an error, at least
             * CONFIG_BGSAVE_RETRY_DELAY seconds already elapsed. */
            if (g_pserver->dirty >= sp->changes &&
                g_pserver->unixtime-g_pserver->lastsave > sp->seconds &&
                (g_pserver->unixtime-g_pserver->lastbgsave_try >
                 CONFIG_BGSAVE_RETRY_DELAY ||
                 g_pserver->lastbgsave_status == C_OK))
            {
                // Ensure rehashing is complete
                bool fRehashInProgress = false;
                if (g_pserver->activerehashing) {
                    for (int idb = 0; idb < cserver.dbnum && !fRehashInProgress; ++idb) {
                        if (g_pserver->db[idb]->FRehashing())
                            fRehashInProgress = true;
                    }
                }

                if (!fRehashInProgress) {
                    serverLog(LL_NOTICE,"%d changes in %d seconds. Saving...",
                        sp->changes, (int)sp->seconds);
                    rdbSaveInfo rsi, *rsiptr;
                    rsiptr = rdbPopulateSaveInfo(&rsi);
                    rdbSaveBackground(rsiptr);
                }
                break;
            }
        }

        /* Trigger an AOF rewrite if needed. */
        if (g_pserver->aof_state == AOF_ON &&
            !hasActiveChildProcess() &&
            g_pserver->aof_rewrite_perc &&
            g_pserver->aof_current_size > g_pserver->aof_rewrite_min_size)
        {
            long long base = g_pserver->aof_rewrite_base_size ?
                g_pserver->aof_rewrite_base_size : 1;
            long long growth = (g_pserver->aof_current_size*100/base) - 100;
            if (growth >= g_pserver->aof_rewrite_perc) {
                serverLog(LL_NOTICE,"Starting automatic rewriting of AOF on %lld%% growth",growth);
                rewriteAppendOnlyFileBackground();
            }
        }
    }
    /* Just for the sake of defensive programming, to avoid forgeting to
     * call this function when need. */
    updateDictResizePolicy();


    /* AOF postponed flush: Try at every cron cycle if the slow fsync
     * completed. */
    if (g_pserver->aof_state == AOF_ON && g_pserver->aof_flush_postponed_start)
        flushAppendOnlyFile(0);

    /* AOF write errors: in this case we have a buffer to flush as well and
     * clear the AOF error in case of success to make the DB writable again,
     * however to try every second is enough in case of 'hz' is set to
     * a higher frequency. */
    run_with_period(1000) {
        if (g_pserver->aof_state == AOF_ON && g_pserver->aof_last_write_status == C_ERR)
            flushAppendOnlyFile(0);
    }

    /* Clear the paused clients state if needed. */
    checkClientPauseTimeoutAndReturnIfPaused();

    /* Replication cron function -- used to reconnect to master,
     * detect transfer failures, start background RDB transfers and so forth. 
     * 
     * If Redis is trying to failover then run the replication cron faster so
     * progress on the handshake happens more quickly. */
    if (g_pserver->failover_state != NO_FAILOVER) {
        run_with_period(100) replicationCron();
    } else {
        run_with_period(1000) replicationCron();
    }

    /* Run the Redis Cluster cron. */
    run_with_period(100) {
        if (g_pserver->cluster_enabled) clusterCron();
    }

    /* Run the Sentinel timer if we are in sentinel mode. */
    if (g_pserver->sentinel_mode) sentinelTimer();

    /* Cleanup expired MIGRATE cached sockets. */
    run_with_period(1000) {
        migrateCloseTimedoutSockets();
    }

    run_with_period(30000) {
        checkTrialTimeout();

        /* Tune the fastlock to CPU load */
        fastlock_auto_adjust_waits();
    }

    /* Resize tracking keys table if needed. This is also done at every
     * command execution, but we want to be sure that if the last command
     * executed changes the value via CONFIG SET, the server will perform
     * the operation even if completely idle. */
    if (g_pserver->tracking_clients) trackingLimitUsedSlots();

    /* Start a scheduled BGSAVE if the corresponding flag is set. This is
     * useful when we are forced to postpone a BGSAVE because an AOF
     * rewrite is in progress.
     *
     * Note: this code must be after the replicationCron() call above so
     * make sure when refactoring this file to keep this order. This is useful
     * because we want to give priority to RDB savings for replication. */
    if (!hasActiveChildProcess() &&
        g_pserver->rdb_bgsave_scheduled &&
        (g_pserver->unixtime-g_pserver->lastbgsave_try > CONFIG_BGSAVE_RETRY_DELAY ||
         g_pserver->lastbgsave_status == C_OK))
    {
        rdbSaveInfo rsi, *rsiptr;
        rsiptr = rdbPopulateSaveInfo(&rsi);
        if (rdbSaveBackground(rsiptr) == C_OK)
            g_pserver->rdb_bgsave_scheduled = 0;
    }

    if (cserver.storage_memory_model == STORAGE_WRITEBACK && g_pserver->m_pstorageFactory) {
        run_with_period(g_pserver->storage_flush_period) {
            flushStorageWeak();
        }
    }

    /* Fire the cron loop modules event. */
    RedisModuleCronLoopV1 ei = {REDISMODULE_CRON_LOOP_VERSION,g_pserver->hz};
    moduleFireServerEvent(REDISMODULE_EVENT_CRON_LOOP,
                          0,
                          &ei);


    /* CRON functions may trigger async writes, so do this last */
    ProcessPendingAsyncWrites();

    // Measure lock contention from a different thread to be more accurate
    g_pserver->asyncworkqueue->AddWorkFunction([]{
        g_pserver->rglockSamples[g_pserver->ilockRingHead] = (uint16_t)aeLockContention();
        ++g_pserver->ilockRingHead;
        if (g_pserver->ilockRingHead >= redisServer::s_lockContentionSamples)
            g_pserver->ilockRingHead = 0;
    });

    run_with_period(10) {
        if (!g_pserver->garbageCollector.empty()) {
            // Server threads don't free the GC, but if we don't have a
            //  a bgsave or some other async task then we'll hold onto the
            //  data for too long
            g_pserver->asyncworkqueue->AddWorkFunction([]{
                auto epoch = g_pserver->garbageCollector.startEpoch();
                g_pserver->garbageCollector.endEpoch(epoch);
            });
        }
    }

    g_pserver->cronloops++;
    return 1000/g_pserver->hz;
}

// serverCron for worker threads other than the main thread
int serverCronLite(struct aeEventLoop *eventLoop, long long id, void *clientData)
{
    UNUSED(id);
    UNUSED(clientData);

    if (serverTL->rehashCtl != nullptr && !serverTL->rehashCtl->done) {
        aeReleaseLock();
        // If there is not enough lock contention we may not have made enough progress on the async
        //  rehash.  Ensure we finish it outside the lock.
        dictRehashSomeAsync(serverTL->rehashCtl, serverTL->rehashCtl->queue.size());
        aeAcquireLock();
    }

    int iel = ielFromEventLoop(eventLoop);
    serverAssert(iel != IDX_EVENT_LOOP_MAIN);

    /* If another threads unblocked one of our clients, and this thread has been idle
        then beforeSleep won't have a chance to process the unblocking.  So we also
        process them here in the cron job to ensure they don't starve.
    */
    if (listLength(g_pserver->rgthreadvar[iel].unblocked_clients))
    {
        processUnblockedClients(iel);
    }

    /* Handle background operations on Redis databases. */
    databasesCron(false /* fMainThread */);

    /* Unpause clients if enough time has elapsed */
    checkClientPauseTimeoutAndReturnIfPaused();
    
    ProcessPendingAsyncWrites();    // A bug but leave for now, events should clean up after themselves
    clientsCron(iel);

    return 1000/g_pserver->hz;
}

extern "C" void asyncFreeDictTable(dictEntry **de)
{
    if (de == nullptr || serverTL == nullptr || serverTL->gcEpoch.isReset()) {
        zfree(de);
    } else {
        g_pserver->garbageCollector.enqueueCPtr(serverTL->gcEpoch, de);
    }
}

void blockingOperationStarts() {
    if(!g_pserver->blocking_op_nesting++){
        g_pserver->blocked_last_cron = g_pserver->mstime;
    }
}

void blockingOperationEnds() {
    if(!(--g_pserver->blocking_op_nesting)){
        g_pserver->blocked_last_cron = 0;
    }
}

/* This function fill in the role of serverCron during RDB or AOF loading, and
 * also during blocked scripts.
 * It attempts to do its duties at a similar rate as the configured g_pserver->hz,
 * and updates cronloops variable so that similarly to serverCron, the
 * run_with_period can be used. */
void whileBlockedCron() {
    /* Here we may want to perform some cron jobs (normally done g_pserver->hz times
     * per second). */

    /* Since this function depends on a call to blockingOperationStarts, let's
     * make sure it was done. */
    serverAssert(g_pserver->blocked_last_cron);

    /* In case we where called too soon, leave right away. This way one time
     * jobs after the loop below don't need an if. and we don't bother to start
     * latency monitor if this function is called too often. */
    if (g_pserver->blocked_last_cron >= g_pserver->mstime)
        return;

    mstime_t latency;
    latencyStartMonitor(latency);

    /* In some cases we may be called with big intervals, so we may need to do
     * extra work here. This is because some of the functions in serverCron rely
     * on the fact that it is performed every 10 ms or so. For instance, if
     * activeDefragCycle needs to utilize 25% cpu, it will utilize 2.5ms, so we
     * need to call it multiple times. */
    long hz_ms = 1000/g_pserver->hz;
    while (g_pserver->blocked_last_cron < g_pserver->mstime) {

        /* Defrag keys gradually. */
        activeDefragCycle();

        g_pserver->blocked_last_cron += hz_ms;

        /* Increment cronloop so that run_with_period works. */
        g_pserver->cronloops++;
    }

    /* Other cron jobs do not need to be done in a loop. No need to check
     * g_pserver->blocked_last_cron since we have an early exit at the top. */

    /* Update memory stats during loading (excluding blocked scripts) */
    if (g_pserver->loading) cronUpdateMemoryStats();

    latencyEndMonitor(latency);
    latencyAddSampleIfNeeded("while-blocked-cron",latency);
}

extern __thread int ProcessingEventsWhileBlocked;

/* This function gets called every time Redis is entering the
 * main loop of the event driven library, that is, before to sleep
 * for ready file descriptors.
 *
 * Note: This function is (currently) called from two functions:
 * 1. aeMain - The main server loop
 * 2. processEventsWhileBlocked - Process clients during RDB/AOF load
 *
 * If it was called from processEventsWhileBlocked we don't want
 * to perform all actions (For example, we don't want to expire
 * keys), but we do need to perform some actions.
 *
 * The most important is freeClientsInAsyncFreeQueue but we also
 * call some other low-risk functions. */
void beforeSleep(struct aeEventLoop *eventLoop) {
    AeLocker locker;
    int iel = ielFromEventLoop(eventLoop);

    locker.arm();

    size_t zmalloc_used = zmalloc_used_memory();
    if (zmalloc_used > g_pserver->stat_peak_memory)
        g_pserver->stat_peak_memory = zmalloc_used;
    
    serverAssert(g_pserver->repl_batch_offStart < 0);

    runAndPropogateToReplicas(processClients);

    /* Handle precise timeouts of blocked clients. */
    handleBlockedClientsTimeout();

    /* Just call a subset of vital functions in case we are re-entering
     * the event loop from processEventsWhileBlocked(). Note that in this
     * case we keep track of the number of events we are processing, since
     * processEventsWhileBlocked() wants to stop ASAP if there are no longer
     * events to handle. */
    if (ProcessingEventsWhileBlocked) {
        uint64_t processed = 0;
        int aof_state = g_pserver->aof_state;
        locker.disarm();
        processed += tlsProcessPendingData();
        processed += handleClientsWithPendingWrites(iel, aof_state);
        locker.arm();
        processed += freeClientsInAsyncFreeQueue(iel);
        g_pserver->events_processed_while_blocked += processed;
        return;
    }

    /* Handle precise timeouts of blocked clients. */
    handleBlockedClientsTimeout();

    /* Handle TLS pending data. (must be done before flushAppendOnlyFile) */
    if (tlsHasPendingData()) {
        locker.disarm();
        tlsProcessPendingData();
        locker.arm();
    }

    /* If tls still has pending unread data don't sleep at all. */
    aeSetDontWait(eventLoop, tlsHasPendingData());

    /* Call the Redis Cluster before sleep function. Note that this function
     * may change the state of Redis Cluster (from ok to fail or vice versa),
     * so it's a good idea to call it before serving the unblocked clients
     * later in this function. */
    if (g_pserver->cluster_enabled) clusterBeforeSleep();

    /* Run a fast expire cycle (the called function will return
     * ASAP if a fast cycle is not needed). */
    if (g_pserver->active_expire_enabled && (listLength(g_pserver->masters) == 0 || g_pserver->fActiveReplica))
        activeExpireCycle(ACTIVE_EXPIRE_CYCLE_FAST);

    /* Unblock all the clients blocked for synchronous replication
     * in WAIT. */
    if (listLength(g_pserver->clients_waiting_acks))
        processClientsWaitingReplicas();

    /* Check if there are clients unblocked by modules that implement
     * blocking commands. */
    if (moduleCount()) moduleHandleBlockedClients(ielFromEventLoop(eventLoop));

    /* Try to process pending commands for clients that were just unblocked. */
    if (listLength(g_pserver->rgthreadvar[iel].unblocked_clients))
    {
        processUnblockedClients(iel);
    }

    /* Send all the slaves an ACK request if at least one client blocked
     * during the previous event loop iteration. Note that we do this after
     * processUnblockedClients(), so if there are multiple pipelined WAITs
     * and the just unblocked WAIT gets blocked again, we don't have to wait
     * a server cron cycle in absence of other event loop events. See #6623.
     * 
     * We also don't send the ACKs while clients are paused, since it can
     * increment the replication backlog, they'll be sent after the pause
     * if we are still the master. */
    if (g_pserver->get_ack_from_slaves && !checkClientPauseTimeoutAndReturnIfPaused()) {
        robj *argv[3];

        argv[0] = shared.replconf;
        argv[1] = shared.getack;
        argv[2] = shared.special_asterick; /* Not used argument. */
        replicationFeedSlaves(g_pserver->slaves, g_pserver->replicaseldb, argv, 3);
        g_pserver->get_ack_from_slaves = 0;
    }

    /* We may have recieved updates from clients about their current offset. NOTE:
     * this can't be done where the ACK is recieved since failover will disconnect 
     * our clients. */
    if (iel == IDX_EVENT_LOOP_MAIN)
        updateFailoverStatus();

    /* Send the invalidation messages to clients participating to the
     * client side caching protocol in broadcasting (BCAST) mode. */
    trackingBroadcastInvalidationMessages();

    /* Write the AOF buffer on disk */
    if (g_pserver->aof_state == AOF_ON)
        flushAppendOnlyFile(0);

    static thread_local bool fFirstRun = true;
    // note: we also copy the DB pointer in case a DB swap is done while the lock is released
    std::vector<redisDb*> vecdb;    // note we cache the database pointer in case a dbswap is done while the lock is released
    if (cserver.storage_memory_model == STORAGE_WRITETHROUGH && g_pserver->m_pstorageFactory != nullptr)
    {
        if (!fFirstRun) {
            mstime_t storage_process_latency;
            latencyStartMonitor(storage_process_latency);
            for (int idb = 0; idb < cserver.dbnum; ++idb) {
                if (g_pserver->db[idb]->processChanges(false))
                    vecdb.push_back(g_pserver->db[idb]);
            }
            latencyEndMonitor(storage_process_latency);
            latencyAddSampleIfNeeded("storage-process-changes", storage_process_latency);
        } else {
            fFirstRun = false;
        }
    }

    int aof_state = g_pserver->aof_state;

    mstime_t commit_latency;
    latencyStartMonitor(commit_latency);
    if (g_pserver->m_pstorageFactory != nullptr)
    {
        locker.disarm();
        for (redisDb *db : vecdb)
            db->commitChanges();
        locker.arm();
    }
    latencyEndMonitor(commit_latency);
    latencyAddSampleIfNeeded("storage-commit", commit_latency);

    /* We try to handle writes at the end so we don't have to reacquire the lock,
        but if there is a pending async close we need to ensure the writes happen
        first so perform it here */
    bool fSentReplies = false;
    if (listLength(g_pserver->clients_to_close)) {
        locker.disarm();
        handleClientsWithPendingWrites(iel, aof_state);
        locker.arm();
        fSentReplies = true;
    }
    
    if (!serverTL->gcEpoch.isReset())
        g_pserver->garbageCollector.endEpoch(serverTL->gcEpoch, true /*fNoFree*/);
    serverTL->gcEpoch.reset();

    /* Close clients that need to be closed asynchronous */
    freeClientsInAsyncFreeQueue(iel);

    if (!serverTL->gcEpoch.isReset())
        g_pserver->garbageCollector.endEpoch(serverTL->gcEpoch, true /*fNoFree*/);
    serverTL->gcEpoch.reset();

    /* Try to process blocked clients every once in while. Example: A module
     * calls RM_SignalKeyAsReady from within a timer callback (So we don't
     * visit processCommand() at all). */
    handleClientsBlockedOnKeys();

    /* Before we are going to sleep, let the threads access the dataset by
     * releasing the GIL. Redis main thread will not touch anything at this
     * time. */
    serverAssert(g_pserver->repl_batch_offStart < 0);
    locker.disarm();
    if (!fSentReplies)
        handleClientsWithPendingWrites(iel, aof_state);

    // Scope lock_guard
    {
        std::lock_guard<std::mutex> lock(time_thread_mutex);
        sleeping_threads++;
        serverAssert(sleeping_threads <= cserver.cthreads);
    }

    /* Determine whether the modules are enabled before sleeping, and use that result
       both here, and after wakeup to avoid double acquire or release of the GIL */
    serverTL->modulesEnabledThisAeLoop = !!moduleCount();
    if (serverTL->modulesEnabledThisAeLoop) moduleReleaseGIL(TRUE /*fServerThread*/);

    /* Do NOT add anything below moduleReleaseGIL !!! */
}

/* This function is called immediately after the event loop multiplexing
 * API returned, and the control is going to soon return to Redis by invoking
 * the different events callbacks. */
void afterSleep(struct aeEventLoop *eventLoop) {
    UNUSED(eventLoop);
    /* Do NOT add anything above moduleAcquireGIL !!! */

    /* Aquire the modules GIL so that their threads won't touch anything. 
       Don't check here that modules are enabled, rather use the result from beforeSleep
       Otherwise you may double acquire the GIL and cause deadlocks in the module */
    if (!ProcessingEventsWhileBlocked) {
        wakeTimeThread();
        if (serverTL->modulesEnabledThisAeLoop) moduleAcquireGIL(TRUE /*fServerThread*/);

        serverAssert(serverTL->gcEpoch.isReset());
        serverTL->gcEpoch = g_pserver->garbageCollector.startEpoch();
        for (int idb = 0; idb < cserver.dbnum; ++idb)
            g_pserver->db[idb]->trackChanges(false);
    }
}

/* =========================== Server initialization ======================== */

void createSharedObjects(void) {
    int j;

    /* Shared command responses */
    shared.crlf = makeObjectShared(createObject(OBJ_STRING,sdsnew("\r\n")));
    shared.ok = makeObjectShared(createObject(OBJ_STRING,sdsnew("+OK\r\n")));
    shared.emptybulk = makeObjectShared(createObject(OBJ_STRING,sdsnew("$0\r\n\r\n")));
    shared.czero = makeObjectShared(createObject(OBJ_STRING,sdsnew(":0\r\n")));
    shared.cone = makeObjectShared(createObject(OBJ_STRING,sdsnew(":1\r\n")));
    shared.emptyarray = makeObjectShared(createObject(OBJ_STRING,sdsnew("*0\r\n")));
    shared.pong = makeObjectShared(createObject(OBJ_STRING,sdsnew("+PONG\r\n")));
    shared.queued = makeObjectShared(createObject(OBJ_STRING,sdsnew("+QUEUED\r\n")));
    shared.emptyscan = makeObjectShared(createObject(OBJ_STRING,sdsnew("*2\r\n$1\r\n0\r\n*0\r\n")));
    shared.space = makeObjectShared(createObject(OBJ_STRING,sdsnew(" ")));
    shared.colon = makeObjectShared(createObject(OBJ_STRING,sdsnew(":")));
    shared.plus = makeObjectShared(createObject(OBJ_STRING,sdsnew("+")));
    shared.nullbulk = makeObjectShared(createObject(OBJ_STRING,sdsnew("$0\r\n\r\n")));
    
    /* Shared command error responses */   
    shared.wrongtypeerr = makeObjectShared(createObject(OBJ_STRING,sdsnew(
        "-WRONGTYPE Operation against a key holding the wrong kind of value\r\n")));
    shared.err = makeObjectShared(createObject(OBJ_STRING,sdsnew("-ERR\r\n")));
    shared.nokeyerr = makeObjectShared(createObject(OBJ_STRING,sdsnew(
        "-ERR no such key\r\n")));
    shared.syntaxerr = makeObjectShared(createObject(OBJ_STRING,sdsnew(
        "-ERR syntax error\r\n")));
    shared.sameobjecterr = makeObjectShared(createObject(OBJ_STRING,sdsnew(
        "-ERR source and destination objects are the same\r\n")));
    shared.outofrangeerr = makeObjectShared(createObject(OBJ_STRING,sdsnew(
        "-ERR index out of range\r\n")));
    shared.noscripterr = makeObjectShared(createObject(OBJ_STRING,sdsnew(
        "-NOSCRIPT No matching script. Please use EVAL.\r\n")));
    shared.loadingerr = makeObjectShared(createObject(OBJ_STRING,sdsnew(
        "-LOADING KeyDB is loading the dataset in memory\r\n")));
    shared.slowscripterr = makeObjectShared(createObject(OBJ_STRING,sdsnew(
        "-BUSY KeyDB is busy running a script. You can only call SCRIPT KILL or SHUTDOWN NOSAVE.\r\n")));
    shared.masterdownerr = makeObjectShared(createObject(OBJ_STRING,sdsnew(
        "-MASTERDOWN Link with MASTER is down and replica-serve-stale-data is set to 'no'.\r\n")));
    shared.bgsaveerr = makeObjectShared(createObject(OBJ_STRING,sdsnew(
        "-MISCONF KeyDB is configured to save RDB snapshots, but it is currently not able to persist on disk. Commands that may modify the data set are disabled, because this instance is configured to report errors during writes if RDB snapshotting fails (stop-writes-on-bgsave-error option). Please check the KeyDB logs for details about the RDB error.\r\n")));
    shared.roslaveerr = makeObjectShared(createObject(OBJ_STRING,sdsnew(
        "-READONLY You can't write against a read only replica.\r\n")));
    shared.noautherr = makeObjectShared(createObject(OBJ_STRING,sdsnew(
        "-NOAUTH Authentication required.\r\n")));
    shared.oomerr = makeObjectShared(createObject(OBJ_STRING,sdsnew(
        "-OOM command not allowed when used memory > 'maxmemory'.\r\n")));
    shared.execaborterr = makeObjectShared(createObject(OBJ_STRING,sdsnew(
        "-EXECABORT Transaction discarded because of previous errors.\r\n")));
    shared.noreplicaserr = makeObjectShared(createObject(OBJ_STRING,sdsnew(
        "-NOREPLICAS Not enough good replicas to write.\r\n")));
    shared.busykeyerr = makeObjectShared(createObject(OBJ_STRING,sdsnew(
        "-BUSYKEY Target key name already exists.\r\n")));
    

    /* The shared NULL depends on the protocol version. */
    shared.null[0] = NULL;
    shared.null[1] = NULL;
    shared.null[2] = makeObjectShared(createObject(OBJ_STRING,sdsnew("$-1\r\n")));
    shared.null[3] = makeObjectShared(createObject(OBJ_STRING,sdsnew("_\r\n")));

    shared.nullarray[0] = NULL;
    shared.nullarray[1] = NULL;
    shared.nullarray[2] = makeObjectShared(createObject(OBJ_STRING,sdsnew("*-1\r\n")));
    shared.nullarray[3] = makeObjectShared(createObject(OBJ_STRING,sdsnew("_\r\n")));

    shared.emptymap[0] = NULL;
    shared.emptymap[1] = NULL;
    shared.emptymap[2] = createObject(OBJ_STRING,sdsnew("*0\r\n"));
    shared.emptymap[3] = createObject(OBJ_STRING,sdsnew("%0\r\n"));

    shared.emptyset[0] = NULL;
    shared.emptyset[1] = NULL;
    shared.emptyset[2] = createObject(OBJ_STRING,sdsnew("*0\r\n"));
    shared.emptyset[3] = createObject(OBJ_STRING,sdsnew("~0\r\n"));

    for (j = 0; j < PROTO_SHARED_SELECT_CMDS; j++) {
        char dictid_str[64];
        int dictid_len;

        dictid_len = ll2string(dictid_str,sizeof(dictid_str),j);
        shared.select[j] = makeObjectShared(createObject(OBJ_STRING,
            sdscatprintf(sdsempty(),
                "*2\r\n$6\r\nSELECT\r\n$%d\r\n%s\r\n",
                dictid_len, dictid_str)));
    }
    shared.messagebulk = makeObjectShared("$7\r\nmessage\r\n",13);
    shared.pmessagebulk = makeObjectShared("$8\r\npmessage\r\n",14);
    shared.subscribebulk = makeObjectShared("$9\r\nsubscribe\r\n",15);
    shared.unsubscribebulk = makeObjectShared("$11\r\nunsubscribe\r\n",18);
    shared.psubscribebulk = makeObjectShared("$10\r\npsubscribe\r\n",17);
    shared.punsubscribebulk = makeObjectShared("$12\r\npunsubscribe\r\n",19);

    /* Shared command names */
    shared.del = makeObjectShared("DEL",3);
    shared.unlink = makeObjectShared("UNLINK",6);
    shared.rpop = makeObjectShared("RPOP",4);
    shared.lpop = makeObjectShared("LPOP",4);
    shared.lpush = makeObjectShared("LPUSH",5);
    shared.rpoplpush = makeObjectShared("RPOPLPUSH",9);
    shared.lmove = makeObjectShared("LMOVE",5);
    shared.blmove = makeObjectShared("BLMOVE",6);
    shared.zpopmin = makeObjectShared("ZPOPMIN",7);
    shared.zpopmax = makeObjectShared("ZPOPMAX",7);
    shared.multi = makeObjectShared("MULTI",5);
    shared.exec = makeObjectShared("EXEC",4);
    shared.hset = makeObjectShared("HSET",4);
    shared.srem = makeObjectShared("SREM",4);
    shared.xgroup = makeObjectShared("XGROUP",6);
    shared.xclaim = makeObjectShared("XCLAIM",6);
    shared.script = makeObjectShared("SCRIPT",6);
    shared.replconf = makeObjectShared("REPLCONF",8);
    shared.pexpireat = makeObjectShared("PEXPIREAT",9);
    shared.pexpire = makeObjectShared("PEXPIRE",7);
    shared.persist = makeObjectShared("PERSIST",7);
    shared.set = makeObjectShared("SET",3);
    shared.eval = makeObjectShared("EVAL",4);

    /* Shared command argument */
    shared.left = makeObjectShared("left",4);
    shared.right = makeObjectShared("right",5);
    shared.pxat = makeObjectShared("PXAT", 4);
    shared.px = makeObjectShared("PX",2);
    shared.time = makeObjectShared("TIME",4);
    shared.retrycount = makeObjectShared("RETRYCOUNT",10);
    shared.force = makeObjectShared("FORCE",5);
    shared.justid = makeObjectShared("JUSTID",6);
    shared.lastid = makeObjectShared("LASTID",6);
    shared.default_username = makeObjectShared("default",7);
    shared.ping = makeObjectShared("ping",4);
    shared.setid = makeObjectShared("SETID",5);
    shared.keepttl = makeObjectShared("KEEPTTL",7);
    shared.load = makeObjectShared("LOAD",4);
    shared.createconsumer = makeObjectShared("CREATECONSUMER",14);
    shared.getack = makeObjectShared("GETACK",6);
    shared.special_asterick = makeObjectShared("*",1);
    shared.special_equals = makeObjectShared("=",1);

    /* KeyDB Specific */
    shared.hdel = makeObjectShared(createStringObject("HDEL", 4));
    shared.zrem = makeObjectShared(createStringObject("ZREM", 4));
    shared.mvccrestore = makeObjectShared(createStringObject("KEYDB.MVCCRESTORE", 17));
    shared.pexpirememberat = makeObjectShared(createStringObject("PEXPIREMEMBERAT",15));

    for (j = 0; j < OBJ_SHARED_INTEGERS; j++) {
        shared.integers[j] =
            makeObjectShared(createObject(OBJ_STRING,(void*)(long)j));
        shared.integers[j]->encoding = OBJ_ENCODING_INT;
    }
    for (j = 0; j < OBJ_SHARED_BULKHDR_LEN; j++) {
        shared.mbulkhdr[j] = makeObjectShared(createObject(OBJ_STRING,
            sdscatprintf(sdsempty(),"*%d\r\n",j)));
        shared.bulkhdr[j] = makeObjectShared(createObject(OBJ_STRING,
            sdscatprintf(sdsempty(),"$%d\r\n",j)));
    }
    /* The following two shared objects, minstring and maxstrings, are not
     * actually used for their value but as a special object meaning
     * respectively the minimum possible string and the maximum possible
     * string in string comparisons for the ZRANGEBYLEX command. */
    shared.minstring = sdsnew("minstring");
    shared.maxstring = sdsnew("maxstring");
}

void initMasterInfo(redisMaster *master)
{
    if (cserver.default_masterauth)
        master->masterauth = sdsdup(cserver.default_masterauth);
    else
        master->masterauth = NULL;

    if (cserver.default_masteruser)
        master->masteruser = zstrdup(cserver.default_masteruser);
    else
        master->masteruser = NULL;

    master->masterport = 6379;
    master->master = NULL;
    master->cached_master = NULL;
    master->master_initial_offset = -1;
    
    master->isActive = false;

    master->repl_state = REPL_STATE_NONE;
    master->repl_down_since = 0; /* Never connected, repl is down since EVER. */
    master->mvccLastSync = 0;
}

void initServerConfig(void) {
    int j;

    updateCachedTime();
    getRandomHexChars(g_pserver->runid,CONFIG_RUN_ID_SIZE);
    g_pserver->runid[CONFIG_RUN_ID_SIZE] = '\0';
    changeReplicationId();
    clearReplicationId2();
    g_pserver->hz = CONFIG_DEFAULT_HZ; /* Initialize it ASAP, even if it may get
                                      updated later after loading the config.
                                      This value may be used before the server
                                      is initialized. */
    g_pserver->clients = listCreate();
    g_pserver->slaves = listCreate();
    g_pserver->monitors = listCreate();
    g_pserver->clients_timeout_table = raxNew();
    g_pserver->events_processed_while_blocked = 0;
    g_pserver->timezone = getTimeZone(); /* Initialized by tzset(). */
    cserver.configfile = NULL;
    cserver.executable = NULL;
    g_pserver->hz = g_pserver->config_hz = CONFIG_DEFAULT_HZ;
    g_pserver->bindaddr_count = 0;
    g_pserver->unixsocket = NULL;
    g_pserver->unixsocketperm = CONFIG_DEFAULT_UNIX_SOCKET_PERM;
    g_pserver->sofd = -1;
    g_pserver->active_expire_enabled = 1;
    cserver.skip_checksum_validation = 0;
    g_pserver->saveparams = NULL;
    g_pserver->loading = 0;
    g_pserver->loading_rdb_used_mem = 0;
    g_pserver->logfile = zstrdup(CONFIG_DEFAULT_LOGFILE);
    g_pserver->syslog_facility = LOG_LOCAL0;
    cserver.supervised = 0;
    cserver.supervised_mode = SUPERVISED_NONE;
    g_pserver->aof_state = AOF_OFF;
    g_pserver->aof_rewrite_base_size = 0;
    g_pserver->aof_rewrite_scheduled = 0;
    g_pserver->aof_flush_sleep = 0;
    g_pserver->aof_last_fsync = time(NULL);
    atomicSet(g_pserver->aof_bio_fsync_status,C_OK);
    g_pserver->aof_rewrite_time_last = -1;
    g_pserver->aof_rewrite_time_start = -1;
    g_pserver->aof_lastbgrewrite_status = C_OK;
    g_pserver->aof_delayed_fsync = 0;
    g_pserver->aof_fd = -1;
    g_pserver->aof_selected_db = -1; /* Make sure the first time will not match */
    g_pserver->aof_flush_postponed_start = 0;
    cserver.pidfile = NULL;
    g_pserver->rdb_filename = NULL;
    g_pserver->rdb_s3bucketpath = NULL;
    g_pserver->active_defrag_running = 0;
    g_pserver->notify_keyspace_events = 0;
    g_pserver->blocked_clients = 0;
    memset(g_pserver->blocked_clients_by_type,0,
           sizeof(g_pserver->blocked_clients_by_type));
    g_pserver->shutdown_asap = 0;
    g_pserver->cluster_enabled = 0;
    g_pserver->cluster_configfile = zstrdup(CONFIG_DEFAULT_CLUSTER_CONFIG_FILE);
    g_pserver->migrate_cached_sockets = dictCreate(&migrateCacheDictType,NULL);
    g_pserver->next_client_id = 1; /* Client IDs, start from 1 .*/

    g_pserver->lruclock = getLRUClock();
    resetServerSaveParams();

    appendServerSaveParams(60*60,1);  /* save after 1 hour and 1 change */
    appendServerSaveParams(300,100);  /* save after 5 minutes and 100 changes */
    appendServerSaveParams(60,10000); /* save after 1 minute and 10000 changes */

    /* Replication related */
    g_pserver->masters = listCreate();
    g_pserver->enable_multimaster = CONFIG_DEFAULT_ENABLE_MULTIMASTER;
    g_pserver->repl_syncio_timeout = CONFIG_REPL_SYNCIO_TIMEOUT;
    g_pserver->master_repl_offset = 0;

    /* Replication partial resync backlog */
    g_pserver->repl_backlog = NULL;
    g_pserver->repl_backlog_histlen = 0;
    g_pserver->repl_backlog_idx = 0;
    g_pserver->repl_backlog_off = 0;
    g_pserver->repl_no_slaves_since = time(NULL);

    /* Failover related */
    g_pserver->failover_end_time = 0;
    g_pserver->force_failover = 0;
    g_pserver->target_replica_host = NULL;
    g_pserver->target_replica_port = 0;
    g_pserver->failover_state = NO_FAILOVER;

    /* Client output buffer limits */
    for (j = 0; j < CLIENT_TYPE_OBUF_COUNT; j++)
        cserver.client_obuf_limits[j] = clientBufferLimitsDefaults[j];

    /* Linux OOM Score config */
    for (j = 0; j < CONFIG_OOM_COUNT; j++)
        g_pserver->oom_score_adj_values[j] = configOOMScoreAdjValuesDefaults[j];

    /* Double constants initialization */
    R_Zero = 0.0;
    R_PosInf = 1.0/R_Zero;
    R_NegInf = -1.0/R_Zero;
    R_Nan = R_Zero/R_Zero;

    /* Command table -- we initialize it here as it is part of the
     * initial configuration, since command names may be changed via
     * keydb.conf using the rename-command directive. */
    g_pserver->commands = dictCreate(&commandTableDictType,NULL);
    g_pserver->orig_commands = dictCreate(&commandTableDictType,NULL);
    populateCommandTable();
    cserver.delCommand = lookupCommandByCString("del");
    cserver.multiCommand = lookupCommandByCString("multi");
    cserver.lpushCommand = lookupCommandByCString("lpush");
    cserver.lpopCommand = lookupCommandByCString("lpop");
    cserver.rpopCommand = lookupCommandByCString("rpop");
    cserver.zpopminCommand = lookupCommandByCString("zpopmin");
    cserver.zpopmaxCommand = lookupCommandByCString("zpopmax");
    cserver.sremCommand = lookupCommandByCString("srem");
    cserver.execCommand = lookupCommandByCString("exec");
    cserver.expireCommand = lookupCommandByCString("expire");
    cserver.pexpireCommand = lookupCommandByCString("pexpire");
    cserver.xclaimCommand = lookupCommandByCString("xclaim");
    cserver.xgroupCommand = lookupCommandByCString("xgroup");
    cserver.rreplayCommand = lookupCommandByCString("rreplay");
    cserver.rpoplpushCommand = lookupCommandByCString("rpoplpush");
    cserver.hdelCommand = lookupCommandByCString("hdel");
    cserver.zremCommand = lookupCommandByCString("zrem");
    cserver.lmoveCommand = lookupCommandByCString("lmove");

    /* Debugging */
    g_pserver->watchdog_period = 0;

    /* By default we want scripts to be always replicated by effects
     * (single commands executed by the script), and not by sending the
     * script to the replica / AOF. This is the new way starting from
     * Redis 5. However it is possible to revert it via keydb.conf. */
    g_pserver->lua_always_replicate_commands = 1;

    /* Multithreading */
    cserver.cthreads = CONFIG_DEFAULT_THREADS;
    cserver.fThreadAffinity = CONFIG_DEFAULT_THREAD_AFFINITY;

    // This will get dereferenced before the second stage init where we have the true db count
    //  so make sure its zero and initialized
    g_pserver->db = (redisDb**)zcalloc(sizeof(redisDb*)*std::max(cserver.dbnum, 1), MALLOC_LOCAL);

    cserver.threadAffinityOffset = 0;
    initConfigValues();
}

extern char **environ;

/* Restart the server, executing the same executable that started this
 * instance, with the same arguments and configuration file.
 *
 * The function is designed to directly call execve() so that the new
 * server instance will retain the PID of the previous one.
 *
 * The list of flags, that may be bitwise ORed together, alter the
 * behavior of this function:
 *
 * RESTART_SERVER_NONE              No flags.
 * RESTART_SERVER_GRACEFULLY        Do a proper shutdown before restarting.
 * RESTART_SERVER_CONFIG_REWRITE    Rewrite the config file before restarting.
 *
 * On success the function does not return, because the process turns into
 * a different process. On error C_ERR is returned. */
int restartServer(int flags, mstime_t delay) {
    int j;

    /* Check if we still have accesses to the executable that started this
     * server instance. */
    if (access(cserver.executable,X_OK) == -1) {
        serverLog(LL_WARNING,"Can't restart: this process has no "
                             "permissions to execute %s", cserver.executable);
        return C_ERR;
    }

    /* Config rewriting. */
    if (flags & RESTART_SERVER_CONFIG_REWRITE &&
        cserver.configfile &&
        rewriteConfig(cserver.configfile, 0) == -1)
    {
        serverLog(LL_WARNING,"Can't restart: configuration rewrite process "
                             "failed");
        return C_ERR;
    }

    /* Perform a proper shutdown. */
    if (flags & RESTART_SERVER_GRACEFULLY &&
        prepareForShutdown(SHUTDOWN_NOFLAGS) != C_OK)
    {
        serverLog(LL_WARNING,"Can't restart: error preparing for shutdown");
        return C_ERR;
    }

    /* Close all file descriptors, with the exception of stdin, stdout, strerr
     * which are useful if we restart a Redis server which is not daemonized. */
    for (j = 3; j < (int)g_pserver->maxclients + 1024; j++) {
        /* Test the descriptor validity before closing it, otherwise
         * Valgrind issues a warning on close(). */
        if (fcntl(j,F_GETFD) != -1)
        {
            /* This user to just close() here, but sanitizers detected that as an FD race.
                The race doesn't matter since we're about to call exec() however we want
                to cut down on noise, so instead we ask the kernel to close when we call
                exec(), and only do it ourselves if that fails. */
            if (fcntl(j, F_SETFD, FD_CLOEXEC) == -1)
            {
                close(j);   // failed to set close on exec, close here
            }
        }
    }

    /* Execute the server with the original command line. */
    if (delay) usleep(delay*1000);
    zfree(cserver.exec_argv[0]);
    cserver.exec_argv[0] = zstrdup(cserver.executable);
    execve(cserver.executable,cserver.exec_argv,environ);

    /* If an error occurred here, there is nothing we can do, but exit. */
    _exit(1);

    return C_ERR; /* Never reached. */
}

static void readOOMScoreAdj(void) {
#ifdef HAVE_PROC_OOM_SCORE_ADJ
    char buf[64];
    int fd = open("/proc/self/oom_score_adj", O_RDONLY);

    if (fd < 0) return;
    if (read(fd, buf, sizeof(buf)) > 0)
        g_pserver->oom_score_adj_base = atoi(buf);
    close(fd);
#endif
}

/* This function will configure the current process's oom_score_adj according
 * to user specified configuration. This is currently implemented on Linux
 * only.
 *
 * A process_class value of -1 implies OOM_CONFIG_MASTER or OOM_CONFIG_REPLICA,
 * depending on current role.
 */
int setOOMScoreAdj(int process_class) {

    if (g_pserver->oom_score_adj == OOM_SCORE_ADJ_NO) return C_OK;
    if (process_class == -1)
        process_class = (listLength(g_pserver->masters) ? CONFIG_OOM_REPLICA : CONFIG_OOM_MASTER);

    serverAssert(process_class >= 0 && process_class < CONFIG_OOM_COUNT);

#ifdef HAVE_PROC_OOM_SCORE_ADJ
    int fd;
    int val;
    char buf[64];

    val = g_pserver->oom_score_adj_values[process_class];
    if (g_pserver->oom_score_adj == OOM_SCORE_RELATIVE)
        val += g_pserver->oom_score_adj_base;
    if (val > 1000) val = 1000;
    if (val < -1000) val = -1000;

    snprintf(buf, sizeof(buf) - 1, "%d\n", val);

    fd = open("/proc/self/oom_score_adj", O_WRONLY);
    if (fd < 0 || write(fd, buf, strlen(buf)) < 0) {
        serverLog(LOG_WARNING, "Unable to write oom_score_adj: %s", strerror(errno));
        if (fd != -1) close(fd);
        return C_ERR;
    }

    close(fd);
    return C_OK;
#else
    /* Unsupported */
    return C_ERR;
#endif
}

/* This function will try to raise the max number of open files accordingly to
 * the configured max number of clients. It also reserves a number of file
 * descriptors (CONFIG_MIN_RESERVED_FDS) for extra operations of
 * persistence, listening sockets, log files and so forth.
 *
 * If it will not be possible to set the limit accordingly to the configured
 * max number of clients, the function will do the reverse setting
 * g_pserver->maxclients to the value that we can actually handle. */
void adjustOpenFilesLimit(void) {
    rlim_t maxfiles = g_pserver->maxclients+CONFIG_MIN_RESERVED_FDS;
    struct rlimit limit;

    if (getrlimit(RLIMIT_NOFILE,&limit) == -1) {
        serverLog(LL_WARNING,"Unable to obtain the current NOFILE limit (%s), assuming 1024 and setting the max clients configuration accordingly.",
            strerror(errno));
        g_pserver->maxclients = 1024-CONFIG_MIN_RESERVED_FDS;
    } else {
        rlim_t oldlimit = limit.rlim_cur;

        /* Set the max number of files if the current limit is not enough
         * for our needs. */
        if (oldlimit < maxfiles) {
            rlim_t bestlimit;
            int setrlimit_error = 0;

            /* Try to set the file limit to match 'maxfiles' or at least
             * to the higher value supported less than maxfiles. */
            bestlimit = maxfiles;
            while(bestlimit > oldlimit) {
                rlim_t decr_step = 16;

                limit.rlim_cur = bestlimit;
                limit.rlim_max = bestlimit;
                if (setrlimit(RLIMIT_NOFILE,&limit) != -1) break;
                setrlimit_error = errno;

                /* We failed to set file limit to 'bestlimit'. Try with a
                 * smaller limit decrementing by a few FDs per iteration. */
                if (bestlimit < decr_step) break;
                bestlimit -= decr_step;
            }

            /* Assume that the limit we get initially is still valid if
             * our last try was even lower. */
            if (bestlimit < oldlimit) bestlimit = oldlimit;

            if (bestlimit < maxfiles) {
                unsigned int old_maxclients = g_pserver->maxclients;
                g_pserver->maxclients = bestlimit-CONFIG_MIN_RESERVED_FDS;
                /* maxclients is unsigned so may overflow: in order
                 * to check if maxclients is now logically less than 1
                 * we test indirectly via bestlimit. */
                if (bestlimit <= CONFIG_MIN_RESERVED_FDS) {
                    serverLog(LL_WARNING,"Your current 'ulimit -n' "
                        "of %llu is not enough for the server to start. "
                        "Please increase your open file limit to at least "
                        "%llu. Exiting.",
                        (unsigned long long) oldlimit,
                        (unsigned long long) maxfiles);
                    exit(1);
                }
                serverLog(LL_WARNING,"You requested maxclients of %d "
                    "requiring at least %llu max file descriptors.",
                    old_maxclients,
                    (unsigned long long) maxfiles);
                serverLog(LL_WARNING,"Server can't set maximum open files "
                    "to %llu because of OS error: %s.",
                    (unsigned long long) maxfiles, strerror(setrlimit_error));
                serverLog(LL_WARNING,"Current maximum open files is %llu. "
                    "maxclients has been reduced to %d to compensate for "
                    "low ulimit. "
                    "If you need higher maxclients increase 'ulimit -n'.",
                    (unsigned long long) bestlimit, g_pserver->maxclients);
            } else {
                serverLog(LL_NOTICE,"Increased maximum number of open files "
                    "to %llu (it was originally set to %llu).",
                    (unsigned long long) maxfiles,
                    (unsigned long long) oldlimit);
            }
        }
    }
}

/* Check that g_pserver->tcp_backlog can be actually enforced in Linux according
 * to the value of /proc/sys/net/core/somaxconn, or warn about it. */
void checkTcpBacklogSettings(void) {
#ifdef HAVE_PROC_SOMAXCONN
    FILE *fp = fopen("/proc/sys/net/core/somaxconn","r");
    char buf[1024];
    if (!fp) return;
    if (fgets(buf,sizeof(buf),fp) != NULL) {
        int somaxconn = atoi(buf);
        if (somaxconn > 0 && somaxconn < g_pserver->tcp_backlog) {
            serverLog(LL_WARNING,"WARNING: The TCP backlog setting of %d cannot be enforced because /proc/sys/net/core/somaxconn is set to the lower value of %d.", g_pserver->tcp_backlog, somaxconn);
        }
    }
    fclose(fp);
#endif
}

void closeSocketListeners(socketFds *sfd) {
    int j;

    for (j = 0; j < sfd->count; j++) {
        if (sfd->fd[j] == -1) continue;

        aeDeleteFileEvent(serverTL->el, sfd->fd[j], AE_READABLE);
        close(sfd->fd[j]);
    }

    sfd->count = 0;
}

/* Create an event handler for accepting new connections in TCP or TLS domain sockets.
 * This works atomically for all socket fds */
int createSocketAcceptHandler(socketFds *sfd, aeFileProc *accept_handler) {
    int j;

    for (j = 0; j < sfd->count; j++) {
        if (aeCreateFileEvent(serverTL->el, sfd->fd[j], AE_READABLE, accept_handler,NULL) == AE_ERR) {
            /* Rollback */
            for (j = j-1; j >= 0; j--) aeDeleteFileEvent(serverTL->el, sfd->fd[j], AE_READABLE);
            return C_ERR;
        }
    }
    return C_OK;
}

/* Initialize a set of file descriptors to listen to the specified 'port'
 * binding the addresses specified in the Redis server configuration.
 *
 * The listening file descriptors are stored in the integer array 'fds'
 * and their number is set in '*count'.
 *
 * The addresses to bind are specified in the global g_pserver->bindaddr array
 * and their number is g_pserver->bindaddr_count. If the server configuration
 * contains no specific addresses to bind, this function will try to
 * bind * (all addresses) for both the IPv4 and IPv6 protocols.
 *
 * On success the function returns C_OK.
 *
 * On error the function returns C_ERR. For the function to be on
 * error, at least one of the g_pserver->bindaddr addresses was
 * impossible to bind, or no bind addresses were specified in the server
 * configuration but the function is not able to bind * for at least
 * one of the IPv4 or IPv6 protocols. */
int listenToPort(int port, socketFds *sfd, int fReusePort, int fFirstListen) {
    int j;
    const char **bindaddr = (const char**)g_pserver->bindaddr;
    int bindaddr_count = g_pserver->bindaddr_count;
    const char *default_bindaddr[2] = {"*", "-::*"};

    /* Force binding of 0.0.0.0 if no bind address is specified. */
    if (g_pserver->bindaddr_count == 0) {
        bindaddr_count = 2;
        bindaddr = default_bindaddr;
    }

    for (j = 0; j < bindaddr_count; j++) {
        const char* addr = bindaddr[j];
        int optional = *addr == '-';
        if (optional) addr++;
        if (strchr(addr,':')) {
            /* Bind IPv6 address. */
            sfd->fd[sfd->count] = anetTcp6Server(serverTL->neterr,port,addr,g_pserver->tcp_backlog,fReusePort,fFirstListen);
        } else {
            /* Bind IPv4 address. */
            sfd->fd[sfd->count] = anetTcpServer(serverTL->neterr,port,addr,g_pserver->tcp_backlog,fReusePort,fFirstListen);
        }
        if (sfd->fd[sfd->count] == ANET_ERR) {
            int net_errno = errno;
            serverLog(LL_WARNING,
                "Warning: Could not create server TCP listening socket %s:%d: %s",
                addr, port, serverTL->neterr);
            if (net_errno == EADDRNOTAVAIL && optional)
                continue;
            if (net_errno == ENOPROTOOPT     || net_errno == EPROTONOSUPPORT ||
                net_errno == ESOCKTNOSUPPORT || net_errno == EPFNOSUPPORT ||
                net_errno == EAFNOSUPPORT)
                continue;

            /* Rollback successful listens before exiting */
            closeSocketListeners(sfd);
            return C_ERR;
        }
        anetNonBlock(NULL,sfd->fd[sfd->count]);
        anetCloexec(sfd->fd[sfd->count]);
        sfd->count++;
    }
    return C_OK;
}

/* Resets the stats that we expose via INFO or other means that we want
 * to reset via CONFIG RESETSTAT. The function is also used in order to
 * initialize these fields in initServer() at server startup. */
void resetServerStats(void) {
    int j;

    g_pserver->stat_numcommands = 0;
    g_pserver->stat_numconnections = 0;
    g_pserver->stat_expiredkeys = 0;
    g_pserver->stat_expired_stale_perc = 0;
    g_pserver->stat_expired_time_cap_reached_count = 0;
    g_pserver->stat_expire_cycle_time_used = 0;
    g_pserver->stat_evictedkeys = 0;
    g_pserver->stat_keyspace_misses = 0;
    g_pserver->stat_keyspace_hits = 0;
    g_pserver->stat_active_defrag_hits = 0;
    g_pserver->stat_active_defrag_misses = 0;
    g_pserver->stat_active_defrag_key_hits = 0;
    g_pserver->stat_active_defrag_key_misses = 0;
    g_pserver->stat_active_defrag_scanned = 0;
    g_pserver->stat_fork_time = 0;
    g_pserver->stat_fork_rate = 0;
    g_pserver->stat_total_forks = 0;
    g_pserver->stat_rejected_conn = 0;
    g_pserver->stat_sync_full = 0;
    g_pserver->stat_sync_partial_ok = 0;
    g_pserver->stat_sync_partial_err = 0;
    g_pserver->stat_total_reads_processed = 0;
    g_pserver->stat_total_writes_processed = 0;
    for (j = 0; j < STATS_METRIC_COUNT; j++) {
        g_pserver->inst_metric[j].idx = 0;
        g_pserver->inst_metric[j].last_sample_time = mstime();
        g_pserver->inst_metric[j].last_sample_count = 0;
        memset(g_pserver->inst_metric[j].samples,0,
            sizeof(g_pserver->inst_metric[j].samples));
    }
    g_pserver->stat_net_input_bytes = 0;
    g_pserver->stat_net_output_bytes = 0;
    g_pserver->stat_unexpected_error_replies = 0;
    g_pserver->stat_total_error_replies = 0;
    g_pserver->stat_dump_payload_sanitizations = 0;
    g_pserver->aof_delayed_fsync = 0;
}

/* Make the thread killable at any time, so that kill threads functions
 * can work reliably (default cancelability type is PTHREAD_CANCEL_DEFERRED).
 * Needed for pthread_cancel used by the fast memory test used by the crash report. */
void makeThreadKillable(void) {
    pthread_setcancelstate(PTHREAD_CANCEL_ENABLE, NULL);
    pthread_setcanceltype(PTHREAD_CANCEL_ASYNCHRONOUS, NULL);
}

static void initNetworkingThread(int iel, int fReusePort)
{
    /* Open the TCP listening socket for the user commands. */
    if (fReusePort || (iel == IDX_EVENT_LOOP_MAIN))
    {
        if (g_pserver->port != 0 &&
            listenToPort(g_pserver->port,&g_pserver->rgthreadvar[iel].ipfd, fReusePort, (iel == IDX_EVENT_LOOP_MAIN)) == C_ERR) {
            serverLog(LL_WARNING, "Failed listening on port %u (TCP), aborting.", g_pserver->port);
            exit(1);
        }
        if (g_pserver->tls_port != 0 &&
            listenToPort(g_pserver->tls_port,&g_pserver->rgthreadvar[iel].tlsfd, fReusePort, (iel == IDX_EVENT_LOOP_MAIN)) == C_ERR) {
            serverLog(LL_WARNING, "Failed listening on port %u (TLS), aborting.", g_pserver->port);
            exit(1);
        }
    }
    else
    {
        // We use the main threads file descriptors
        memcpy(&g_pserver->rgthreadvar[iel].ipfd, &g_pserver->rgthreadvar[IDX_EVENT_LOOP_MAIN].ipfd, sizeof(socketFds));
        g_pserver->rgthreadvar[iel].ipfd.count = g_pserver->rgthreadvar[IDX_EVENT_LOOP_MAIN].ipfd.count;
    }

    /* Create an event handler for accepting new connections in TCP */
    for (int j = 0; j < g_pserver->rgthreadvar[iel].ipfd.count; j++) {
        if (aeCreateFileEvent(g_pserver->rgthreadvar[iel].el, g_pserver->rgthreadvar[iel].ipfd.fd[j], AE_READABLE|AE_READ_THREADSAFE,
            acceptTcpHandler,NULL) == AE_ERR)
            {
                serverPanic(
                    "Unrecoverable error creating g_pserver->ipfd file event.");
            }
    }

    makeThreadKillable();

    for (int j = 0; j < g_pserver->rgthreadvar[iel].tlsfd.count; j++) {
        if (aeCreateFileEvent(g_pserver->rgthreadvar[iel].el, g_pserver->rgthreadvar[iel].tlsfd.fd[j], AE_READABLE,
            acceptTLSHandler,NULL) == AE_ERR)
            {
                serverPanic(
                    "Unrecoverable error creating g_pserver->tlsfd file event.");
            }
    }
}

static void initNetworking(int fReusePort)
{
    // We only initialize the main thread here, since RDB load is a special case that processes
    //  clients before our server threads are launched.
    initNetworkingThread(IDX_EVENT_LOOP_MAIN, fReusePort);

    /* Open the listening Unix domain socket. */
    if (g_pserver->unixsocket != NULL) {
        unlink(g_pserver->unixsocket); /* don't care if this fails */
        g_pserver->sofd = anetUnixServer(serverTL->neterr,g_pserver->unixsocket,
            g_pserver->unixsocketperm, g_pserver->tcp_backlog);
        if (g_pserver->sofd == ANET_ERR) {
            serverLog(LL_WARNING, "Opening Unix socket: %s", serverTL->neterr);
            exit(1);
        }
        anetNonBlock(NULL,g_pserver->sofd);
    }

    /* Abort if there are no listening sockets at all. */
    if (g_pserver->rgthreadvar[IDX_EVENT_LOOP_MAIN].ipfd.count == 0 && g_pserver->rgthreadvar[IDX_EVENT_LOOP_MAIN].tlsfd.count == 0 && g_pserver->sofd < 0) {
        serverLog(LL_WARNING, "Configured to not listen anywhere, exiting.");
        exit(1);
    }

    if (g_pserver->sofd > 0 && aeCreateFileEvent(g_pserver->rgthreadvar[IDX_EVENT_LOOP_MAIN].el,g_pserver->sofd,AE_READABLE|AE_READ_THREADSAFE,
        acceptUnixHandler,NULL) == AE_ERR) serverPanic("Unrecoverable error creating g_pserver->sofd file event.");
}

static void initServerThread(struct redisServerThreadVars *pvar, int fMain)
{
    pvar->unblocked_clients = listCreate();
    pvar->clients_pending_asyncwrite = listCreate();
    pvar->ipfd.count = 0;
    pvar->tlsfd.count = 0;
    pvar->cclients = 0;
    pvar->in_eval = 0;
    pvar->in_exec = 0;
    pvar->el = aeCreateEventLoop(g_pserver->maxclients+CONFIG_FDSET_INCR);
    aeSetBeforeSleepProc(pvar->el, beforeSleep, AE_SLEEP_THREADSAFE);
    aeSetAfterSleepProc(pvar->el, afterSleep, AE_SLEEP_THREADSAFE);
    pvar->current_client = nullptr;
    pvar->fRetrySetAofEvent = false;
    if (pvar->el == NULL) {
        serverLog(LL_WARNING,
            "Failed creating the event loop. Error message: '%s'",
            strerror(errno));
        exit(1);
    }

    fastlock_init(&pvar->lockPendingWrite, "lockPendingWrite");

    if (!fMain)
    {
        if (aeCreateTimeEvent(pvar->el, 1, serverCronLite, NULL, NULL) == AE_ERR) {
            serverPanic("Can't create event loop timers.");
            exit(1);
        }
    }

    /* Register a readable event for the pipe used to awake the event loop
     * when a blocked client in a module needs attention. */
    if (aeCreateFileEvent(pvar->el, g_pserver->module_blocked_pipe[0], AE_READABLE,
        moduleBlockedClientPipeReadable,NULL) == AE_ERR) {
            serverPanic(
                "Error registering the readable event for the module "
                "blocked clients subsystem.");
    }
}

void initServer(void) {
    signal(SIGHUP, SIG_IGN);
    signal(SIGPIPE, SIG_IGN);
    setupSignalHandlers();
    makeThreadKillable();

    zfree(g_pserver->db);   // initServerConfig created a dummy array, free that now
    g_pserver->db = (redisDb**)zmalloc(sizeof(redisDb*)*cserver.dbnum, MALLOC_LOCAL);

    /* Create the Redis databases, and initialize other internal state. */
    for (int j = 0; j < cserver.dbnum; j++) {
        g_pserver->db[j] = new (MALLOC_LOCAL) redisDb();
        g_pserver->db[j]->initialize(j);
    }

    for (int i = 0; i < MAX_EVENT_LOOPS; ++i)
    {
        g_pserver->rgthreadvar[i].rgdbSnapshot = (const redisDbPersistentDataSnapshot**)zcalloc(sizeof(redisDbPersistentDataSnapshot*)*cserver.dbnum, MALLOC_LOCAL);
        serverAssert(g_pserver->rgthreadvar[i].rgdbSnapshot != nullptr);
    }
    serverAssert(g_pserver->rgthreadvar[0].rgdbSnapshot != nullptr);

    /* Fixup Master Client Database */
    listIter li;
    listNode *ln;
    listRewind(g_pserver->masters, &li);
    while ((ln = listNext(&li)))
    {
        redisMaster *mi = (redisMaster*)listNodeValue(ln);
        serverAssert(mi->master == nullptr);
        if (mi->cached_master != nullptr)
            selectDb(mi->cached_master, 0);
    }

    if (g_pserver->syslog_enabled) {
        openlog(g_pserver->syslog_ident, LOG_PID | LOG_NDELAY | LOG_NOWAIT,
            g_pserver->syslog_facility);
    }

    g_pserver->aof_state = g_pserver->aof_enabled ? AOF_ON : AOF_OFF;
    g_pserver->hz = g_pserver->config_hz;
    cserver.pid = getpid();
    g_pserver->in_fork_child = CHILD_TYPE_NONE;
    cserver.main_thread_id = pthread_self();
    g_pserver->errors = raxNew();
    g_pserver->clients_index = raxNew();
    g_pserver->clients_to_close = listCreate();
    g_pserver->replicaseldb = -1; /* Force to emit the first SELECT command. */
    g_pserver->ready_keys = listCreate();
    g_pserver->clients_waiting_acks = listCreate();
    g_pserver->get_ack_from_slaves = 0;
    cserver.system_memory_size = zmalloc_get_memory_size();
    g_pserver->paused_clients = listCreate();
    g_pserver->events_processed_while_blocked = 0;
    g_pserver->blocked_last_cron = 0;
    g_pserver->replication_allowed = 1;
    g_pserver->blocking_op_nesting = 0;
<<<<<<< HEAD
    g_pserver->rdb_pipe_read = -1;
=======
    g_pserver->client_pause_type = CLIENT_PAUSE_OFF;
>>>>>>> 1b29ba58


    if ((g_pserver->tls_port || g_pserver->tls_replication || g_pserver->tls_cluster)
            && tlsConfigure(&g_pserver->tls_ctx_config) == C_ERR) {
        serverLog(LL_WARNING, "Failed to configure TLS. Check logs for more info.");
        exit(1);
    }

    createSharedObjects();
    adjustOpenFilesLimit();
    const char *clk_msg = monotonicInit();
    serverLog(LL_NOTICE, "monotonic clock: %s", clk_msg);

    evictionPoolAlloc(); /* Initialize the LRU keys pool. */
    g_pserver->pubsub_channels = dictCreate(&keylistDictType,NULL);
    g_pserver->pubsub_patterns = dictCreate(&keylistDictType,NULL);
    g_pserver->cronloops = 0;
    g_pserver->propagate_in_transaction = 0;
    g_pserver->client_pause_in_transaction = 0;
    g_pserver->child_pid = -1;
    g_pserver->child_type = CHILD_TYPE_NONE;
    g_pserver->rdbThreadVars.fRdbThreadCancel = false;
    g_pserver->rdb_child_type = RDB_CHILD_TYPE_NONE;
    g_pserver->rdb_pipe_conns = NULL;
    g_pserver->rdb_pipe_numconns = 0;
    g_pserver->rdb_pipe_numconns_writing = 0;
    g_pserver->rdb_pipe_buff = NULL;
    g_pserver->rdb_pipe_bufflen = 0;
    g_pserver->rdb_bgsave_scheduled = 0;
    g_pserver->child_info_pipe[0] = -1;
    g_pserver->child_info_pipe[1] = -1;
    g_pserver->child_info_nread = 0;
    aofRewriteBufferReset();
    g_pserver->aof_buf = sdsempty();
    g_pserver->lastsave = time(NULL); /* At startup we consider the DB saved. */
    g_pserver->lastbgsave_try = 0;    /* At startup we never tried to BGSAVE. */
    g_pserver->rdb_save_time_last = -1;
    g_pserver->rdb_save_time_start = -1;
    g_pserver->dirty = 0;
    resetServerStats();
    /* A few stats we don't want to reset: server startup time, and peak mem. */
    cserver.stat_starttime = time(NULL);
    g_pserver->stat_peak_memory = 0;
    g_pserver->stat_current_cow_bytes = 0;
    g_pserver->stat_current_cow_updated = 0;
    g_pserver->stat_current_save_keys_processed = 0;
    g_pserver->stat_current_save_keys_total = 0;
    g_pserver->stat_rdb_cow_bytes = 0;
    g_pserver->stat_aof_cow_bytes = 0;
    g_pserver->stat_module_cow_bytes = 0;
    g_pserver->stat_module_progress = 0;
    for (int j = 0; j < CLIENT_TYPE_COUNT; j++)
        g_pserver->stat_clients_type_memory[j] = 0;
    g_pserver->cron_malloc_stats.zmalloc_used = 0;
    g_pserver->cron_malloc_stats.process_rss = 0;
    g_pserver->cron_malloc_stats.allocator_allocated = 0;
    g_pserver->cron_malloc_stats.allocator_active = 0;
    g_pserver->cron_malloc_stats.allocator_resident = 0;
    g_pserver->lastbgsave_status = C_OK;
    g_pserver->aof_last_write_status = C_OK;
    g_pserver->aof_last_write_errno = 0;
    g_pserver->repl_good_slaves_count = 0;

    g_pserver->mvcc_tstamp = 0;

    /* Create the timer callback, this is our way to process many background
     * operations incrementally, like clients timeout, eviction of unaccessed
     * expired keys and so forth. */
    if (aeCreateTimeEvent(g_pserver->rgthreadvar[IDX_EVENT_LOOP_MAIN].el, 1, serverCron, NULL, NULL) == AE_ERR) {
        serverPanic("Can't create event loop timers.");
        exit(1);
    }

    /* Open the AOF file if needed. */
    if (g_pserver->aof_state == AOF_ON) {
        g_pserver->aof_fd = open(g_pserver->aof_filename,
                               O_WRONLY|O_APPEND|O_CREAT,0644);
        if (g_pserver->aof_fd == -1) {
            serverLog(LL_WARNING, "Can't open the append-only file: %s",
                strerror(errno));
            exit(1);
        }
    }

    /* 32 bit instances are limited to 4GB of address space, so if there is
     * no explicit limit in the user provided configuration we set a limit
     * at 3 GB using maxmemory with 'noeviction' policy'. This avoids
     * useless crashes of the Redis instance for out of memory. */
    if (sizeof(void*) == 4 && g_pserver->maxmemory == 0) {
        serverLog(LL_WARNING,"Warning: 32 bit instance detected but no memory limit set. Setting 3 GB maxmemory limit with 'noeviction' policy now.");
        g_pserver->maxmemory = 3072LL*(1024*1024); /* 3 GB */
        g_pserver->maxmemory_policy = MAXMEMORY_NO_EVICTION;
    }

    /* Generate UUID */
    static_assert(sizeof(uuid_t) == sizeof(cserver.uuid), "UUIDs are standardized at 16-bytes");
    uuid_generate((unsigned char*)cserver.uuid);

    if (g_pserver->cluster_enabled) clusterInit();
    replicationScriptCacheInit();
    scriptingInit(1);
    slowlogInit();
    latencyMonitorInit();

    /* We have to initialize storage providers after the cluster has been initialized */
    for (int idb = 0; idb < cserver.dbnum; ++idb)
    {
        g_pserver->db[idb]->storageProviderInitialize();
    }
    
    /* Initialize ACL default password if it exists */
    ACLUpdateDefaultUserPassword(g_pserver->requirepass);
}

/* Some steps in server initialization need to be done last (after modules
 * are loaded).
 * Specifically, creation of threads due to a race bug in ld.so, in which
 * Thread Local Storage initialization collides with dlopen call.
 * see: https://sourceware.org/bugzilla/show_bug.cgi?id=19329 */
void InitServerLast() {
    bioInit();
    set_jemalloc_bg_thread(cserver.jemalloc_bg_thread);
    g_pserver->initial_memory_usage = zmalloc_used_memory();

    g_pserver->asyncworkqueue = new (MALLOC_LOCAL) AsyncWorkQueue(cserver.cthreads);
}

/* Parse the flags string description 'strflags' and set them to the
 * command 'c'. If the flags are all valid C_OK is returned, otherwise
 * C_ERR is returned (yet the recognized flags are set in the command). */
int populateCommandTableParseFlags(struct redisCommand *c, const char *strflags) {
    int argc;
    sds *argv;

    /* Split the line into arguments for processing. */
    argv = sdssplitargs(strflags,&argc);
    if (argv == NULL) return C_ERR;

    for (int j = 0; j < argc; j++) {
        char *flag = argv[j];
        if (!strcasecmp(flag,"write")) {
            c->flags |= CMD_WRITE|CMD_CATEGORY_WRITE;
        } else if (!strcasecmp(flag,"read-only")) {
            c->flags |= CMD_READONLY|CMD_CATEGORY_READ;
        } else if (!strcasecmp(flag,"use-memory")) {
            c->flags |= CMD_DENYOOM;
        } else if (!strcasecmp(flag,"admin")) {
            c->flags |= CMD_ADMIN|CMD_CATEGORY_ADMIN|CMD_CATEGORY_DANGEROUS;
        } else if (!strcasecmp(flag,"pub-sub")) {
            c->flags |= CMD_PUBSUB|CMD_CATEGORY_PUBSUB;
        } else if (!strcasecmp(flag,"no-script")) {
            c->flags |= CMD_NOSCRIPT;
        } else if (!strcasecmp(flag,"random")) {
            c->flags |= CMD_RANDOM;
        } else if (!strcasecmp(flag,"to-sort")) {
            c->flags |= CMD_SORT_FOR_SCRIPT;
        } else if (!strcasecmp(flag,"ok-loading")) {
            c->flags |= CMD_LOADING;
        } else if (!strcasecmp(flag,"ok-stale")) {
            c->flags |= CMD_STALE;
        } else if (!strcasecmp(flag,"no-monitor")) {
            c->flags |= CMD_SKIP_MONITOR;
        } else if (!strcasecmp(flag,"no-slowlog")) {
            c->flags |= CMD_SKIP_SLOWLOG;
        } else if (!strcasecmp(flag,"cluster-asking")) {
            c->flags |= CMD_ASKING;
        } else if (!strcasecmp(flag,"fast")) {
            c->flags |= CMD_FAST | CMD_CATEGORY_FAST;
        } else if (!strcasecmp(flag,"noprop")) {
            c->flags |= CMD_SKIP_PROPOGATE;
        } else if (!strcasecmp(flag,"no-auth")) {
            c->flags |= CMD_NO_AUTH;
        } else if (!strcasecmp(flag,"may-replicate")) {
            c->flags |= CMD_MAY_REPLICATE;
        } else {
            /* Parse ACL categories here if the flag name starts with @. */
            uint64_t catflag;
            if (flag[0] == '@' &&
                (catflag = ACLGetCommandCategoryFlagByName(flag+1)) != 0)
            {
                c->flags |= catflag;
            } else {
                sdsfreesplitres(argv,argc);
                return C_ERR;
            }
        }
    }
    /* If it's not @fast is @slow in this binary world. */
    if (!(c->flags & CMD_CATEGORY_FAST)) c->flags |= CMD_CATEGORY_SLOW;

    sdsfreesplitres(argv,argc);
    return C_OK;
}

/* Populates the KeyDB Command Table starting from the hard coded list
 * we have on top of server.cpp file. */
void populateCommandTable(void) {
    int j;
    int numcommands = sizeof(redisCommandTable)/sizeof(struct redisCommand);

    for (j = 0; j < numcommands; j++) {
        struct redisCommand *c = redisCommandTable+j;
        int retval1, retval2;

        /* Translate the command string flags description into an actual
         * set of flags. */
        if (populateCommandTableParseFlags(c,c->sflags) == C_ERR)
            serverPanic("Unsupported command flag");

        c->id = ACLGetCommandID(c->name); /* Assign the ID used for ACL. */
        retval1 = dictAdd(g_pserver->commands, sdsnew(c->name), c);
        /* Populate an additional dictionary that will be unaffected
         * by rename-command statements in keydb.conf. */
        retval2 = dictAdd(g_pserver->orig_commands, sdsnew(c->name), c);
        serverAssert(retval1 == DICT_OK && retval2 == DICT_OK);
    }
}

void resetCommandTableStats(void) {
    struct redisCommand *c;
    dictEntry *de;
    dictIterator *di;

    di = dictGetSafeIterator(g_pserver->commands);
    while((de = dictNext(di)) != NULL) {
        c = (struct redisCommand *) dictGetVal(de);
        c->microseconds = 0;
        c->calls = 0;
        c->rejected_calls = 0;
        c->failed_calls = 0;
    }
    dictReleaseIterator(di);

}

static void zfree_noconst(void *p) {
    zfree(p);
}

void fuzzOutOfMemoryHandler(size_t allocation_size) {
    serverLog(LL_WARNING,"Out Of Memory allocating %zu bytes!",
        allocation_size);
    exit(EXIT_FAILURE); // don't crash because it causes false positives
}

void resetErrorTableStats(void) {
    raxFreeWithCallback(g_pserver->errors, zfree_noconst);
    g_pserver->errors = raxNew();
}

/* ========================== Redis OP Array API ============================ */

void redisOpArrayInit(redisOpArray *oa) {
    oa->ops = NULL;
    oa->numops = 0;
}

int redisOpArrayAppend(redisOpArray *oa, struct redisCommand *cmd, int dbid,
                       robj **argv, int argc, int target)
{
    redisOp *op;

    oa->ops = (redisOp*)zrealloc(oa->ops,sizeof(redisOp)*(oa->numops+1), MALLOC_LOCAL);
    op = oa->ops+oa->numops;
    op->cmd = cmd;
    op->dbid = dbid;
    op->argv = argv;
    op->argc = argc;
    op->target = target;
    oa->numops++;
    return oa->numops;
}

void redisOpArrayFree(redisOpArray *oa) {
    while(oa->numops) {
        int j;
        redisOp *op;

        oa->numops--;
        op = oa->ops+oa->numops;
        for (j = 0; j < op->argc; j++)
            decrRefCount(op->argv[j]);
        zfree(op->argv);
    }
    zfree(oa->ops);
    oa->ops = NULL;
}

/* ====================== Commands lookup and execution ===================== */

struct redisCommand *lookupCommand(sds name) {
    return (struct redisCommand*)dictFetchValue(g_pserver->commands, name);
}

struct redisCommand *lookupCommandByCString(const char *s) {
    struct redisCommand *cmd;
    sds name = sdsnew(s);

    cmd = (struct redisCommand*)dictFetchValue(g_pserver->commands, name);
    sdsfree(name);
    return cmd;
}

/* Lookup the command in the current table, if not found also check in
 * the original table containing the original command names unaffected by
 * keydb.conf rename-command statement.
 *
 * This is used by functions rewriting the argument vector such as
 * rewriteClientCommandVector() in order to set client->cmd pointer
 * correctly even if the command was renamed. */
struct redisCommand *lookupCommandOrOriginal(sds name) {
    struct redisCommand *cmd = (struct redisCommand*)dictFetchValue(g_pserver->commands, name);

    if (!cmd) cmd = (struct redisCommand*)dictFetchValue(g_pserver->orig_commands,name);
    return cmd;
}

/* Propagate the specified command (in the context of the specified database id)
 * to AOF and Slaves.
 *
 * flags are an xor between:
 * + PROPAGATE_NONE (no propagation of command at all)
 * + PROPAGATE_AOF (propagate into the AOF file if is enabled)
 * + PROPAGATE_REPL (propagate into the replication link)
 *
 * This should not be used inside commands implementation since it will not
 * wrap the resulting commands in MULTI/EXEC. Use instead alsoPropagate(),
 * preventCommandPropagation(), forceCommandPropagation().
 *
 * However for functions that need to (also) propagate out of the context of a
 * command execution, for example when serving a blocked client, you
 * want to use propagate().
 */
void propagate(struct redisCommand *cmd, int dbid, robj **argv, int argc,
               int flags)
{
    serverAssert(GlobalLocksAcquired());
    if (!g_pserver->replication_allowed)
        return;

    /* Propagate a MULTI request once we encounter the first command which
     * is a write command.
     * This way we'll deliver the MULTI/..../EXEC block as a whole and
     * both the AOF and the replication link will have the same consistency
     * and atomicity guarantees. */
    if (serverTL->in_exec && !g_pserver->propagate_in_transaction)
        execCommandPropagateMulti(dbid);

    /* This needs to be unreachable since the dataset should be fixed during 
     * client pause, otherwise data may be lossed during a failover. */
    serverAssert(!(areClientsPaused() && !g_pserver->client_pause_in_transaction));

    if (g_pserver->aof_state != AOF_OFF && flags & PROPAGATE_AOF)
        feedAppendOnlyFile(cmd,dbid,argv,argc);
    if (flags & PROPAGATE_REPL)
        replicationFeedSlaves(g_pserver->slaves,dbid,argv,argc);
}

/* Used inside commands to schedule the propagation of additional commands
 * after the current command is propagated to AOF / Replication.
 *
 * 'cmd' must be a pointer to the Redis command to replicate, dbid is the
 * database ID the command should be propagated into.
 * Arguments of the command to propagate are passed as an array of redis
 * objects pointers of len 'argc', using the 'argv' vector.
 *
 * The function does not take a reference to the passed 'argv' vector,
 * so it is up to the caller to release the passed argv (but it is usually
 * stack allocated).  The function automatically increments ref count of
 * passed objects, so the caller does not need to. */
void alsoPropagate(struct redisCommand *cmd, int dbid, robj **argv, int argc,
                   int target)
{
    robj **argvcopy;
    int j;

    if (g_pserver->loading) return; /* No propagation during loading. */

    argvcopy = (robj**)zmalloc(sizeof(robj*)*argc, MALLOC_LOCAL);
    for (j = 0; j < argc; j++) {
        argvcopy[j] = argv[j];
        incrRefCount(argv[j]);
    }
    redisOpArrayAppend(&g_pserver->also_propagate,cmd,dbid,argvcopy,argc,target);
}

/* It is possible to call the function forceCommandPropagation() inside a
 * Redis command implementation in order to to force the propagation of a
 * specific command execution into AOF / Replication. */
void forceCommandPropagation(client *c, int flags) {
    serverAssert(c->cmd->flags & (CMD_WRITE | CMD_MAY_REPLICATE));
    if (flags & PROPAGATE_REPL) c->flags |= CLIENT_FORCE_REPL;
    if (flags & PROPAGATE_AOF) c->flags |= CLIENT_FORCE_AOF;
}

/* Avoid that the executed command is propagated at all. This way we
 * are free to just propagate what we want using the alsoPropagate()
 * API. */
void preventCommandPropagation(client *c) {
    c->flags |= CLIENT_PREVENT_PROP;
}

/* Avoid logging any information about this client's arguments
 * since they contain sensitive information. */
void preventCommandLogging(client *c) {
    c->flags |= CLIENT_PREVENT_LOGGING;
}

/* AOF specific version of preventCommandPropagation(). */
void preventCommandAOF(client *c) {
    c->flags |= CLIENT_PREVENT_AOF_PROP;
}

/* Replication specific version of preventCommandPropagation(). */
void preventCommandReplication(client *c) {
    c->flags |= CLIENT_PREVENT_REPL_PROP;
}

/* Log the last command a client executed into the slowlog. */
void slowlogPushCurrentCommand(client *c, struct redisCommand *cmd, ustime_t duration) {
    /* Some commands may contain sensitive data that should not be available in the slowlog. */
    if ((c->flags & CLIENT_PREVENT_LOGGING) || (cmd->flags & CMD_SKIP_SLOWLOG))
        return;

    /* If command argument vector was rewritten, use the original
     * arguments. */
    robj **argv = c->original_argv ? c->original_argv : c->argv;
    int argc = c->original_argv ? c->original_argc : c->argc;
    slowlogPushEntryIfNeeded(c,argv,argc,duration);
}

/* Call() is the core of Redis execution of a command.
 *
 * The following flags can be passed:
 * CMD_CALL_NONE        No flags.
 * CMD_CALL_SLOWLOG     Check command speed and log in the slow log if needed.
 * CMD_CALL_STATS       Populate command stats.
 * CMD_CALL_PROPAGATE_AOF   Append command to AOF if it modified the dataset
 *                          or if the client flags are forcing propagation.
 * CMD_CALL_PROPAGATE_REPL  Send command to slaves if it modified the dataset
 *                          or if the client flags are forcing propagation.
 * CMD_CALL_PROPAGATE   Alias for PROPAGATE_AOF|PROPAGATE_REPL.
 * CMD_CALL_FULL        Alias for SLOWLOG|STATS|PROPAGATE.
 *
 * The exact propagation behavior depends on the client flags.
 * Specifically:
 *
 * 1. If the client flags CLIENT_FORCE_AOF or CLIENT_FORCE_REPL are set
 *    and assuming the corresponding CMD_CALL_PROPAGATE_AOF/REPL is set
 *    in the call flags, then the command is propagated even if the
 *    dataset was not affected by the command.
 * 2. If the client flags CLIENT_PREVENT_REPL_PROP or CLIENT_PREVENT_AOF_PROP
 *    are set, the propagation into AOF or to slaves is not performed even
 *    if the command modified the dataset.
 *
 * Note that regardless of the client flags, if CMD_CALL_PROPAGATE_AOF
 * or CMD_CALL_PROPAGATE_REPL are not set, then respectively AOF or
 * slaves propagation will never occur.
 *
 * Client flags are modified by the implementation of a given command
 * using the following API:
 *
 * forceCommandPropagation(client *c, int flags);
 * preventCommandPropagation(client *c);
 * preventCommandAOF(client *c);
 * preventCommandReplication(client *c);
 *
 */
void call(client *c, int flags) {
    long long dirty;
    monotime call_timer;
    int client_old_flags = c->flags;
    struct redisCommand *real_cmd = c->cmd;
    serverAssert(GlobalLocksAcquired());
    static long long prev_err_count;

    serverTL->fixed_time_expire++;

    /* Send the command to clients in MONITOR mode if applicable.
     * Administrative commands are considered too dangerous to be shown. */
    if (listLength(g_pserver->monitors) &&
        !g_pserver->loading.load(std::memory_order_relaxed) &&
        !(c->cmd->flags & (CMD_SKIP_MONITOR|CMD_ADMIN)))
    {
        replicationFeedMonitors(c,g_pserver->monitors,c->db->id,c->argv,c->argc);
    }

    /* We need to transfer async writes before a client's repl state gets changed.  Otherwise
        we won't be able to propogate them correctly. */
    if (c->cmd->flags & CMD_CATEGORY_REPLICATION) {
        flushReplBacklogToClients();
        ProcessPendingAsyncWrites();
    }

    /* Initialization: clear the flags that must be set by the command on
     * demand, and initialize the array for additional commands propagation. */
    c->flags &= ~(CLIENT_FORCE_AOF|CLIENT_FORCE_REPL|CLIENT_PREVENT_PROP);
    redisOpArray prev_also_propagate = g_pserver->also_propagate;
    redisOpArrayInit(&g_pserver->also_propagate);

    /* Call the command. */
    dirty = g_pserver->dirty;
    prev_err_count = g_pserver->stat_total_error_replies;
    incrementMvccTstamp();
    elapsedStart(&call_timer);
    try {
        c->cmd->proc(c);
    } catch (robj_roptr o) {
        addReply(c, o);
    } catch (robj *o) {
        addReply(c, o);
    } catch (const char *sz) {
        addReplyError(c, sz);
    }
    serverTL->commandsExecuted++;
    const long duration = elapsedUs(call_timer);
    c->duration = duration;
    dirty = g_pserver->dirty-dirty;
    if (dirty < 0) dirty = 0;

    if (dirty)
        c->mvccCheckpoint = getMvccTstamp();

    /* Update failed command calls if required.
     * We leverage a static variable (prev_err_count) to retain
     * the counter across nested function calls and avoid logging
     * the same error twice. */
    if ((g_pserver->stat_total_error_replies - prev_err_count) > 0) {
        real_cmd->failed_calls++;
    }

    /* After executing command, we will close the client after writing entire
     * reply if it is set 'CLIENT_CLOSE_AFTER_COMMAND' flag. */
    if (c->flags & CLIENT_CLOSE_AFTER_COMMAND) {
        c->flags &= ~CLIENT_CLOSE_AFTER_COMMAND;
        c->flags |= CLIENT_CLOSE_AFTER_REPLY;
    }

    /* When EVAL is called loading the AOF we don't want commands called
     * from Lua to go into the slowlog or to populate statistics. */
    if (g_pserver->loading && c->flags & CLIENT_LUA)
        flags &= ~(CMD_CALL_SLOWLOG | CMD_CALL_STATS);

    /* If the caller is Lua, we want to force the EVAL caller to propagate
     * the script if the command flag or client flag are forcing the
     * propagation. */
    if (c->flags & CLIENT_LUA && g_pserver->lua_caller) {
        if (c->flags & CLIENT_FORCE_REPL)
            g_pserver->lua_caller->flags |= CLIENT_FORCE_REPL;
        if (c->flags & CLIENT_FORCE_AOF)
            g_pserver->lua_caller->flags |= CLIENT_FORCE_AOF;
    }

    /* Note: the code below uses the real command that was executed
     * c->cmd and c->lastcmd may be different, in case of MULTI-EXEC or
     * re-written commands such as EXPIRE, GEOADD, etc. */

    /* Record the latency this command induced on the main thread.
     * unless instructed by the caller not to log. (happens when processing
     * a MULTI-EXEC from inside an AOF). */
    if (flags & CMD_CALL_SLOWLOG) {
        const char *latency_event = (real_cmd->flags & CMD_FAST) ?
                               "fast-command" : "command";
        latencyAddSampleIfNeeded(latency_event,duration/1000);
    }

    /* Log the command into the Slow log if needed.
     * If the client is blocked we will handle slowlog when it is unblocked. */
    if ((flags & CMD_CALL_SLOWLOG) && !(c->flags & CLIENT_BLOCKED))
        slowlogPushCurrentCommand(c, real_cmd, duration);

    /* Clear the original argv.
     * If the client is blocked we will handle slowlog when it is unblocked. */
    if (!(c->flags & CLIENT_BLOCKED))
        freeClientOriginalArgv(c);

    /* populate the per-command statistics that we show in INFO commandstats. */
    if (flags & CMD_CALL_STATS) {
        real_cmd->microseconds += duration;
        real_cmd->calls++;
    }

    /* Propagate the command into the AOF and replication link */
    if (flags & CMD_CALL_PROPAGATE &&
        (c->flags & CLIENT_PREVENT_PROP) != CLIENT_PREVENT_PROP)
    {
        int propagate_flags = PROPAGATE_NONE;

        /* Check if the command operated changes in the data set. If so
         * set for replication / AOF propagation. */
        if (dirty) propagate_flags |= (PROPAGATE_AOF|PROPAGATE_REPL);

        /* If the client forced AOF / replication of the command, set
         * the flags regardless of the command effects on the data set. */
        if (c->flags & CLIENT_FORCE_REPL) propagate_flags |= PROPAGATE_REPL;
        if (c->flags & CLIENT_FORCE_AOF) propagate_flags |= PROPAGATE_AOF;

        /* However prevent AOF / replication propagation if the command
         * implementation called preventCommandPropagation() or similar,
         * or if we don't have the call() flags to do so. */
        if (c->flags & CLIENT_PREVENT_REPL_PROP ||
            !(flags & CMD_CALL_PROPAGATE_REPL))
                propagate_flags &= ~PROPAGATE_REPL;
        if (c->flags & CLIENT_PREVENT_AOF_PROP ||
            !(flags & CMD_CALL_PROPAGATE_AOF))
                propagate_flags &= ~PROPAGATE_AOF;

        if ((c->cmd->flags & CMD_SKIP_PROPOGATE) && g_pserver->fActiveReplica)
            propagate_flags &= ~PROPAGATE_REPL;

        /* Call propagate() only if at least one of AOF / replication
         * propagation is needed. Note that modules commands handle replication
         * in an explicit way, so we never replicate them automatically. */
        if (propagate_flags != PROPAGATE_NONE && !(c->cmd->flags & CMD_MODULE))
            propagate(c->cmd,c->db->id,c->argv,c->argc,propagate_flags);
    }

    /* Restore the old replication flags, since call() can be executed
     * recursively. */
    c->flags &= ~(CLIENT_FORCE_AOF|CLIENT_FORCE_REPL|CLIENT_PREVENT_PROP);
    c->flags |= client_old_flags &
        (CLIENT_FORCE_AOF|CLIENT_FORCE_REPL|CLIENT_PREVENT_PROP);

    /* Handle the alsoPropagate() API to handle commands that want to propagate
     * multiple separated commands. Note that alsoPropagate() is not affected
     * by CLIENT_PREVENT_PROP flag. */
    if (g_pserver->also_propagate.numops) {
        int j;
        redisOp *rop;

        if (flags & CMD_CALL_PROPAGATE) {
            bool multi_emitted = false;
            /* Wrap the commands in g_pserver->also_propagate array,
             * but don't wrap it if we are already in MULTI context,
             * in case the nested MULTI/EXEC.
             *
             * And if the array contains only one command, no need to
             * wrap it, since the single command is atomic. */
            if (g_pserver->also_propagate.numops > 1 &&
                !(c->cmd->flags & CMD_MODULE) &&
                !(c->flags & CLIENT_MULTI) &&
                !(flags & CMD_CALL_NOWRAP))
            {
                execCommandPropagateMulti(c->db->id);
                multi_emitted = true;
            }
            
            for (j = 0; j < g_pserver->also_propagate.numops; j++) {
                rop = &g_pserver->also_propagate.ops[j];
                int target = rop->target;
                /* Whatever the command wish is, we honor the call() flags. */
                if (!(flags&CMD_CALL_PROPAGATE_AOF)) target &= ~PROPAGATE_AOF;
                if (!(flags&CMD_CALL_PROPAGATE_REPL)) target &= ~PROPAGATE_REPL;
                if (target)
                    propagate(rop->cmd,rop->dbid,rop->argv,rop->argc,target);
            }

            if (multi_emitted) {
                execCommandPropagateExec(c->db->id);
            }
        }
        redisOpArrayFree(&g_pserver->also_propagate);
    }
    
    g_pserver->also_propagate = prev_also_propagate;

    /* Client pause takes effect after a transaction has finished. This needs
     * to be located after everything is propagated. */
    if (!serverTL->in_exec && g_pserver->client_pause_in_transaction) {
        g_pserver->client_pause_in_transaction = 0;
    }

    /* If the client has keys tracking enabled for client side caching,
     * make sure to remember the keys it fetched via this command. */
    if (c->cmd->flags & CMD_READONLY) {
        client *caller = (c->flags & CLIENT_LUA && g_pserver->lua_caller) ?
                            g_pserver->lua_caller : c;
        if (caller->flags & CLIENT_TRACKING &&
            !(caller->flags & CLIENT_TRACKING_BCAST))
        {
            trackingRememberKeys(caller);
        }
    }

    g_pserver->stat_numcommands++;
    serverTL->fixed_time_expire--;
    prev_err_count = g_pserver->stat_total_error_replies;

    /* Record peak memory after each command and before the eviction that runs
     * before the next command. */
    size_t zmalloc_used = zmalloc_used_memory();
    if (zmalloc_used > g_pserver->stat_peak_memory)
        g_pserver->stat_peak_memory = zmalloc_used;
}

/* Used when a command that is ready for execution needs to be rejected, due to
 * varios pre-execution checks. it returns the appropriate error to the client.
 * If there's a transaction is flags it as dirty, and if the command is EXEC,
 * it aborts the transaction.
 * Note: 'reply' is expected to end with \r\n */
void rejectCommand(client *c, robj *reply, int severity = ERR_CRITICAL) {
    flagTransaction(c);
    if (c->cmd) c->cmd->rejected_calls++;
    if (c->cmd && c->cmd->proc == execCommand) {
        execCommandAbort(c, szFromObj(reply));
    }
    else {
        /* using addReplyError* rather than addReply so that the error can be logged. */
        addReplyErrorObject(c, reply, severity);
    }
}

void rejectCommandFormat(client *c, const char *fmt, ...) {
    if (c->cmd) c->cmd->rejected_calls++;
    flagTransaction(c);
    va_list ap;
    va_start(ap,fmt);
    sds s = sdscatvprintf(sdsempty(),fmt,ap);
    va_end(ap);
    /* Make sure there are no newlines in the string, otherwise invalid protocol
     * is emitted (The args come from the user, they may contain any character). */
    sdsmapchars(s, "\r\n", "  ",  2);
    if (c->cmd && c->cmd->proc == execCommand) {
        execCommandAbort(c, s);
        sdsfree(s);
    } else {
        /* The following frees 's'. */
        addReplyErrorSds(c, s);
    }
}

/* Returns 1 for commands that may have key names in their arguments, but have
 * no pre-determined key positions. */
static int cmdHasMovableKeys(struct redisCommand *cmd) {
    return (cmd->getkeys_proc && !(cmd->flags & CMD_MODULE)) ||
            cmd->flags & CMD_MODULE_GETKEYS;
}

/* If this function gets called we already read a whole
 * command, arguments are in the client argv/argc fields.
 * processCommand() execute the command or prepare the
 * server for a bulk read from the client.
 *
 * If C_OK is returned the client is still alive and valid and
 * other operations can be performed by the caller. Otherwise
 * if C_ERR is returned the client was destroyed (i.e. after QUIT). */
int processCommand(client *c, int callFlags) {
    AssertCorrectThread(c);
    serverAssert(GlobalLocksAcquired());
    if (!g_pserver->lua_timedout) {
        /* Both EXEC and EVAL call call() directly so there should be
         * no way in_exec or in_eval or propagate_in_transaction is 1.
         * That is unless lua_timedout, in which case client may run
         * some commands. */
        serverAssert(!g_pserver->propagate_in_transaction);
        serverAssert(!serverTL->in_exec);
        serverAssert(!serverTL->in_eval);
    }

    if (moduleHasCommandFilters())
    {
        moduleCallCommandFilters(c);
    }

    /* The QUIT command is handled separately. Normal command procs will
     * go through checking for replication and QUIT will cause trouble
     * when FORCE_REPLICATION is enabled and would be implemented in
     * a regular command proc. */
    if (!strcasecmp((const char*)ptrFromObj(c->argv[0]),"quit")) {
        addReply(c,shared.ok);
        c->flags |= CLIENT_CLOSE_AFTER_REPLY;
        return C_ERR;
    }

    /* Now lookup the command and check ASAP about trivial error conditions
     * such as wrong arity, bad command name and so forth. */
    c->cmd = c->lastcmd = lookupCommand((sds)ptrFromObj(c->argv[0]));
    if (!c->cmd) {
        sds args = sdsempty();
        int i;
        for (i=1; i < c->argc && sdslen(args) < 128; i++)
            args = sdscatprintf(args, "`%.*s`, ", 128-(int)sdslen(args), (char*)ptrFromObj(c->argv[i]));
        rejectCommandFormat(c,"unknown command `%s`, with args beginning with: %s",
            (char*)ptrFromObj(c->argv[0]), args);
        sdsfree(args);
        return C_OK;
    } else if ((c->cmd->arity > 0 && c->cmd->arity != c->argc) ||
               (c->argc < -c->cmd->arity)) {
        rejectCommandFormat(c,"wrong number of arguments for '%s' command",
            c->cmd->name);
        return C_OK;
    }

    int is_write_command = (c->cmd->flags & CMD_WRITE) ||
                           (c->cmd->proc == execCommand && (c->mstate.cmd_flags & CMD_WRITE));
    int is_denyoom_command = (c->cmd->flags & CMD_DENYOOM) ||
                             (c->cmd->proc == execCommand && (c->mstate.cmd_flags & CMD_DENYOOM));
    int is_denystale_command = !(c->cmd->flags & CMD_STALE) ||
                               (c->cmd->proc == execCommand && (c->mstate.cmd_inv_flags & CMD_STALE));
    int is_denyloading_command = !(c->cmd->flags & CMD_LOADING) ||
                                 (c->cmd->proc == execCommand && (c->mstate.cmd_inv_flags & CMD_LOADING));
    int is_may_replicate_command = (c->cmd->flags & (CMD_WRITE | CMD_MAY_REPLICATE)) ||
                                   (c->cmd->proc == execCommand && (c->mstate.cmd_flags & (CMD_WRITE | CMD_MAY_REPLICATE)));

    /* Check if the user is authenticated. This check is skipped in case
     * the default user is flagged as "nopass" and is active. */
    int auth_required = (!(DefaultUser->flags & USER_FLAG_NOPASS) ||
                          (DefaultUser->flags & USER_FLAG_DISABLED)) &&
                        !c->authenticated;
    if (auth_required) {
        /* AUTH and HELLO and no auth modules are valid even in
         * non-authenticated state. */
        if (!(c->cmd->flags & CMD_NO_AUTH)) {
            rejectCommand(c,shared.noautherr);
            return C_OK;
        }
    }

    /* Check if the user can run this command according to the current
     * ACLs. */
    int acl_errpos;
    int acl_retval = ACLCheckAllPerm(c,&acl_errpos);
    if (acl_retval != ACL_OK) {
        addACLLogEntry(c,acl_retval,acl_errpos,NULL);
        switch (acl_retval) {
        case ACL_DENIED_CMD:
            rejectCommandFormat(c,
                "-NOPERM this user has no permissions to run "
                "the '%s' command or its subcommand", c->cmd->name);
            break;
        case ACL_DENIED_KEY:
            rejectCommandFormat(c,
                "-NOPERM this user has no permissions to access "
                "one of the keys used as arguments");
            break;
        case ACL_DENIED_CHANNEL:
            rejectCommandFormat(c,
                "-NOPERM this user has no permissions to access "
                "one of the channels used as arguments");
            break;
        default:
            rejectCommandFormat(c, "no permission");
            break;
        }
        return C_OK;
    }

    /* If cluster is enabled perform the cluster redirection here.
     * However we don't perform the redirection if:
     * 1) The sender of this command is our master.
     * 2) The command has no key arguments. */
    if (g_pserver->cluster_enabled &&
        !(c->flags & CLIENT_MASTER) &&
        !(c->flags & CLIENT_LUA &&
          g_pserver->lua_caller->flags & CLIENT_MASTER) &&
        !(!cmdHasMovableKeys(c->cmd) && c->cmd->firstkey == 0 &&
          c->cmd->proc != execCommand))
    {
        int hashslot;
        int error_code;
        clusterNode *n = getNodeByQuery(c,c->cmd,c->argv,c->argc,
                                        &hashslot,&error_code);
        if (n == NULL || n != g_pserver->cluster->myself) {
            if (c->cmd->proc == execCommand) {
                discardTransaction(c);
            } else {
                flagTransaction(c);
            }
            clusterRedirectClient(c,n,hashslot,error_code);
            c->cmd->rejected_calls++;
            return C_OK;
        }
    }

    /* Handle the maxmemory directive.
     *
     * Note that we do not want to reclaim memory if we are here re-entering
     * the event loop since there is a busy Lua script running in timeout
     * condition, to avoid mixing the propagation of scripts with the
     * propagation of DELs due to eviction. */
    if (g_pserver->maxmemory && !g_pserver->lua_timedout) {
        int out_of_memory = (performEvictions(false /*fPreSnapshot*/) == EVICT_FAIL);
        /* freeMemoryIfNeeded may flush replica output buffers. This may result
         * into a replica, that may be the active client, to be freed. */
        if (serverTL->current_client == NULL) return C_ERR;

        int reject_cmd_on_oom = is_denyoom_command;
        /* If client is in MULTI/EXEC context, queuing may consume an unlimited
         * amount of memory, so we want to stop that.
         * However, we never want to reject DISCARD, or even EXEC (unless it
         * contains denied commands, in which case is_denyoom_command is already
         * set. */
        if (c->flags & CLIENT_MULTI &&
            c->cmd->proc != execCommand &&
            c->cmd->proc != discardCommand &&
            c->cmd->proc != resetCommand) {
            reject_cmd_on_oom = 1;
        }

        if (out_of_memory && reject_cmd_on_oom) {
            rejectCommand(c, shared.oomerr);
            return C_OK;
        }

        /* Save out_of_memory result at script start, otherwise if we check OOM
         * until first write within script, memory used by lua stack and
         * arguments might interfere. */
        if (c->cmd->proc == evalCommand || c->cmd->proc == evalShaCommand) {
            g_pserver->lua_oom = out_of_memory;
        }
    }

    /* Make sure to use a reasonable amount of memory for client side
     * caching metadata. */
    if (g_pserver->tracking_clients) trackingLimitUsedSlots();

    
    /* Don't accept write commands if there are problems persisting on disk
        * and if this is a master instance. */
    int deny_write_type = writeCommandsDeniedByDiskError();
    if (deny_write_type != DISK_ERROR_TYPE_NONE &&
        listLength(g_pserver->masters) == 0 &&
        (is_write_command ||c->cmd->proc == pingCommand))
    {
        if (deny_write_type == DISK_ERROR_TYPE_RDB)
            rejectCommand(c, shared.bgsaveerr);
        else
            rejectCommandFormat(c,
                "-MISCONF Errors writing to the AOF file: %s",
                strerror(g_pserver->aof_last_write_errno));
        return C_OK;
    }    

    /* Don't accept write commands if there are not enough good slaves and
    * user configured the min-slaves-to-write option. */
    if (listLength(g_pserver->masters) == 0 &&
        g_pserver->repl_min_slaves_to_write &&
        g_pserver->repl_min_slaves_max_lag &&
        is_write_command &&
        g_pserver->repl_good_slaves_count < g_pserver->repl_min_slaves_to_write)
    {
        rejectCommand(c, shared.noreplicaserr);
        return C_OK;
    }

    /* Don't accept write commands if this is a read only replica. But
    * accept write commands if this is our master. */
    if (listLength(g_pserver->masters) && g_pserver->repl_slave_ro &&
        !(c->flags & CLIENT_MASTER) &&
        is_write_command)
    {
        rejectCommand(c, shared.roslaveerr);
        return C_OK;
    }

    /* Only allow a subset of commands in the context of Pub/Sub if the
     * connection is in RESP2 mode. With RESP3 there are no limits. */
    if ((c->flags & CLIENT_PUBSUB && c->resp == 2) &&
        c->cmd->proc != pingCommand &&
        c->cmd->proc != subscribeCommand &&
        c->cmd->proc != unsubscribeCommand &&
        c->cmd->proc != psubscribeCommand &&
        c->cmd->proc != punsubscribeCommand &&
        c->cmd->proc != resetCommand) {
        rejectCommandFormat(c,
            "Can't execute '%s': only (P)SUBSCRIBE / "
            "(P)UNSUBSCRIBE / PING / QUIT / RESET are allowed in this context",
            c->cmd->name);
        return C_OK;
    }

    if (listLength(g_pserver->masters))
    {
        /* Only allow commands with flag "t", such as INFO, SLAVEOF and so on,
        * when replica-serve-stale-data is no and we are a replica with a broken
        * link with master. */
        if (FBrokenLinkToMaster() &&
            g_pserver->repl_serve_stale_data == 0 &&
            is_denystale_command &&
            !(g_pserver->fActiveReplica && c->cmd->proc == syncCommand))
        {
            rejectCommand(c, shared.masterdownerr);
            return C_OK;
        }
    }

    /* Loading DB? Return an error if the command has not the
     * CMD_LOADING flag. */
    if (g_pserver->loading && is_denyloading_command) {
        /* Active Replicas can execute read only commands, and optionally write commands */
        if (!(g_pserver->loading == LOADING_REPLICATION && g_pserver->fActiveReplica && ((c->cmd->flags & CMD_READONLY) || g_pserver->fWriteDuringActiveLoad)))
        {
            rejectCommand(c, shared.loadingerr, ERR_WARNING);
            return C_OK;
        }
    }

    /* Lua script too slow? Only allow a limited number of commands.
     * Note that we need to allow the transactions commands, otherwise clients
     * sending a transaction with pipelining without error checking, may have
     * the MULTI plus a few initial commands refused, then the timeout
     * condition resolves, and the bottom-half of the transaction gets
     * executed, see Github PR #7022. */
    if (g_pserver->lua_timedout &&
          c->cmd->proc != authCommand &&
          c->cmd->proc != helloCommand &&
          c->cmd->proc != replconfCommand &&
          c->cmd->proc != multiCommand &&
          c->cmd->proc != discardCommand &&
          c->cmd->proc != watchCommand &&
          c->cmd->proc != unwatchCommand &&
	  c->cmd->proc != resetCommand &&
        !(c->cmd->proc == shutdownCommand &&
          c->argc == 2 &&
          tolower(((char*)ptrFromObj(c->argv[1]))[0]) == 'n') &&
        !(c->cmd->proc == scriptCommand &&
          c->argc == 2 &&
          tolower(((char*)ptrFromObj(c->argv[1]))[0]) == 'k'))
    {
        rejectCommand(c, shared.slowscripterr);
        return C_OK;
    }

    /* If the server is paused, block the client until
     * the pause has ended. Replicas are never paused. */
    if (!(c->flags & CLIENT_SLAVE) && 
        ((g_pserver->client_pause_type == CLIENT_PAUSE_ALL) ||
        (g_pserver->client_pause_type == CLIENT_PAUSE_WRITE && is_may_replicate_command)))
    {
        c->bpop.timeout = 0;
        blockClient(c,BLOCKED_PAUSE);
        return C_OK;       
    }

    /* Exec the command */
    if (c->flags & CLIENT_MULTI &&
        c->cmd->proc != execCommand && c->cmd->proc != discardCommand &&
        c->cmd->proc != multiCommand && c->cmd->proc != watchCommand &&
        c->cmd->proc != resetCommand)
    {
        queueMultiCommand(c);
        addReply(c,shared.queued);
    } else {
        /* If the command was replication or admin related we *must* flush our buffers first.  This is in case
            something happens which would modify what we would send to replicas */

        if (c->cmd->flags & (CMD_MODULE | CMD_ADMIN))
            flushReplBacklogToClients();

        call(c,callFlags);
        c->woff = g_pserver->master_repl_offset;

        if (c->cmd->flags & (CMD_MODULE | CMD_ADMIN))
            flushReplBacklogToClients();
        
        if (listLength(g_pserver->ready_keys))
            handleClientsBlockedOnKeys();
    }

    return C_OK;
}

bool client::postFunction(std::function<void(client *)> fn, bool fLock) {
    this->casyncOpsPending++;
    return aePostFunction(g_pserver->rgthreadvar[this->iel].el, [this, fn]{
        std::lock_guard<decltype(this->lock)> lock(this->lock);
        fn(this);
        --casyncOpsPending;
    }, fLock) == AE_OK;
}

/* ====================== Error lookup and execution ===================== */

void incrementErrorCount(const char *fullerr, size_t namelen) {
    struct redisError *error = (struct redisError*)raxFind(g_pserver->errors,(unsigned char*)fullerr,namelen);
    if (error == raxNotFound) {
        error = (struct redisError*)zmalloc(sizeof(*error));
        error->count = 0;
        raxInsert(g_pserver->errors,(unsigned char*)fullerr,namelen,error,NULL);
    }
    error->count++;
}

/*================================== Shutdown =============================== */

/* Close listening sockets. Also unlink the unix domain socket if
 * unlink_unix_socket is non-zero. */
void closeListeningSockets(int unlink_unix_socket) {
    int j;

    for (int iel = 0; iel < cserver.cthreads; ++iel)
    {
        for (j = 0; j < g_pserver->rgthreadvar[iel].ipfd.count; j++) 
            close(g_pserver->rgthreadvar[iel].ipfd.fd[j]);
        for (j = 0; j < g_pserver->rgthreadvar[iel].tlsfd.count; j++)
            close(g_pserver->rgthreadvar[iel].tlsfd.fd[j]);
    }
    if (g_pserver->sofd != -1) close(g_pserver->sofd);
    if (g_pserver->cluster_enabled)
        for (j = 0; j < g_pserver->cfd.count; j++) close(g_pserver->cfd.fd[j]);
    if (unlink_unix_socket && g_pserver->unixsocket) {
        serverLog(LL_NOTICE,"Removing the unix socket file.");
        unlink(g_pserver->unixsocket); /* don't care if this fails */
    }
}

int prepareForShutdown(int flags) {
    /* When SHUTDOWN is called while the server is loading a dataset in
     * memory we need to make sure no attempt is performed to save
     * the dataset on shutdown (otherwise it could overwrite the current DB
     * with half-read data).
     *
     * Also when in Sentinel mode clear the SAVE flag and force NOSAVE. */
    if (g_pserver->loading || g_pserver->sentinel_mode)
        flags = (flags & ~SHUTDOWN_SAVE) | SHUTDOWN_NOSAVE;

    int save = flags & SHUTDOWN_SAVE;
    int nosave = flags & SHUTDOWN_NOSAVE;

    serverLog(LL_WARNING,"User requested shutdown...");
    if (cserver.supervised_mode == SUPERVISED_SYSTEMD)
        redisCommunicateSystemd("STOPPING=1\n");

    /* Kill all the Lua debugger forked sessions. */
    ldbKillForkedSessions();

    /* Kill the saving child if there is a background saving in progress.
       We want to avoid race conditions, for instance our saving child may
       overwrite the synchronous saving did by SHUTDOWN. */
    if (g_pserver->FRdbSaveInProgress()) {
        serverLog(LL_WARNING,"There is a child saving an .rdb. Killing it!");
        /* Note that, in killRDBChild, we call rdbRemoveTempFile that will
         * do close fd(in order to unlink file actully) in background thread.
         * The temp rdb file fd may won't be closed when redis exits quickly,
         * but OS will close this fd when process exits. */
        killRDBChild(true);
        /* Note that, in killRDBChild normally has backgroundSaveDoneHandler
         * doing it's cleanup, but in this case this code will not be reached,
         * so we need to call rdbRemoveTempFile which will close fd(in order
         * to unlink file actully) in background thread.
         * The temp rdb file fd may won't be closed when redis exits quickly,
         * but OS will close this fd when process exits. */
        rdbRemoveTempFile(g_pserver->child_pid, 0);
    }

    /* Kill module child if there is one. */
    if (g_pserver->child_type == CHILD_TYPE_MODULE) {
        serverLog(LL_WARNING,"There is a module fork child. Killing it!");
        TerminateModuleForkChild(g_pserver->child_pid,0);
    }

    if (g_pserver->aof_state != AOF_OFF) {
        /* Kill the AOF saving child as the AOF we already have may be longer
         * but contains the full dataset anyway. */
        if (g_pserver->child_type == CHILD_TYPE_AOF) {
            /* If we have AOF enabled but haven't written the AOF yet, don't
             * shutdown or else the dataset will be lost. */
            if (g_pserver->aof_state == AOF_WAIT_REWRITE) {
                serverLog(LL_WARNING, "Writing initial AOF, can't exit.");
                return C_ERR;
            }
            serverLog(LL_WARNING,
                "There is a child rewriting the AOF. Killing it!");
            killAppendOnlyChild();
        }
        /* Append only file: flush buffers and fsync() the AOF at exit */
        serverLog(LL_NOTICE,"Calling fsync() on the AOF file.");
        flushAppendOnlyFile(1);
        if (redis_fsync(g_pserver->aof_fd) == -1) {
            serverLog(LL_WARNING,"Fail to fsync the AOF file: %s.",
                                 strerror(errno));
        }
    }

    /* Create a new RDB file before exiting. */
    if ((g_pserver->saveparamslen > 0 && !nosave) || save) {
        serverLog(LL_NOTICE,"Saving the final RDB snapshot before exiting.");
        if (cserver.supervised_mode == SUPERVISED_SYSTEMD)
            redisCommunicateSystemd("STATUS=Saving the final RDB snapshot\n");
        /* Snapshotting. Perform a SYNC SAVE and exit */
        rdbSaveInfo rsi, *rsiptr;
        rsiptr = rdbPopulateSaveInfo(&rsi);
        if (rdbSave(nullptr, rsiptr) != C_OK) {
            /* Ooops.. error saving! The best we can do is to continue
             * operating. Note that if there was a background saving process,
             * in the next cron() Redis will be notified that the background
             * saving aborted, handling special stuff like slaves pending for
             * synchronization... */
            serverLog(LL_WARNING,"Error trying to save the DB, can't exit.");
            if (cserver.supervised_mode == SUPERVISED_SYSTEMD)
                redisCommunicateSystemd("STATUS=Error trying to save the DB, can't exit.\n");
            return C_ERR;
        }

        // Also Dump To FLASH if Applicable
        for (int idb = 0; idb < cserver.dbnum; ++idb) {
            if (g_pserver->db[idb]->processChanges(false))
                g_pserver->db[idb]->commitChanges();
        }
    }

    /* Fire the shutdown modules event. */
    moduleFireServerEvent(REDISMODULE_EVENT_SHUTDOWN,0,NULL);

    /* Remove the pid file if possible and needed. */
    if (cserver.daemonize || cserver.pidfile) {
        serverLog(LL_NOTICE,"Removing the pid file.");
        unlink(cserver.pidfile);
    }

    if (g_pserver->repl_batch_idxStart >= 0) {
        flushReplBacklogToClients();
        g_pserver->repl_batch_offStart = -1;
        g_pserver->repl_batch_idxStart = -1;
    }

    /* Best effort flush of replica output buffers, so that we hopefully
     * send them pending writes. */
    flushSlavesOutputBuffers();
    g_pserver->repl_batch_idxStart = -1;
    g_pserver->repl_batch_offStart = -1;

    /* Close the listening sockets. Apparently this allows faster restarts. */
    closeListeningSockets(1);

    if (g_pserver->asyncworkqueue)
    {
        aeReleaseLock();
        g_pserver->asyncworkqueue->shutdown();
        aeAcquireLock();
    }

    for (int iel = 0; iel < cserver.cthreads; ++iel)
    {
        aePostFunction(g_pserver->rgthreadvar[iel].el, [iel]{
            g_pserver->rgthreadvar[iel].el->stop = 1;
        });
    }

    serverLog(LL_WARNING,"%s is now ready to exit, bye bye...",
        g_pserver->sentinel_mode ? "Sentinel" : "KeyDB");

    return C_OK;
}

/*================================== Commands =============================== */

/* Sometimes Redis cannot accept write commands because there is a persistence
 * error with the RDB or AOF file, and Redis is configured in order to stop
 * accepting writes in such situation. This function returns if such a
 * condition is active, and the type of the condition.
 *
 * Function return values:
 *
 * DISK_ERROR_TYPE_NONE:    No problems, we can accept writes.
 * DISK_ERROR_TYPE_AOF:     Don't accept writes: AOF errors.
 * DISK_ERROR_TYPE_RDB:     Don't accept writes: RDB errors.
 */
int writeCommandsDeniedByDiskError(void) {
    if (g_pserver->stop_writes_on_bgsave_err &&
        g_pserver->saveparamslen > 0 &&
        g_pserver->lastbgsave_status == C_ERR)
    {
        return DISK_ERROR_TYPE_RDB;
    } else if (g_pserver->aof_state != AOF_OFF) {
        if (g_pserver->aof_last_write_status == C_ERR) {
            return DISK_ERROR_TYPE_AOF;
        }
        /* AOF fsync error. */
        int aof_bio_fsync_status;
        atomicGet(g_pserver->aof_bio_fsync_status,aof_bio_fsync_status);
        if (aof_bio_fsync_status == C_ERR) {
            atomicGet(g_pserver->aof_bio_fsync_errno,g_pserver->aof_last_write_errno);
            return DISK_ERROR_TYPE_AOF;
        }
    }

    return DISK_ERROR_TYPE_NONE;
}

/* The PING command. It works in a different way if the client is in
 * in Pub/Sub mode. */
void pingCommand(client *c) {
    /* The command takes zero or one arguments. */
    if (c->argc > 2) {
        addReplyErrorFormat(c,"wrong number of arguments for '%s' command",
            c->cmd->name);
        return;
    }

    if (c->flags & CLIENT_PUBSUB && c->resp == 2) {
        addReply(c,shared.mbulkhdr[2]);
        addReplyBulkCBuffer(c,"pong",4);
        if (c->argc == 1)
            addReplyBulkCBuffer(c,"",0);
        else
            addReplyBulk(c,c->argv[1]);
    } else {
        if (c->argc == 1)
            addReply(c,shared.pong);
        else
            addReplyBulk(c,c->argv[1]);
    }
}

void echoCommand(client *c) {
    addReplyBulk(c,c->argv[1]);
}

void timeCommand(client *c) {
    struct timeval tv;

    /* gettimeofday() can only fail if &tv is a bad address so we
     * don't check for errors. */
    gettimeofday(&tv,NULL);
    addReplyArrayLen(c,2);
    addReplyBulkLongLong(c,tv.tv_sec);
    addReplyBulkLongLong(c,tv.tv_usec);
}

/* Helper function for addReplyCommand() to output flags. */
int addReplyCommandFlag(client *c, struct redisCommand *cmd, int f, const char *reply) {
    if (cmd->flags & f) {
        addReplyStatus(c, reply);
        return 1;
    }
    return 0;
}

/* Output the representation of a Redis command. Used by the COMMAND command. */
void addReplyCommand(client *c, struct redisCommand *cmd) {
    if (!cmd) {
        addReplyNull(c);
    } else {
        /* We are adding: command name, arg count, flags, first, last, offset, categories */
        addReplyArrayLen(c, 7);
        addReplyBulkCString(c, cmd->name);
        addReplyLongLong(c, cmd->arity);

        int flagcount = 0;
        void *flaglen = addReplyDeferredLen(c);
        flagcount += addReplyCommandFlag(c,cmd,CMD_WRITE, "write");
        flagcount += addReplyCommandFlag(c,cmd,CMD_READONLY, "readonly");
        flagcount += addReplyCommandFlag(c,cmd,CMD_DENYOOM, "denyoom");
        flagcount += addReplyCommandFlag(c,cmd,CMD_ADMIN, "admin");
        flagcount += addReplyCommandFlag(c,cmd,CMD_PUBSUB, "pubsub");
        flagcount += addReplyCommandFlag(c,cmd,CMD_NOSCRIPT, "noscript");
        flagcount += addReplyCommandFlag(c,cmd,CMD_RANDOM, "random");
        flagcount += addReplyCommandFlag(c,cmd,CMD_SORT_FOR_SCRIPT,"sort_for_script");
        flagcount += addReplyCommandFlag(c,cmd,CMD_LOADING, "loading");
        flagcount += addReplyCommandFlag(c,cmd,CMD_STALE, "stale");
        flagcount += addReplyCommandFlag(c,cmd,CMD_SKIP_MONITOR, "skip_monitor");
        flagcount += addReplyCommandFlag(c,cmd,CMD_SKIP_SLOWLOG, "skip_slowlog");
        flagcount += addReplyCommandFlag(c,cmd,CMD_ASKING, "asking");
        flagcount += addReplyCommandFlag(c,cmd,CMD_FAST, "fast");
        flagcount += addReplyCommandFlag(c,cmd,CMD_NO_AUTH, "no_auth");
        flagcount += addReplyCommandFlag(c,cmd,CMD_MAY_REPLICATE, "may_replicate");
        if (cmdHasMovableKeys(cmd)) {
            addReplyStatus(c, "movablekeys");
            flagcount += 1;
        }
        setDeferredSetLen(c, flaglen, flagcount);

        addReplyLongLong(c, cmd->firstkey);
        addReplyLongLong(c, cmd->lastkey);
        addReplyLongLong(c, cmd->keystep);

        addReplyCommandCategories(c,cmd);
    }
}

/* COMMAND <subcommand> <args> */
void commandCommand(client *c) {
    dictIterator *di;
    dictEntry *de;

    if (c->argc == 2 && !strcasecmp((const char*)ptrFromObj(c->argv[1]),"help")) {
        const char *help[] = {
"(no subcommand)",
"    Return details about all KeyDB commands.",
"COUNT",
"    Return the total number of commands in this KeyDB server.",
"GETKEYS <full-command>",
"    Return the keys from a full KeyDB command.",
"INFO [<command-name> ...]",
"    Return details about multiple KeyDB commands.",
NULL
        };
        addReplyHelp(c, help);
    } else if (c->argc == 1) {
        addReplyArrayLen(c, dictSize(g_pserver->commands));
        di = dictGetIterator(g_pserver->commands);
        while ((de = dictNext(di)) != NULL) {
            addReplyCommand(c, (redisCommand*)dictGetVal(de));
        }
        dictReleaseIterator(di);
    } else if (!strcasecmp((const char*)ptrFromObj(c->argv[1]), "info")) {
        int i;
        addReplyArrayLen(c, c->argc-2);
        for (i = 2; i < c->argc; i++) {
            addReplyCommand(c, (redisCommand*)dictFetchValue(g_pserver->commands, ptrFromObj(c->argv[i])));
        }
    } else if (!strcasecmp((const char*)ptrFromObj(c->argv[1]), "count") && c->argc == 2) {
        addReplyLongLong(c, dictSize(g_pserver->commands));
    } else if (!strcasecmp((const char*)ptrFromObj(c->argv[1]),"getkeys") && c->argc >= 3) {
        struct redisCommand *cmd = (redisCommand*)lookupCommand((sds)ptrFromObj(c->argv[2]));
        getKeysResult result = GETKEYS_RESULT_INIT;
        int j;

        if (!cmd) {
            addReplyError(c,"Invalid command specified");
            return;
        } else if (cmd->getkeys_proc == NULL && cmd->firstkey == 0) {
            addReplyError(c,"The command has no key arguments");
            return;
        } else if ((cmd->arity > 0 && cmd->arity != c->argc-2) ||
                   ((c->argc-2) < -cmd->arity))
        {
            addReplyError(c,"Invalid number of arguments specified for command");
            return;
        }

        if (!getKeysFromCommand(cmd,c->argv+2,c->argc-2,&result)) {
            addReplyError(c,"Invalid arguments specified for command");
        } else {
            addReplyArrayLen(c,result.numkeys);
            for (j = 0; j < result.numkeys; j++) addReplyBulk(c,c->argv[result.keys[j]+2]);
        }
        getKeysFreeResult(&result);
    } else {
        addReplySubcommandSyntaxError(c);
    }
}

/* Convert an amount of bytes into a human readable string in the form
 * of 100B, 2G, 100M, 4K, and so forth. */
void bytesToHuman(char *s, unsigned long long n) {
    double d;

    if (n < 1024) {
        /* Bytes */
        sprintf(s,"%lluB",n);
    } else if (n < (1024*1024)) {
        d = (double)n/(1024);
        sprintf(s,"%.2fK",d);
    } else if (n < (1024LL*1024*1024)) {
        d = (double)n/(1024*1024);
        sprintf(s,"%.2fM",d);
    } else if (n < (1024LL*1024*1024*1024)) {
        d = (double)n/(1024LL*1024*1024);
        sprintf(s,"%.2fG",d);
    } else if (n < (1024LL*1024*1024*1024*1024)) {
        d = (double)n/(1024LL*1024*1024*1024);
        sprintf(s,"%.2fT",d);
    } else if (n < (1024LL*1024*1024*1024*1024*1024)) {
        d = (double)n/(1024LL*1024*1024*1024*1024);
        sprintf(s,"%.2fP",d);
    } else {
        /* Let's hope we never need this */
        sprintf(s,"%lluB",n);
    }
}

/* Characters we sanitize on INFO output to maintain expected format. */
static char unsafe_info_chars[] = "#:\n\r";
static char unsafe_info_chars_substs[] = "____";   /* Must be same length as above */

/* Returns a sanitized version of s that contains no unsafe info string chars.
 * If no unsafe characters are found, simply returns s. Caller needs to
 * free tmp if it is non-null on return.
 */
const char *getSafeInfoString(const char *s, size_t len, char **tmp) {
    *tmp = NULL;
    if (mempbrk(s, len, unsafe_info_chars,sizeof(unsafe_info_chars)-1)
        == NULL) return s;
    char *_new = *tmp = (char*)zmalloc(len + 1);
    memcpy(_new, s, len);
    _new[len] = '\0';
    return memmapchars(_new, len, unsafe_info_chars, unsafe_info_chars_substs,
                       sizeof(unsafe_info_chars)-1);
}

/* Create the string returned by the INFO command. This is decoupled
 * by the INFO command itself as we need to report the same information
 * on memory corruption problems. */
sds genRedisInfoString(const char *section) {
    sds info = sdsempty();
    time_t uptime = g_pserver->unixtime-cserver.stat_starttime;
    int j;
    int allsections = 0, defsections = 0, everything = 0, modules = 0;
    int sections = 0;

    if (section == NULL) section = "default";
    allsections = strcasecmp(section,"all") == 0;
    defsections = strcasecmp(section,"default") == 0;
    everything = strcasecmp(section,"everything") == 0;
    modules = strcasecmp(section,"modules") == 0;
    if (everything) allsections = 1;

    /* Server */
    if (allsections || defsections || !strcasecmp(section,"server")) {
        static int call_uname = 1;
        static struct utsname name;
        const char *mode;
        const char *supervised;

        if (g_pserver->cluster_enabled) mode = "cluster";
        else if (g_pserver->sentinel_mode) mode = "sentinel";
        else mode = "standalone";

        if (cserver.supervised) {
            if (cserver.supervised_mode == SUPERVISED_UPSTART) supervised = "upstart";
            else if (cserver.supervised_mode == SUPERVISED_SYSTEMD) supervised = "systemd";
            else supervised = "unknown";
        } else {
            supervised = "no";
        }

        if (sections++) info = sdscat(info,"\r\n");

        if (call_uname) {
            /* Uname can be slow and is always the same output. Cache it. */
            uname(&name);
            call_uname = 0;
        }

        unsigned int lruclock = g_pserver->lruclock.load();
        info = sdscatfmt(info,
            "# Server\r\n"
            "redis_version:%s\r\n"
            "redis_git_sha1:%s\r\n"
            "redis_git_dirty:%i\r\n"
            "redis_build_id:%s\r\n"
            "redis_mode:%s\r\n"
            "os:%s %s %s\r\n"
            "arch_bits:%i\r\n"
            "multiplexing_api:%s\r\n"
            "atomicvar_api:%s\r\n"
            "gcc_version:%i.%i.%i\r\n"
            "process_id:%I\r\n"
            "process_supervised:%s\r\n"
            "run_id:%s\r\n"
            "tcp_port:%i\r\n"
            "server_time_usec:%I\r\n"
            "uptime_in_seconds:%I\r\n"
            "uptime_in_days:%I\r\n"
            "hz:%i\r\n"
            "configured_hz:%i\r\n"
            "lru_clock:%u\r\n"
            "executable:%s\r\n"
            "config_file:%s\r\n",
            KEYDB_SET_VERSION,
            redisGitSHA1(),
            strtol(redisGitDirty(),NULL,10) > 0,
            redisBuildIdString(),
            mode,
            name.sysname, name.release, name.machine,
            (int)sizeof(void*)*8,
            aeGetApiName(),
            REDIS_ATOMIC_API,
#ifdef __GNUC__
            __GNUC__,__GNUC_MINOR__,__GNUC_PATCHLEVEL__,
#else
            0,0,0,
#endif
            (int64_t) getpid(),
            supervised,
            g_pserver->runid,
            g_pserver->port ? g_pserver->port : g_pserver->tls_port,
            (int64_t)g_pserver->ustime,
            (int64_t)uptime,
            (int64_t)(uptime/(3600*24)),
            g_pserver->hz.load(),
            g_pserver->config_hz,
            lruclock,
            cserver.executable ? cserver.executable : "",
            cserver.configfile ? cserver.configfile : "");
    }

    /* Clients */
    if (allsections || defsections || !strcasecmp(section,"clients")) {
        size_t maxin, maxout;
        getExpansiveClientsInfo(&maxin,&maxout);
        if (sections++) info = sdscat(info,"\r\n");
        info = sdscatprintf(info,
            "# Clients\r\n"
            "connected_clients:%lu\r\n"
            "cluster_connections:%lu\r\n"
            "maxclients:%u\r\n"
            "client_recent_max_input_buffer:%zu\r\n"
            "client_recent_max_output_buffer:%zu\r\n"
            "blocked_clients:%d\r\n"
            "tracking_clients:%d\r\n"
            "clients_in_timeout_table:%" PRIu64 "\r\n"
            "current_client_thread:%d\r\n",
            listLength(g_pserver->clients)-listLength(g_pserver->slaves),
            getClusterConnectionsCount(),
            g_pserver->maxclients,
            maxin, maxout,
            g_pserver->blocked_clients,
            g_pserver->tracking_clients,
            raxSize(g_pserver->clients_timeout_table),
            static_cast<int>(serverTL - g_pserver->rgthreadvar));
        for (int ithread = 0; ithread < cserver.cthreads; ++ithread)
        {
            info = sdscatprintf(info,
                "thread_%d_clients:%d\r\n",
                ithread, g_pserver->rgthreadvar[ithread].cclients);
        }
    }

    /* Memory */
    if (allsections || defsections || !strcasecmp(section,"memory")) {
        char hmem[64];
        char peak_hmem[64];
        char total_system_hmem[64];
        char used_memory_lua_hmem[64];
        char used_memory_scripts_hmem[64];
        char used_memory_rss_hmem[64];
        char maxmemory_hmem[64];
        size_t zmalloc_used = zmalloc_used_memory();
        size_t total_system_mem = cserver.system_memory_size;
        const char *evict_policy = evictPolicyToString();
        long long memory_lua = g_pserver->lua ? (long long)lua_gc(g_pserver->lua,LUA_GCCOUNT,0)*1024 : 0;
        struct redisMemOverhead *mh = getMemoryOverheadData();

        /* Peak memory is updated from time to time by serverCron() so it
         * may happen that the instantaneous value is slightly bigger than
         * the peak value. This may confuse users, so we update the peak
         * if found smaller than the current memory usage. */
        if (zmalloc_used > g_pserver->stat_peak_memory)
            g_pserver->stat_peak_memory = zmalloc_used;

        bytesToHuman(hmem,zmalloc_used);
        bytesToHuman(peak_hmem,g_pserver->stat_peak_memory);
        bytesToHuman(total_system_hmem,total_system_mem);
        bytesToHuman(used_memory_lua_hmem,memory_lua);
        bytesToHuman(used_memory_scripts_hmem,mh->lua_caches);
        bytesToHuman(used_memory_rss_hmem,g_pserver->cron_malloc_stats.process_rss);
        bytesToHuman(maxmemory_hmem,g_pserver->maxmemory);

        if (sections++) info = sdscat(info,"\r\n");
        info = sdscatprintf(info,
            "# Memory\r\n"
            "used_memory:%zu\r\n"
            "used_memory_human:%s\r\n"
            "used_memory_rss:%zu\r\n"
            "used_memory_rss_human:%s\r\n"
            "used_memory_peak:%zu\r\n"
            "used_memory_peak_human:%s\r\n"
            "used_memory_peak_perc:%.2f%%\r\n"
            "used_memory_overhead:%zu\r\n"
            "used_memory_startup:%zu\r\n"
            "used_memory_dataset:%zu\r\n"
            "used_memory_dataset_perc:%.2f%%\r\n"
            "allocator_allocated:%zu\r\n"
            "allocator_active:%zu\r\n"
            "allocator_resident:%zu\r\n"
            "total_system_memory:%lu\r\n"
            "total_system_memory_human:%s\r\n"
            "used_memory_lua:%lld\r\n"
            "used_memory_lua_human:%s\r\n"
            "used_memory_scripts:%lld\r\n"
            "used_memory_scripts_human:%s\r\n"
            "number_of_cached_scripts:%lu\r\n"
            "maxmemory:%lld\r\n"
            "maxmemory_human:%s\r\n"
            "maxmemory_policy:%s\r\n"
            "allocator_frag_ratio:%.2f\r\n"
            "allocator_frag_bytes:%zu\r\n"
            "allocator_rss_ratio:%.2f\r\n"
            "allocator_rss_bytes:%zd\r\n"
            "rss_overhead_ratio:%.2f\r\n"
            "rss_overhead_bytes:%zd\r\n"
            "mem_fragmentation_ratio:%.2f\r\n"
            "mem_fragmentation_bytes:%zd\r\n"
            "mem_not_counted_for_evict:%zu\r\n"
            "mem_replication_backlog:%zu\r\n"
            "mem_clients_slaves:%zu\r\n"
            "mem_clients_normal:%zu\r\n"
            "mem_aof_buffer:%zu\r\n"
            "mem_allocator:%s\r\n"
            "active_defrag_running:%d\r\n"
            "lazyfree_pending_objects:%zu\r\n"
            "lazyfreed_objects:%zu\r\n"
            "storage_provider:%s\r\n",
            zmalloc_used,
            hmem,
            g_pserver->cron_malloc_stats.process_rss,
            used_memory_rss_hmem,
            g_pserver->stat_peak_memory,
            peak_hmem,
            mh->peak_perc,
            mh->overhead_total,
            mh->startup_allocated,
            mh->dataset,
            mh->dataset_perc,
            g_pserver->cron_malloc_stats.allocator_allocated,
            g_pserver->cron_malloc_stats.allocator_active,
            g_pserver->cron_malloc_stats.allocator_resident,
            (unsigned long)total_system_mem,
            total_system_hmem,
            memory_lua,
            used_memory_lua_hmem,
            (long long) mh->lua_caches,
            used_memory_scripts_hmem,
            dictSize(g_pserver->lua_scripts),
            g_pserver->maxmemory,
            maxmemory_hmem,
            evict_policy,
            mh->allocator_frag,
            mh->allocator_frag_bytes,
            mh->allocator_rss,
            mh->allocator_rss_bytes,
            mh->rss_extra,
            mh->rss_extra_bytes,
            mh->total_frag,       /* This is the total RSS overhead, including
                                     fragmentation, but not just it. This field
                                     (and the next one) is named like that just
                                     for backward compatibility. */
            mh->total_frag_bytes,
            freeMemoryGetNotCountedMemory(),
            mh->repl_backlog,
            mh->clients_slaves,
            mh->clients_normal,
            mh->aof_buffer,
            ZMALLOC_LIB,
            g_pserver->active_defrag_running,
            lazyfreeGetPendingObjectsCount(),
            lazyfreeGetFreedObjectsCount(),
            g_pserver->m_pstorageFactory ? g_pserver->m_pstorageFactory->name() : "none"
        );
        freeMemoryOverheadData(mh);

        if (g_pserver->m_pstorageFactory)
        {
            info = sdscatprintf(info, 
                "%s_memory:%zu\r\n",
                g_pserver->m_pstorageFactory->name(),
                g_pserver->m_pstorageFactory->totalDiskspaceUsed()
            );
        }
    }

    /* Persistence */
    if (allsections || defsections || !strcasecmp(section,"persistence")) {
        if (sections++) info = sdscat(info,"\r\n");
        double fork_perc = 0;
        if (g_pserver->stat_module_progress) {
            fork_perc = g_pserver->stat_module_progress * 100;
        } else if (g_pserver->stat_current_save_keys_total) {
            fork_perc = ((double)g_pserver->stat_current_save_keys_processed / g_pserver->stat_current_save_keys_total) * 100;
        }
        int aof_bio_fsync_status;
        atomicGet(g_pserver->aof_bio_fsync_status,aof_bio_fsync_status);

        info = sdscatprintf(info,
            "# Persistence\r\n"
            "loading:%d\r\n"
            "current_cow_size:%zu\r\n"
            "current_cow_size_age:%lu\r\n"
            "current_fork_perc:%.2f\r\n"
            "current_save_keys_processed:%zu\r\n"
            "current_save_keys_total:%zu\r\n"
            "rdb_changes_since_last_save:%lld\r\n"
            "rdb_bgsave_in_progress:%d\r\n"
            "rdb_last_save_time:%jd\r\n"
            "rdb_last_bgsave_status:%s\r\n"
            "rdb_last_bgsave_time_sec:%jd\r\n"
            "rdb_current_bgsave_time_sec:%jd\r\n"
            "rdb_last_cow_size:%zu\r\n"
            "aof_enabled:%d\r\n"
            "aof_rewrite_in_progress:%d\r\n"
            "aof_rewrite_scheduled:%d\r\n"
            "aof_last_rewrite_time_sec:%jd\r\n"
            "aof_current_rewrite_time_sec:%jd\r\n"
            "aof_last_bgrewrite_status:%s\r\n"
            "aof_last_write_status:%s\r\n"
            "aof_last_cow_size:%zu\r\n"
            "module_fork_in_progress:%d\r\n"
            "module_fork_last_cow_size:%zu\r\n",
            !!g_pserver->loading.load(std::memory_order_relaxed),   /* Note: libraries expect 1 or 0 here so coerce our enum */
            g_pserver->stat_current_cow_bytes,
            g_pserver->stat_current_cow_updated ? (unsigned long) elapsedMs(g_pserver->stat_current_cow_updated) / 1000 : 0,
            fork_perc,
            g_pserver->stat_current_save_keys_processed,
            g_pserver->stat_current_save_keys_total,
            g_pserver->dirty,
            g_pserver->FRdbSaveInProgress(),
            (intmax_t)g_pserver->lastsave,
            (g_pserver->lastbgsave_status == C_OK) ? "ok" : "err",
            (intmax_t)g_pserver->rdb_save_time_last,
            (intmax_t)(g_pserver->FRdbSaveInProgress() ?
                time(NULL)-g_pserver->rdb_save_time_start : -1),
            g_pserver->stat_rdb_cow_bytes,
            g_pserver->aof_state != AOF_OFF,
            g_pserver->child_type == CHILD_TYPE_AOF,
            g_pserver->aof_rewrite_scheduled,
            (intmax_t)g_pserver->aof_rewrite_time_last,
            (intmax_t)((g_pserver->child_type != CHILD_TYPE_AOF) ?
                -1 : time(NULL)-g_pserver->aof_rewrite_time_start),
            (g_pserver->aof_lastbgrewrite_status == C_OK) ? "ok" : "err",
            (g_pserver->aof_last_write_status == C_OK &&
                aof_bio_fsync_status == C_OK) ? "ok" : "err",
            g_pserver->stat_aof_cow_bytes,
            g_pserver->child_type == CHILD_TYPE_MODULE,
            g_pserver->stat_module_cow_bytes);

        if (g_pserver->aof_enabled) {
            info = sdscatprintf(info,
                "aof_current_size:%lld\r\n"
                "aof_base_size:%lld\r\n"
                "aof_pending_rewrite:%d\r\n"
                "aof_buffer_length:%zu\r\n"
                "aof_rewrite_buffer_length:%lu\r\n"
                "aof_pending_bio_fsync:%llu\r\n"
                "aof_delayed_fsync:%lu\r\n",
                (long long) g_pserver->aof_current_size,
                (long long) g_pserver->aof_rewrite_base_size,
                g_pserver->aof_rewrite_scheduled,
                sdslen(g_pserver->aof_buf),
                aofRewriteBufferSize(),
                bioPendingJobsOfType(BIO_AOF_FSYNC),
                g_pserver->aof_delayed_fsync);
        }

        if (g_pserver->loading) {
            double perc = 0;
            time_t eta, elapsed;
            off_t remaining_bytes = 1;

            if (g_pserver->loading_total_bytes) {
                perc = ((double)g_pserver->loading_loaded_bytes / g_pserver->loading_total_bytes) * 100;
                remaining_bytes = g_pserver->loading_total_bytes - g_pserver->loading_loaded_bytes;
            } else if(g_pserver->loading_rdb_used_mem) {
                perc = ((double)g_pserver->loading_loaded_bytes / g_pserver->loading_rdb_used_mem) * 100;
                remaining_bytes = g_pserver->loading_rdb_used_mem - g_pserver->loading_loaded_bytes;
                /* used mem is only a (bad) estimation of the rdb file size, avoid going over 100% */
                if (perc > 99.99) perc = 99.99;
                if (remaining_bytes < 1) remaining_bytes = 1;
            }

            elapsed = time(NULL)-g_pserver->loading_start_time;
            if (elapsed == 0) {
                eta = 1; /* A fake 1 second figure if we don't have
                            enough info */
            } else {
                eta = (elapsed*remaining_bytes)/(g_pserver->loading_loaded_bytes+1);
            }

            info = sdscatprintf(info,
                "loading_start_time:%jd\r\n"
                "loading_total_bytes:%llu\r\n"
                "loading_rdb_used_mem:%llu\r\n"
                "loading_loaded_bytes:%llu\r\n"
                "loading_loaded_perc:%.2f\r\n"
                "loading_eta_seconds:%jd\r\n",
                (intmax_t) g_pserver->loading_start_time,
                (unsigned long long) g_pserver->loading_total_bytes,
                (unsigned long long) g_pserver->loading_rdb_used_mem,
                (unsigned long long) g_pserver->loading_loaded_bytes,
                perc,
                (intmax_t)eta
            );
        }
    }

    /* Stats */
    if (allsections || defsections || !strcasecmp(section,"stats")) {
        double avgLockContention = 0;
        for (unsigned i = 0; i < redisServer::s_lockContentionSamples; ++i)
            avgLockContention += g_pserver->rglockSamples[i];
        avgLockContention /= redisServer::s_lockContentionSamples;

        long long stat_total_reads_processed, stat_total_writes_processed;
        long long stat_net_input_bytes, stat_net_output_bytes;
        stat_total_reads_processed = g_pserver->stat_total_reads_processed.load(std::memory_order_relaxed);
        stat_total_writes_processed = g_pserver->stat_total_writes_processed.load(std::memory_order_relaxed);
        stat_net_input_bytes = g_pserver->stat_net_input_bytes.load(std::memory_order_relaxed);
        stat_net_output_bytes = g_pserver->stat_net_output_bytes.load(std::memory_order_relaxed);

        if (sections++) info = sdscat(info,"\r\n");
        info = sdscatprintf(info,
            "# Stats\r\n"
            "total_connections_received:%lld\r\n"
            "total_commands_processed:%lld\r\n"
            "instantaneous_ops_per_sec:%lld\r\n"
            "total_net_input_bytes:%lld\r\n"
            "total_net_output_bytes:%lld\r\n"
            "instantaneous_input_kbps:%.2f\r\n"
            "instantaneous_output_kbps:%.2f\r\n"
            "rejected_connections:%lld\r\n"
            "sync_full:%lld\r\n"
            "sync_partial_ok:%lld\r\n"
            "sync_partial_err:%lld\r\n"
            "expired_keys:%lld\r\n"
            "expired_stale_perc:%.2f\r\n"
            "expired_time_cap_reached_count:%lld\r\n"
            "expire_cycle_cpu_milliseconds:%lld\r\n"
            "evicted_keys:%lld\r\n"
            "keyspace_hits:%lld\r\n"
            "keyspace_misses:%lld\r\n"
            "pubsub_channels:%ld\r\n"
            "pubsub_patterns:%lu\r\n"
            "latest_fork_usec:%lld\r\n"
            "total_forks:%lld\r\n"
            "migrate_cached_sockets:%ld\r\n"
            "slave_expires_tracked_keys:%zu\r\n"
            "active_defrag_hits:%lld\r\n"
            "active_defrag_misses:%lld\r\n"
            "active_defrag_key_hits:%lld\r\n"
            "active_defrag_key_misses:%lld\r\n"
            "tracking_total_keys:%lld\r\n"
            "tracking_total_items:%lld\r\n"
            "tracking_total_prefixes:%lld\r\n"
            "unexpected_error_replies:%lld\r\n"
            "total_error_replies:%lld\r\n"
            "dump_payload_sanitizations:%lld\r\n"
            "total_reads_processed:%lld\r\n"
            "total_writes_processed:%lld\r\n"
            "instantaneous_lock_contention:%d\r\n"
            "avg_lock_contention:%f\r\n",
            g_pserver->stat_numconnections,
            g_pserver->stat_numcommands,
            getInstantaneousMetric(STATS_METRIC_COMMAND),
            stat_net_input_bytes,
            stat_net_output_bytes,
            (float)getInstantaneousMetric(STATS_METRIC_NET_INPUT)/1024,
            (float)getInstantaneousMetric(STATS_METRIC_NET_OUTPUT)/1024,
            g_pserver->stat_rejected_conn,
            g_pserver->stat_sync_full,
            g_pserver->stat_sync_partial_ok,
            g_pserver->stat_sync_partial_err,
            g_pserver->stat_expiredkeys,
            g_pserver->stat_expired_stale_perc*100,
            g_pserver->stat_expired_time_cap_reached_count,
            g_pserver->stat_expire_cycle_time_used/1000,
            g_pserver->stat_evictedkeys,
            g_pserver->stat_keyspace_hits,
            g_pserver->stat_keyspace_misses,
            dictSize(g_pserver->pubsub_channels),
            dictSize(g_pserver->pubsub_patterns),
            g_pserver->stat_fork_time,
            g_pserver->stat_total_forks,
            dictSize(g_pserver->migrate_cached_sockets),
            getSlaveKeyWithExpireCount(),
            g_pserver->stat_active_defrag_hits,
            g_pserver->stat_active_defrag_misses,
            g_pserver->stat_active_defrag_key_hits,
            g_pserver->stat_active_defrag_key_misses,
            (unsigned long long) trackingGetTotalKeys(),
            (unsigned long long) trackingGetTotalItems(),
            (unsigned long long) trackingGetTotalPrefixes(),
            g_pserver->stat_unexpected_error_replies,
            g_pserver->stat_total_error_replies,
            g_pserver->stat_dump_payload_sanitizations,
            stat_total_reads_processed,
            stat_total_writes_processed,
            aeLockContention(),
            avgLockContention);
    }

    /* Replication */
    if (allsections || defsections || !strcasecmp(section,"replication")) {
        if (sections++) info = sdscat(info,"\r\n");
        info = sdscatprintf(info,
            "# Replication\r\n"
            "role:%s\r\n",
            listLength(g_pserver->masters) == 0 ? "master" 
                : g_pserver->fActiveReplica ? "active-replica" : "slave");
        if (listLength(g_pserver->masters)) {
            info = sdscatprintf(info, "master_global_link_status:%s\r\n",
                FBrokenLinkToMaster() ? "down" : "up");

            int cmasters = 0;
            listIter li;
            listNode *ln;
            listRewind(g_pserver->masters, &li);
            while ((ln = listNext(&li)))
            {
                long long slave_repl_offset = 1;
                redisMaster *mi = (redisMaster*)listNodeValue(ln);

                if (mi->master)
                    slave_repl_offset = mi->master->reploff;
                else if (mi->cached_master)
                    slave_repl_offset = mi->cached_master->reploff;

                char master_prefix[128] = "";
                if (cmasters != 0) {
                    snprintf(master_prefix, sizeof(master_prefix), "_%d", cmasters);
                }

                info = sdscatprintf(info,
                    "master%s_host:%s\r\n"
                    "master%s_port:%d\r\n"
                    "master%s_link_status:%s\r\n"
                    "master%s_last_io_seconds_ago:%d\r\n"
                    "master%s_sync_in_progress:%d\r\n"
                    "slave_repl_offset:%lld\r\n"
                    ,master_prefix, mi->masterhost,
                    master_prefix, mi->masterport,
                    master_prefix, (mi->repl_state == REPL_STATE_CONNECTED) ?
                        "up" : "down",
                    master_prefix, mi->master ?
                    ((int)(g_pserver->unixtime-mi->master->lastinteraction)) : -1,
                    master_prefix, mi->repl_state == REPL_STATE_TRANSFER,
                    slave_repl_offset
                );

                if (mi->repl_state == REPL_STATE_TRANSFER) {
                    double perc = 0;
                    if (mi->repl_transfer_size) {
                        perc = ((double)mi->repl_transfer_read / mi->repl_transfer_size) * 100;
                    }
                    info = sdscatprintf(info,
                        "master%s_sync_total_bytes:%lld\r\n"
                        "master%s_sync_read_bytes:%lld\r\n"
                        "master%s_sync_left_bytes:%lld\r\n"
                        "master%s_sync_perc:%.2f\r\n"
                        "master%s_sync_last_io_seconds_ago:%d\r\n",
                        master_prefix, (long long) mi->repl_transfer_size,
                        master_prefix, (long long) mi->repl_transfer_read,
                        master_prefix, (long long) (mi->repl_transfer_size - mi->repl_transfer_read),
                        master_prefix, perc,
                        master_prefix, (int)(g_pserver->unixtime-mi->repl_transfer_lastio)
                    );
                }

                if (mi->repl_state != REPL_STATE_CONNECTED) {
                    info = sdscatprintf(info,
                        "master%s_link_down_since_seconds:%jd\r\n",
                        master_prefix, mi->repl_down_since ? 
                            (intmax_t)(g_pserver->unixtime-mi->repl_down_since) : -1);
                }
                ++cmasters;
            }
            info = sdscatprintf(info,
                "slave_priority:%d\r\n"
                "slave_read_only:%d\r\n"
                "replica_announced:%d\r\n",
                g_pserver->slave_priority,
                g_pserver->repl_slave_ro,
                g_pserver->replica_announced);
        }

        info = sdscatprintf(info,
            "connected_slaves:%lu\r\n",
            listLength(g_pserver->slaves));

        /* If min-slaves-to-write is active, write the number of slaves
         * currently considered 'good'. */
        if (g_pserver->repl_min_slaves_to_write &&
            g_pserver->repl_min_slaves_max_lag) {
            info = sdscatprintf(info,
                "min_slaves_good_slaves:%d\r\n",
                g_pserver->repl_good_slaves_count);
        }

        if (listLength(g_pserver->slaves)) {
            int slaveid = 0;
            listNode *ln;
            listIter li;

            listRewind(g_pserver->slaves,&li);
            while((ln = listNext(&li))) {
                client *replica = (client*)listNodeValue(ln);
                const char *state = NULL;
                char ip[NET_IP_STR_LEN], *slaveip = replica->slave_addr;
                int port;
                long lag = 0;

                if (!slaveip) {
                    if (connPeerToString(replica->conn,ip,sizeof(ip),&port) == -1)
                        continue;
                    slaveip = ip;
                }
                switch(replica->replstate) {
                case SLAVE_STATE_WAIT_BGSAVE_START:
                case SLAVE_STATE_WAIT_BGSAVE_END:
                    state = "wait_bgsave";
                    break;
                case SLAVE_STATE_SEND_BULK:
                    state = "send_bulk";
                    break;
                case SLAVE_STATE_ONLINE:
                    state = "online";
                    break;
                }
                if (state == NULL) continue;
                if (replica->replstate == SLAVE_STATE_ONLINE)
                    lag = time(NULL) - replica->repl_ack_time;

                info = sdscatprintf(info,
                    "slave%d:ip=%s,port=%d,state=%s,"
                    "offset=%lld,lag=%ld\r\n",
                    slaveid,slaveip,replica->slave_listening_port,state,
                    (replica->repl_ack_off), lag);
                slaveid++;
            }
        }
        info = sdscatprintf(info,
            "master_failover_state:%s\r\n"
            "master_replid:%s\r\n"
            "master_replid2:%s\r\n"
            "master_repl_offset:%lld\r\n"
            "second_repl_offset:%lld\r\n"
            "repl_backlog_active:%d\r\n"
            "repl_backlog_size:%lld\r\n"
            "repl_backlog_first_byte_offset:%lld\r\n"
            "repl_backlog_histlen:%lld\r\n",
            getFailoverStateString(),
            g_pserver->replid,
            g_pserver->replid2,
            g_pserver->master_repl_offset,
            g_pserver->second_replid_offset,
            g_pserver->repl_backlog != NULL,
            g_pserver->repl_backlog_size,
            g_pserver->repl_backlog_off,
            g_pserver->repl_backlog_histlen);
    }

    /* CPU */
    if (allsections || defsections || !strcasecmp(section,"cpu")) {
        if (sections++) info = sdscat(info,"\r\n");

        struct rusage self_ru, c_ru;
        getrusage(RUSAGE_SELF, &self_ru);
        getrusage(RUSAGE_CHILDREN, &c_ru);
        info = sdscatprintf(info,
        "# CPU\r\n"
        "used_cpu_sys:%ld.%06ld\r\n"
        "used_cpu_user:%ld.%06ld\r\n"
        "used_cpu_sys_children:%ld.%06ld\r\n"
        "used_cpu_user_children:%ld.%06ld\r\n"
        "server_threads:%d\r\n"
        "long_lock_waits:%" PRIu64 "\r\n",
        (long)self_ru.ru_stime.tv_sec, (long)self_ru.ru_stime.tv_usec,
        (long)self_ru.ru_utime.tv_sec, (long)self_ru.ru_utime.tv_usec,
        (long)c_ru.ru_stime.tv_sec, (long)c_ru.ru_stime.tv_usec,
        (long)c_ru.ru_utime.tv_sec, (long)c_ru.ru_utime.tv_usec,
        cserver.cthreads,
        fastlock_getlongwaitcount());
#ifdef RUSAGE_THREAD
        struct rusage m_ru;
        getrusage(RUSAGE_THREAD, &m_ru);
        info = sdscatprintf(info,
            "used_cpu_sys_main_thread:%ld.%06ld\r\n"
            "used_cpu_user_main_thread:%ld.%06ld\r\n",
            (long)m_ru.ru_stime.tv_sec, (long)m_ru.ru_stime.tv_usec,
            (long)m_ru.ru_utime.tv_sec, (long)m_ru.ru_utime.tv_usec);
#endif  /* RUSAGE_THREAD */
    }

    /* Modules */
    if (allsections || defsections || !strcasecmp(section,"modules")) {
        if (sections++) info = sdscat(info,"\r\n");
        info = sdscatprintf(info,"# Modules\r\n");
        info = genModulesInfoString(info);
    }

    /* Command statistics */
    if (allsections || !strcasecmp(section,"commandstats")) {
        if (sections++) info = sdscat(info,"\r\n");
        info = sdscatprintf(info, "# Commandstats\r\n");

        struct redisCommand *c;
        dictEntry *de;
        dictIterator *di;
        di = dictGetSafeIterator(g_pserver->commands);
        while((de = dictNext(di)) != NULL) {
            char *tmpsafe;
            c = (struct redisCommand *) dictGetVal(de);
            if (!c->calls && !c->failed_calls && !c->rejected_calls)
                continue;
            info = sdscatprintf(info,
                "cmdstat_%s:calls=%lld,usec=%lld,usec_per_call=%.2f"
                ",rejected_calls=%lld,failed_calls=%lld\r\n",
                getSafeInfoString(c->name, strlen(c->name), &tmpsafe), c->calls, c->microseconds,
                (c->calls == 0) ? 0 : ((float)c->microseconds/c->calls),
                c->rejected_calls, c->failed_calls);
            if (tmpsafe != NULL) zfree(tmpsafe);
        }
        dictReleaseIterator(di);
    }
    /* Error statistics */
    if (allsections || defsections || !strcasecmp(section,"errorstats")) {
        if (sections++) info = sdscat(info,"\r\n");
        info = sdscat(info, "# Errorstats\r\n");
        raxIterator ri;
        raxStart(&ri,g_pserver->errors);
        raxSeek(&ri,"^",NULL,0);
        struct redisError *e;
        while(raxNext(&ri)) {
            char *tmpsafe;
            e = (struct redisError *) ri.data;
            info = sdscatprintf(info,
                "errorstat_%.*s:count=%lld\r\n",
                (int)ri.key_len, getSafeInfoString((char *) ri.key, ri.key_len, &tmpsafe), e->count);
            if (tmpsafe != NULL) zfree(tmpsafe);
        }
        raxStop(&ri);
    }

    /* Cluster */
    if (allsections || defsections || !strcasecmp(section,"cluster")) {
        if (sections++) info = sdscat(info,"\r\n");
        info = sdscatprintf(info,
        "# Cluster\r\n"
        "cluster_enabled:%d\r\n",
        g_pserver->cluster_enabled);
    }

    /* Key space */
    if (allsections || defsections || !strcasecmp(section,"keyspace")) {
        if (sections++) info = sdscat(info,"\r\n");
        info = sdscatprintf(info, "# Keyspace\r\n");
        for (j = 0; j < cserver.dbnum; j++) {
            long long keys, vkeys;

            keys = g_pserver->db[j]->size();
            vkeys = g_pserver->db[j]->expireSize();

            // Adjust TTL by the current time
            mstime_t mstime;
            __atomic_load(&g_pserver->mstime, &mstime, __ATOMIC_ACQUIRE);
            g_pserver->db[j]->avg_ttl -= (mstime - g_pserver->db[j]->last_expire_set);
            if (g_pserver->db[j]->avg_ttl < 0)
                g_pserver->db[j]->avg_ttl = 0;
            g_pserver->db[j]->last_expire_set = mstime;
            
            if (keys || vkeys) {
                info = sdscatprintf(info,
                    "db%d:keys=%lld,expires=%lld,avg_ttl=%lld\r\n",
                    j, keys, vkeys, static_cast<long long>(g_pserver->db[j]->avg_ttl));
            }
        }
    }

    if (allsections || defsections || !strcasecmp(section,"keydb")) {
        // Compute the MVCC depth
        int mvcc_depth = 0;
        for (int idb = 0; idb < cserver.dbnum; ++idb) {
            mvcc_depth = std::max(mvcc_depth, g_pserver->db[idb]->snapshot_depth());
        }

        if (sections++) info = sdscat(info,"\r\n");
        info = sdscatprintf(info, 
            "# KeyDB\r\n"
            "variant:enterprise\r\n"
            "license_status:%s\r\n"
            "mvcc_depth:%d\r\n",
            cserver.license_key ? "OK" : "Trial",
            mvcc_depth
        );
    }

    /* Get info from modules.
     * if user asked for "everything" or "modules", or a specific section
     * that's not found yet. */
    if (everything || modules ||
        (!allsections && !defsections && sections==0)) {
        info = modulesCollectInfo(info,
                                  everything || modules ? NULL: section,
                                  0, /* not a crash report */
                                  sections);
    }
    return info;
}

void infoCommand(client *c) {
    const char *section = c->argc == 2 ? (const char*)ptrFromObj(c->argv[1]) : "default";

    if (c->argc > 2) {
        addReplyErrorObject(c,shared.syntaxerr);
        return;
    }
    sds info = genRedisInfoString(section);
    addReplyVerbatim(c,info,sdslen(info),"txt");
    sdsfree(info);
}

void monitorCommand(client *c) {
    serverAssert(GlobalLocksAcquired());

    if (c->flags & CLIENT_DENY_BLOCKING) {
        /**
         * A client that has CLIENT_DENY_BLOCKING flag on
         * expects a reply per command and so can't execute MONITOR. */
        addReplyError(c, "MONITOR isn't allowed for DENY BLOCKING client");
        return;
    }

    /* ignore MONITOR if already slave or in monitor mode */
    if (c->flags & CLIENT_SLAVE) return;

    c->flags |= (CLIENT_SLAVE|CLIENT_MONITOR);
    listAddNodeTail(g_pserver->monitors,c);
    addReply(c,shared.ok);
}

/* =================================== Main! ================================ */

int checkIgnoreWarning(const char *warning) {
    int argc, j;
    sds *argv = sdssplitargs(g_pserver->ignore_warnings, &argc);
    if (argv == NULL)
        return 0;

    for (j = 0; j < argc; j++) {
        char *flag = argv[j];
        if (!strcasecmp(flag, warning))
            break;
    }
    sdsfreesplitres(argv,argc);
    return j < argc;
}

#ifdef __linux__
int linuxOvercommitMemoryValue(void) {
    FILE *fp = fopen("/proc/sys/vm/overcommit_memory","r");
    char buf[64];

    if (!fp) return -1;
    if (fgets(buf,64,fp) == NULL) {
        fclose(fp);
        return -1;
    }
    fclose(fp);

    return atoi(buf);
}

void linuxMemoryWarnings(void) {
    if (linuxOvercommitMemoryValue() == 0) {
        serverLog(LL_WARNING,"WARNING overcommit_memory is set to 0! Background save may fail under low memory condition. To fix this issue add 'vm.overcommit_memory = 1' to /etc/sysctl.conf and then reboot or run the command 'sysctl vm.overcommit_memory=1' for this to take effect.");
    }
    if (THPIsEnabled() && THPDisable()) {
        serverLog(LL_WARNING,"WARNING you have Transparent Huge Pages (THP) support enabled in your kernel. This will create latency and memory usage issues with KeyDB. To fix this issue run the command 'echo madvise > /sys/kernel/mm/transparent_hugepage/enabled' as root, and add it to your /etc/rc.local in order to retain the setting after a reboot. KeyDB must be restarted after THP is disabled (set to 'madvise' or 'never').");
    }
}

#ifdef __arm64__

/* Get size in kilobytes of the Shared_Dirty pages of the calling process for the
 * memory map corresponding to the provided address, or -1 on error. */
static int smapsGetSharedDirty(unsigned long addr) {
    int ret, in_mapping = 0, val = -1;
    unsigned long from, to;
    char buf[64];
    FILE *f;

    f = fopen("/proc/self/smaps", "r");
    serverAssert(f);

    while (1) {
        if (!fgets(buf, sizeof(buf), f))
            break;

        ret = sscanf(buf, "%lx-%lx", &from, &to);
        if (ret == 2)
            in_mapping = from <= addr && addr < to;

        if (in_mapping && !memcmp(buf, "Shared_Dirty:", 13)) {
            ret = sscanf(buf, "%*s %d", &val);
            serverAssert(ret == 1);
            break;
        }
    }

    fclose(f);
    return val;
}

/* Older arm64 Linux kernels have a bug that could lead to data corruption
 * during background save in certain scenarios. This function checks if the
 * kernel is affected.
 * The bug was fixed in commit ff1712f953e27f0b0718762ec17d0adb15c9fd0b
 * titled: "arm64: pgtable: Ensure dirty bit is preserved across pte_wrprotect()"
 * Return 1 if the kernel seems to be affected, and 0 otherwise. */
int linuxMadvFreeForkBugCheck(void) {
    int ret, pipefd[2];
    pid_t pid;
    char *p, *q, bug_found = 0;
    const long map_size = 3 * 4096;

    /* Create a memory map that's in our full control (not one used by the allocator). */
    p = (char*)mmap(NULL, map_size, PROT_READ, MAP_ANONYMOUS | MAP_PRIVATE, -1, 0);
    serverAssert(p != MAP_FAILED);

    q = p + 4096;

    /* Split the memory map in 3 pages by setting their protection as RO|RW|RO to prevent
     * Linux from merging this memory map with adjacent VMAs. */
    ret = mprotect(q, 4096, PROT_READ | PROT_WRITE);
    serverAssert(!ret);

    /* Write to the page once to make it resident */
    *(volatile char*)q = 0;

    /* Tell the kernel that this page is free to be reclaimed. */
#ifndef MADV_FREE
#define MADV_FREE 8
#endif
    ret = madvise(q, 4096, MADV_FREE);
    serverAssert(!ret);

    /* Write to the page after being marked for freeing, this is supposed to take
     * ownership of that page again. */
    *(volatile char*)q = 0;

    /* Create a pipe for the child to return the info to the parent. */
    ret = pipe(pipefd);
    serverAssert(!ret);

    /* Fork the process. */
    pid = fork();
    serverAssert(pid >= 0);
    if (!pid) {
        /* Child: check if the page is marked as dirty, expecing 4 (kB).
         * A value of 0 means the kernel is affected by the bug. */
        if (!smapsGetSharedDirty((unsigned long)q))
            bug_found = 1;

        ret = write(pipefd[1], &bug_found, 1);
        serverAssert(ret == 1);

        exit(0);
    } else {
        /* Read the result from the child. */
        ret = read(pipefd[0], &bug_found, 1);
        serverAssert(ret == 1);

        /* Reap the child pid. */
        serverAssert(waitpid(pid, NULL, 0) == pid);
    }

    /* Cleanup */
    ret = close(pipefd[0]);
    serverAssert(!ret);
    ret = close(pipefd[1]);
    serverAssert(!ret);
    ret = munmap(p, map_size);
    serverAssert(!ret);

    return bug_found;
}
#endif /* __arm64__ */
#endif /* __linux__ */

void createPidFile(void) {
    /* If pidfile requested, but no pidfile defined, use
     * default pidfile path */
    if (!cserver.pidfile) cserver.pidfile = zstrdup(CONFIG_DEFAULT_PID_FILE);

    /* Try to write the pid file in a best-effort way. */
    FILE *fp = fopen(cserver.pidfile,"w");
    if (fp) {
        fprintf(fp,"%d\n",(int)getpid());
        fclose(fp);
    }
}

void daemonize(void) {
    int fd;

    if (fork() != 0) exit(0); /* parent exits */
    setsid(); /* create a new session */

    /* Every output goes to /dev/null. If Redis is daemonized but
     * the 'logfile' is set to 'stdout' in the configuration file
     * it will not log at all. */
    if ((fd = open("/dev/null", O_RDWR, 0)) != -1) {
        dup2(fd, STDIN_FILENO);
        dup2(fd, STDOUT_FILENO);
        dup2(fd, STDERR_FILENO);
        if (fd > STDERR_FILENO) close(fd);
    }
}

void version(void) {
    printf("KeyDB server v=%s sha=%s:%d malloc=%s bits=%d build=%llx\n",
        KEYDB_REAL_VERSION,
        redisGitSHA1(),
        atoi(redisGitDirty()) > 0,
        ZMALLOC_LIB,
        sizeof(long) == 4 ? 32 : 64,
        (unsigned long long) redisBuildId());
    exit(0);
}

void usage(void) {
    fprintf(stderr,"Usage: ./keydb-server [/path/to/keydb.conf] [options] [-]\n");
    fprintf(stderr,"       ./keydb-server - (read config from stdin)\n");
    fprintf(stderr,"       ./keydb-server -v or --version\n");
    fprintf(stderr,"       ./keydb-server -h or --help\n");
    fprintf(stderr,"       ./keydb-server --test-memory <megabytes>\n\n");
    fprintf(stderr,"Examples:\n");
    fprintf(stderr,"       ./keydb-server (run the server with default conf)\n");
    fprintf(stderr,"       ./keydb-server /etc/keydb/6379.conf\n");
    fprintf(stderr,"       ./keydb-server --port 7777\n");
    fprintf(stderr,"       ./keydb-server --port 7777 --replicaof 127.0.0.1 8888\n");
    fprintf(stderr,"       ./keydb-server /etc/mykeydb.conf --loglevel verbose -\n");
    fprintf(stderr,"       ./keydb-server /etc/mykeydb.conf --loglevel verbose\n\n");
    fprintf(stderr,"Sentinel mode:\n");
    fprintf(stderr,"       ./keydb-server /etc/sentinel.conf --sentinel\n");
    exit(1);
}

void redisAsciiArt(void) {
#include "asciilogo.h"
    char *buf = (char*)zmalloc(1024*16, MALLOC_LOCAL);
    const char *mode;

    if (g_pserver->cluster_enabled) mode = "cluster";
    else if (g_pserver->sentinel_mode) mode = "sentinel";
    else mode = "standalone";

    /* Show the ASCII logo if: log file is stdout AND stdout is a
     * tty AND syslog logging is disabled. Also show logo if the user
     * forced us to do so via keydb.conf. */
    int show_logo = ((!g_pserver->syslog_enabled &&
                      g_pserver->logfile[0] == '\0' &&
                      isatty(fileno(stdout))) ||
                     g_pserver->always_show_logo);

    if (!show_logo) {
        serverLog(LL_NOTICE,
            "Running mode=%s, port=%d.",
            mode, g_pserver->port ? g_pserver->port : g_pserver->tls_port
        );
    } else {
        sds motd = fetchMOTD(true, cserver.enable_motd);
        snprintf(buf,1024*16,ascii_logo,
            KEYDB_REAL_VERSION,
            redisGitSHA1(),
            strtol(redisGitDirty(),NULL,10) > 0,
            (sizeof(long) == 8) ? "64" : "32",
            mode, g_pserver->port ? g_pserver->port : g_pserver->tls_port,
            (long) getpid(),
            motd ? motd : ""
        );
        if (motd)
            freeMOTD(motd);
        serverLogRaw(LL_NOTICE|LL_RAW,buf);
    }

    if (cserver.license_key == nullptr && !g_pserver->sentinel_mode)
    {
#ifndef NO_LICENSE_CHECK
        serverLog(LL_WARNING, "!!!! KeyDB Enterprise is being run in trial mode  !!!!");
        serverLog(LL_WARNING, "!!!! Execution will terminate in %d minutes !!!!", cserver.trial_timeout);
#endif
    }
    zfree(buf);
}

int changeBindAddr(sds *addrlist, int addrlist_len, bool fFirstCall) {
    int i;
    int result = C_OK;

    char *prev_bindaddr[CONFIG_BINDADDR_MAX];
    int prev_bindaddr_count;

    /* Close old TCP and TLS servers */
    closeSocketListeners(&serverTL->ipfd);
    closeSocketListeners(&serverTL->tlsfd);

    /* Keep previous settings */
    prev_bindaddr_count = g_pserver->bindaddr_count;
    memcpy(prev_bindaddr, g_pserver->bindaddr, sizeof(g_pserver->bindaddr));

    /* Copy new settings */
    memset(g_pserver->bindaddr, 0, sizeof(g_pserver->bindaddr));
    for (i = 0; i < addrlist_len; i++) {
        g_pserver->bindaddr[i] = zstrdup(addrlist[i]);
    }
    g_pserver->bindaddr_count = addrlist_len;

    /* Bind to the new port */
    if ((g_pserver->port != 0 && listenToPort(g_pserver->port, &serverTL->ipfd, (cserver.cthreads > 1), fFirstCall) != C_OK) ||
        (g_pserver->tls_port != 0 && listenToPort(g_pserver->tls_port, &serverTL->tlsfd, (cserver.cthreads > 1), fFirstCall) != C_OK)) {
        serverLog(LL_WARNING, "Failed to bind, trying to restore old listening sockets.");

        /* Restore old bind addresses */
        for (i = 0; i < addrlist_len; i++) {
            zfree(g_pserver->bindaddr[i]);
        }
        memcpy(g_pserver->bindaddr, prev_bindaddr, sizeof(g_pserver->bindaddr));
        g_pserver->bindaddr_count = prev_bindaddr_count;

        /* Re-Listen TCP and TLS */
        serverTL->ipfd.count = 0;
        if (g_pserver->port != 0 && listenToPort(g_pserver->port, &serverTL->ipfd, (cserver.cthreads > 1), false) != C_OK) {
            serverPanic("Failed to restore old listening sockets.");
        }

        serverTL->tlsfd.count = 0;
        if (g_pserver->tls_port != 0 && listenToPort(g_pserver->tls_port, &serverTL->tlsfd, (cserver.cthreads > 1), false) != C_OK) {
            serverPanic("Failed to restore old listening sockets.");
        }

        result = C_ERR;
    } else {
        /* Free old bind addresses */
        for (i = 0; i < prev_bindaddr_count; i++) {
            zfree(prev_bindaddr[i]);
        }
    }

    /* Create TCP and TLS event handlers */
    if (createSocketAcceptHandler(&serverTL->ipfd, acceptTcpHandler) != C_OK) {
        serverPanic("Unrecoverable error creating TCP socket accept handler.");
    }
    if (createSocketAcceptHandler(&serverTL->tlsfd, acceptTLSHandler) != C_OK) {
        serverPanic("Unrecoverable error creating TLS socket accept handler.");
    }

    if (cserver.set_proc_title && fFirstCall) redisSetProcTitle(NULL);

    return result;
}

int changeListenPort(int port, socketFds *sfd, aeFileProc *accept_handler, bool fFirstCall) {
    socketFds new_sfd = {{0}};

    /* Just close the server if port disabled */
    if (port == 0) {
        closeSocketListeners(sfd);
        if (cserver.set_proc_title && fFirstCall) redisSetProcTitle(NULL);
        return C_OK;
    }

    /* Bind to the new port */
    if (listenToPort(port, &new_sfd, (cserver.cthreads > 1), fFirstCall) != C_OK) {
        return C_ERR;
    }

    /* Create event handlers */
    if (createSocketAcceptHandler(&new_sfd, accept_handler) != C_OK) {
        closeSocketListeners(&new_sfd);
        return C_ERR;
    }

    /* Close old servers */
    closeSocketListeners(sfd);

    /* Copy new descriptors */
    sfd->count = new_sfd.count;
    memcpy(sfd->fd, new_sfd.fd, sizeof(new_sfd.fd));

    if (cserver.set_proc_title && fFirstCall) redisSetProcTitle(NULL);

    return C_OK;
}

static void sigShutdownHandler(int sig) {
    const char *msg;

    switch (sig) {
    case SIGINT:
        msg = "Received SIGINT scheduling shutdown...";
        break;
    case SIGTERM:
        msg = "Received SIGTERM scheduling shutdown...";
        break;
    default:
        msg = "Received shutdown signal, scheduling shutdown...";
    };

    /* SIGINT is often delivered via Ctrl+C in an interactive session.
     * If we receive the signal the second time, we interpret this as
     * the user really wanting to quit ASAP without waiting to persist
     * on disk. */
    if (g_pserver->shutdown_asap && sig == SIGINT) {
        serverLogFromHandler(LL_WARNING, "You insist... exiting now.");
        rdbRemoveTempFile(g_pserver->rdbThreadVars.tmpfileNum, 1);
        exit(1); /* Exit with an error since this was not a clean shutdown. */
    } else if (g_pserver->loading) {
        serverLogFromHandler(LL_WARNING, "Received shutdown signal during loading, exiting now.");
        exit(0);
    }

    serverLogFromHandler(LL_WARNING, msg);
    g_pserver->shutdown_asap = 1;
}

void setupSignalHandlers(void) {
    struct sigaction act;

    /* When the SA_SIGINFO flag is set in sa_flags then sa_sigaction is used.
     * Otherwise, sa_handler is used. */
    sigemptyset(&act.sa_mask);
    act.sa_flags = 0;
    act.sa_handler = sigShutdownHandler;
    sigaction(SIGTERM, &act, NULL);
    sigaction(SIGINT, &act, NULL);

    sigemptyset(&act.sa_mask);
    act.sa_flags = SA_NODEFER | SA_RESETHAND | SA_SIGINFO;
    act.sa_sigaction = sigsegvHandler;
    if(g_pserver->crashlog_enabled) {
        sigaction(SIGSEGV, &act, NULL);
        sigaction(SIGBUS, &act, NULL);
        sigaction(SIGFPE, &act, NULL);
        sigaction(SIGILL, &act, NULL);
        sigaction(SIGABRT, &act, NULL);
    }
    return;
}

void removeSignalHandlers(void) {
    struct sigaction act;
    sigemptyset(&act.sa_mask);
    act.sa_flags = SA_NODEFER | SA_RESETHAND;
    act.sa_handler = SIG_DFL;
    sigaction(SIGSEGV, &act, NULL);
    sigaction(SIGBUS, &act, NULL);
    sigaction(SIGFPE, &act, NULL);
    sigaction(SIGILL, &act, NULL);
    sigaction(SIGABRT, &act, NULL);
}

/* This is the signal handler for children process. It is currently useful
 * in order to track the SIGUSR1, that we send to a child in order to terminate
 * it in a clean way, without the parent detecting an error and stop
 * accepting writes because of a write error condition. */
static void sigKillChildHandler(int sig) {
    UNUSED(sig);
    int level = g_pserver->in_fork_child == CHILD_TYPE_MODULE? LL_VERBOSE: LL_WARNING;
    serverLogFromHandler(level, "Received SIGUSR1 in child, exiting now.");
    exitFromChild(SERVER_CHILD_NOERROR_RETVAL);
}

void setupChildSignalHandlers(void) {
    struct sigaction act;

    /* When the SA_SIGINFO flag is set in sa_flags then sa_sigaction is used.
     * Otherwise, sa_handler is used. */
    sigemptyset(&act.sa_mask);
    act.sa_flags = 0;
    act.sa_handler = sigKillChildHandler;
    sigaction(SIGUSR1, &act, NULL);
    return;
}

/* After fork, the child process will inherit the resources
 * of the parent process, e.g. fd(socket or flock) etc.
 * should close the resources not used by the child process, so that if the
 * parent restarts it can bind/lock despite the child possibly still running. */
void closeChildUnusedResourceAfterFork() {
    closeListeningSockets(0);
    if (g_pserver->cluster_enabled && g_pserver->cluster_config_file_lock_fd != -1)
        close(g_pserver->cluster_config_file_lock_fd);  /* don't care if this fails */

    /* Clear cserver.pidfile, this is the parent pidfile which should not
     * be touched (or deleted) by the child (on exit / crash) */
    zfree(cserver.pidfile);
    cserver.pidfile = NULL;
}

/* purpose is one of CHILD_TYPE_ types */
int redisFork(int purpose) {
    int childpid;
    long long start = ustime();
    
    if (isMutuallyExclusiveChildType(purpose)) {
        if (hasActiveChildProcess())
            return -1;

        openChildInfoPipe();
    }
    
    if ((childpid = fork()) == 0) {
        /* Child */
        g_pserver->in_fork_child = purpose;
        setOOMScoreAdj(CONFIG_OOM_BGCHILD);
        setupChildSignalHandlers();
        closeChildUnusedResourceAfterFork();
    } else {
        /* Parent */
        g_pserver->stat_total_forks++;
        g_pserver->stat_fork_time = ustime()-start;
        g_pserver->stat_fork_rate = (double) zmalloc_used_memory() * 1000000 / g_pserver->stat_fork_time / (1024*1024*1024); /* GB per second. */
        latencyAddSampleIfNeeded("fork",g_pserver->stat_fork_time/1000);
        if (childpid == -1) {
            if (isMutuallyExclusiveChildType(purpose)) closeChildInfoPipe();
            return -1;
        }

        /* The child_pid and child_type are only for mutual exclusive children.
         * other child types should handle and store their pid's in dedicated variables.
         *
         * Today, we allows CHILD_TYPE_LDB to run in parallel with the other fork types:
         * - it isn't used for production, so it will not make the server be less efficient
         * - used for debugging, and we don't want to block it from running while other
         *   forks are running (like RDB and AOF) */
        if (isMutuallyExclusiveChildType(purpose)) {
            g_pserver->child_pid = childpid;
            g_pserver->child_type = purpose;
            g_pserver->stat_current_cow_bytes = 0;
            g_pserver->stat_current_cow_updated = 0;
            g_pserver->stat_current_save_keys_processed = 0;
            g_pserver->stat_module_progress = 0;
            g_pserver->stat_current_save_keys_total = dbTotalServerKeyCount();
        }

        updateDictResizePolicy();
        moduleFireServerEvent(REDISMODULE_EVENT_FORK_CHILD,
                              REDISMODULE_SUBEVENT_FORK_CHILD_BORN,
                              NULL);
    }
    return childpid;
}

void sendChildCowInfo(childInfoType info_type, const char *pname) {
    sendChildInfoGeneric(info_type, 0, -1, pname);
}

void sendChildInfo(childInfoType info_type, size_t keys, const char *pname) {
    sendChildInfoGeneric(info_type, keys, -1, pname);
}

extern "C" void memtest(size_t megabytes, int passes);

/* Returns 1 if there is --sentinel among the arguments or if
 * argv[0] contains "keydb-sentinel". */
int checkForSentinelMode(int argc, char **argv) {
    int j;

    if (strstr(argv[0],"keydb-sentinel") != NULL) return 1;
    for (j = 1; j < argc; j++)
        if (!strcmp(argv[j],"--sentinel")) return 1;
    return 0;
}

/* Function called at startup to load RDB or AOF file in memory. */
void loadDataFromDisk(void) {
    long long start = ustime();

    if (g_pserver->m_pstorageFactory)
    {
        for (int idb = 0; idb < cserver.dbnum; ++idb)
        {
            if (g_pserver->db[idb]->size() > 0)
            {
                serverLog(LL_NOTICE, "Not loading the RDB because a storage provider is set and the database is not empty");
                return;
            }
        }
        serverLog(LL_NOTICE, "Loading the RDB even though we have a storage provider because the database is empty");
    }
    
    if (g_pserver->aof_state == AOF_ON) {
        if (loadAppendOnlyFile(g_pserver->aof_filename) == C_OK)
            serverLog(LL_NOTICE,"DB loaded from append only file: %.3f seconds",(float)(ustime()-start)/1000000);
    } else if (g_pserver->rdb_filename != NULL || g_pserver->rdb_s3bucketpath != NULL) {
        rdbSaveInfo rsi = RDB_SAVE_INFO_INIT;
        rsi.fForceSetKey = false;
        errno = 0; /* Prevent a stale value from affecting error checking */
        if (rdbLoad(&rsi,RDBFLAGS_NONE) == C_OK) {
            serverLog(LL_NOTICE,"DB loaded from disk: %.3f seconds",
                (float)(ustime()-start)/1000000);

            /* Restore the replication ID / offset from the RDB file. */
            if ((listLength(g_pserver->masters) || 
                (g_pserver->cluster_enabled && 
                nodeIsSlave(g_pserver->cluster->myself))) &&
                rsi.repl_id_is_set &&
                rsi.repl_offset != -1 &&
                /* Note that older implementations may save a repl_stream_db
                 * of -1 inside the RDB file in a wrong way, see more
                 * information in function rdbPopulateSaveInfo. */
                rsi.repl_stream_db != -1)
            {
                memcpy(g_pserver->replid,rsi.repl_id,sizeof(g_pserver->replid));
                g_pserver->master_repl_offset = rsi.repl_offset;
                if (g_pserver->repl_batch_offStart >= 0)
                    g_pserver->repl_batch_offStart = g_pserver->master_repl_offset;
                listIter li;
                listNode *ln;
                
                listRewind(g_pserver->masters, &li);
                while ((ln = listNext(&li)))
                {
                    redisMaster *mi = (redisMaster*)listNodeValue(ln);
                    /* If we are a replica, create a cached master from this
                    * information, in order to allow partial resynchronizations
                    * with masters. */
                    replicationCacheMasterUsingMyself(mi);
                    selectDb(mi->cached_master,rsi.repl_stream_db);
                }
            }
        } else if (errno != ENOENT) {
            serverLog(LL_WARNING,"Fatal error loading the DB: %s. Exiting.",strerror(errno));
            exit(1);
        }
    }
}

void redisOutOfMemoryHandler(size_t allocation_size) {
    serverLog(LL_WARNING,"Out Of Memory allocating %zu bytes!",
        allocation_size);
    serverPanic("KeyDB aborting for OUT OF MEMORY. Allocating %zu bytes!", 
        allocation_size);
}

/* Callback for sdstemplate on proc-title-template. See redis.conf for
 * supported variables.
 */
static sds redisProcTitleGetVariable(const sds varname, void *arg)
{
    if (!strcmp(varname, "title")) {
        return sdsnew((const char*)arg);
    } else if (!strcmp(varname, "listen-addr")) {
        if (g_pserver->port || g_pserver->tls_port)
            return sdscatprintf(sdsempty(), "%s:%u",
                                g_pserver->bindaddr_count ? g_pserver->bindaddr[0] : "*",
                                g_pserver->port ? g_pserver->port : g_pserver->tls_port);
        else
            return sdscatprintf(sdsempty(), "unixsocket:%s", g_pserver->unixsocket);
    } else if (!strcmp(varname, "server-mode")) {
        if (g_pserver->cluster_enabled) return sdsnew("[cluster]");
        else if (g_pserver->sentinel_mode) return sdsnew("[sentinel]");
        else return sdsempty();
    } else if (!strcmp(varname, "config-file")) {
        return sdsnew(cserver.configfile ? cserver.configfile : "-");
    } else if (!strcmp(varname, "port")) {
        return sdscatprintf(sdsempty(), "%u", g_pserver->port);
    } else if (!strcmp(varname, "tls-port")) {
        return sdscatprintf(sdsempty(), "%u", g_pserver->tls_port);
    } else if (!strcmp(varname, "unixsocket")) {
        return sdsnew(g_pserver->unixsocket);
    } else
        return NULL;    /* Unknown variable name */
}

/* Expand the specified proc-title-template string and return a newly
 * allocated sds, or NULL. */
static sds expandProcTitleTemplate(const char *_template, const char *title) {
    sds res = sdstemplate(_template, redisProcTitleGetVariable, (void *) title);
    if (!res)
        return NULL;
    return sdstrim(res, " ");
}
/* Validate the specified template, returns 1 if valid or 0 otherwise. */
int validateProcTitleTemplate(const char *_template) {
    int ok = 1;
    sds res = expandProcTitleTemplate(_template, "");
    if (!res)
        return 0;
    if (sdslen(res) == 0) ok = 0;
    sdsfree(res);
    return ok;
}

int redisSetProcTitle(const char *title) {
#ifdef USE_SETPROCTITLE
    if (!title) title = cserver.exec_argv[0];
    sds proc_title = expandProcTitleTemplate(cserver.proc_title_template, title);
    if (!proc_title) return C_ERR;  /* Not likely, proc_title_template is validated */

    setproctitle("%s", proc_title);
    sdsfree(proc_title);
#else
    UNUSED(title);
#endif

    return C_OK;
}

void redisSetCpuAffinity(const char *cpulist) {
#ifdef USE_SETCPUAFFINITY
    setcpuaffinity(cpulist);
#else
    UNUSED(cpulist);
#endif
}

/* Send a notify message to systemd. Returns sd_notify return code which is
 * a positive number on success. */
int redisCommunicateSystemd(const char *sd_notify_msg) {
#ifdef HAVE_LIBSYSTEMD
    int ret = sd_notify(0, sd_notify_msg);

    if (ret == 0)
        serverLog(LL_WARNING, "systemd supervision error: NOTIFY_SOCKET not found!");
    else if (ret < 0)
        serverLog(LL_WARNING, "systemd supervision error: sd_notify: %d", ret);
    return ret;
#else
    UNUSED(sd_notify_msg);
    return 0;
#endif
}

/* Attempt to set up upstart supervision. Returns 1 if successful. */
static int redisSupervisedUpstart(void) {
    const char *upstart_job = getenv("UPSTART_JOB");

    if (!upstart_job) {
        serverLog(LL_WARNING,
                "upstart supervision requested, but UPSTART_JOB not found!");
        return 0;
    }

    serverLog(LL_NOTICE, "supervised by upstart, will stop to signal readiness.");
    raise(SIGSTOP);
    unsetenv("UPSTART_JOB");
    return 1;
}

/* Attempt to set up systemd supervision. Returns 1 if successful. */
static int redisSupervisedSystemd(void) {
#ifndef HAVE_LIBSYSTEMD
    serverLog(LL_WARNING,
            "systemd supervision requested or auto-detected, but Redis is compiled without libsystemd support!");
    return 0;
#else
    if (redisCommunicateSystemd("STATUS=Redis is loading...\n") <= 0)
        return 0;
    serverLog(LL_NOTICE,
        "Supervised by systemd. Please make sure you set appropriate values for TimeoutStartSec and TimeoutStopSec in your service unit.");
    return 1;
#endif
}

int redisIsSupervised(int mode) {
    int ret = 0;

    if (mode == SUPERVISED_AUTODETECT) {
        if (getenv("UPSTART_JOB")) {
            serverLog(LL_VERBOSE, "Upstart supervision detected.");
            mode = SUPERVISED_UPSTART;
        } else if (getenv("NOTIFY_SOCKET")) {
            serverLog(LL_VERBOSE, "Systemd supervision detected.");
            mode = SUPERVISED_SYSTEMD;
        }
    } else if (mode == SUPERVISED_UPSTART) {
        return redisSupervisedUpstart();
    } else if (mode == SUPERVISED_SYSTEMD) {
        serverLog(LL_WARNING,
            "WARNING supervised by systemd - you MUST set appropriate values for TimeoutStartSec and TimeoutStopSec in your service unit.");
        return redisCommunicateSystemd("STATUS=KeyDB is loading...\n");
    }

    switch (mode) {
        case SUPERVISED_UPSTART:
            ret = redisSupervisedUpstart();
            break;
        case SUPERVISED_SYSTEMD:
            ret = redisSupervisedSystemd();
            break;
        default:
            break;
    }

    if (ret)
        cserver.supervised_mode = mode;

    return ret;
}

uint64_t getMvccTstamp()
{
    uint64_t rval;
    __atomic_load(&g_pserver->mvcc_tstamp, &rval, __ATOMIC_ACQUIRE);
    return rval;
}

void incrementMvccTstamp()
{
    uint64_t msPrev;
    __atomic_load(&g_pserver->mvcc_tstamp, &msPrev, __ATOMIC_ACQUIRE);
    msPrev >>= MVCC_MS_SHIFT;  // convert to milliseconds

    long long mst;
    __atomic_load(&g_pserver->mstime, &mst, __ATOMIC_ACQUIRE);
    if (msPrev >= (uint64_t)mst)  // we can be greater if the count overflows
    {
        __atomic_fetch_add(&g_pserver->mvcc_tstamp, 1, __ATOMIC_RELEASE);
    }
    else
    {
        uint64_t val = ((uint64_t)mst) << MVCC_MS_SHIFT;
        __atomic_store(&g_pserver->mvcc_tstamp, &val, __ATOMIC_RELEASE);
    }
}

void OnTerminate()
{
    /* Any uncaught exception will call std::terminate().
        We want this handled like a segfault (printing the stack trace etc).
        The easiest way to achieve that is to acutally segfault, so we assert
        here.
    */
    auto exception = std::current_exception();
    if (exception != nullptr)
    {
        try
        {
            std::rethrow_exception(exception);
        }
        catch (const char *szErr)
        {
            serverLog(LL_WARNING, "Crashing on uncaught exception: %s", szErr);
        }
        catch (std::string str)
        {
            serverLog(LL_WARNING, "Crashing on uncaught exception: %s", str.c_str());
        }
        catch (...)
        {
            // NOP
        }
    }

    serverPanic("std::teminate() called");
}

void wakeTimeThread() {
    updateCachedTime();
    std::lock_guard<std::mutex> lock(time_thread_mutex);
    sleeping_threads--;
    serverAssert(sleeping_threads >= 0);
    time_thread_cv.notify_one();
}

void *timeThreadMain(void*) {
    timespec delay;
    delay.tv_sec = 0;
    delay.tv_nsec = 100;
    while (true) {
        {
            std::unique_lock<std::mutex> lock(time_thread_mutex);
            if (sleeping_threads >= cserver.cthreads) {
                time_thread_cv.wait(lock);
            }
        }
        updateCachedTime();
        clock_nanosleep(CLOCK_MONOTONIC, 0, &delay, NULL);
    }
}

void *workerThreadMain(void *parg)
{
    int iel = (int)((int64_t)parg);
    serverLog(LOG_INFO, "Thread %d alive.", iel);
    serverTL = g_pserver->rgthreadvar+iel;  // set the TLS threadsafe global
    tlsInitThread();

    if (iel != IDX_EVENT_LOOP_MAIN)
    {
        aeAcquireLock();
        initNetworkingThread(iel, cserver.cthreads > 1);
        aeReleaseLock();
    }

    moduleAcquireGIL(true); // Normally afterSleep acquires this, but that won't be called on the first run
    aeEventLoop *el = g_pserver->rgthreadvar[iel].el;
    try
    {
        aeMain(el);
    }
    catch (ShutdownException)
    {
    }
    moduleReleaseGIL(true);
    serverAssert(!GlobalLocksAcquired());
    aeDeleteEventLoop(el);

    aeAcquireLock();
    for (int idb = 0; idb < cserver.dbnum; ++idb) {
        if (g_pserver->rgthreadvar[iel].rgdbSnapshot[idb] != nullptr)
            g_pserver->db[idb]->endSnapshot(g_pserver->rgthreadvar[iel].rgdbSnapshot[idb]);
    }
    aeReleaseLock();

    return NULL;
}

static void validateConfiguration()
{
    updateMasterAuth();
    
    if (cserver.cthreads > (int)std::thread::hardware_concurrency()) {
        serverLog(LL_WARNING, "WARNING: server-threads is greater than this machine's core count.  Truncating to %u threads", std::thread::hardware_concurrency());
        cserver.cthreads = (int)std::thread::hardware_concurrency();
        cserver.cthreads = std::max(cserver.cthreads, 1);	// in case of any weird sign overflows
    }

    if (g_pserver->enable_multimaster && !g_pserver->fActiveReplica) {
        serverLog(LL_WARNING, "ERROR: Multi Master requires active replication to be enabled.");
        serverLog(LL_WARNING, "\tKeyDB will now exit.  Please update your configuration file.");
        exit(EXIT_FAILURE);
    }
}

int iAmMaster(void) {
    return ((!g_pserver->cluster_enabled && (listLength(g_pserver->masters) == 0 || g_pserver->fActiveReplica)) ||
            (g_pserver->cluster_enabled && nodeIsMaster(g_pserver->cluster->myself)));
}

bool initializeStorageProvider(const char **err);

#ifdef REDIS_TEST
typedef int redisTestProc(int argc, char **argv, int accurate);
struct redisTest {
    char *name;
    redisTestProc *proc;
    int failed;
} redisTests[] = {
    {"ziplist", ziplistTest},
    {"quicklist", quicklistTest},
    {"intset", intsetTest},
    {"zipmap", zipmapTest},
    {"sha1test", sha1Test},
    {"util", utilTest},
    {"endianconv", endianconvTest},
    {"crc64", crc64Test},
    {"zmalloc", zmalloc_test},
    {"sds", sdsTest},
    {"dict", dictTest}
};
redisTestProc *getTestProcByName(const char *name) {
    int numtests = sizeof(redisTests)/sizeof(struct redisTest);
    for (int j = 0; j < numtests; j++) {
        if (!strcasecmp(name,redisTests[j].name)) {
            return redisTests[j].proc;
        }
    }
    return NULL;
}
#endif

int main(int argc, char **argv) {
    struct timeval tv;
    int j;
    char config_from_stdin = 0;

    std::set_terminate(OnTerminate);

    {
    SymVer version;
    version = parseVersion(KEYDB_REAL_VERSION);
    serverAssert(version.major >= 0 && version.minor >= 0 && version.build >= 0);
    serverAssert(compareVersion(&version) == VersionCompareResult::EqualVersion);
    }

#ifdef USE_MEMKIND
    storage_init(NULL, 0);
#endif

#ifdef REDIS_TEST
    if (argc >= 3 && !strcasecmp(argv[1], "test")) {
        int accurate = 0;
        for (j = 3; j < argc; j++) {
            if (!strcasecmp(argv[j], "--accurate")) {
                accurate = 1;
            }
        }

        if (!strcasecmp(argv[2], "all")) {
            int numtests = sizeof(redisTests)/sizeof(struct redisTest);
            for (j = 0; j < numtests; j++) {
                redisTests[j].failed = (redisTests[j].proc(argc,argv,accurate) != 0);
            }

            /* Report tests result */
            int failed_num = 0;
            for (j = 0; j < numtests; j++) {
                if (redisTests[j].failed) {
                    failed_num++;
                    printf("[failed] Test - %s\n", redisTests[j].name);
                } else {
                    printf("[ok] Test - %s\n", redisTests[j].name);
                }
            }

            printf("%d tests, %d passed, %d failed\n", numtests,
                   numtests-failed_num, failed_num);

            return failed_num == 0 ? 0 : 1;
        } else {
            redisTestProc *proc = getTestProcByName(argv[2]);
            if (!proc) return -1; /* test not found */
            return proc(argc,argv,accurate);
        }

        return 0;
    }
#endif

    /* We need to initialize our libraries, and the server configuration. */
#ifdef INIT_SETPROCTITLE_REPLACEMENT
    spt_init(argc, argv);
#endif
    setlocale(LC_COLLATE,"");
    tzset(); /* Populates 'timezone' global. */
    zmalloc_set_oom_handler(redisOutOfMemoryHandler);
    srand(time(NULL)^getpid());
    srandom(time(NULL)^getpid());
    gettimeofday(&tv,NULL);
    init_genrand64(((long long) tv.tv_sec * 1000000 + tv.tv_usec) ^ getpid());
    crc64_init();

    /* Store umask value. Because umask(2) only offers a set-and-get API we have
     * to reset it and restore it back. We do this early to avoid a potential
     * race condition with threads that could be creating files or directories.
     */
    umask(g_pserver->umask = umask(0777));
    
    serverAssert(g_pserver->repl_batch_offStart < 0);

    uint8_t hashseed[16];
    getRandomHexChars((char*)hashseed,sizeof(hashseed));
    dictSetHashFunctionSeed(hashseed);
    g_pserver->sentinel_mode = checkForSentinelMode(argc,argv);
    initServerConfig();
    serverTL = &g_pserver->rgthreadvar[IDX_EVENT_LOOP_MAIN];
    aeAcquireLock();    // We own the lock on boot

    ACLInit(); /* The ACL subsystem must be initialized ASAP because the
                  basic networking code and client creation depends on it. */
    moduleInitModulesSystem();
    tlsInit();

    /* Store the executable path and arguments in a safe place in order
     * to be able to restart the server later. */
    cserver.executable = getAbsolutePath(argv[0]);
    cserver.exec_argv = (char**)zmalloc(sizeof(char*)*(argc+1), MALLOC_LOCAL);
    cserver.exec_argv[argc] = NULL;
    for (j = 0; j < argc; j++) cserver.exec_argv[j] = zstrdup(argv[j]);

    /* We need to init sentinel right now as parsing the configuration file
     * in sentinel mode will have the effect of populating the sentinel
     * data structures with master nodes to monitor. */
    if (g_pserver->sentinel_mode) {
        initSentinelConfig();
        initSentinel();
    }

    /* Check if we need to start in keydb-check-rdb/aof mode. We just execute
     * the program main. However the program is part of the Redis executable
     * so that we can easily execute an RDB check on loading errors. */
    if (strstr(argv[0],"keydb-check-rdb") != NULL)
        redis_check_rdb_main(argc,(const char**)argv,NULL);
    else if (strstr(argv[0],"keydb-check-aof") != NULL)
        redis_check_aof_main(argc,argv);

    if (argc >= 2) {
        j = 1; /* First option to parse in argv[] */
        sds options = sdsempty();

        /* Handle special options --help and --version */
        if (strcmp(argv[1], "-v") == 0 ||
            strcmp(argv[1], "--version") == 0) version();
        if (strcmp(argv[1], "--help") == 0 ||
            strcmp(argv[1], "-h") == 0) usage();
        if (strcmp(argv[1], "--test-memory") == 0) {
            if (argc == 3) {
                memtest(atoi(argv[2]),50);
                exit(0);
            } else {
                fprintf(stderr,"Please specify the amount of memory to test in megabytes.\n");
                fprintf(stderr,"Example: ./keydb-server --test-memory 4096\n\n");
                exit(1);
            }
        }
        /* Parse command line options
         * Precedence wise, File, stdin, explicit options -- last config is the one that matters.
         *
         * First argument is the config file name? */
        if (argv[1][0] != '-') {
            /* Replace the config file in g_pserver->exec_argv with its absolute path. */
            cserver.configfile = getAbsolutePath(argv[1]);
            zfree(cserver.exec_argv[1]);
            cserver.exec_argv[1] = zstrdup(cserver.configfile);
            j = 2; // Skip this arg when parsing options
        }
        while(j < argc) {
            /* Either first or last argument - Should we read config from stdin? */
            if (argv[j][0] == '-' && argv[j][1] == '\0' && (j == 1 || j == argc-1)) {
                config_from_stdin = 1;
            }
            /* All the other options are parsed and conceptually appended to the
             * configuration file. For instance --port 6380 will generate the
             * string "port 6380\n" to be parsed after the actual config file
             * and stdin input are parsed (if they exist). */
            else if (argv[j][0] == '-' && argv[j][1] == '-') {
                /* Option name */
                if (sdslen(options)) options = sdscat(options,"\n");
                options = sdscat(options,argv[j]+2);
                options = sdscat(options," ");
            } else {
                /* Option argument */
                options = sdscatrepr(options,argv[j],strlen(argv[j]));
                options = sdscat(options," ");
            }
            j++;
        }

        loadServerConfig(cserver.configfile, config_from_stdin, options);
        if (g_pserver->sentinel_mode) loadSentinelConfigFromQueue();
        sdsfree(options);
    }

    if (g_pserver->sentinel_mode) sentinelCheckConfigFile();

    cserver.supervised = redisIsSupervised(cserver.supervised_mode);
    int background = cserver.daemonize && !cserver.supervised;
    if (background) daemonize();

    serverLog(LL_WARNING, "oO0OoO0OoO0Oo KeyDB is starting oO0OoO0OoO0Oo");
    serverLog(LL_WARNING,
        "KeyDB version=%s, bits=%d, commit=%s, modified=%d, pid=%d, just started",
            KEYDB_REAL_VERSION,
            (sizeof(long) == 8) ? 64 : 32,
            redisGitSHA1(),
            strtol(redisGitDirty(),NULL,10) > 0,
            (int)getpid());

    if (argc == 1) {
        serverLog(LL_WARNING, "Warning: no config file specified, using the default config. In order to specify a config file use %s /path/to/keydb.conf", argv[0]);
    } else {
        serverLog(LL_WARNING, "Configuration loaded");
    }

    validateConfiguration();

    const char *err;
    if (!initializeStorageProvider(&err))
    {
        serverLog(LL_WARNING, "Failed to initialize storage provider: %s",err);
        exit(EXIT_FAILURE);
    }

    for (int iel = 0; iel < cserver.cthreads; ++iel)
    {
        initServerThread(g_pserver->rgthreadvar+iel, iel == IDX_EVENT_LOOP_MAIN);
    }

    initServerThread(&g_pserver->modulethreadvar, false);
    readOOMScoreAdj();
    initServer();
    initNetworking(cserver.cthreads > 1 /* fReusePort */);

    if (background || cserver.pidfile) createPidFile();
    if (cserver.set_proc_title) redisSetProcTitle(NULL);
    redisAsciiArt();
    checkTcpBacklogSettings();

    if (!g_pserver->sentinel_mode) {
        /* Things not needed when running in Sentinel mode. */
        serverLog(LL_WARNING,"Server initialized");
    #ifdef __linux__
        linuxMemoryWarnings();
    #if defined (__arm64__)
        int ret;
        if ((ret = linuxMadvFreeForkBugCheck())) {
            if (ret == 1)
                serverLog(LL_WARNING,"WARNING Your kernel has a bug that could lead to data corruption during background save. "
                                     "Please upgrade to the latest stable kernel.");
            else
                serverLog(LL_WARNING, "Failed to test the kernel for a bug that could lead to data corruption during background save. "
                                      "Your system could be affected, please report this error.");
            if (!checkIgnoreWarning("ARM64-COW-BUG")) {
                serverLog(LL_WARNING,"Redis will now exit to prevent data corruption. "
                                     "Note that it is possible to suppress this warning by setting the following config: ignore-warnings ARM64-COW-BUG");
                exit(1);
            }
        }
    #endif /* __arm64__ */
    #endif /* __linux__ */
        moduleInitModulesSystemLast();
        moduleLoadFromQueue();
        ACLLoadUsersAtStartup();

        // special case of FUZZING load from stdin then quit
        if (argc > 1 && strstr(argv[1],"rdbfuzz-mode") != NULL)
        {
            zmalloc_set_oom_handler(fuzzOutOfMemoryHandler);
#ifdef __AFL_HAVE_MANUAL_CONTROL
            __AFL_INIT();
#endif
            rio rdb;
            rdbSaveInfo rsi = RDB_SAVE_INFO_INIT;
            startLoadingFile(stdin, (char*)"stdin", 0);
            rioInitWithFile(&rdb,stdin);
            rdbLoadRio(&rdb,0,&rsi);
            stopLoading(true);
            return EXIT_SUCCESS;
        }

        InitServerLast();
        loadDataFromDisk();
        if (g_pserver->cluster_enabled) {
            if (verifyClusterConfigWithData() == C_ERR) {
                serverLog(LL_WARNING,
                    "You can't have keys in a DB different than DB 0 when in "
                    "Cluster mode. Exiting.");
                exit(1);
            }
        }
        if (g_pserver->rgthreadvar[IDX_EVENT_LOOP_MAIN].ipfd.count > 0 && g_pserver->rgthreadvar[IDX_EVENT_LOOP_MAIN].tlsfd.count > 0)
            serverLog(LL_NOTICE,"Ready to accept connections");
        if (g_pserver->sofd > 0)
            serverLog(LL_NOTICE,"The server is now ready to accept connections at %s", g_pserver->unixsocket);
        if (cserver.supervised_mode == SUPERVISED_SYSTEMD) {
            if (!listLength(g_pserver->masters)) {
                redisCommunicateSystemd("STATUS=Ready to accept connections\n");
            } else {
                redisCommunicateSystemd("STATUS=Ready to accept connections in read-only mode. Waiting for MASTER <-> REPLICA sync\n");
            }
            redisCommunicateSystemd("READY=1\n");
        }
    } else {
        ACLLoadUsersAtStartup();
        InitServerLast();
        sentinelIsRunning();
        if (cserver.supervised_mode == SUPERVISED_SYSTEMD) {
            redisCommunicateSystemd("STATUS=Ready to accept connections\n");
            redisCommunicateSystemd("READY=1\n");
        }
    }

    if (g_pserver->rdb_filename == nullptr)
    {
        if (g_pserver->rdb_s3bucketpath == nullptr)
            g_pserver->rdb_filename = zstrdup(CONFIG_DEFAULT_RDB_FILENAME);
        else
            g_pserver->repl_diskless_sync = TRUE;
    }

    if (cserver.cthreads > 4) {
        serverLog(LL_WARNING, "Warning: server-threads is set to %d.  This is above the maximum recommend value of 4, please ensure you've verified this is actually faster on your machine.", cserver.cthreads);
    }

    /* Warning the user about suspicious maxmemory setting. */
    if (g_pserver->maxmemory > 0 && g_pserver->maxmemory < 1024*1024) {
        serverLog(LL_WARNING,"WARNING: You specified a maxmemory value that is less than 1MB (current value is %llu bytes). Are you sure this is what you really want?", g_pserver->maxmemory);
    }

    redisSetCpuAffinity(g_pserver->server_cpulist);
    aeReleaseLock();    //Finally we can dump the lock
    moduleReleaseGIL(true);
    
    setOOMScoreAdj(-1);
    serverAssert(cserver.cthreads > 0 && cserver.cthreads <= MAX_EVENT_LOOPS);

    pthread_create(&cserver.time_thread_id, nullptr, timeThreadMain, nullptr);

    pthread_attr_t tattr;
    pthread_attr_init(&tattr);
    pthread_attr_setstacksize(&tattr, 1 << 23); // 8 MB
    for (int iel = 0; iel < cserver.cthreads; ++iel)
    {
        pthread_create(g_pserver->rgthread + iel, &tattr, workerThreadMain, (void*)((int64_t)iel));
        if (cserver.fThreadAffinity)
        {
#ifdef __linux__
            cpu_set_t cpuset;
            CPU_ZERO(&cpuset);
            CPU_SET(iel + cserver.threadAffinityOffset, &cpuset);
            if (pthread_setaffinity_np(g_pserver->rgthread[iel], sizeof(cpu_set_t), &cpuset) == 0)
            {
                serverLog(LOG_INFO, "Binding thread %d to cpu %d", iel, iel + cserver.threadAffinityOffset + 1);
            }
#else
			serverLog(LL_WARNING, "CPU pinning not available on this platform");
#endif
        }
    }

    /* Block SIGALRM from this thread, it should only be received on a server thread */
    sigset_t sigset;
    sigemptyset(&sigset);
    sigaddset(&sigset, SIGALRM);
    pthread_sigmask(SIG_BLOCK, &sigset, nullptr);

    /* The main thread sleeps until all the workers are done.
        this is so that all worker threads are orthogonal in their startup/shutdown */
    void *pvRet;
    for (int iel = 0; iel < cserver.cthreads; ++iel)
        pthread_join(g_pserver->rgthread[iel], &pvRet);

    /* free our databases */
    bool fLockAcquired = aeTryAcquireLock(false);
    g_pserver->shutdown_asap = true;    // flag that we're in shutdown
    if (!fLockAcquired)
        g_fInCrash = true;  // We don't actually crash right away, because we want to sync any storage providers
    for (int idb = 0; idb < cserver.dbnum; ++idb) {
        delete g_pserver->db[idb];
        g_pserver->db[idb] = nullptr;
    }
    // If we couldn't acquire the global lock it means something wasn't shutdown and we'll probably deadlock
    serverAssert(fLockAcquired);

    g_pserver->garbageCollector.shutdown();
    delete g_pserver->m_pstorageFactory;

    return 0;
}

/* The End */<|MERGE_RESOLUTION|>--- conflicted
+++ resolved
@@ -3866,11 +3866,8 @@
     g_pserver->blocked_last_cron = 0;
     g_pserver->replication_allowed = 1;
     g_pserver->blocking_op_nesting = 0;
-<<<<<<< HEAD
     g_pserver->rdb_pipe_read = -1;
-=======
     g_pserver->client_pause_type = CLIENT_PAUSE_OFF;
->>>>>>> 1b29ba58
 
 
     if ((g_pserver->tls_port || g_pserver->tls_replication || g_pserver->tls_cluster)
