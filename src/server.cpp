/*
 * Copyright (c) 2009-2016, Salvatore Sanfilippo <antirez at gmail dot com>
 * Copyright (c) 2019 John Sully <john at eqalpha dot com>
 * All rights reserved.
 *
 * Redistribution and use in source and binary forms, with or without
 * modification, are permitted provided that the following conditions are met:
 *
 *   * Redistributions of source code must retain the above copyright notice,
 *     this list of conditions and the following disclaimer.
 *   * Redistributions in binary form must reproduce the above copyright
 *     notice, this list of conditions and the following disclaimer in the
 *     documentation and/or other materials provided with the distribution.
 *   * Neither the name of Redis nor the names of its contributors may be used
 *     to endorse or promote products derived from this software without
 *     specific prior written permission.
 *
 * THIS SOFTWARE IS PROVIDED BY THE COPYRIGHT HOLDERS AND CONTRIBUTORS "AS IS"
 * AND ANY EXPRESS OR IMPLIED WARRANTIES, INCLUDING, BUT NOT LIMITED TO, THE
 * IMPLIED WARRANTIES OF MERCHANTABILITY AND FITNESS FOR A PARTICULAR PURPOSE
 * ARE DISCLAIMED. IN NO EVENT SHALL THE COPYRIGHT OWNER OR CONTRIBUTORS BE
 * LIABLE FOR ANY DIRECT, INDIRECT, INCIDENTAL, SPECIAL, EXEMPLARY, OR
 * CONSEQUENTIAL DAMAGES (INCLUDING, BUT NOT LIMITED TO, PROCUREMENT OF
 * SUBSTITUTE GOODS OR SERVICES; LOSS OF USE, DATA, OR PROFITS; OR BUSINESS
 * INTERRUPTION) HOWEVER CAUSED AND ON ANY THEORY OF LIABILITY, WHETHER IN
 * CONTRACT, STRICT LIABILITY, OR TORT (INCLUDING NEGLIGENCE OR OTHERWISE)
 * ARISING IN ANY WAY OUT OF THE USE OF THIS SOFTWARE, EVEN IF ADVISED OF THE
 * POSSIBILITY OF SUCH DAMAGE.
 */

#include "server.h"
#include "cluster.h"
#include "slowlog.h"
#include "bio.h"
#include "latency.h"
#include "atomicvar.h"
#include "storage.h"
#include "cron.h"
#include <thread>
#include <time.h>
#include <signal.h>
#include <sys/wait.h>
#include <errno.h>
#include <assert.h>
#include <ctype.h>
#include <stdarg.h>
#include <arpa/inet.h>
#include <sys/stat.h>
#include <fcntl.h>
#include <sys/time.h>
#include <sys/resource.h>
#include <sys/uio.h>
#include <sys/un.h>
#include <limits.h>
#include <float.h>
#include <math.h>
#include <sys/resource.h>
#include <sys/utsname.h>
#include <locale.h>
#include <sys/socket.h>
#include <algorithm>
#include <uuid/uuid.h>
#include <mutex>
#include "aelocker.h"
#include "keycheck.h"
#include "motd.h"

int g_fTestMode = false;
const char *motd_url = "http://api.keydb.dev/motd/motd_server_pro.txt";
const char *motd_cache_file = "/.keydb-pro-server-motd";

/* Our shared "common" objects */

struct sharedObjectsStruct shared;

/* Global vars that are actually used as constants. The following double
 * values are used for double on-disk serialization, and are initialized
 * at runtime to avoid strange compiler optimizations. */

double R_Zero, R_PosInf, R_NegInf, R_Nan;

/*================================= Globals ================================= */

/* Global vars */
namespace GlobalHidden {
struct redisServer server; /* Server global state */
}
redisServer *g_pserver = &GlobalHidden::server;
struct redisServerConst cserver;
thread_local struct redisServerThreadVars *serverTL = NULL;   // thread local server vars
volatile unsigned long lru_clock; /* Server global current LRU time. */

/* Our command table.
 *
 * Every entry is composed of the following fields:
 *
 * name:        A string representing the command name.
 *
 * function:    Pointer to the C function implementing the command.
 *
 * arity:       Number of arguments, it is possible to use -N to say >= N
 *
 * sflags:      Command flags as string. See below for a table of flags.
 *
 * flags:       Flags as bitmask. Computed by Redis using the 'sflags' field.
 *
 * get_keys_proc: An optional function to get key arguments from a command.
 *                This is only used when the following three fields are not
 *                enough to specify what arguments are keys.
 *
 * first_key_index: First argument that is a key
 *
 * last_key_index: Last argument that is a key
 *
 * key_step:    Step to get all the keys from first to last argument.
 *              For instance in MSET the step is two since arguments
 *              are key,val,key,val,...
 *
 * microseconds: Microseconds of total execution time for this command.
 *
 * calls:       Total number of calls of this command.
 *
 * id:          Command bit identifier for ACLs or other goals.
 *
 * The flags, microseconds and calls fields are computed by Redis and should
 * always be set to zero.
 *
 * Command flags are expressed using space separated strings, that are turned
 * into actual flags by the populateCommandTable() function.
 *
 * This is the meaning of the flags:
 *
 * write:       Write command (may modify the key space).
 *
 * read-only:   All the non special commands just reading from keys without
 *              changing the content, or returning other informations like
 *              the TIME command. Special commands such administrative commands
 *              or transaction related commands (multi, exec, discard, ...)
 *              are not flagged as read-only commands, since they affect the
 *              server or the connection in other ways.
 *
 * use-memory:  May increase memory usage once called. Don't allow if out
 *              of memory.
 *
 * admin:       Administrative command, like SAVE or SHUTDOWN.
 *
 * pub-sub:     Pub/Sub related command.
 *
 * no-script:   Command not allowed in scripts.
 *
 * random:      Random command. Command is not deterministic, that is, the same
 *              command with the same arguments, with the same key space, may
 *              have different results. For instance SPOP and RANDOMKEY are
 *              two random commands.
 *
 * to-sort:     Sort command output array if called from script, so that the
 *              output is deterministic. When this flag is used (not always
 *              possible), then the "random" flag is not needed.
 *
 * ok-loading:  Allow the command while loading the database.
 *
 * ok-stale:    Allow the command while a replica has stale data but is not
 *              allowed to serve this data. Normally no command is accepted
 *              in this condition but just a few.
 *
 * no-monitor:  Do not automatically propagate the command on MONITOR.
 *
 * no-slowlog:  Do not automatically propagate the command to the slowlog.
 *
 * cluster-asking: Perform an implicit ASKING for this command, so the
 *              command will be accepted in cluster mode if the slot is marked
 *              as 'importing'.
 *
 * fast:        Fast command: O(1) or O(log(N)) command that should never
 *              delay its execution as long as the kernel scheduler is giving
 *              us time. Note that commands that may trigger a DEL as a side
 *              effect (like SET) are not fast commands.
 *
 * The following additional flags are only used in order to put commands
 * in a specific ACL category. Commands can have multiple ACL categories.
 *
 * @keyspace, @read, @write, @set, @sortedset, @list, @hash, @string, @bitmap,
 * @hyperloglog, @stream, @admin, @fast, @slow, @pubsub, @blocking, @dangerous,
 * @connection, @transaction, @scripting, @geo, @replication.
 *
 * Note that:
 *
 * 1) The read-only flag implies the @read ACL category.
 * 2) The write flag implies the @write ACL category.
 * 3) The fast flag implies the @fast ACL category.
 * 4) The admin flag implies the @admin and @dangerous ACL category.
 * 5) The pub-sub flag implies the @pubsub ACL category.
 * 6) The lack of fast flag implies the @slow ACL category.
 * 7) The non obvious "keyspace" category includes the commands
 *    that interact with keys without having anything to do with
 *    specific data structures, such as: DEL, RENAME, MOVE, SELECT,
 *    TYPE, EXPIRE*, PEXPIRE*, TTL, PTTL, ...
 */

struct redisCommand redisCommandTable[] = {
    {"module",moduleCommand,-2,
     "admin no-script",
     0,NULL,0,0,0,0,0,0},

    {"get",getCommand,2,
     "read-only fast @string",
     0,NULL,1,1,1,0,0,0},

    /* Note that we can't flag set as fast, since it may perform an
     * implicit DEL of a large key. */
    {"set",setCommand,-3,
     "write use-memory @string",
     0,NULL,1,1,1,0,0,0},

    {"setnx",setnxCommand,3,
     "write use-memory fast @string",
     0,NULL,1,1,1,0,0,0},

    {"setex",setexCommand,4,
     "write use-memory @string",
     0,NULL,1,1,1,0,0,0},

    {"psetex",psetexCommand,4,
     "write use-memory @string",
     0,NULL,1,1,1,0,0,0},

    {"append",appendCommand,3,
     "write use-memory fast @string",
     0,NULL,1,1,1,0,0,0},

    {"strlen",strlenCommand,2,
     "read-only fast @string",
     0,NULL,1,1,1,0,0,0},

    {"del",delCommand,-2,
     "write @keyspace",
     0,NULL,1,-1,1,0,0,0},

    {"expdel",delCommand,-2,
     "write @keyspace",
     0,NULL,1,-1,1,0,0,0},

    {"unlink",unlinkCommand,-2,
     "write fast @keyspace",
     0,NULL,1,-1,1,0,0,0},

    {"exists",existsCommand,-2,
     "read-only fast @keyspace",
     0,NULL,1,-1,1,0,0,0},

    {"setbit",setbitCommand,4,
     "write use-memory @bitmap",
     0,NULL,1,1,1,0,0,0},

    {"getbit",getbitCommand,3,
     "read-only fast @bitmap",
     0,NULL,1,1,1,0,0,0},

    {"bitfield",bitfieldCommand,-2,
     "write use-memory @bitmap",
     0,NULL,1,1,1,0,0,0},

    {"bitfield_ro",bitfieldroCommand,-2,
     "read-only fast @bitmap",
     0,NULL,1,1,1,0,0,0},

    {"setrange",setrangeCommand,4,
     "write use-memory @string",
     0,NULL,1,1,1,0,0,0},

    {"getrange",getrangeCommand,4,
     "read-only @string",
     0,NULL,1,1,1,0,0,0},

    {"substr",getrangeCommand,4,
     "read-only @string",
     0,NULL,1,1,1,0,0,0},

    {"incr",incrCommand,2,
     "write use-memory fast @string",
     0,NULL,1,1,1,0,0,0},

    {"decr",decrCommand,2,
     "write use-memory fast @string",
     0,NULL,1,1,1,0,0,0},

    {"mget",mgetCommand,-2,
     "read-only fast @string",
     0,NULL,1,-1,1,0,0,0},

    {"rpush",rpushCommand,-3,
     "write use-memory fast @list",
     0,NULL,1,1,1,0,0,0},

    {"lpush",lpushCommand,-3,
     "write use-memory fast @list",
     0,NULL,1,1,1,0,0,0},

    {"rpushx",rpushxCommand,-3,
     "write use-memory fast @list",
     0,NULL,1,1,1,0,0,0},

    {"lpushx",lpushxCommand,-3,
     "write use-memory fast @list",
     0,NULL,1,1,1,0,0,0},

    {"linsert",linsertCommand,5,
     "write use-memory @list",
     0,NULL,1,1,1,0,0,0},

    {"rpop",rpopCommand,2,
     "write fast @list",
     0,NULL,1,1,1,0,0,0},

    {"lpop",lpopCommand,2,
     "write fast @list",
     0,NULL,1,1,1,0,0,0},

    {"brpop",brpopCommand,-3,
     "write no-script @list @blocking",
     0,NULL,1,-2,1,0,0,0},

    {"brpoplpush",brpoplpushCommand,4,
     "write use-memory no-script @list @blocking",
     0,NULL,1,2,1,0,0,0},

    {"blpop",blpopCommand,-3,
     "write no-script @list @blocking",
     0,NULL,1,-2,1,0,0,0},

    {"llen",llenCommand,2,
     "read-only fast @list",
     0,NULL,1,1,1,0,0,0},

    {"lindex",lindexCommand,3,
     "read-only @list",
     0,NULL,1,1,1,0,0,0},

    {"lset",lsetCommand,4,
     "write use-memory @list",
     0,NULL,1,1,1,0,0,0},

    {"lrange",lrangeCommand,4,
     "read-only @list",
     0,NULL,1,1,1,0,0,0},

    {"ltrim",ltrimCommand,4,
     "write @list",
     0,NULL,1,1,1,0,0,0},

    {"lrem",lremCommand,4,
     "write @list",
     0,NULL,1,1,1,0,0,0},

    {"rpoplpush",rpoplpushCommand,3,
     "write use-memory @list",
     0,NULL,1,2,1,0,0,0},

    {"sadd",saddCommand,-3,
     "write use-memory fast @set",
     0,NULL,1,1,1,0,0,0},

    {"srem",sremCommand,-3,
     "write fast @set",
     0,NULL,1,1,1,0,0,0},

    {"smove",smoveCommand,4,
     "write fast @set",
     0,NULL,1,2,1,0,0,0},

    {"sismember",sismemberCommand,3,
     "read-only fast @set",
     0,NULL,1,1,1,0,0,0},

    {"scard",scardCommand,2,
     "read-only fast @set",
     0,NULL,1,1,1,0,0,0},

    {"spop",spopCommand,-2,
     "write random fast @set",
     0,NULL,1,1,1,0,0,0},

    {"srandmember",srandmemberCommand,-2,
     "read-only random @set",
     0,NULL,1,1,1,0,0,0},

    {"sinter",sinterCommand,-2,
     "read-only to-sort @set",
     0,NULL,1,-1,1,0,0,0},

    {"sinterstore",sinterstoreCommand,-3,
     "write use-memory @set",
     0,NULL,1,-1,1,0,0,0},

    {"sunion",sunionCommand,-2,
     "read-only to-sort @set",
     0,NULL,1,-1,1,0,0,0},

    {"sunionstore",sunionstoreCommand,-3,
     "write use-memory @set",
     0,NULL,1,-1,1,0,0,0},

    {"sdiff",sdiffCommand,-2,
     "read-only to-sort @set",
     0,NULL,1,-1,1,0,0,0},

    {"sdiffstore",sdiffstoreCommand,-3,
     "write use-memory @set",
     0,NULL,1,-1,1,0,0,0},

    {"smembers",sinterCommand,2,
     "read-only to-sort @set",
     0,NULL,1,1,1,0,0,0},

    {"sscan",sscanCommand,-3,
     "read-only random @set",
     0,NULL,1,1,1,0,0,0},

    {"zadd",zaddCommand,-4,
     "write use-memory fast @sortedset",
     0,NULL,1,1,1,0,0,0},

    {"zincrby",zincrbyCommand,4,
     "write use-memory fast @sortedset",
     0,NULL,1,1,1,0,0,0},

    {"zrem",zremCommand,-3,
     "write fast @sortedset",
     0,NULL,1,1,1,0,0,0},

    {"zremrangebyscore",zremrangebyscoreCommand,4,
     "write @sortedset",
     0,NULL,1,1,1,0,0,0},

    {"zremrangebyrank",zremrangebyrankCommand,4,
     "write @sortedset",
     0,NULL,1,1,1,0,0,0},

    {"zremrangebylex",zremrangebylexCommand,4,
     "write @sortedset",
     0,NULL,1,1,1,0,0,0},

    {"zunionstore",zunionstoreCommand,-4,
     "write use-memory @sortedset",
     0,zunionInterGetKeys,0,0,0,0,0,0},

    {"zinterstore",zinterstoreCommand,-4,
     "write use-memory @sortedset",
     0,zunionInterGetKeys,0,0,0,0,0,0},

    {"zrange",zrangeCommand,-4,
     "read-only @sortedset",
     0,NULL,1,1,1,0,0,0},

    {"zrangebyscore",zrangebyscoreCommand,-4,
     "read-only @sortedset",
     0,NULL,1,1,1,0,0,0},

    {"zrevrangebyscore",zrevrangebyscoreCommand,-4,
     "read-only @sortedset",
     0,NULL,1,1,1,0,0,0},

    {"zrangebylex",zrangebylexCommand,-4,
     "read-only @sortedset",
     0,NULL,1,1,1,0,0,0},

    {"zrevrangebylex",zrevrangebylexCommand,-4,
     "read-only @sortedset",
     0,NULL,1,1,1,0,0,0},

    {"zcount",zcountCommand,4,
     "read-only fast @sortedset",
     0,NULL,1,1,1,0,0,0},

    {"zlexcount",zlexcountCommand,4,
     "read-only fast @sortedset",
     0,NULL,1,1,1,0,0,0},

    {"zrevrange",zrevrangeCommand,-4,
     "read-only @sortedset",
     0,NULL,1,1,1,0,0,0},

    {"zcard",zcardCommand,2,
     "read-only fast @sortedset",
     0,NULL,1,1,1,0,0,0},

    {"zscore",zscoreCommand,3,
     "read-only fast @sortedset",
     0,NULL,1,1,1,0,0,0},

    {"zrank",zrankCommand,3,
     "read-only fast @sortedset",
     0,NULL,1,1,1,0,0,0},

    {"zrevrank",zrevrankCommand,3,
     "read-only fast @sortedset",
     0,NULL,1,1,1,0,0,0},

    {"zscan",zscanCommand,-3,
     "read-only random @sortedset",
     0,NULL,1,1,1,0,0,0},

    {"zpopmin",zpopminCommand,-2,
     "write fast @sortedset",
     0,NULL,1,1,1,0,0,0},

    {"zpopmax",zpopmaxCommand,-2,
     "write fast @sortedset",
     0,NULL,1,1,1,0,0,0},

    {"bzpopmin",bzpopminCommand,-3,
     "write no-script fast @sortedset @blocking",
     0,NULL,1,-2,1,0,0,0},

    {"bzpopmax",bzpopmaxCommand,-3,
     "write no-script fast @sortedset @blocking",
     0,NULL,1,-2,1,0,0,0},

    {"hset",hsetCommand,-4,
     "write use-memory fast @hash",
     0,NULL,1,1,1,0,0,0},

    {"hsetnx",hsetnxCommand,4,
     "write use-memory fast @hash",
     0,NULL,1,1,1,0,0,0},

    {"hget",hgetCommand,3,
     "read-only fast @hash",
     0,NULL,1,1,1,0,0,0},

    {"hmset",hsetCommand,-4,
     "write use-memory fast @hash",
     0,NULL,1,1,1,0,0,0},

    {"hmget",hmgetCommand,-3,
     "read-only fast @hash",
     0,NULL,1,1,1,0,0,0},

    {"hincrby",hincrbyCommand,4,
     "write use-memory fast @hash",
     0,NULL,1,1,1,0,0,0},

    {"hincrbyfloat",hincrbyfloatCommand,4,
     "write use-memory fast @hash",
     0,NULL,1,1,1,0,0,0},

    {"hdel",hdelCommand,-3,
     "write fast @hash",
     0,NULL,1,1,1,0,0,0},

    {"hlen",hlenCommand,2,
     "read-only fast @hash",
     0,NULL,1,1,1,0,0,0},

    {"hstrlen",hstrlenCommand,3,
     "read-only fast @hash",
     0,NULL,1,1,1,0,0,0},

    {"hkeys",hkeysCommand,2,
     "read-only to-sort @hash",
     0,NULL,1,1,1,0,0,0},

    {"hvals",hvalsCommand,2,
     "read-only to-sort @hash",
     0,NULL,1,1,1,0,0,0},

    {"hgetall",hgetallCommand,2,
     "read-only random @hash",
     0,NULL,1,1,1,0,0,0},

    {"hexists",hexistsCommand,3,
     "read-only fast @hash",
     0,NULL,1,1,1,0,0,0},

    {"hscan",hscanCommand,-3,
     "read-only random @hash",
     0,NULL,1,1,1,0,0,0},

    {"incrby",incrbyCommand,3,
     "write use-memory fast @string",
     0,NULL,1,1,1,0,0,0},

    {"decrby",decrbyCommand,3,
     "write use-memory fast @string",
     0,NULL,1,1,1,0,0,0},

    {"incrbyfloat",incrbyfloatCommand,3,
     "write use-memory fast @string",
     0,NULL,1,1,1,0,0,0},

    {"getset",getsetCommand,3,
     "write use-memory fast @string",
     0,NULL,1,1,1,0,0,0},

    {"mset",msetCommand,-3,
     "write use-memory @string",
     0,NULL,1,-1,2,0,0,0},

    {"msetnx",msetnxCommand,-3,
     "write use-memory @string",
     0,NULL,1,-1,2,0,0,0},

    {"randomkey",randomkeyCommand,1,
     "read-only random @keyspace",
     0,NULL,0,0,0,0,0,0},

    {"select",selectCommand,2,
     "ok-loading fast ok-stale @keyspace",
     0,NULL,0,0,0,0,0,0},

    {"swapdb",swapdbCommand,3,
     "write fast @keyspace @dangerous",
     0,NULL,0,0,0,0,0,0},

    {"move",moveCommand,3,
     "write fast @keyspace",
     0,NULL,1,1,1,0,0,0},

    /* Like for SET, we can't mark rename as a fast command because
     * overwriting the target key may result in an implicit slow DEL. */
    {"rename",renameCommand,3,
     "write @keyspace",
     0,NULL,1,2,1,0,0,0},

    {"renamenx",renamenxCommand,3,
     "write fast @keyspace",
     0,NULL,1,2,1,0,0,0},

    {"expire",expireCommand,3,
     "write fast @keyspace",
     0,NULL,1,1,1,0,0,0},

    {"expireat",expireatCommand,3,
     "write fast @keyspace",
     0,NULL,1,1,1,0,0,0},

    {"expiremember", expireMemberCommand, -4,
     "write fast @keyspace",
     0,NULL,1,1,1,0,0,0},
    
    {"expirememberat", expireMemberAtCommand, 4,
     "write fast @keyspace",
     0,NULL,1,1,1,0,0,0},
    
    {"pexpirememberat", pexpireMemberAtCommand, 4,
     "write fast @keyspace",
     0,NULL,1,1,1,0,0,0},

    {"pexpire",pexpireCommand,3,
     "write fast @keyspace",
     0,NULL,1,1,1,0,0,0},

    {"pexpireat",pexpireatCommand,3,
     "write fast @keyspace",
     0,NULL,1,1,1,0,0,0},

    {"keys",keysCommand,2,
     "read-only to-sort @keyspace @dangerous",
     0,NULL,0,0,0,0,0,0},

    {"scan",scanCommand,-2,
     "read-only random @keyspace",
     0,NULL,0,0,0,0,0,0},

    {"dbsize",dbsizeCommand,1,
     "read-only fast @keyspace",
     0,NULL,0,0,0,0,0,0},

    {"auth",authCommand,-2,
     "no-auth no-script ok-loading ok-stale fast no-monitor no-slowlog @connection",
     0,NULL,0,0,0,0,0,0},

    /* We don't allow PING during loading since in Redis PING is used as
     * failure detection, and a loading server is considered to be
     * not available. */
    {"ping",pingCommand,-1,
     "ok-stale fast @connection @replication",
     0,NULL,0,0,0,0,0,0},

    {"echo",echoCommand,2,
     "read-only fast @connection",
     0,NULL,0,0,0,0,0,0},

    {"save",saveCommand,1,
     "admin no-script",
     0,NULL,0,0,0,0,0,0},

    {"bgsave",bgsaveCommand,-1,
     "admin no-script",
     0,NULL,0,0,0,0,0,0},

    {"bgrewriteaof",bgrewriteaofCommand,1,
     "admin no-script",
     0,NULL,0,0,0,0,0,0},

    {"shutdown",shutdownCommand,-1,
     "admin no-script ok-loading ok-stale",
     0,NULL,0,0,0,0,0,0},

    {"lastsave",lastsaveCommand,1,
     "read-only random fast ok-loading ok-stale @admin @dangerous",
     0,NULL,0,0,0,0,0,0},

    {"type",typeCommand,2,
     "read-only fast @keyspace",
     0,NULL,1,1,1,0,0,0},

    {"multi",multiCommand,1,
     "no-script fast ok-loading ok-stale @transaction",
     0,NULL,0,0,0,0,0,0},

    {"exec",execCommand,1,
     "no-script no-monitor no-slowlog ok-loading ok-stale @transaction",
     0,NULL,0,0,0,0,0,0},

    {"discard",discardCommand,1,
     "no-script fast ok-loading ok-stale @transaction",
     0,NULL,0,0,0,0,0,0},

    {"sync",syncCommand,1,
     "admin no-script @replication",
     0,NULL,0,0,0,0,0,0},

    {"psync",syncCommand,3,
     "admin no-script @replication",
     0,NULL,0,0,0,0,0,0},

    {"replconf",replconfCommand,-1,
     "admin no-script ok-loading ok-stale @replication",
     0,NULL,0,0,0,0,0,0},

    {"flushdb",flushdbCommand,-1,
     "write @keyspace @dangerous",
     0,NULL,0,0,0,0,0,0},

    {"flushall",flushallCommand,-1,
     "write @keyspace @dangerous",
     0,NULL,0,0,0,0,0,0},

    {"sort",sortCommand,-2,
     "write use-memory @list @set @sortedset @dangerous",
     0,sortGetKeys,1,1,1,0,0,0},

    {"info",infoCommand,-1,
     "ok-loading ok-stale random @dangerous",
     0,NULL,0,0,0,0,0,0},

    {"monitor",monitorCommand,1,
     "admin no-script ok-loading ok-stale",
     0,NULL,0,0,0,0,0,0},

    {"ttl",ttlCommand,-2,
     "read-only fast random @keyspace",
     0,NULL,1,1,1,0,0,0},

    {"touch",touchCommand,-2,
     "read-only fast @keyspace",
     0,NULL,1,-1,1,0,0,0},

    {"pttl",pttlCommand,-2,
     "read-only fast random @keyspace",
     0,NULL,1,1,1,0,0,0},

    {"persist",persistCommand,-2,
     "write fast @keyspace",
     0,NULL,1,1,1,0,0,0},

    {"slaveof",replicaofCommand,3,
     "admin no-script ok-stale",
     0,NULL,0,0,0,0,0,0},

    {"replicaof",replicaofCommand,3,
     "admin no-script ok-stale",
     0,NULL,0,0,0,0,0,0},

    {"role",roleCommand,1,
     "ok-loading ok-stale no-script fast read-only @dangerous",
     0,NULL,0,0,0,0,0,0},

    {"debug",debugCommand,-2,
     "admin no-script ok-loading ok-stale",
     0,NULL,0,0,0,0,0,0},

    {"config",configCommand,-2,
     "admin ok-loading ok-stale no-script",
     0,NULL,0,0,0,0,0,0},

    {"subscribe",subscribeCommand,-2,
     "pub-sub no-script ok-loading ok-stale",
     0,NULL,0,0,0,0,0,0},

    {"unsubscribe",unsubscribeCommand,-1,
     "pub-sub no-script ok-loading ok-stale",
     0,NULL,0,0,0,0,0,0},

    {"psubscribe",psubscribeCommand,-2,
     "pub-sub no-script ok-loading ok-stale",
     0,NULL,0,0,0,0,0,0},

    {"punsubscribe",punsubscribeCommand,-1,
     "pub-sub no-script ok-loading ok-stale",
     0,NULL,0,0,0,0,0,0},

    {"publish",publishCommand,3,
     "pub-sub ok-loading ok-stale fast",
     0,NULL,0,0,0,0,0,0},

    {"pubsub",pubsubCommand,-2,
     "pub-sub ok-loading ok-stale random",
     0,NULL,0,0,0,0,0,0},

    {"watch",watchCommand,-2,
     "no-script fast @transaction",
     0,NULL,1,-1,1,0,0,0},

    {"unwatch",unwatchCommand,1,
     "no-script fast @transaction",
     0,NULL,0,0,0,0,0,0},

    {"cluster",clusterCommand,-2,
     "admin ok-stale random",
     0,NULL,0,0,0,0,0,0},

    {"restore",restoreCommand,-4,
     "write use-memory @keyspace @dangerous",
     0,NULL,1,1,1,0,0,0},

    {"restore-asking",restoreCommand,-4,
    "write use-memory cluster-asking @keyspace @dangerous",
    0,NULL,1,1,1,0,0,0},

    {"migrate",migrateCommand,-6,
     "write random @keyspace @dangerous",
     0,migrateGetKeys,0,0,0,0,0,0},

    {"asking",askingCommand,1,
     "fast @keyspace",
     0,NULL,0,0,0,0,0,0},

    {"readonly",readonlyCommand,1,
     "fast @keyspace",
     0,NULL,0,0,0,0,0,0},

    {"readwrite",readwriteCommand,1,
     "fast @keyspace",
     0,NULL,0,0,0,0,0,0},

    {"dump",dumpCommand,2,
     "read-only random @keyspace",
     0,NULL,1,1,1,0,0,0},

    {"object",objectCommand,-2,
     "read-only random @keyspace",
     0,NULL,2,2,1,0,0,0},

    {"memory",memoryCommand,-2,
     "random read-only",
     0,memoryGetKeys,0,0,0,0,0,0},

    {"client",clientCommand,-2,
     "admin no-script random ok-loading ok-stale @connection",
     0,NULL,0,0,0,0,0,0},

    {"hello",helloCommand,-2,
     "no-auth no-script fast no-monitor ok-loading ok-stale no-slowlog @connection",
     0,NULL,0,0,0,0,0,0},

    /* EVAL can modify the dataset, however it is not flagged as a write
     * command since we do the check while running commands from Lua. */
    {"eval",evalCommand,-3,
     "no-script @scripting",
     0,evalGetKeys,0,0,0,0,0,0},

    {"evalsha",evalShaCommand,-3,
     "no-script @scripting",
     0,evalGetKeys,0,0,0,0,0,0},

    {"slowlog",slowlogCommand,-2,
     "admin random ok-loading ok-stale",
     0,NULL,0,0,0,0,0,0},

    {"script",scriptCommand,-2,
     "no-script @scripting",
     0,NULL,0,0,0,0,0,0},

    {"time",timeCommand,1,
     "read-only random fast ok-loading ok-stale",
     0,NULL,0,0,0,0,0,0},

    {"bitop",bitopCommand,-4,
     "write use-memory @bitmap",
     0,NULL,2,-1,1,0,0,0},

    {"bitcount",bitcountCommand,-2,
     "read-only @bitmap",
     0,NULL,1,1,1,0,0,0},

    {"bitpos",bitposCommand,-3,
     "read-only @bitmap",
     0,NULL,1,1,1,0,0,0},

    {"wait",waitCommand,3,
     "no-script @keyspace",
     0,NULL,0,0,0,0,0,0},

    {"command",commandCommand,-1,
     "ok-loading ok-stale random @connection",
     0,NULL,0,0,0,0,0,0},

    {"geoadd",geoaddCommand,-5,
     "write use-memory @geo",
     0,NULL,1,1,1,0,0,0},

    /* GEORADIUS has store options that may write. */
    {"georadius",georadiusCommand,-6,
     "write @geo",
     0,georadiusGetKeys,1,1,1,0,0,0},

    {"georadius_ro",georadiusroCommand,-6,
     "read-only @geo",
     0,georadiusGetKeys,1,1,1,0,0,0},

    {"georadiusbymember",georadiusbymemberCommand,-5,
     "write @geo",
     0,georadiusGetKeys,1,1,1,0,0,0},

    {"georadiusbymember_ro",georadiusbymemberroCommand,-5,
     "read-only @geo",
     0,georadiusGetKeys,1,1,1,0,0,0},

    {"geohash",geohashCommand,-2,
     "read-only @geo",
     0,NULL,1,1,1,0,0,0},

    {"geopos",geoposCommand,-2,
     "read-only @geo",
     0,NULL,1,1,1,0,0,0},

    {"geodist",geodistCommand,-4,
     "read-only @geo",
     0,NULL,1,1,1,0,0,0},

    {"pfselftest",pfselftestCommand,1,
     "admin @hyperloglog",
      0,NULL,0,0,0,0,0,0},

    {"pfadd",pfaddCommand,-2,
     "write use-memory fast @hyperloglog",
     0,NULL,1,1,1,0,0,0},

    /* Technically speaking PFCOUNT may change the key since it changes the
     * final bytes in the HyperLogLog representation. However in this case
     * we claim that the representation, even if accessible, is an internal
     * affair, and the command is semantically read only. */
    {"pfcount",pfcountCommand,-2,
     "read-only @hyperloglog",
     0,NULL,1,-1,1,0,0,0},

    {"pfmerge",pfmergeCommand,-2,
     "write use-memory @hyperloglog",
     0,NULL,1,-1,1,0,0,0},

    {"pfdebug",pfdebugCommand,-3,
     "admin write",
     0,NULL,0,0,0,0,0,0},

    {"xadd",xaddCommand,-5,
     "write use-memory fast random @stream",
     0,NULL,1,1,1,0,0,0},

    {"xrange",xrangeCommand,-4,
     "read-only @stream",
     0,NULL,1,1,1,0,0,0},

    {"xrevrange",xrevrangeCommand,-4,
     "read-only @stream",
     0,NULL,1,1,1,0,0,0},

    {"xlen",xlenCommand,2,
     "read-only fast @stream",
     0,NULL,1,1,1,0,0,0},

    {"xread",xreadCommand,-4,
     "read-only @stream @blocking",
     0,xreadGetKeys,1,1,1,0,0,0},

    {"xreadgroup",xreadCommand,-7,
     "write @stream @blocking",
     0,xreadGetKeys,1,1,1,0,0,0},

    {"xgroup",xgroupCommand,-2,
     "write use-memory @stream",
     0,NULL,2,2,1,0,0,0},

    {"xsetid",xsetidCommand,3,
     "write use-memory fast @stream",
     0,NULL,1,1,1,0,0,0},

    {"xack",xackCommand,-4,
     "write fast random @stream",
     0,NULL,1,1,1,0,0,0},

    {"xpending",xpendingCommand,-3,
     "read-only random @stream",
     0,NULL,1,1,1,0,0,0},

    {"xclaim",xclaimCommand,-6,
     "write random fast @stream",
     0,NULL,1,1,1,0,0,0},

    {"xinfo",xinfoCommand,-2,
     "read-only random @stream",
     0,NULL,2,2,1,0,0,0},

    {"xdel",xdelCommand,-3,
     "write fast @stream",
     0,NULL,1,1,1,0,0,0},

    {"xtrim",xtrimCommand,-2,
     "write random @stream",
     0,NULL,1,1,1,0,0,0},

    {"post",securityWarningCommand,-1,
     "ok-loading ok-stale read-only",
     0,NULL,0,0,0,0,0,0},

    {"host:",securityWarningCommand,-1,
     "ok-loading ok-stale read-only",
     0,NULL,0,0,0,0,0,0},

    {"latency",latencyCommand,-2,
     "admin no-script ok-loading ok-stale",
     0,NULL,0,0,0,0,0,0},

    {"acl",aclCommand,-2,
     "admin no-script no-slowlog ok-loading ok-stale",
     0,NULL,0,0,0,0,0,0},

    {"rreplay",replicaReplayCommand,-3,
     "read-only fast noprop",
     0,NULL,0,0,0,0,0,0},

    {"keydb.cron",cronCommand,-5,
     "write use-memory",
     0,NULL,1,1,1,0,0,0},

    {"keydb.hrename", hrenameCommand, 4,
     "write fast @hash",
     0,NULL,0,0,0,0,0,0},
    
    {"stralgo",stralgoCommand,-2,
     "read-only @string",
     0,lcsGetKeys,0,0,0,0,0,0}
};

/*============================ Utility functions ============================ */

/* We use a private localtime implementation which is fork-safe. The logging
 * function of Redis may be called from other threads. */
extern "C" void nolocks_localtime(struct tm *tmp, time_t t, time_t tz, int dst);
extern "C" pid_t gettid();

/* Low level logging. To use only for very big messages, otherwise
 * serverLog() is to prefer. */
void serverLogRaw(int level, const char *msg) {
    const int syslogLevelMap[] = { LOG_DEBUG, LOG_INFO, LOG_NOTICE, LOG_WARNING };
    const char *c = ".-*#                                                             ";
    FILE *fp;
    char buf[64];
    int rawmode = (level & LL_RAW);
    int log_to_stdout = g_pserver->logfile[0] == '\0';

    level &= 0xff; /* clear flags */
    if (level < cserver.verbosity) return;

    fp = log_to_stdout ? stdout : fopen(g_pserver->logfile,"a");
    if (!fp) return;

    if (rawmode) {
        fprintf(fp,"%s",msg);
    } else {
        int off;
        struct timeval tv;
        int role_char;
        pid_t pid = getpid();

        gettimeofday(&tv,NULL);
        struct tm tm;
        int daylight_active;
        __atomic_load(&g_pserver->daylight_active, &daylight_active, __ATOMIC_RELAXED);
        nolocks_localtime(&tm,tv.tv_sec,g_pserver->timezone,daylight_active);
        off = strftime(buf,sizeof(buf),"%d %b %Y %H:%M:%S.",&tm);
        snprintf(buf+off,sizeof(buf)-off,"%03d",(int)tv.tv_usec/1000);
        if (g_pserver->sentinel_mode) {
            role_char = 'X'; /* Sentinel. */
        } else if (pid != cserver.pid) {
            role_char = 'C'; /* RDB / AOF writing child. */
        } else {
            role_char = (listLength(g_pserver->masters) ? 'S':'M'); /* Slave or Master. */
        }
        fprintf(fp,"%d:%d:%c %s %c %s\n",
            (int)getpid(),(int)gettid(),role_char, buf,c[level],msg);
    }
    fflush(fp);

    if (!log_to_stdout) fclose(fp);
    if (g_pserver->syslog_enabled) syslog(syslogLevelMap[level], "%s", msg);
}

/* Like serverLogRaw() but with printf-alike support. This is the function that
 * is used across the code. The raw version is only used in order to dump
 * the INFO output on crash. */
void serverLog(int level, const char *fmt, ...) {
    va_list ap;
    char msg[LOG_MAX_LEN];

    if ((level&0xff) < cserver.verbosity) return;

    va_start(ap, fmt);
    vsnprintf(msg, sizeof(msg), fmt, ap);
    va_end(ap);

    serverLogRaw(level,msg);
}

static void checkTrialTimeout()
{
#ifndef NO_LICENSE_CHECK
    if (cserver.license_key != nullptr && FValidKey(cserver.license_key, strlen(cserver.license_key)))
        return;
    time_t curtime = time(NULL);
    int64_t elapsed = (int64_t)curtime - (int64_t)cserver.stat_starttime;
    int64_t remaining = (cserver.trial_timeout * 60L) - elapsed;
    if (remaining <= 0)
    {
        serverLog(LL_WARNING, "Trial timeout exceeded.  KeyDB will now exit.");
        prepareForShutdown(SHUTDOWN_SAVE);
        exit(0);
    }
    else
    {
        serverLog(LL_WARNING, "Trial timeout in %ld:%02ld minutes", remaining/60, remaining % 60);
    }
#endif
}

/* Log a fixed message without printf-alike capabilities, in a way that is
 * safe to call from a signal handler.
 *
 * We actually use this only for signals that are not fatal from the point
 * of view of Redis. Signals that are going to kill the server anyway and
 * where we need printf-alike features are served by serverLog(). */
void serverLogFromHandler(int level, const char *msg) {
    int fd;
    int log_to_stdout = g_pserver->logfile[0] == '\0';
    char buf[64];

    if ((level&0xff) < cserver.verbosity || (log_to_stdout && cserver.daemonize))
        return;
    fd = log_to_stdout ? STDOUT_FILENO :
                         open(g_pserver->logfile, O_APPEND|O_CREAT|O_WRONLY, 0644);
    if (fd == -1) return;
    ll2string(buf,sizeof(buf),getpid());
    if (write(fd,buf,strlen(buf)) == -1) goto err;
    if (write(fd,":signal-handler (",17) == -1) goto err;
    ll2string(buf,sizeof(buf),time(NULL));
    if (write(fd,buf,strlen(buf)) == -1) goto err;
    if (write(fd,") ",2) == -1) goto err;
    if (write(fd,msg,strlen(msg)) == -1) goto err;
    if (write(fd,"\n",1) == -1) goto err;
err:
    if (!log_to_stdout) close(fd);
}

/* Return the UNIX time in microseconds */
long long ustime(void) {
    struct timeval tv;
    long long ust;

    gettimeofday(&tv, NULL);
    ust = ((long long)tv.tv_sec)*1000000;
    ust += tv.tv_usec;
    return ust;
}

/* Return the UNIX time in milliseconds */
mstime_t mstime(void) {
    return ustime()/1000;
}

/* After an RDB dump or AOF rewrite we exit from children using _exit() instead of
 * exit(), because the latter may interact with the same file objects used by
 * the parent process. However if we are testing the coverage normal exit() is
 * used in order to obtain the right coverage information. */
void exitFromChild(int retcode) {
#ifdef COVERAGE_TEST
    exit(retcode);
#else
    _exit(retcode);
#endif
}

/*====================== Hash table type implementation  ==================== */

/* This is a hash table type that uses the SDS dynamic strings library as
 * keys and redis objects as values (objects can hold SDS strings,
 * lists, sets). */

void dictVanillaFree(void *privdata, void *val)
{
    DICT_NOTUSED(privdata);
    zfree(val);
}

void dictListDestructor(void *privdata, void *val)
{
    DICT_NOTUSED(privdata);
    listRelease((list*)val);
}

int dictSdsKeyCompare(void *privdata, const void *key1,
        const void *key2)
{
    int l1,l2;
    DICT_NOTUSED(privdata);

    l1 = sdslen((sds)key1);
    l2 = sdslen((sds)key2);
    if (l1 != l2) return 0;
    return memcmp(key1, key2, l1) == 0;
}

void dictSdsNOPDestructor(void *, void *) {}

void dictDbKeyDestructor(void *privdata, void *key)
{
    DICT_NOTUSED(privdata);
    sdsfree((sds)key);
}

/* A case insensitive version used for the command lookup table and other
 * places where case insensitive non binary-safe comparison is needed. */
int dictSdsKeyCaseCompare(void *privdata, const void *key1,
        const void *key2)
{
    DICT_NOTUSED(privdata);

    return strcasecmp((const char*)key1, (const char*)key2) == 0;
}

void dictObjectDestructor(void *privdata, void *val)
{
    DICT_NOTUSED(privdata);

    if (val == NULL) return; /* Lazy freeing will set value to NULL. */
    decrRefCount((robj*)val);
}

void dictSdsDestructor(void *privdata, void *val)
{
    DICT_NOTUSED(privdata);

    sdsfree((sds)val);
}

int dictObjKeyCompare(void *privdata, const void *key1,
        const void *key2)
{
    const robj *o1 = (const robj*)key1, *o2 = (const robj*)key2;
    return dictSdsKeyCompare(privdata,ptrFromObj(o1),ptrFromObj(o2));
}

uint64_t dictObjHash(const void *key) {
    const robj *o = (const robj*)key;
    void *ptr = ptrFromObj(o);
    return dictGenHashFunction(ptr, sdslen((sds)ptr));
}

uint64_t dictSdsHash(const void *key) {
    return dictGenHashFunction((unsigned char*)key, sdslen((char*)key));
}

uint64_t dictSdsCaseHash(const void *key) {
    return dictGenCaseHashFunction((unsigned char*)key, sdslen((char*)key));
}

int dictEncObjKeyCompare(void *privdata, const void *key1,
        const void *key2)
{
    robj *o1 = (robj*) key1, *o2 = (robj*) key2;
    int cmp;

    if (o1->encoding == OBJ_ENCODING_INT &&
        o2->encoding == OBJ_ENCODING_INT)
            return ptrFromObj(o1) == ptrFromObj(o2);

    /* Due to OBJ_STATIC_REFCOUNT, we avoid calling getDecodedObject() without
     * good reasons, because it would incrRefCount() the object, which
     * is invalid. So we check to make sure dictFind() works with static
     * objects as well. */
    if (o1->getrefcount() != OBJ_STATIC_REFCOUNT) o1 = getDecodedObject(o1);
    if (o2->getrefcount() != OBJ_STATIC_REFCOUNT) o2 = getDecodedObject(o2);
    cmp = dictSdsKeyCompare(privdata,ptrFromObj(o1),ptrFromObj(o2));
    if (o1->getrefcount() != OBJ_STATIC_REFCOUNT) decrRefCount(o1);
    if (o2->getrefcount() != OBJ_STATIC_REFCOUNT) decrRefCount(o2);
    return cmp;
}

uint64_t dictEncObjHash(const void *key) {
    robj *o = (robj*) key;

    if (sdsEncodedObject(o)) {
        return dictGenHashFunction(ptrFromObj(o), sdslen((sds)ptrFromObj(o)));
    } else {
        if (o->encoding == OBJ_ENCODING_INT) {
            char buf[32];
            int len;

            len = ll2string(buf,32,(long)ptrFromObj(o));
            return dictGenHashFunction((unsigned char*)buf, len);
        } else {
            uint64_t hash;

            o = getDecodedObject(o);
            hash = dictGenHashFunction(ptrFromObj(o), sdslen((sds)ptrFromObj(o)));
            decrRefCount(o);
            return hash;
        }
    }
}

/* Generic hash table type where keys are Redis Objects, Values
 * dummy pointers. */
dictType objectKeyPointerValueDictType = {
    dictEncObjHash,            /* hash function */
    NULL,                      /* key dup */
    NULL,                      /* val dup */
    dictEncObjKeyCompare,      /* key compare */
    dictObjectDestructor,      /* key destructor */
    NULL                       /* val destructor */
};

/* Like objectKeyPointerValueDictType(), but values can be destroyed, if
 * not NULL, calling zfree(). */
dictType objectKeyHeapPointerValueDictType = {
    dictEncObjHash,            /* hash function */
    NULL,                      /* key dup */
    NULL,                      /* val dup */
    dictEncObjKeyCompare,      /* key compare */
    dictObjectDestructor,      /* key destructor */
    dictVanillaFree            /* val destructor */
};

/* Set dictionary type. Keys are SDS strings, values are ot used. */
dictType setDictType = {
    dictSdsHash,               /* hash function */
    NULL,                      /* key dup */
    NULL,                      /* val dup */
    dictSdsKeyCompare,         /* key compare */
    dictSdsDestructor,         /* key destructor */
    NULL                       /* val destructor */
};

/* Sorted sets hash (note: a skiplist is used in addition to the hash table) */
dictType zsetDictType = {
    dictSdsHash,               /* hash function */
    NULL,                      /* key dup */
    NULL,                      /* val dup */
    dictSdsKeyCompare,         /* key compare */
    NULL,                      /* Note: SDS string shared & freed by skiplist */
    NULL                       /* val destructor */
};

/* db->pdict, keys are sds strings, vals are Redis objects. */
dictType dbDictType = {
    dictSdsHash,                /* hash function */
    NULL,                       /* key dup */
    NULL,                       /* val dup */
    dictSdsKeyCompare,          /* key compare */
    dictDbKeyDestructor,          /* key destructor */
    dictObjectDestructor   /* val destructor */
};

/* db->pdict, keys are sds strings, vals uints. */
dictType dbDictTypeTombstone = {
    dictSdsHash,                /* hash function */
    NULL,                       /* key dup */
    NULL,                       /* val dup */
    dictSdsKeyCompare,          /* key compare */
    dictDbKeyDestructor,          /* key destructor */
    NULL   /* val destructor */
};

dictType dbSnapshotDictType = {
    dictSdsHash,
    NULL,
    NULL,
    dictSdsKeyCompare,
    dictSdsNOPDestructor,
    dictObjectDestructor,
};

/* g_pserver->lua_scripts sha (as sds string) -> scripts (as robj) cache. */
dictType shaScriptObjectDictType = {
    dictSdsCaseHash,            /* hash function */
    NULL,                       /* key dup */
    NULL,                       /* val dup */
    dictSdsKeyCaseCompare,      /* key compare */
    dictSdsDestructor,          /* key destructor */
    dictObjectDestructor        /* val destructor */
};

/* Db->expires */
dictType keyptrDictType = {
    dictSdsHash,                /* hash function */
    NULL,                       /* key dup */
    NULL,                       /* val dup */
    dictSdsKeyCompare,          /* key compare */
    NULL,                       /* key destructor */
    NULL                        /* val destructor */
};

/* Command table. sds string -> command struct pointer. */
dictType commandTableDictType = {
    dictSdsCaseHash,            /* hash function */
    NULL,                       /* key dup */
    NULL,                       /* val dup */
    dictSdsKeyCaseCompare,      /* key compare */
    dictSdsDestructor,          /* key destructor */
    NULL                        /* val destructor */
};

/* Hash type hash table (note that small hashes are represented with ziplists) */
dictType hashDictType = {
    dictSdsHash,                /* hash function */
    NULL,                       /* key dup */
    NULL,                       /* val dup */
    dictSdsKeyCompare,          /* key compare */
    dictSdsDestructor,          /* key destructor */
    dictSdsDestructor           /* val destructor */
};

/* Keylist hash table type has unencoded redis objects as keys and
 * lists as values. It's used for blocking operations (BLPOP) and to
 * map swapped keys to a list of clients waiting for this keys to be loaded. */
dictType keylistDictType = {
    dictObjHash,                /* hash function */
    NULL,                       /* key dup */
    NULL,                       /* val dup */
    dictObjKeyCompare,          /* key compare */
    dictObjectDestructor,       /* key destructor */
    dictListDestructor          /* val destructor */
};

/* Cluster nodes hash table, mapping nodes addresses 1.2.3.4:6379 to
 * clusterNode structures. */
dictType clusterNodesDictType = {
    dictSdsHash,                /* hash function */
    NULL,                       /* key dup */
    NULL,                       /* val dup */
    dictSdsKeyCompare,          /* key compare */
    dictSdsDestructor,          /* key destructor */
    NULL                        /* val destructor */
};

/* Cluster re-addition blacklist. This maps node IDs to the time
 * we can re-add this node. The goal is to avoid readding a removed
 * node for some time. */
dictType clusterNodesBlackListDictType = {
    dictSdsCaseHash,            /* hash function */
    NULL,                       /* key dup */
    NULL,                       /* val dup */
    dictSdsKeyCaseCompare,      /* key compare */
    dictSdsDestructor,          /* key destructor */
    NULL                        /* val destructor */
};

/* Cluster re-addition blacklist. This maps node IDs to the time
 * we can re-add this node. The goal is to avoid readding a removed
 * node for some time. */
dictType modulesDictType = {
    dictSdsCaseHash,            /* hash function */
    NULL,                       /* key dup */
    NULL,                       /* val dup */
    dictSdsKeyCaseCompare,      /* key compare */
    dictSdsDestructor,          /* key destructor */
    NULL                        /* val destructor */
};

/* Migrate cache dict type. */
dictType migrateCacheDictType = {
    dictSdsHash,                /* hash function */
    NULL,                       /* key dup */
    NULL,                       /* val dup */
    dictSdsKeyCompare,          /* key compare */
    dictSdsDestructor,          /* key destructor */
    NULL                        /* val destructor */
};

/* Replication cached script dict (g_pserver->repl_scriptcache_dict).
 * Keys are sds SHA1 strings, while values are not used at all in the current
 * implementation. */
dictType replScriptCacheDictType = {
    dictSdsCaseHash,            /* hash function */
    NULL,                       /* key dup */
    NULL,                       /* val dup */
    dictSdsKeyCaseCompare,      /* key compare */
    dictSdsDestructor,          /* key destructor */
    NULL                        /* val destructor */
};

int htNeedsResize(dict *dict) {
    long long size, used;

    size = dictSlots(dict);
    used = dictSize(dict);
    return (size > DICT_HT_INITIAL_SIZE &&
            (used*100/size < HASHTABLE_MIN_FILL));
}

/* If the percentage of used slots in the HT reaches HASHTABLE_MIN_FILL
 * we resize the hash table to save memory */
void tryResizeHashTables(int dbid) {
    g_pserver->db[dbid]->tryResize();
}

/* Our hash table implementation performs rehashing incrementally while
 * we write/read from the hash table. Still if the server is idle, the hash
 * table will use two tables for a long time. So we try to use 1 millisecond
 * of CPU time at every call of this function to perform some rehahsing.
 *
 * The function returns 1 if some rehashing was performed, otherwise 0
 * is returned. */
int redisDbPersistentData::incrementallyRehash() {
    /* Keys dictionary */
    if (dictIsRehashing(m_pdict)) {
        dictRehashMilliseconds(m_pdict,1);
        return 1; /* already used our millisecond for this loop... */
    }
    return 0;
}

/* This function is called once a background process of some kind terminates,
 * as we want to avoid resizing the hash tables when there is a child in order
 * to play well with copy-on-write (otherwise when a resize happens lots of
 * memory pages are copied). The goal of this function is to update the ability
 * for dict.c to resize the hash tables accordingly to the fact we have o not
 * running childs. */
void updateDictResizePolicy(void) {
    if (!hasActiveChildProcess() || g_pserver->FRdbSaveInProgress())
        dictEnableResize();
    else
        dictDisableResize();
}

/* Return true if there are no active children processes doing RDB saving,
 * AOF rewriting, or some side process spawned by a loaded module. */
int hasActiveChildProcess() {
    return g_pserver->FRdbSaveInProgress() ||
           g_pserver->aof_child_pid != -1 ||
           g_pserver->module_child_pid != -1;
}

/* Return true if this instance has persistence completely turned off:
 * both RDB and AOF are disabled. */
int allPersistenceDisabled(void) {
    return g_pserver->saveparamslen == 0 && g_pserver->aof_state == AOF_OFF;
}

/* ======================= Cron: called every 100 ms ======================== */

/* Add a sample to the operations per second array of samples. */
void trackInstantaneousMetric(int metric, long long current_reading) {
    long long t = mstime() - g_pserver->inst_metric[metric].last_sample_time;
    long long ops = current_reading -
                    g_pserver->inst_metric[metric].last_sample_count;
    long long ops_sec;

    ops_sec = t > 0 ? (ops*1000/t) : 0;

    g_pserver->inst_metric[metric].samples[g_pserver->inst_metric[metric].idx] =
        ops_sec;
    g_pserver->inst_metric[metric].idx++;
    g_pserver->inst_metric[metric].idx %= STATS_METRIC_SAMPLES;
    g_pserver->inst_metric[metric].last_sample_time = mstime();
    g_pserver->inst_metric[metric].last_sample_count = current_reading;
}

/* Return the mean of all the samples. */
long long getInstantaneousMetric(int metric) {
    int j;
    long long sum = 0;

    for (j = 0; j < STATS_METRIC_SAMPLES; j++)
        sum += g_pserver->inst_metric[metric].samples[j];
    return sum / STATS_METRIC_SAMPLES;
}

/* The client query buffer is an sds.c string that can end with a lot of
 * free space not used, this function reclaims space if needed.
 *
 * The function always returns 0 as it never terminates the client. */
int clientsCronResizeQueryBuffer(client *c) {
    AssertCorrectThread(c);
    size_t querybuf_size = sdsAllocSize(c->querybuf);
    time_t idletime = g_pserver->unixtime - c->lastinteraction;

    /* There are two conditions to resize the query buffer:
     * 1) Query buffer is > BIG_ARG and too big for latest peak.
     * 2) Query buffer is > BIG_ARG and client is idle. */
    if (querybuf_size > PROTO_MBULK_BIG_ARG &&
         ((querybuf_size/(c->querybuf_peak+1)) > 2 ||
          idletime > 2))
    {
        /* Only resize the query buffer if it is actually wasting
         * at least a few kbytes. */
        if (sdsavail(c->querybuf) > 1024*4) {
            c->querybuf = sdsRemoveFreeSpace(c->querybuf);
        }
    }
    /* Reset the peak again to capture the peak memory usage in the next
     * cycle. */
    c->querybuf_peak = 0;

    /* Clients representing masters also use a "pending query buffer" that
     * is the yet not applied part of the stream we are reading. Such buffer
     * also needs resizing from time to time, otherwise after a very large
     * transfer (a huge value or a big MIGRATE operation) it will keep using
     * a lot of memory. */
    if (c->flags & CLIENT_MASTER) {
        /* There are two conditions to resize the pending query buffer:
         * 1) Pending Query buffer is > LIMIT_PENDING_QUERYBUF.
         * 2) Used length is smaller than pending_querybuf_size/2 */
        size_t pending_querybuf_size = sdsAllocSize(c->pending_querybuf);
        if(pending_querybuf_size > LIMIT_PENDING_QUERYBUF &&
           sdslen(c->pending_querybuf) < (pending_querybuf_size/2))
        {
            c->pending_querybuf = sdsRemoveFreeSpace(c->pending_querybuf);
        }
    }
    return 0;
}

SymVer parseVersion(const char *version)
{
    SymVer ver = {-1,-1,-1};
    long versions[3] = {-1,-1,-1};
    const char *start = version;
    const char *end = nullptr;

    for (int iver = 0; iver < 3; ++iver)
    {
        end = start;
        while (*end != '\0' && *end != '.')
            ++end;

        if (start >= end)
            return ver;

        if (!string2l(start, end - start, versions + iver))
            return ver;
        if (*end != '\0')
            start = end+1;
        else
            break;
    }
    ver.major = versions[0];
    ver.minor = versions[1];
    ver.build = versions[2];
    
    return ver;
}

VersionCompareResult compareVersion(SymVer *pver)
{
    SymVer symVerThis = parseVersion(KEYDB_REAL_VERSION);
    // Special case, 0.0.0 is equal to any version
    if ((symVerThis.major == 0 && symVerThis.minor == 0 && symVerThis.build == 0)
        || (pver->major == 0 && pver->minor == 0 && pver->build == 0))
        return VersionCompareResult::EqualVersion;
    
    for (int iver = 0; iver < 3; ++iver)
    {
        long verThis, verOther;
        switch (iver)
        {
        case 0:
            verThis = symVerThis.major; verOther = pver->major;
            break;
        case 1:
            verThis = symVerThis.minor; verOther = pver->minor;
            break;
        case 2:
            verThis = symVerThis.build; verOther = pver->build;
        }
        
        if (verThis < verOther)
            return VersionCompareResult::NewerVersion;
        if (verThis > verOther)
            return VersionCompareResult::OlderVersion;
    }
    return VersionCompareResult::EqualVersion;
}

/* This function is used in order to track clients using the biggest amount
 * of memory in the latest few seconds. This way we can provide such information
 * in the INFO output (clients section), without having to do an O(N) scan for
 * all the clients.
 *
 * This is how it works. We have an array of CLIENTS_PEAK_MEM_USAGE_SLOTS slots
 * where we track, for each, the biggest client output and input buffers we
 * saw in that slot. Every slot correspond to one of the latest seconds, since
 * the array is indexed by doing UNIXTIME % CLIENTS_PEAK_MEM_USAGE_SLOTS.
 *
 * When we want to know what was recently the peak memory usage, we just scan
 * such few slots searching for the maximum value. */
#define CLIENTS_PEAK_MEM_USAGE_SLOTS 8
size_t ClientsPeakMemInput[CLIENTS_PEAK_MEM_USAGE_SLOTS];
size_t ClientsPeakMemOutput[CLIENTS_PEAK_MEM_USAGE_SLOTS];

int clientsCronTrackExpansiveClients(client *c) {
    size_t in_usage = sdsAllocSize(c->querybuf);
    size_t out_usage = getClientOutputBufferMemoryUsage(c);
    int i = g_pserver->unixtime % CLIENTS_PEAK_MEM_USAGE_SLOTS;
    int zeroidx = (i+1) % CLIENTS_PEAK_MEM_USAGE_SLOTS;

    /* Always zero the next sample, so that when we switch to that second, we'll
     * only register samples that are greater in that second without considering
     * the history of such slot.
     *
     * Note: our index may jump to any random position if serverCron() is not
     * called for some reason with the normal frequency, for instance because
     * some slow command is called taking multiple seconds to execute. In that
     * case our array may end containing data which is potentially older
     * than CLIENTS_PEAK_MEM_USAGE_SLOTS seconds: however this is not a problem
     * since here we want just to track if "recently" there were very expansive
     * clients from the POV of memory usage. */
    ClientsPeakMemInput[zeroidx] = 0;
    ClientsPeakMemOutput[zeroidx] = 0;

    /* Track the biggest values observed so far in this slot. */
    if (in_usage > ClientsPeakMemInput[i]) ClientsPeakMemInput[i] = in_usage;
    if (out_usage > ClientsPeakMemOutput[i]) ClientsPeakMemOutput[i] = out_usage;

    return 0; /* This function never terminates the client. */
}

/* Iterating all the clients in getMemoryOverheadData() is too slow and
 * in turn would make the INFO command too slow. So we perform this
 * computation incrementally and track the (not instantaneous but updated
 * to the second) total memory used by clients using clinetsCron() in
 * a more incremental way (depending on server.hz). */
int clientsCronTrackClientsMemUsage(client *c) {
    size_t mem = 0;
    int type = getClientType(c);
    mem += getClientOutputBufferMemoryUsage(c);
    mem += sdsAllocSize(c->querybuf);
    mem += sizeof(client);
    /* Now that we have the memory used by the client, remove the old
     * value from the old categoty, and add it back. */
    g_pserver->stat_clients_type_memory[c->client_cron_last_memory_type] -=
        c->client_cron_last_memory_usage;
    g_pserver->stat_clients_type_memory[type] += mem;
    /* Remember what we added and where, to remove it next time. */
    c->client_cron_last_memory_usage = mem;
    c->client_cron_last_memory_type = type;
    return 0;
}

/* Return the max samples in the memory usage of clients tracked by
 * the function clientsCronTrackExpansiveClients(). */
void getExpansiveClientsInfo(size_t *in_usage, size_t *out_usage) {
    size_t i = 0, o = 0;
    for (int j = 0; j < CLIENTS_PEAK_MEM_USAGE_SLOTS; j++) {
        if (ClientsPeakMemInput[j] > i) i = ClientsPeakMemInput[j];
        if (ClientsPeakMemOutput[j] > o) o = ClientsPeakMemOutput[j];
    }
    *in_usage = i;
    *out_usage = o;
}

/* This function is called by serverCron() and is used in order to perform
 * operations on clients that are important to perform constantly. For instance
 * we use this function in order to disconnect clients after a timeout, including
 * clients blocked in some blocking command with a non-zero timeout.
 *
 * The function makes some effort to process all the clients every second, even
 * if this cannot be strictly guaranteed, since serverCron() may be called with
 * an actual frequency lower than g_pserver->hz in case of latency events like slow
 * commands.
 *
 * It is very important for this function, and the functions it calls, to be
 * very fast: sometimes Redis has tens of hundreds of connected clients, and the
 * default g_pserver->hz value is 10, so sometimes here we need to process thousands
 * of clients per second, turning this function into a source of latency.
 */
#define CLIENTS_CRON_MIN_ITERATIONS 5
void clientsCron(int iel) {
    /* Try to process at least numclients/g_pserver->hz of clients
     * per call. Since normally (if there are no big latency events) this
     * function is called g_pserver->hz times per second, in the average case we
     * process all the clients in 1 second. */
    int numclients = listLength(g_pserver->clients);
    int iterations = numclients/g_pserver->hz;
    mstime_t now = mstime();

    /* Process at least a few clients while we are at it, even if we need
     * to process less than CLIENTS_CRON_MIN_ITERATIONS to meet our contract
     * of processing each client once per second. */
    if (iterations < CLIENTS_CRON_MIN_ITERATIONS)
        iterations = (numclients < CLIENTS_CRON_MIN_ITERATIONS) ?
                     numclients : CLIENTS_CRON_MIN_ITERATIONS;

    while(listLength(g_pserver->clients) && iterations--) {
        client *c;
        listNode *head;

        /* Rotate the list, take the current head, process.
         * This way if the client must be removed from the list it's the
         * first element and we don't incur into O(N) computation. */
        listRotateTailToHead(g_pserver->clients);
        head = (listNode*)listFirst(g_pserver->clients);
        c = (client*)listNodeValue(head);
        if (c->iel == iel)
        {
            fastlock_lock(&c->lock);
            /* The following functions do different service checks on the client.
            * The protocol is that they return non-zero if the client was
            * terminated. */
            if (clientsCronHandleTimeout(c,now)) continue;  // Client free'd so don't release the lock
            if (clientsCronResizeQueryBuffer(c)) goto LContinue;
            if (clientsCronTrackExpansiveClients(c)) goto LContinue;
            if (clientsCronTrackClientsMemUsage(c)) goto LContinue;
        LContinue:
            fastlock_unlock(&c->lock);
        }        
    }

    /* Free any pending clients */
    freeClientsInAsyncFreeQueue(iel);
}

/* This function handles 'background' operations we are required to do
 * incrementally in Redis databases, such as active key expiring, resizing,
 * rehashing. */
void databasesCron(void) {
    /* Expire keys by random sampling. Not required for slaves
     * as master will synthesize DELs for us. */
    if (g_pserver->active_expire_enabled) {
        if (iAmMaster()) {
            activeExpireCycle(ACTIVE_EXPIRE_CYCLE_SLOW);
        } else {
            expireSlaveKeys();
        }
    }

    /* Defrag keys gradually. */
    activeDefragCycle();

    /* Perform hash tables rehashing if needed, but only if there are no
     * other processes saving the DB on disk. Otherwise rehashing is bad
     * as will cause a lot of copy-on-write of memory pages. */
    if (!hasActiveChildProcess() || g_pserver->FRdbSaveInProgress()) {
        /* We use global counters so if we stop the computation at a given
         * DB we'll be able to start from the successive in the next
         * cron loop iteration. */
        static unsigned int resize_db = 0;
        static unsigned int rehash_db = 0;
        int dbs_per_call = CRON_DBS_PER_CALL;
        int j;

        /* Don't test more DBs than we have. */
        if (dbs_per_call > cserver.dbnum) dbs_per_call = cserver.dbnum;

        /* Resize */
        for (j = 0; j < dbs_per_call; j++) {
            tryResizeHashTables(resize_db % cserver.dbnum);
            resize_db++;
        }

        /* Rehash */
        if (g_pserver->activerehashing) {
            for (j = 0; j < dbs_per_call; j++) {
                int work_done = g_pserver->db[rehash_db]->incrementallyRehash();
                if (work_done) {
                    /* If the function did some work, stop here, we'll do
                     * more at the next cron loop. */
                    break;
                } else {
                    /* If this db didn't need rehash, we'll try the next one. */
                    rehash_db++;
                    rehash_db %= cserver.dbnum;
                }
            }
        }
    }
}

/* We take a cached value of the unix time in the global state because with
 * virtual memory and aging there is to store the current time in objects at
 * every object access, and accuracy is not needed. To access a global var is
 * a lot faster than calling time(NULL).
 *
 * This function should be fast because it is called at every command execution
 * in call(), so it is possible to decide if to update the daylight saving
 * info or not using the 'update_daylight_info' argument. Normally we update
 * such info only when calling this function from serverCron() but not when
 * calling it from call(). */
void updateCachedTime(int update_daylight_info) {
    long long t = ustime();
    __atomic_store(&g_pserver->ustime, &t, __ATOMIC_RELAXED);
    t /= 1000;
    __atomic_store(&g_pserver->mstime, &t, __ATOMIC_RELAXED);
    t /= 1000;
    g_pserver->unixtime = t;

    /* To get information about daylight saving time, we need to call
     * localtime_r and cache the result. However calling localtime_r in this
     * context is safe since we will never fork() while here, in the main
     * thread. The logging function will call a thread safe version of
     * localtime that has no locks. */
    if (update_daylight_info) {
        struct tm tm;
        time_t ut = g_pserver->unixtime;
        localtime_r(&ut,&tm);
        __atomic_store(&g_pserver->daylight_active, &tm.tm_isdst, __ATOMIC_RELAXED);
    }
}

void checkChildrenDone(void) {
    int statloc;
    pid_t pid;

    /* If we have a diskless rdb child (note that we support only one concurrent
     * child), we want to avoid collecting it's exit status and acting on it
     * as long as we didn't finish to drain the pipe, since then we're at risk
     * of starting a new fork and a new pipe before we're done with the previous
     * one. */
    if (g_pserver->FRdbSaveInProgress() && g_pserver->rdb_pipe_conns)
        return;

    if (g_pserver->FRdbSaveInProgress())
    {
        void *rval = nullptr;
        int err;
        if ((err = pthread_tryjoin_np(g_pserver->rdbThreadVars.rdb_child_thread, &rval)))
        {
            if (err != EBUSY && err != EAGAIN)
                serverLog(LL_WARNING, "Error joining the background RDB save thread: %s\n", strerror(errno));
        }
        else
        {
            int exitcode = (int)reinterpret_cast<ptrdiff_t>(rval);
            backgroundSaveDoneHandler(exitcode,g_pserver->rdbThreadVars.fRdbThreadCancel);
            g_pserver->rdbThreadVars.fRdbThreadCancel = false;
            if (exitcode == 0) receiveChildInfo();
        }
    }
    else if ((pid = wait3(&statloc,WNOHANG,NULL)) != 0) {
        int exitcode = WEXITSTATUS(statloc);
        int bysignal = 0;

        if (WIFSIGNALED(statloc)) bysignal = WTERMSIG(statloc);

        /* sigKillChildHandler catches the signal and calls exit(), but we
         * must make sure not to flag lastbgsave_status, etc incorrectly.
         * We could directly terminate the child process via SIGUSR1
         * without handling it, but in this case Valgrind will log an
         * annoying error. */
        if (exitcode == SERVER_CHILD_NOERROR_RETVAL) {
            bysignal = SIGUSR1;
            exitcode = 1;
        }

        if (pid == -1) {
            serverLog(LL_WARNING,"wait3() returned an error: %s. "
                "aof_child_pid = %d, module_child_pid = %d",
                strerror(errno),
                (int) g_pserver->aof_child_pid,
                (int) g_pserver->module_child_pid);
        } else if (pid == g_pserver->aof_child_pid) {
            backgroundRewriteDoneHandler(exitcode,bysignal);
            if (!bysignal && exitcode == 0) receiveChildInfo();
        } else if (pid == g_pserver->module_child_pid) {
            ModuleForkDoneHandler(exitcode,bysignal);
            if (!bysignal && exitcode == 0) receiveChildInfo();
        } else {
            if (!ldbRemoveChild(pid)) {
                serverLog(LL_WARNING,
                    "Warning, detected child with unmatched pid: %ld",
                    (long)pid);
            }
        }
        updateDictResizePolicy();
        closeChildInfoPipe();
    }
}

/* This is our timer interrupt, called g_pserver->hz times per second.
 * Here is where we do a number of things that need to be done asynchronously.
 * For instance:
 *
 * - Active expired keys collection (it is also performed in a lazy way on
 *   lookup).
 * - Software watchdog.
 * - Update some statistic.
 * - Incremental rehashing of the DBs hash tables.
 * - Triggering BGSAVE / AOF rewrite, and handling of terminated children.
 * - Clients timeout of different kinds.
 * - Replication reconnection.
 * - Many more...
 *
 * Everything directly called here will be called g_pserver->hz times per second,
 * so in order to throttle execution of things we want to do less frequently
 * a macro is used: run_with_period(milliseconds) { .... }
 */

int serverCron(struct aeEventLoop *eventLoop, long long id, void *clientData) {
    int j;
    UNUSED(eventLoop);
    UNUSED(id);
    UNUSED(clientData);

    /* If another threads unblocked one of our clients, and this thread has been idle
        then beforeSleep won't have a chance to process the unblocking.  So we also
        process them here in the cron job to ensure they don't starve.
    */
    if (listLength(g_pserver->rgthreadvar[IDX_EVENT_LOOP_MAIN].unblocked_clients))
    {
        processUnblockedClients(IDX_EVENT_LOOP_MAIN);
    }
        
    /* Software watchdog: deliver the SIGALRM that will reach the signal
     * handler if we don't return here fast enough. */
    if (g_pserver->watchdog_period) watchdogScheduleSignal(g_pserver->watchdog_period);

    /* Update the time cache. */
    updateCachedTime(1);

    /* Unpause clients if enough time has elapsed */
    unpauseClientsIfNecessary();

    g_pserver->hz = g_pserver->config_hz;
    /* Adapt the g_pserver->hz value to the number of configured clients. If we have
     * many clients, we want to call serverCron() with an higher frequency. */
    if (g_pserver->dynamic_hz) {
        while (listLength(g_pserver->clients) / g_pserver->hz >
               MAX_CLIENTS_PER_CLOCK_TICK)
        {
            g_pserver->hz += g_pserver->hz; // *= 2
            if (g_pserver->hz > CONFIG_MAX_HZ) {
                g_pserver->hz = CONFIG_MAX_HZ;
                break;
            }
        }
    }

    run_with_period(100) {
        trackInstantaneousMetric(STATS_METRIC_COMMAND,g_pserver->stat_numcommands);
        trackInstantaneousMetric(STATS_METRIC_NET_INPUT,
                g_pserver->stat_net_input_bytes);
        trackInstantaneousMetric(STATS_METRIC_NET_OUTPUT,
                g_pserver->stat_net_output_bytes);
    }

    /* We have just LRU_BITS bits per object for LRU information.
     * So we use an (eventually wrapping) LRU clock.
     *
     * Note that even if the counter wraps it's not a big problem,
     * everything will still work but some object will appear younger
     * to Redis. However for this to happen a given object should never be
     * touched for all the time needed to the counter to wrap, which is
     * not likely.
     *
     * Note that you can change the resolution altering the
     * LRU_CLOCK_RESOLUTION define. */
    g_pserver->lruclock = getLRUClock();

    /* Record the max memory used since the server was started. */
    if (zmalloc_used_memory() > g_pserver->stat_peak_memory)
        g_pserver->stat_peak_memory = zmalloc_used_memory();

    run_with_period(100) {
        /* Sample the RSS and other metrics here since this is a relatively slow call.
         * We must sample the zmalloc_used at the same time we take the rss, otherwise
         * the frag ratio calculate may be off (ratio of two samples at different times) */
        g_pserver->cron_malloc_stats.process_rss = zmalloc_get_rss();
        g_pserver->cron_malloc_stats.zmalloc_used = zmalloc_used_memory();
        /* Sampling the allcator info can be slow too.
         * The fragmentation ratio it'll show is potentically more accurate
         * it excludes other RSS pages such as: shared libraries, LUA and other non-zmalloc
         * allocations, and allocator reserved pages that can be pursed (all not actual frag) */
        zmalloc_get_allocator_info(&g_pserver->cron_malloc_stats.allocator_allocated,
                                   &g_pserver->cron_malloc_stats.allocator_active,
                                   &g_pserver->cron_malloc_stats.allocator_resident);
        /* in case the allocator isn't providing these stats, fake them so that
         * fragmention info still shows some (inaccurate metrics) */
        if (!g_pserver->cron_malloc_stats.allocator_resident) {
            /* LUA memory isn't part of zmalloc_used, but it is part of the process RSS,
             * so we must desuct it in order to be able to calculate correct
             * "allocator fragmentation" ratio */
            size_t lua_memory = lua_gc(g_pserver->lua,LUA_GCCOUNT,0)*1024LL;
            g_pserver->cron_malloc_stats.allocator_resident = g_pserver->cron_malloc_stats.process_rss - lua_memory;
        }
        if (!g_pserver->cron_malloc_stats.allocator_active)
            g_pserver->cron_malloc_stats.allocator_active = g_pserver->cron_malloc_stats.allocator_resident;
        if (!g_pserver->cron_malloc_stats.allocator_allocated)
            g_pserver->cron_malloc_stats.allocator_allocated = g_pserver->cron_malloc_stats.zmalloc_used;
    }

    /* We received a SIGTERM, shutting down here in a safe way, as it is
     * not ok doing so inside the signal handler. */
    if (g_pserver->shutdown_asap) {
        if (prepareForShutdown(SHUTDOWN_NOFLAGS) == C_OK) throw ShutdownException();
        serverLog(LL_WARNING,"SIGTERM received but errors trying to shut down the server, check the logs for more information");
        g_pserver->shutdown_asap = 0;
    }

    /* Show some info about non-empty databases */
    run_with_period(5000) {
        for (j = 0; j < cserver.dbnum; j++) {
            long long size, used, vkeys;

            size = g_pserver->db[j]->slots();
            used = g_pserver->db[j]->size();
            vkeys = g_pserver->db[j]->expireSize();
            if (used || vkeys) {
                serverLog(LL_VERBOSE,"DB %d: %lld keys (%lld volatile) in %lld slots HT.",j,used,vkeys,size);
                /* dictPrintStats(g_pserver->dict); */
            }
        }
    }

    /* Show information about connected clients */
    if (!g_pserver->sentinel_mode) {
        run_with_period(5000) {
            serverLog(LL_DEBUG,
                "%lu clients connected (%lu replicas), %zu bytes in use",
                listLength(g_pserver->clients)-listLength(g_pserver->slaves),
                listLength(g_pserver->slaves),
                zmalloc_used_memory());
        }
    }

    /* We need to do a few operations on clients asynchronously. */
    clientsCron(IDX_EVENT_LOOP_MAIN);

    /* Handle background operations on Redis databases. */
    databasesCron();

    /* Start a scheduled AOF rewrite if this was requested by the user while
     * a BGSAVE was in progress. */
    if (!hasActiveChildProcess() &&
        g_pserver->aof_rewrite_scheduled)
    {
        rewriteAppendOnlyFileBackground();
    }

    /* Check if a background saving or AOF rewrite in progress terminated. */
    if (hasActiveChildProcess() || ldbPendingChildren())
    {
        checkChildrenDone();
    } else {
        /* If there is not a background saving/rewrite in progress check if
         * we have to save/rewrite now. */
        for (j = 0; j < g_pserver->saveparamslen; j++) {
            struct saveparam *sp = g_pserver->saveparams+j;

            /* Save if we reached the given amount of changes,
             * the given amount of seconds, and if the latest bgsave was
             * successful or if, in case of an error, at least
             * CONFIG_BGSAVE_RETRY_DELAY seconds already elapsed. */
            if (g_pserver->dirty >= sp->changes &&
                g_pserver->unixtime-g_pserver->lastsave > sp->seconds &&
                (g_pserver->unixtime-g_pserver->lastbgsave_try >
                 CONFIG_BGSAVE_RETRY_DELAY ||
                 g_pserver->lastbgsave_status == C_OK))
            {
                serverLog(LL_NOTICE,"%d changes in %d seconds. Saving...",
                    sp->changes, (int)sp->seconds);
                rdbSaveInfo rsi, *rsiptr;
                rsiptr = rdbPopulateSaveInfo(&rsi);
                rdbSaveBackground(rsiptr);
                break;
            }
        }

        /* Trigger an AOF rewrite if needed. */
        if (g_pserver->aof_state == AOF_ON &&
            !hasActiveChildProcess() &&
            g_pserver->aof_rewrite_perc &&
            g_pserver->aof_current_size > g_pserver->aof_rewrite_min_size)
        {
            long long base = g_pserver->aof_rewrite_base_size ?
                g_pserver->aof_rewrite_base_size : 1;
            long long growth = (g_pserver->aof_current_size*100/base) - 100;
            if (growth >= g_pserver->aof_rewrite_perc) {
                serverLog(LL_NOTICE,"Starting automatic rewriting of AOF on %lld%% growth",growth);
                rewriteAppendOnlyFileBackground();
            }
        }
    }


    /* AOF postponed flush: Try at every cron cycle if the slow fsync
     * completed. */
    if (g_pserver->aof_flush_postponed_start) flushAppendOnlyFile(0);

    /* AOF write errors: in this case we have a buffer to flush as well and
     * clear the AOF error in case of success to make the DB writable again,
     * however to try every second is enough in case of 'hz' is set to
     * an higher frequency. */
    run_with_period(1000) {
        if (g_pserver->aof_last_write_status == C_ERR)
            flushAppendOnlyFile(0);
    }

    /* Replication cron function -- used to reconnect to master,
     * detect transfer failures, start background RDB transfers and so forth. */
    run_with_period(1000) replicationCron();

    /* Run the Redis Cluster cron. */
    run_with_period(100) {
        if (g_pserver->cluster_enabled) clusterCron();
    }

    /* Run the Sentinel timer if we are in sentinel mode. */
    if (g_pserver->sentinel_mode) sentinelTimer();

    /* Cleanup expired MIGRATE cached sockets. */
    run_with_period(1000) {
        migrateCloseTimedoutSockets();
    }

<<<<<<< HEAD
    run_with_period(30000) {
        checkTrialTimeout();
=======
    /* Tune the fastlock to CPU load */
    run_with_period(30000) {
        fastlock_auto_adjust_waits();
>>>>>>> 419720d5
    }

    /* Resize tracking keys table if needed. This is also done at every
     * command execution, but we want to be sure that if the last command
     * executed changes the value via CONFIG SET, the server will perform
     * the operation even if completely idle. */
    if (g_pserver->tracking_clients) trackingLimitUsedSlots();

    /* Start a scheduled BGSAVE if the corresponding flag is set. This is
     * useful when we are forced to postpone a BGSAVE because an AOF
     * rewrite is in progress.
     *
     * Note: this code must be after the replicationCron() call above so
     * make sure when refactoring this file to keep this order. This is useful
     * because we want to give priority to RDB savings for replication. */
    if (!hasActiveChildProcess() &&
        g_pserver->rdb_bgsave_scheduled &&
        (g_pserver->unixtime-g_pserver->lastbgsave_try > CONFIG_BGSAVE_RETRY_DELAY ||
         g_pserver->lastbgsave_status == C_OK))
    {
        rdbSaveInfo rsi, *rsiptr;
        rsiptr = rdbPopulateSaveInfo(&rsi);
        if (rdbSaveBackground(rsiptr) == C_OK)
            g_pserver->rdb_bgsave_scheduled = 0;
    }

    g_pserver->asyncworkqueue->AddWorkFunction([]{
        g_pserver->db[0]->consolidate_snapshot();
    }, true /*HiPri*/);
    
    /* Fire the cron loop modules event. */
    RedisModuleCronLoopV1 ei = {REDISMODULE_CRON_LOOP_VERSION,g_pserver->hz};
    moduleFireServerEvent(REDISMODULE_EVENT_CRON_LOOP,
                          0,
                          &ei);


    /* CRON functions may trigger async writes, so do this last */
    ProcessPendingAsyncWrites();

    g_pserver->cronloops++;
    return 1000/g_pserver->hz;
}

// serverCron for worker threads other than the main thread
int serverCronLite(struct aeEventLoop *eventLoop, long long id, void *clientData)
{
    UNUSED(id);
    UNUSED(clientData);

    int iel = ielFromEventLoop(eventLoop);
    serverAssert(iel != IDX_EVENT_LOOP_MAIN);

    /* If another threads unblocked one of our clients, and this thread has been idle
        then beforeSleep won't have a chance to process the unblocking.  So we also
        process them here in the cron job to ensure they don't starve.
    */
    if (listLength(g_pserver->rgthreadvar[iel].unblocked_clients))
    {
        processUnblockedClients(iel);
    }

    /* Unpause clients if enough time has elapsed */
    unpauseClientsIfNecessary();
    
    ProcessPendingAsyncWrites();    // A bug but leave for now, events should clean up after themselves
    clientsCron(iel);

    return 1000/g_pserver->hz;
}

extern int ProcessingEventsWhileBlocked;

/* This function gets called every time Redis is entering the
 * main loop of the event driven library, that is, before to sleep
 * for ready file descriptors.
 *
 * Note: This function is (currently) called from two functions:
 * 1. aeMain - The main server loop
 * 2. processEventsWhileBlocked - Process clients during RDB/AOF load
 *
 * If it was called from processEventsWhileBlocked we don't want
 * to perform all actions (For example, we don't want to expire
 * keys), but we do need to perform some actions.
 *
 * The most important is freeClientsInAsyncFreeQueue but we also
 * call some other low-risk functions. */
void beforeSleep(struct aeEventLoop *eventLoop) {
<<<<<<< HEAD
    int iel = ielFromEventLoop(eventLoop);
=======
    UNUSED(eventLoop);
    int iel = ielFromEventLoop(eventLoop);

    /* Handle precise timeouts of blocked clients. */
    handleBlockedClientsTimeout();
>>>>>>> 419720d5

    /* Handle TLS pending data. (must be done before flushAppendOnlyFile) */
    aeReleaseLock();
    tlsProcessPendingData();
    aeAcquireLock();

    /* If tls still has pending unread data don't sleep at all. */
    aeSetDontWait(eventLoop, tlsHasPendingData());

    aeAcquireLock();

    /* Handle precise timeouts of blocked clients. */
    handleBlockedClientsTimeout();

    /* Call the Redis Cluster before sleep function. Note that this function
     * may change the state of Redis Cluster (from ok to fail or vice versa),
     * so it's a good idea to call it before serving the unblocked clients
     * later in this function. */
    if (g_pserver->cluster_enabled) clusterBeforeSleep();

    /* Run a fast expire cycle (the called function will return
     * ASAP if a fast cycle is not needed). */
    if (g_pserver->active_expire_enabled && (listLength(g_pserver->masters) == 0 || g_pserver->fActiveReplica))
        activeExpireCycle(ACTIVE_EXPIRE_CYCLE_FAST);

    /* Unblock all the clients blocked for synchronous replication
     * in WAIT. */
    if (listLength(g_pserver->clients_waiting_acks))
        processClientsWaitingReplicas();

    /* Check if there are clients unblocked by modules that implement
     * blocking commands. */
    if (moduleCount()) moduleHandleBlockedClients(ielFromEventLoop(eventLoop));

    /* Try to process pending commands for clients that were just unblocked. */
    if (listLength(g_pserver->rgthreadvar[iel].unblocked_clients))
    {
        processUnblockedClients(iel);
    }

    /* Send all the slaves an ACK request if at least one client blocked
     * during the previous event loop iteration. Note that we do this after
     * processUnblockedClients(), so if there are multiple pipelined WAITs
     * and the just unblocked WAIT gets blocked again, we don't have to wait
     * a server cron cycle in absence of other event loop events. See #6623. */
    if (g_pserver->get_ack_from_slaves) {
        robj *argv[3];

        argv[0] = createStringObject("REPLCONF",8);
        argv[1] = createStringObject("GETACK",6);
        argv[2] = createStringObject("*",1); /* Not used argument. */
        replicationFeedSlaves(g_pserver->slaves, g_pserver->replicaseldb, argv, 3);
        decrRefCount(argv[0]);
        decrRefCount(argv[1]);
        decrRefCount(argv[2]);
        g_pserver->get_ack_from_slaves = 0;
    }

    /* Send the invalidation messages to clients participating to the
     * client side caching protocol in broadcasting (BCAST) mode. */
    trackingBroadcastInvalidationMessages();

    /* Write the AOF buffer on disk */
    flushAppendOnlyFile(0);

<<<<<<< HEAD
    static thread_local bool fFirstRun = true;
    // note: we also copy the DB pointer in case a DB swap is done while the lock is released
    std::vector<redisDb*> vecdb;    // note we cache the database pointer in case a dbswap is done while the lock is released
    if (!fFirstRun) {
        for (int idb = 0; idb < cserver.dbnum; ++idb) {
            vecdb.push_back(g_pserver->db[idb]);
            g_pserver->db[idb]->processChanges();
        }
    } else {
        fFirstRun = false;
=======
    /* Handle writes with pending output buffers. */
    int aof_state = g_pserver->aof_state;
    aeReleaseLock();
    handleClientsWithPendingWrites(iel, aof_state);
    aeAcquireLock();

    /* Close clients that need to be closed asynchronous */
    freeClientsInAsyncFreeQueue(iel);

    /* Before we are going to sleep, let the threads access the dataset by
     * releasing the GIL. Redis main thread will not touch anything at this
     * time. */
    if (moduleCount()) moduleReleaseGIL(TRUE /*fServerThread*/);
}

void beforeSleepLite(struct aeEventLoop *eventLoop)
{
    int iel = ielFromEventLoop(eventLoop);
    
    /* Try to process pending commands for clients that were just unblocked. */
    aeAcquireLock();
    if (listLength(g_pserver->rgthreadvar[iel].unblocked_clients)) {
        processUnblockedClients(iel);
>>>>>>> 419720d5
    }

    int aof_state = g_pserver->aof_state;
    aeReleaseLock();
    for (redisDb *db : vecdb)
        db->commitChanges();
    
    
    handleClientsWithPendingWrites(iel, aof_state);
    if (serverTL->gcEpoch != 0)
        g_pserver->garbageCollector.endEpoch(serverTL->gcEpoch, true /*fNoFree*/);
    serverTL->gcEpoch = 0;
    aeAcquireLock();

    /* Close clients that need to be closed asynchronous */
    freeClientsInAsyncFreeQueue(iel);

    if (serverTL->gcEpoch != 0)
        g_pserver->garbageCollector.endEpoch(serverTL->gcEpoch, true /*fNoFree*/);
    serverTL->gcEpoch = 0;

    /* Before we are going to sleep, let the threads access the dataset by
     * releasing the GIL. Redis main thread will not touch anything at this
     * time. */
    if (moduleCount()) moduleReleaseGIL(TRUE /*fServerThread*/);
    aeReleaseLock();
}


/* This function is called immadiately after the event loop multiplexing
 * API returned, and the control is going to soon return to Redis by invoking
 * the different events callbacks. */
void afterSleep(struct aeEventLoop *eventLoop) {
    UNUSED(eventLoop);
    if (moduleCount()) moduleAcquireGIL(TRUE /*fServerThread*/);

    serverAssert(serverTL->gcEpoch == 0);
    serverTL->gcEpoch = g_pserver->garbageCollector.startEpoch();
    aeAcquireLock();
    for (int idb = 0; idb < cserver.dbnum; ++idb)
        g_pserver->db[idb]->trackChanges(false);
    aeReleaseLock();
}

/* =========================== Server initialization ======================== */

void createSharedObjects(void) {
    int j;

    shared.crlf = makeObjectShared(createObject(OBJ_STRING,sdsnew("\r\n")));
    shared.ok = makeObjectShared(createObject(OBJ_STRING,sdsnew("+OK\r\n")));
    shared.err = makeObjectShared(createObject(OBJ_STRING,sdsnew("-ERR\r\n")));
    shared.emptybulk = makeObjectShared(createObject(OBJ_STRING,sdsnew("$0\r\n\r\n")));
    shared.emptymultibulk = makeObjectShared(createObject(OBJ_STRING,sdsnew("*0\r\n")));
    shared.nullbulk = makeObjectShared(createObject(OBJ_STRING,sdsnew("$0\r\n\r\n")));
    shared.czero = makeObjectShared(createObject(OBJ_STRING,sdsnew(":0\r\n")));
    shared.cone = makeObjectShared(createObject(OBJ_STRING,sdsnew(":1\r\n")));
    shared.emptyarray = makeObjectShared(createObject(OBJ_STRING,sdsnew("*0\r\n")));
    shared.pong = makeObjectShared(createObject(OBJ_STRING,sdsnew("+PONG\r\n")));
    shared.queued = makeObjectShared(createObject(OBJ_STRING,sdsnew("+QUEUED\r\n")));
    shared.emptyscan = makeObjectShared(createObject(OBJ_STRING,sdsnew("*2\r\n$1\r\n0\r\n*0\r\n")));
    shared.wrongtypeerr = makeObjectShared(createObject(OBJ_STRING,sdsnew(
        "-WRONGTYPE Operation against a key holding the wrong kind of value\r\n")));
    shared.nokeyerr = makeObjectShared(createObject(OBJ_STRING,sdsnew(
        "-ERR no such key\r\n")));
    shared.syntaxerr = makeObjectShared(createObject(OBJ_STRING,sdsnew(
        "-ERR syntax error\r\n")));
    shared.sameobjecterr = makeObjectShared(createObject(OBJ_STRING,sdsnew(
        "-ERR source and destination objects are the same\r\n")));
    shared.outofrangeerr = makeObjectShared(createObject(OBJ_STRING,sdsnew(
        "-ERR index out of range\r\n")));
    shared.noscripterr = makeObjectShared(createObject(OBJ_STRING,sdsnew(
        "-NOSCRIPT No matching script. Please use EVAL.\r\n")));
    shared.loadingerr = makeObjectShared(createObject(OBJ_STRING,sdsnew(
        "-LOADING Redis is loading the dataset in memory\r\n")));
    shared.slowscripterr = makeObjectShared(createObject(OBJ_STRING,sdsnew(
        "-BUSY Redis is busy running a script. You can only call SCRIPT KILL or SHUTDOWN NOSAVE.\r\n")));
    shared.masterdownerr = makeObjectShared(createObject(OBJ_STRING,sdsnew(
        "-MASTERDOWN Link with MASTER is down and replica-serve-stale-data is set to 'no'.\r\n")));
    shared.bgsaveerr = makeObjectShared(createObject(OBJ_STRING,sdsnew(
        "-MISCONF Redis is configured to save RDB snapshots, but it is currently not able to persist on disk. Commands that may modify the data set are disabled, because this instance is configured to report errors during writes if RDB snapshotting fails (stop-writes-on-bgsave-error option). Please check the Redis logs for details about the RDB error.\r\n")));
    shared.roslaveerr = makeObjectShared(createObject(OBJ_STRING,sdsnew(
        "-READONLY You can't write against a read only replica.\r\n")));
    shared.noautherr = makeObjectShared(createObject(OBJ_STRING,sdsnew(
        "-NOAUTH Authentication required.\r\n")));
    shared.oomerr = makeObjectShared(createObject(OBJ_STRING,sdsnew(
        "-OOM command not allowed when used memory > 'maxmemory'.\r\n")));
    shared.execaborterr = makeObjectShared(createObject(OBJ_STRING,sdsnew(
        "-EXECABORT Transaction discarded because of previous errors.\r\n")));
    shared.noreplicaserr = makeObjectShared(createObject(OBJ_STRING,sdsnew(
        "-NOREPLICAS Not enough good replicas to write.\r\n")));
    shared.busykeyerr = makeObjectShared(createObject(OBJ_STRING,sdsnew(
        "-BUSYKEY Target key name already exists.\r\n")));
    shared.space = makeObjectShared(createObject(OBJ_STRING,sdsnew(" ")));
    shared.colon = makeObjectShared(createObject(OBJ_STRING,sdsnew(":")));
    shared.plus = makeObjectShared(createObject(OBJ_STRING,sdsnew("+")));

    /* The shared NULL depends on the protocol version. */
    shared.null[0] = NULL;
    shared.null[1] = NULL;
    shared.null[2] = makeObjectShared(createObject(OBJ_STRING,sdsnew("$-1\r\n")));
    shared.null[3] = makeObjectShared(createObject(OBJ_STRING,sdsnew("_\r\n")));

    shared.nullarray[0] = NULL;
    shared.nullarray[1] = NULL;
    shared.nullarray[2] = makeObjectShared(createObject(OBJ_STRING,sdsnew("*-1\r\n")));
    shared.nullarray[3] = makeObjectShared(createObject(OBJ_STRING,sdsnew("_\r\n")));

    shared.emptymap[0] = NULL;
    shared.emptymap[1] = NULL;
    shared.emptymap[2] = createObject(OBJ_STRING,sdsnew("*0\r\n"));
    shared.emptymap[3] = createObject(OBJ_STRING,sdsnew("%0\r\n"));

    shared.emptyset[0] = NULL;
    shared.emptyset[1] = NULL;
    shared.emptyset[2] = createObject(OBJ_STRING,sdsnew("*0\r\n"));
    shared.emptyset[3] = createObject(OBJ_STRING,sdsnew("~0\r\n"));

    for (j = 0; j < PROTO_SHARED_SELECT_CMDS; j++) {
        char dictid_str[64];
        int dictid_len;

        dictid_len = ll2string(dictid_str,sizeof(dictid_str),j);
        shared.select[j] = makeObjectShared(createObject(OBJ_STRING,
            sdscatprintf(sdsempty(),
                "*2\r\n$6\r\nSELECT\r\n$%d\r\n%s\r\n",
                dictid_len, dictid_str)));
    }
    shared.messagebulk = makeObjectShared("$7\r\nmessage\r\n",13);
    shared.pmessagebulk = makeObjectShared("$8\r\npmessage\r\n",14);
    shared.subscribebulk = makeObjectShared("$9\r\nsubscribe\r\n",15);
    shared.unsubscribebulk = makeObjectShared("$11\r\nunsubscribe\r\n",18);
    shared.psubscribebulk = makeObjectShared("$10\r\npsubscribe\r\n",17);
    shared.punsubscribebulk = makeObjectShared("$12\r\npunsubscribe\r\n",19);
    shared.del = makeObjectShared("DEL",3);
    shared.unlink = makeObjectShared("UNLINK",6);
    shared.rpop = makeObjectShared("RPOP",4);
    shared.lpop = makeObjectShared("LPOP",4);
    shared.lpush = makeObjectShared("LPUSH",5);
    shared.rpoplpush = makeObjectShared("RPOPLPUSH",9);
    shared.zpopmin = makeObjectShared("ZPOPMIN",7);
    shared.zpopmax = makeObjectShared("ZPOPMAX",7);
    shared.multi = makeObjectShared("MULTI",5);
    shared.exec = makeObjectShared("EXEC",4);
    shared.hdel = makeObjectShared(createStringObject("HDEL", 4));
    shared.zrem = makeObjectShared(createStringObject("ZREM", 4));
    shared.srem = makeObjectShared(createStringObject("SREM", 4));
    for (j = 0; j < OBJ_SHARED_INTEGERS; j++) {
        shared.integers[j] =
            makeObjectShared(createObject(OBJ_STRING,(void*)(long)j));
        shared.integers[j]->encoding = OBJ_ENCODING_INT;
    }
    for (j = 0; j < OBJ_SHARED_BULKHDR_LEN; j++) {
        shared.mbulkhdr[j] = makeObjectShared(createObject(OBJ_STRING,
            sdscatprintf(sdsempty(),"*%d\r\n",j)));
        shared.bulkhdr[j] = makeObjectShared(createObject(OBJ_STRING,
            sdscatprintf(sdsempty(),"$%d\r\n",j)));
    }
    /* The following two shared objects, minstring and maxstrings, are not
     * actually used for their value but as a special object meaning
     * respectively the minimum possible string and the maximum possible
     * string in string comparisons for the ZRANGEBYLEX command. */
    shared.minstring = sdsnew("minstring");
    shared.maxstring = sdsnew("maxstring");
}

void initMasterInfo(redisMaster *master)
{
    if (cserver.default_masterauth)
        master->masterauth = zstrdup(cserver.default_masterauth);
    else
        master->masterauth = NULL;

    if (cserver.default_masteruser)
        master->masteruser = zstrdup(cserver.default_masteruser);
    else
        master->masteruser = NULL;

    master->masterport = 6379;
    master->master = NULL;
    master->cached_master = NULL;
    master->master_initial_offset = -1;
    

    master->repl_state = REPL_STATE_NONE;
    master->repl_down_since = 0; /* Never connected, repl is down since EVER. */
    master->mvccLastSync = 0;
}

void initServerConfig(void) {
    int j;

    updateCachedTime(true);
    getRandomHexChars(g_pserver->runid,CONFIG_RUN_ID_SIZE);
    g_pserver->runid[CONFIG_RUN_ID_SIZE] = '\0';
    changeReplicationId();
    clearReplicationId2();
    g_pserver->hz = CONFIG_DEFAULT_HZ; /* Initialize it ASAP, even if it may get
                                      updated later after loading the config.
                                      This value may be used before the server
                                      is initialized. */
    g_pserver->clients = listCreate();
    g_pserver->slaves = listCreate();
    g_pserver->monitors = listCreate();
    g_pserver->clients_timeout_table = raxNew();
    g_pserver->events_processed_while_blocked = 0;
    g_pserver->timezone = getTimeZone(); /* Initialized by tzset(). */
    cserver.configfile = NULL;
    cserver.executable = NULL;
    g_pserver->hz = g_pserver->config_hz = CONFIG_DEFAULT_HZ;
    g_pserver->bindaddr_count = 0;
    g_pserver->unixsocket = NULL;
    g_pserver->unixsocketperm = CONFIG_DEFAULT_UNIX_SOCKET_PERM;
    g_pserver->sofd = -1;
    g_pserver->active_expire_enabled = 1;
    cserver.client_max_querybuf_len = PROTO_MAX_QUERYBUF_LEN;
    g_pserver->saveparams = NULL;
    g_pserver->loading = 0;
    g_pserver->logfile = zstrdup(CONFIG_DEFAULT_LOGFILE);
    g_pserver->syslog_facility = LOG_LOCAL0;
    cserver.supervised = 0;
    cserver.supervised_mode = SUPERVISED_NONE;
    g_pserver->aof_state = AOF_OFF;
    g_pserver->aof_rewrite_base_size = 0;
    g_pserver->aof_rewrite_scheduled = 0;
    g_pserver->aof_flush_sleep = 0;
    g_pserver->aof_last_fsync = time(NULL);
    g_pserver->aof_rewrite_time_last = -1;
    g_pserver->aof_rewrite_time_start = -1;
    g_pserver->aof_lastbgrewrite_status = C_OK;
    g_pserver->aof_delayed_fsync = 0;
    g_pserver->aof_fd = -1;
    g_pserver->aof_selected_db = -1; /* Make sure the first time will not match */
    g_pserver->aof_flush_postponed_start = 0;
    cserver.pidfile = NULL;
    g_pserver->rdb_filename = NULL;
    g_pserver->rdb_s3bucketpath = NULL;
    g_pserver->active_defrag_running = 0;
    g_pserver->notify_keyspace_events = 0;
    g_pserver->blocked_clients = 0;
    memset(g_pserver->blocked_clients_by_type,0,
           sizeof(g_pserver->blocked_clients_by_type));
    g_pserver->shutdown_asap = 0;
    g_pserver->cluster_enabled = 0;
    g_pserver->cluster_configfile = zstrdup(CONFIG_DEFAULT_CLUSTER_CONFIG_FILE);
    g_pserver->migrate_cached_sockets = dictCreate(&migrateCacheDictType,NULL);
    g_pserver->next_client_id = 1; /* Client IDs, start from 1 .*/
    g_pserver->loading_process_events_interval_bytes = (1024*1024*2);

    g_pserver->lruclock = getLRUClock();
    resetServerSaveParams();

    appendServerSaveParams(60*60,1);  /* save after 1 hour and 1 change */
    appendServerSaveParams(300,100);  /* save after 5 minutes and 100 changes */
    appendServerSaveParams(60,10000); /* save after 1 minute and 10000 changes */

    /* Replication related */
    g_pserver->masters = listCreate();
    g_pserver->enable_multimaster = CONFIG_DEFAULT_ENABLE_MULTIMASTER;
    g_pserver->repl_syncio_timeout = CONFIG_REPL_SYNCIO_TIMEOUT;
    g_pserver->master_repl_offset = 0;

    /* Replication partial resync backlog */
    g_pserver->repl_backlog = NULL;
    g_pserver->repl_backlog_histlen = 0;
    g_pserver->repl_backlog_idx = 0;
    g_pserver->repl_backlog_off = 0;
    g_pserver->repl_no_slaves_since = time(NULL);

    /* Client output buffer limits */
    for (j = 0; j < CLIENT_TYPE_OBUF_COUNT; j++)
        cserver.client_obuf_limits[j] = clientBufferLimitsDefaults[j];

    /* Double constants initialization */
    R_Zero = 0.0;
    R_PosInf = 1.0/R_Zero;
    R_NegInf = -1.0/R_Zero;
    R_Nan = R_Zero/R_Zero;

    /* Command table -- we initiialize it here as it is part of the
     * initial configuration, since command names may be changed via
     * keydb.conf using the rename-command directive. */
    g_pserver->commands = dictCreate(&commandTableDictType,NULL);
    g_pserver->orig_commands = dictCreate(&commandTableDictType,NULL);
    populateCommandTable();
    cserver.delCommand = lookupCommandByCString("del");
    cserver.multiCommand = lookupCommandByCString("multi");
    cserver.lpushCommand = lookupCommandByCString("lpush");
    cserver.lpopCommand = lookupCommandByCString("lpop");
    cserver.rpopCommand = lookupCommandByCString("rpop");
    cserver.zpopminCommand = lookupCommandByCString("zpopmin");
    cserver.zpopmaxCommand = lookupCommandByCString("zpopmax");
    cserver.sremCommand = lookupCommandByCString("srem");
    cserver.execCommand = lookupCommandByCString("exec");
    cserver.expireCommand = lookupCommandByCString("expire");
    cserver.pexpireCommand = lookupCommandByCString("pexpire");
    cserver.xclaimCommand = lookupCommandByCString("xclaim");
    cserver.xgroupCommand = lookupCommandByCString("xgroup");
    cserver.rreplayCommand = lookupCommandByCString("rreplay");
    cserver.rpoplpushCommand = lookupCommandByCString("rpoplpush");
    cserver.hdelCommand = lookupCommandByCString("hdel");
    cserver.zremCommand = lookupCommandByCString("zrem");

    /* Debugging */
    g_pserver->assert_failed = "<no assertion failed>";
    g_pserver->assert_file = "<no file>";
    g_pserver->assert_line = 0;
    g_pserver->bug_report_start = 0;
    g_pserver->watchdog_period = 0;

    /* By default we want scripts to be always replicated by effects
     * (single commands executed by the script), and not by sending the
     * script to the replica / AOF. This is the new way starting from
     * Redis 5. However it is possible to revert it via keydb.conf. */
    g_pserver->lua_always_replicate_commands = 1;

    /* Multithreading */
    cserver.cthreads = CONFIG_DEFAULT_THREADS;
    cserver.fThreadAffinity = CONFIG_DEFAULT_THREAD_AFFINITY;

    // This will get dereferenced before the second stage init where we have the true db count
    //  so make sure its zero and initialized
    g_pserver->db = (redisDb**)zcalloc(sizeof(redisDb*)*std::max(cserver.dbnum, 1), MALLOC_LOCAL);

    cserver.threadAffinityOffset = 0;
    initConfigValues();
}

extern char **environ;

/* Restart the server, executing the same executable that started this
 * instance, with the same arguments and configuration file.
 *
 * The function is designed to directly call execve() so that the new
 * server instance will retain the PID of the previous one.
 *
 * The list of flags, that may be bitwise ORed together, alter the
 * behavior of this function:
 *
 * RESTART_SERVER_NONE              No flags.
 * RESTART_SERVER_GRACEFULLY        Do a proper shutdown before restarting.
 * RESTART_SERVER_CONFIG_REWRITE    Rewrite the config file before restarting.
 *
 * On success the function does not return, because the process turns into
 * a different process. On error C_ERR is returned. */
int restartServer(int flags, mstime_t delay) {
    int j;

    /* Check if we still have accesses to the executable that started this
     * server instance. */
    if (access(cserver.executable,X_OK) == -1) {
        serverLog(LL_WARNING,"Can't restart: this process has no "
                             "permissions to execute %s", cserver.executable);
        return C_ERR;
    }

    /* Config rewriting. */
    if (flags & RESTART_SERVER_CONFIG_REWRITE &&
        cserver.configfile &&
        rewriteConfig(cserver.configfile) == -1)
    {
        serverLog(LL_WARNING,"Can't restart: configuration rewrite process "
                             "failed");
        return C_ERR;
    }

    /* Perform a proper shutdown. */
    if (flags & RESTART_SERVER_GRACEFULLY &&
        prepareForShutdown(SHUTDOWN_NOFLAGS) != C_OK)
    {
        serverLog(LL_WARNING,"Can't restart: error preparing for shutdown");
        return C_ERR;
    }

    /* Close all file descriptors, with the exception of stdin, stdout, strerr
     * which are useful if we restart a Redis server which is not daemonized. */
    for (j = 3; j < (int)g_pserver->maxclients + 1024; j++) {
        /* Test the descriptor validity before closing it, otherwise
         * Valgrind issues a warning on close(). */
        if (fcntl(j,F_GETFD) != -1)
        {
            /* This user to just close() here, but sanitizers detected that as an FD race.
                The race doesn't matter since we're about to call exec() however we want
                to cut down on noise, so instead we ask the kernel to close when we call
                exec(), and only do it ourselves if that fails. */
            if (fcntl(j, F_SETFD, FD_CLOEXEC) == -1)
            {
                close(j);   // failed to set close on exec, close here
            }
        }
    }

    /* Execute the server with the original command line. */
    if (delay) usleep(delay*1000);
    zfree(cserver.exec_argv[0]);
    cserver.exec_argv[0] = zstrdup(cserver.executable);
    execve(cserver.executable,cserver.exec_argv,environ);

    /* If an error occurred here, there is nothing we can do, but exit. */
    _exit(1);

    return C_ERR; /* Never reached. */
}

bool getCommandAsync(client *c)
{
    if (c->argc != 2)
        return false;
    
    if (g_pserver->m_pstorageFactory)
        return false;   // BUG! But we don't have time to fix right now, fails tests

    int idb;
    for (idb = 0; idb < cserver.dbnum; ++idb)
    {
        if (c->db == g_pserver->db[idb])
            break;
    }
    if (idb >= cserver.dbnum)
        return false;
    
    if (serverTL->rgdbSnapshot[idb] == nullptr || serverTL->rgdbSnapshot[idb]->mvccCheckpoint() < c->mvccCheckpoint || serverTL->rgdbSnapshot[idb]->FStale()) {
        AeLocker locker;
        locker.arm(c);
        if (serverTL->rgdbSnapshot[idb] != nullptr)
        {
            g_pserver->db[idb]->endSnapshot(serverTL->rgdbSnapshot[idb]);
            serverTL->rgdbSnapshot[idb] = nullptr;
        }

        serverTL->rgdbSnapshot[idb] = c->db->createSnapshot(c->mvccCheckpoint, true);
    }
        
    if (serverTL->rgdbSnapshot[idb] == nullptr)
        return false;

    auto itr = serverTL->rgdbSnapshot[idb]->find_cached_threadsafe(szFromObj(c->argv[1]));
    if (itr == serverTL->rgdbSnapshot[idb]->end())
    {
        if (g_pserver->m_pstorageFactory)
            return false;   // no cached result doesn't mean the value doesn't exist
        addReply(c, shared.null[c->resp]);
        return true;
    }
    
    // Are we expired?
    const expireEntry *expire = serverTL->rgdbSnapshot[idb]->getExpire(c->argv[1]);
    long long when;
    if (expire && expire->FGetPrimaryExpire(&when) && when > 0) {
        if (g_pserver->mstime >= when) {
            addReply(c, shared.null[c->resp]);
            return true;
        }
    }

    addReplyBulk(c,itr.val());
    return true;
}

/* This function will try to raise the max number of open files accordingly to
 * the configured max number of clients. It also reserves a number of file
 * descriptors (CONFIG_MIN_RESERVED_FDS) for extra operations of
 * persistence, listening sockets, log files and so forth.
 *
 * If it will not be possible to set the limit accordingly to the configured
 * max number of clients, the function will do the reverse setting
 * g_pserver->maxclients to the value that we can actually handle. */
void adjustOpenFilesLimit(void) {
    rlim_t maxfiles = g_pserver->maxclients+CONFIG_MIN_RESERVED_FDS;
    struct rlimit limit;

    if (getrlimit(RLIMIT_NOFILE,&limit) == -1) {
        serverLog(LL_WARNING,"Unable to obtain the current NOFILE limit (%s), assuming 1024 and setting the max clients configuration accordingly.",
            strerror(errno));
        g_pserver->maxclients = 1024-CONFIG_MIN_RESERVED_FDS;
    } else {
        rlim_t oldlimit = limit.rlim_cur;

        /* Set the max number of files if the current limit is not enough
         * for our needs. */
        if (oldlimit < maxfiles) {
            rlim_t bestlimit;
            int setrlimit_error = 0;

            /* Try to set the file limit to match 'maxfiles' or at least
             * to the higher value supported less than maxfiles. */
            bestlimit = maxfiles;
            while(bestlimit > oldlimit) {
                rlim_t decr_step = 16;

                limit.rlim_cur = bestlimit;
                limit.rlim_max = bestlimit;
                if (setrlimit(RLIMIT_NOFILE,&limit) != -1) break;
                setrlimit_error = errno;

                /* We failed to set file limit to 'bestlimit'. Try with a
                 * smaller limit decrementing by a few FDs per iteration. */
                if (bestlimit < decr_step) break;
                bestlimit -= decr_step;
            }

            /* Assume that the limit we get initially is still valid if
             * our last try was even lower. */
            if (bestlimit < oldlimit) bestlimit = oldlimit;

            if (bestlimit < maxfiles) {
                unsigned int old_maxclients = g_pserver->maxclients;
                g_pserver->maxclients = bestlimit-CONFIG_MIN_RESERVED_FDS;
                /* maxclients is unsigned so may overflow: in order
                 * to check if maxclients is now logically less than 1
                 * we test indirectly via bestlimit. */
                if (bestlimit <= CONFIG_MIN_RESERVED_FDS) {
                    serverLog(LL_WARNING,"Your current 'ulimit -n' "
                        "of %llu is not enough for the server to start. "
                        "Please increase your open file limit to at least "
                        "%llu. Exiting.",
                        (unsigned long long) oldlimit,
                        (unsigned long long) maxfiles);
                    exit(1);
                }
                serverLog(LL_WARNING,"You requested maxclients of %d "
                    "requiring at least %llu max file descriptors.",
                    old_maxclients,
                    (unsigned long long) maxfiles);
                serverLog(LL_WARNING,"Server can't set maximum open files "
                    "to %llu because of OS error: %s.",
                    (unsigned long long) maxfiles, strerror(setrlimit_error));
                serverLog(LL_WARNING,"Current maximum open files is %llu. "
                    "maxclients has been reduced to %d to compensate for "
                    "low ulimit. "
                    "If you need higher maxclients increase 'ulimit -n'.",
                    (unsigned long long) bestlimit, g_pserver->maxclients);
            } else {
                serverLog(LL_NOTICE,"Increased maximum number of open files "
                    "to %llu (it was originally set to %llu).",
                    (unsigned long long) maxfiles,
                    (unsigned long long) oldlimit);
            }
        }
    }
}

/* Check that g_pserver->tcp_backlog can be actually enforced in Linux according
 * to the value of /proc/sys/net/core/somaxconn, or warn about it. */
void checkTcpBacklogSettings(void) {
#ifdef HAVE_PROC_SOMAXCONN
    FILE *fp = fopen("/proc/sys/net/core/somaxconn","r");
    char buf[1024];
    if (!fp) return;
    if (fgets(buf,sizeof(buf),fp) != NULL) {
        int somaxconn = atoi(buf);
        if (somaxconn > 0 && somaxconn < g_pserver->tcp_backlog) {
            serverLog(LL_WARNING,"WARNING: The TCP backlog setting of %d cannot be enforced because /proc/sys/net/core/somaxconn is set to the lower value of %d.", g_pserver->tcp_backlog, somaxconn);
        }
    }
    fclose(fp);
#endif
}

/* Initialize a set of file descriptors to listen to the specified 'port'
 * binding the addresses specified in the Redis server configuration.
 *
 * The listening file descriptors are stored in the integer array 'fds'
 * and their number is set in '*count'.
 *
 * The addresses to bind are specified in the global g_pserver->bindaddr array
 * and their number is g_pserver->bindaddr_count. If the server configuration
 * contains no specific addresses to bind, this function will try to
 * bind * (all addresses) for both the IPv4 and IPv6 protocols.
 *
 * On success the function returns C_OK.
 *
 * On error the function returns C_ERR. For the function to be on
 * error, at least one of the g_pserver->bindaddr addresses was
 * impossible to bind, or no bind addresses were specified in the server
 * configuration but the function is not able to bind * for at least
 * one of the IPv4 or IPv6 protocols. */
int listenToPort(int port, int *fds, int *count, int fReusePort, int fFirstListen) {
    int j;

    /* Force binding of 0.0.0.0 if no bind address is specified, always
     * entering the loop if j == 0. */
    if (g_pserver->bindaddr_count == 0) g_pserver->bindaddr[0] = NULL;
    for (j = 0; j < g_pserver->bindaddr_count || j == 0; j++) {
        if (g_pserver->bindaddr[j] == NULL) {
            int unsupported = 0;
            /* Bind * for both IPv6 and IPv4, we enter here only if
             * g_pserver->bindaddr_count == 0. */
            fds[*count] = anetTcp6Server(serverTL->neterr,port,NULL,
                g_pserver->tcp_backlog, fReusePort, fFirstListen);
            if (fds[*count] != ANET_ERR) {
                anetNonBlock(NULL,fds[*count]);
                (*count)++;
            } else if (errno == EAFNOSUPPORT) {
                unsupported++;
                serverLog(LL_WARNING,"Not listening to IPv6: unsupported");
            }

            if (*count == 1 || unsupported) {
                /* Bind the IPv4 address as well. */
                fds[*count] = anetTcpServer(serverTL->neterr,port,NULL,
                    g_pserver->tcp_backlog, fReusePort, fFirstListen);
                if (fds[*count] != ANET_ERR) {
                    anetNonBlock(NULL,fds[*count]);
                    (*count)++;
                } else if (errno == EAFNOSUPPORT) {
                    unsupported++;
                    serverLog(LL_WARNING,"Not listening to IPv4: unsupported");
                }
            }
            /* Exit the loop if we were able to bind * on IPv4 and IPv6,
             * otherwise fds[*count] will be ANET_ERR and we'll print an
             * error and return to the caller with an error. */
            if (*count + unsupported == 2) break;
        } else if (strchr(g_pserver->bindaddr[j],':')) {
            /* Bind IPv6 address. */
            fds[*count] = anetTcp6Server(serverTL->neterr,port,g_pserver->bindaddr[j],
                g_pserver->tcp_backlog, fReusePort, fFirstListen);
        } else {
            /* Bind IPv4 address. */
            fds[*count] = anetTcpServer(serverTL->neterr,port,g_pserver->bindaddr[j],
                g_pserver->tcp_backlog, fReusePort, fFirstListen);
        }
        if (fds[*count] == ANET_ERR) {
            serverLog(LL_WARNING,
                "Could not create server TCP listening socket %s:%d: %s",
                g_pserver->bindaddr[j] ? g_pserver->bindaddr[j] : "*",
                port, serverTL->neterr);
                if (errno == ENOPROTOOPT     || errno == EPROTONOSUPPORT ||
                    errno == ESOCKTNOSUPPORT || errno == EPFNOSUPPORT ||
                    errno == EAFNOSUPPORT    || errno == EADDRNOTAVAIL)
                    continue;
            return C_ERR;
        }
        anetNonBlock(NULL,fds[*count]);
        (*count)++;
    }
    return C_OK;
}

/* Resets the stats that we expose via INFO or other means that we want
 * to reset via CONFIG RESETSTAT. The function is also used in order to
 * initialize these fields in initServer() at server startup. */
void resetServerStats(void) {
    int j;

    g_pserver->stat_numcommands = 0;
    g_pserver->stat_numconnections = 0;
    g_pserver->stat_expiredkeys = 0;
    g_pserver->stat_expired_stale_perc = 0;
    g_pserver->stat_expired_time_cap_reached_count = 0;
    g_pserver->stat_expire_cycle_time_used = 0;
    g_pserver->stat_evictedkeys = 0;
    g_pserver->stat_keyspace_misses = 0;
    g_pserver->stat_keyspace_hits = 0;
    g_pserver->stat_active_defrag_hits = 0;
    g_pserver->stat_active_defrag_misses = 0;
    g_pserver->stat_active_defrag_key_hits = 0;
    g_pserver->stat_active_defrag_key_misses = 0;
    g_pserver->stat_active_defrag_scanned = 0;
    g_pserver->stat_fork_time = 0;
    g_pserver->stat_fork_rate = 0;
    g_pserver->stat_rejected_conn = 0;
    g_pserver->stat_sync_full = 0;
    g_pserver->stat_sync_partial_ok = 0;
    g_pserver->stat_sync_partial_err = 0;
    for (j = 0; j < STATS_METRIC_COUNT; j++) {
        g_pserver->inst_metric[j].idx = 0;
        g_pserver->inst_metric[j].last_sample_time = mstime();
        g_pserver->inst_metric[j].last_sample_count = 0;
        memset(g_pserver->inst_metric[j].samples,0,
            sizeof(g_pserver->inst_metric[j].samples));
    }
    g_pserver->stat_net_input_bytes = 0;
    g_pserver->stat_net_output_bytes = 0;
    g_pserver->stat_unexpected_error_replies = 0;
    g_pserver->aof_delayed_fsync = 0;
}

static void initNetworkingThread(int iel, int fReusePort)
{
    /* Open the TCP listening socket for the user commands. */
    if (fReusePort || (iel == IDX_EVENT_LOOP_MAIN))
    {
        if (g_pserver->port != 0 &&
            listenToPort(g_pserver->port,g_pserver->rgthreadvar[iel].ipfd,&g_pserver->rgthreadvar[iel].ipfd_count, fReusePort, (iel == IDX_EVENT_LOOP_MAIN)) == C_ERR)
            exit(1);
        if (g_pserver->tls_port != 0 &&
            listenToPort(g_pserver->tls_port,g_pserver->rgthreadvar[iel].tlsfd,&g_pserver->rgthreadvar[iel].tlsfd_count, fReusePort, (iel == IDX_EVENT_LOOP_MAIN)) == C_ERR)
            exit(1);
    }
    else
    {
        // We use the main threads file descriptors
        memcpy(g_pserver->rgthreadvar[iel].ipfd, g_pserver->rgthreadvar[IDX_EVENT_LOOP_MAIN].ipfd, sizeof(int)*CONFIG_BINDADDR_MAX);
        g_pserver->rgthreadvar[iel].ipfd_count = g_pserver->rgthreadvar[IDX_EVENT_LOOP_MAIN].ipfd_count;
    }

    /* Create an event handler for accepting new connections in TCP */
    for (int j = 0; j < g_pserver->rgthreadvar[iel].ipfd_count; j++) {
        if (aeCreateFileEvent(g_pserver->rgthreadvar[iel].el, g_pserver->rgthreadvar[iel].ipfd[j], AE_READABLE|AE_READ_THREADSAFE,
            acceptTcpHandler,NULL) == AE_ERR)
            {
                serverPanic(
                    "Unrecoverable error creating g_pserver->ipfd file event.");
            }
    }

    for (int j = 0; j < g_pserver->rgthreadvar[iel].tlsfd_count; j++) {
        if (aeCreateFileEvent(g_pserver->rgthreadvar[iel].el, g_pserver->rgthreadvar[iel].tlsfd[j], AE_READABLE,
            acceptTLSHandler,NULL) == AE_ERR)
            {
                serverPanic(
                    "Unrecoverable error creating g_pserver->tlsfd file event.");
            }
    }
}

static void initNetworking(int fReusePort)
{
    // We only initialize the main thread here, since RDB load is a special case that processes
    //  clients before our server threads are launched.
    initNetworkingThread(IDX_EVENT_LOOP_MAIN, fReusePort);

    /* Open the listening Unix domain socket. */
    if (g_pserver->unixsocket != NULL) {
        unlink(g_pserver->unixsocket); /* don't care if this fails */
        g_pserver->sofd = anetUnixServer(serverTL->neterr,g_pserver->unixsocket,
            g_pserver->unixsocketperm, g_pserver->tcp_backlog);
        if (g_pserver->sofd == ANET_ERR) {
            serverLog(LL_WARNING, "Opening Unix socket: %s", serverTL->neterr);
            exit(1);
        }
        anetNonBlock(NULL,g_pserver->sofd);
    }

    /* Abort if there are no listening sockets at all. */
    if (g_pserver->rgthreadvar[IDX_EVENT_LOOP_MAIN].ipfd_count == 0 && g_pserver->rgthreadvar[IDX_EVENT_LOOP_MAIN].tlsfd_count == 0 && g_pserver->sofd < 0) {
        serverLog(LL_WARNING, "Configured to not listen anywhere, exiting.");
        exit(1);
    }

    if (g_pserver->sofd > 0 && aeCreateFileEvent(g_pserver->rgthreadvar[IDX_EVENT_LOOP_MAIN].el,g_pserver->sofd,AE_READABLE|AE_READ_THREADSAFE,
        acceptUnixHandler,NULL) == AE_ERR) serverPanic("Unrecoverable error creating g_pserver->sofd file event.");
}

static void initServerThread(struct redisServerThreadVars *pvar, int fMain)
{
    pvar->unblocked_clients = listCreate();
    pvar->clients_pending_asyncwrite = listCreate();
    pvar->ipfd_count = 0;
    pvar->tlsfd_count = 0;
    pvar->cclients = 0;
    pvar->el = aeCreateEventLoop(g_pserver->maxclients+CONFIG_FDSET_INCR);
<<<<<<< HEAD
    aeSetBeforeSleepProc(pvar->el, beforeSleep, AE_SLEEP_THREADSAFE);
=======
    aeSetBeforeSleepProc(pvar->el, beforeSleep, 0);
>>>>>>> 419720d5
    aeSetAfterSleepProc(pvar->el, afterSleep, AE_SLEEP_THREADSAFE);
    pvar->current_client = nullptr;
    pvar->clients_paused = 0;
    pvar->fRetrySetAofEvent = false;
    if (pvar->el == NULL) {
        serverLog(LL_WARNING,
            "Failed creating the event loop. Error message: '%s'",
            strerror(errno));
        exit(1);
    }

    fastlock_init(&pvar->lockPendingWrite, "lockPendingWrite");

    if (!fMain)
    {
        if (aeCreateTimeEvent(pvar->el, 1, serverCronLite, NULL, NULL) == AE_ERR) {
            serverPanic("Can't create event loop timers.");
            exit(1);
        }
    }

    if (pipe(pvar->module_blocked_pipe) == -1) {
        serverLog(LL_WARNING,
            "Can't create the pipe for module blocking commands: %s",
            strerror(errno));
        exit(1);
    }

    /* Make the pipe non blocking. This is just a best effort aware mechanism
     * and we do not want to block not in the read nor in the write half. */
    anetNonBlock(NULL,pvar->module_blocked_pipe[0]);
    anetNonBlock(NULL,pvar->module_blocked_pipe[1]);

    /* Register a readable event for the pipe used to awake the event loop
     * when a blocked client in a module needs attention. */
    if (aeCreateFileEvent(pvar->el, pvar->module_blocked_pipe[0], AE_READABLE,
        moduleBlockedClientPipeReadable,NULL) == AE_ERR) {
            serverPanic(
                "Error registering the readable event for the module "
                "blocked clients subsystem.");
    }
}

void initServer(void) {
    signal(SIGHUP, SIG_IGN);
    signal(SIGPIPE, SIG_IGN);
    setupSignalHandlers();

    zfree(g_pserver->db);   // initServerConfig created a dummy array, free that now
    g_pserver->db = (redisDb**)zmalloc(sizeof(redisDb*)*cserver.dbnum, MALLOC_LOCAL);

    /* Create the Redis databases, and initialize other internal state. */
    for (int j = 0; j < cserver.dbnum; j++) {
        g_pserver->db[j] = new (MALLOC_LOCAL) redisDb();
        g_pserver->db[j]->initialize(j);
    }

    for (int i = 0; i < MAX_EVENT_LOOPS; ++i)
    {
        g_pserver->rgthreadvar[i].rgdbSnapshot = (const redisDbPersistentDataSnapshot**)zcalloc(sizeof(redisDbPersistentDataSnapshot*)*cserver.dbnum, MALLOC_LOCAL);
        serverAssert(g_pserver->rgthreadvar[i].rgdbSnapshot != nullptr);
    }
    serverAssert(g_pserver->rgthreadvar[0].rgdbSnapshot != nullptr);

    /* Fixup Master Client Database */
    listIter li;
    listNode *ln;
    listRewind(g_pserver->masters, &li);
    while ((ln = listNext(&li)))
    {
        redisMaster *mi = (redisMaster*)listNodeValue(ln);
        serverAssert(mi->master == nullptr);
        if (mi->cached_master != nullptr)
            selectDb(mi->cached_master, 0);
    }

    if (g_pserver->syslog_enabled) {
        openlog(g_pserver->syslog_ident, LOG_PID | LOG_NDELAY | LOG_NOWAIT,
            g_pserver->syslog_facility);
    }

    g_pserver->aof_state = g_pserver->aof_enabled ? AOF_ON : AOF_OFF;
    g_pserver->hz = g_pserver->config_hz;
    cserver.pid = getpid();
    g_pserver->clients_index = raxNew();
    g_pserver->clients_to_close = listCreate();
    g_pserver->replicaseldb = -1; /* Force to emit the first SELECT command. */
    g_pserver->ready_keys = listCreate();
    g_pserver->clients_waiting_acks = listCreate();
    g_pserver->get_ack_from_slaves = 0;
    cserver.system_memory_size = zmalloc_get_memory_size();

    if (g_pserver->tls_port && tlsConfigure(&g_pserver->tls_ctx_config) == C_ERR) {
        serverLog(LL_WARNING, "Failed to configure TLS. Check logs for more info.");
        exit(1);
    }

    createSharedObjects();
    adjustOpenFilesLimit();

    evictionPoolAlloc(); /* Initialize the LRU keys pool. */
    g_pserver->pubsub_channels = dictCreate(&keylistDictType,NULL);
    g_pserver->pubsub_patterns = listCreate();
    g_pserver->pubsub_patterns_dict = dictCreate(&keylistDictType,NULL);
    listSetFreeMethod(g_pserver->pubsub_patterns,freePubsubPattern);
    listSetMatchMethod(g_pserver->pubsub_patterns,listMatchPubsubPattern);
    g_pserver->cronloops = 0;
    g_pserver->rdbThreadVars.fRdbThreadActive = false;
    g_pserver->rdbThreadVars.fRdbThreadCancel = false;
    g_pserver->aof_child_pid = -1;
    g_pserver->module_child_pid = -1;
    g_pserver->rdb_child_type = RDB_CHILD_TYPE_NONE;
    g_pserver->rdb_pipe_conns = NULL;
    g_pserver->rdb_pipe_numconns = 0;
    g_pserver->rdb_pipe_numconns_writing = 0;
    g_pserver->rdb_pipe_buff = NULL;
    g_pserver->rdb_pipe_bufflen = 0;
    g_pserver->rdb_bgsave_scheduled = 0;
    g_pserver->child_info_pipe[0] = -1;
    g_pserver->child_info_pipe[1] = -1;
    g_pserver->child_info_data.magic = 0;
    aofRewriteBufferReset();
    g_pserver->aof_buf = sdsempty();
    g_pserver->lastsave = time(NULL); /* At startup we consider the DB saved. */
    g_pserver->lastbgsave_try = 0;    /* At startup we never tried to BGSAVE. */
    g_pserver->rdb_save_time_last = -1;
    g_pserver->rdb_save_time_start = -1;
    g_pserver->dirty = 0;
    resetServerStats();
    /* A few stats we don't want to reset: server startup time, and peak mem. */
    cserver.stat_starttime = time(NULL);
    g_pserver->stat_peak_memory = 0;
    g_pserver->stat_rdb_cow_bytes = 0;
    g_pserver->stat_aof_cow_bytes = 0;
    g_pserver->stat_module_cow_bytes = 0;
    for (int j = 0; j < CLIENT_TYPE_COUNT; j++)
        g_pserver->stat_clients_type_memory[j] = 0;
    g_pserver->cron_malloc_stats.zmalloc_used = 0;
    g_pserver->cron_malloc_stats.process_rss = 0;
    g_pserver->cron_malloc_stats.allocator_allocated = 0;
    g_pserver->cron_malloc_stats.allocator_active = 0;
    g_pserver->cron_malloc_stats.allocator_resident = 0;
    g_pserver->lastbgsave_status = C_OK;
    g_pserver->aof_last_write_status = C_OK;
    g_pserver->aof_last_write_errno = 0;
    g_pserver->repl_good_slaves_count = 0;

    g_pserver->mvcc_tstamp = 0;

    /* Create the timer callback, this is our way to process many background
     * operations incrementally, like clients timeout, eviction of unaccessed
     * expired keys and so forth. */
    if (aeCreateTimeEvent(g_pserver->rgthreadvar[IDX_EVENT_LOOP_MAIN].el, 1, serverCron, NULL, NULL) == AE_ERR) {
        serverPanic("Can't create event loop timers.");
        exit(1);
    }

    /* Open the AOF file if needed. */
    if (g_pserver->aof_state == AOF_ON) {
        g_pserver->aof_fd = open(g_pserver->aof_filename,
                               O_WRONLY|O_APPEND|O_CREAT,0644);
        if (g_pserver->aof_fd == -1) {
            serverLog(LL_WARNING, "Can't open the append-only file: %s",
                strerror(errno));
            exit(1);
        }
    }

    /* 32 bit instances are limited to 4GB of address space, so if there is
     * no explicit limit in the user provided configuration we set a limit
     * at 3 GB using maxmemory with 'noeviction' policy'. This avoids
     * useless crashes of the Redis instance for out of memory. */
    if (sizeof(void*) == 4 && g_pserver->maxmemory == 0) {
        serverLog(LL_WARNING,"Warning: 32 bit instance detected but no memory limit set. Setting 3 GB maxmemory limit with 'noeviction' policy now.");
        g_pserver->maxmemory = 3072LL*(1024*1024); /* 3 GB */
        g_pserver->maxmemory_policy = MAXMEMORY_NO_EVICTION;
    }

    /* Generate UUID */
    static_assert(sizeof(uuid_t) == sizeof(cserver.uuid), "UUIDs are standardized at 16-bytes");
    uuid_generate((unsigned char*)cserver.uuid);

    if (g_pserver->cluster_enabled) clusterInit();
    replicationScriptCacheInit();
    scriptingInit(1);
    slowlogInit();
    latencyMonitorInit();

    /* We have to initialize storage providers after the cluster has been initialized */
    for (int idb = 0; idb < cserver.dbnum; ++idb)
    {
        g_pserver->db[idb]->storageProviderInitialize();
    }
}

/* Some steps in server initialization need to be done last (after modules
 * are loaded).
 * Specifically, creation of threads due to a race bug in ld.so, in which
 * Thread Local Storage initialization collides with dlopen call.
 * see: https://sourceware.org/bugzilla/show_bug.cgi?id=19329 */
void InitServerLast() {
    bioInit();
    set_jemalloc_bg_thread(cserver.jemalloc_bg_thread);
    g_pserver->initial_memory_usage = zmalloc_used_memory();

    g_pserver->asyncworkqueue = new (MALLOC_LOCAL) AsyncWorkQueue(cserver.cthreads);
}

/* Parse the flags string description 'strflags' and set them to the
 * command 'c'. If the flags are all valid C_OK is returned, otherwise
 * C_ERR is returned (yet the recognized flags are set in the command). */
int populateCommandTableParseFlags(struct redisCommand *c, const char *strflags) {
    int argc;
    sds *argv;

    /* Split the line into arguments for processing. */
    argv = sdssplitargs(strflags,&argc);
    if (argv == NULL) return C_ERR;

    for (int j = 0; j < argc; j++) {
        char *flag = argv[j];
        if (!strcasecmp(flag,"write")) {
            c->flags |= CMD_WRITE|CMD_CATEGORY_WRITE;
        } else if (!strcasecmp(flag,"read-only")) {
            c->flags |= CMD_READONLY|CMD_CATEGORY_READ;
        } else if (!strcasecmp(flag,"use-memory")) {
            c->flags |= CMD_DENYOOM;
        } else if (!strcasecmp(flag,"admin")) {
            c->flags |= CMD_ADMIN|CMD_CATEGORY_ADMIN|CMD_CATEGORY_DANGEROUS;
        } else if (!strcasecmp(flag,"pub-sub")) {
            c->flags |= CMD_PUBSUB|CMD_CATEGORY_PUBSUB;
        } else if (!strcasecmp(flag,"no-script")) {
            c->flags |= CMD_NOSCRIPT;
        } else if (!strcasecmp(flag,"random")) {
            c->flags |= CMD_RANDOM;
        } else if (!strcasecmp(flag,"to-sort")) {
            c->flags |= CMD_SORT_FOR_SCRIPT;
        } else if (!strcasecmp(flag,"ok-loading")) {
            c->flags |= CMD_LOADING;
        } else if (!strcasecmp(flag,"ok-stale")) {
            c->flags |= CMD_STALE;
        } else if (!strcasecmp(flag,"no-monitor")) {
            c->flags |= CMD_SKIP_MONITOR;
        } else if (!strcasecmp(flag,"no-slowlog")) {
            c->flags |= CMD_SKIP_SLOWLOG;
        } else if (!strcasecmp(flag,"cluster-asking")) {
            c->flags |= CMD_ASKING;
        } else if (!strcasecmp(flag,"fast")) {
            c->flags |= CMD_FAST | CMD_CATEGORY_FAST;
        } else if (!strcasecmp(flag,"noprop")) {
            c->flags |= CMD_SKIP_PROPOGATE;
        } else if (!strcasecmp(flag,"no-auth")) {
            c->flags |= CMD_NO_AUTH;
        } else {
            /* Parse ACL categories here if the flag name starts with @. */
            uint64_t catflag;
            if (flag[0] == '@' &&
                (catflag = ACLGetCommandCategoryFlagByName(flag+1)) != 0)
            {
                c->flags |= catflag;
            } else {
                sdsfreesplitres(argv,argc);
                return C_ERR;
            }
        }
    }
    /* If it's not @fast is @slow in this binary world. */
    if (!(c->flags & CMD_CATEGORY_FAST)) c->flags |= CMD_CATEGORY_SLOW;

    sdsfreesplitres(argv,argc);
    return C_OK;
}

/* Populates the Redis Command Table starting from the hard coded list
 * we have on top of redis.c file. */
void populateCommandTable(void) {
    int j;
    int numcommands = sizeof(redisCommandTable)/sizeof(struct redisCommand);

    for (j = 0; j < numcommands; j++) {
        struct redisCommand *c = redisCommandTable+j;
        int retval1, retval2;

        /* Translate the command string flags description into an actual
         * set of flags. */
        if (populateCommandTableParseFlags(c,c->sflags) == C_ERR)
            serverPanic("Unsupported command flag");

        c->id = ACLGetCommandID(c->name); /* Assign the ID used for ACL. */
        retval1 = dictAdd(g_pserver->commands, sdsnew(c->name), c);
        /* Populate an additional dictionary that will be unaffected
         * by rename-command statements in keydb.conf. */
        retval2 = dictAdd(g_pserver->orig_commands, sdsnew(c->name), c);
        serverAssert(retval1 == DICT_OK && retval2 == DICT_OK);
    }
}

void resetCommandTableStats(void) {
    struct redisCommand *c;
    dictEntry *de;
    dictIterator *di;

    di = dictGetSafeIterator(g_pserver->commands);
    while((de = dictNext(di)) != NULL) {
        c = (struct redisCommand *) dictGetVal(de);
        c->microseconds = 0;
        c->calls = 0;
    }
    dictReleaseIterator(di);

}

/* ========================== Redis OP Array API ============================ */

void redisOpArrayInit(redisOpArray *oa) {
    oa->ops = NULL;
    oa->numops = 0;
}

int redisOpArrayAppend(redisOpArray *oa, struct redisCommand *cmd, int dbid,
                       robj **argv, int argc, int target)
{
    redisOp *op;

    oa->ops = (redisOp*)zrealloc(oa->ops,sizeof(redisOp)*(oa->numops+1), MALLOC_LOCAL);
    op = oa->ops+oa->numops;
    op->cmd = cmd;
    op->dbid = dbid;
    op->argv = argv;
    op->argc = argc;
    op->target = target;
    oa->numops++;
    return oa->numops;
}

void redisOpArrayFree(redisOpArray *oa) {
    while(oa->numops) {
        int j;
        redisOp *op;

        oa->numops--;
        op = oa->ops+oa->numops;
        for (j = 0; j < op->argc; j++)
            decrRefCount(op->argv[j]);
        zfree(op->argv);
    }
    zfree(oa->ops);
}

/* ====================== Commands lookup and execution ===================== */

struct redisCommand *lookupCommand(sds name) {
    return (struct redisCommand*)dictFetchValue(g_pserver->commands, name);
}

struct redisCommand *lookupCommandByCString(const char *s) {
    struct redisCommand *cmd;
    sds name = sdsnew(s);

    cmd = (struct redisCommand*)dictFetchValue(g_pserver->commands, name);
    sdsfree(name);
    return cmd;
}

/* Lookup the command in the current table, if not found also check in
 * the original table containing the original command names unaffected by
 * keydb.conf rename-command statement.
 *
 * This is used by functions rewriting the argument vector such as
 * rewriteClientCommandVector() in order to set client->cmd pointer
 * correctly even if the command was renamed. */
struct redisCommand *lookupCommandOrOriginal(sds name) {
    struct redisCommand *cmd = (struct redisCommand*)dictFetchValue(g_pserver->commands, name);

    if (!cmd) cmd = (struct redisCommand*)dictFetchValue(g_pserver->orig_commands,name);
    return cmd;
}

/* Propagate the specified command (in the context of the specified database id)
 * to AOF and Slaves.
 *
 * flags are an xor between:
 * + PROPAGATE_NONE (no propagation of command at all)
 * + PROPAGATE_AOF (propagate into the AOF file if is enabled)
 * + PROPAGATE_REPL (propagate into the replication link)
 *
 * This should not be used inside commands implementation since it will not
 * wrap the resulting commands in MULTI/EXEC. Use instead alsoPropagate(),
 * preventCommandPropagation(), forceCommandPropagation().
 *
 * However for functions that need to (also) propagate out of the context of a
 * command execution, for example when serving a blocked client, you
 * want to use propagate().
 */
void propagate(struct redisCommand *cmd, int dbid, robj **argv, int argc,
               int flags)
{
    serverAssert(GlobalLocksAcquired());
    if (g_pserver->aof_state != AOF_OFF && flags & PROPAGATE_AOF)
        feedAppendOnlyFile(cmd,dbid,argv,argc);
    if (flags & PROPAGATE_REPL)
        replicationFeedSlaves(g_pserver->slaves,dbid,argv,argc);
}

/* Used inside commands to schedule the propagation of additional commands
 * after the current command is propagated to AOF / Replication.
 *
 * 'cmd' must be a pointer to the Redis command to replicate, dbid is the
 * database ID the command should be propagated into.
 * Arguments of the command to propagte are passed as an array of redis
 * objects pointers of len 'argc', using the 'argv' vector.
 *
 * The function does not take a reference to the passed 'argv' vector,
 * so it is up to the caller to release the passed argv (but it is usually
 * stack allocated).  The function autoamtically increments ref count of
 * passed objects, so the caller does not need to. */
void alsoPropagate(struct redisCommand *cmd, int dbid, robj **argv, int argc,
                   int target)
{
    robj **argvcopy;
    int j;

    if (g_pserver->loading) return; /* No propagation during loading. */

    argvcopy = (robj**)zmalloc(sizeof(robj*)*argc, MALLOC_LOCAL);
    for (j = 0; j < argc; j++) {
        argvcopy[j] = argv[j];
        incrRefCount(argv[j]);
    }
    redisOpArrayAppend(&g_pserver->also_propagate,cmd,dbid,argvcopy,argc,target);
}

/* It is possible to call the function forceCommandPropagation() inside a
 * Redis command implementation in order to to force the propagation of a
 * specific command execution into AOF / Replication. */
void forceCommandPropagation(client *c, int flags) {
    if (flags & PROPAGATE_REPL) c->flags |= CLIENT_FORCE_REPL;
    if (flags & PROPAGATE_AOF) c->flags |= CLIENT_FORCE_AOF;
}

/* Avoid that the executed command is propagated at all. This way we
 * are free to just propagate what we want using the alsoPropagate()
 * API. */
void preventCommandPropagation(client *c) {
    c->flags |= CLIENT_PREVENT_PROP;
}

/* AOF specific version of preventCommandPropagation(). */
void preventCommandAOF(client *c) {
    c->flags |= CLIENT_PREVENT_AOF_PROP;
}

/* Replication specific version of preventCommandPropagation(). */
void preventCommandReplication(client *c) {
    c->flags |= CLIENT_PREVENT_REPL_PROP;
}

/* Call() is the core of Redis execution of a command.
 *
 * The following flags can be passed:
 * CMD_CALL_NONE        No flags.
 * CMD_CALL_SLOWLOG     Check command speed and log in the slow log if needed.
 * CMD_CALL_STATS       Populate command stats.
 * CMD_CALL_PROPAGATE_AOF   Append command to AOF if it modified the dataset
 *                          or if the client flags are forcing propagation.
 * CMD_CALL_PROPAGATE_REPL  Send command to slaves if it modified the dataset
 *                          or if the client flags are forcing propagation.
 * CMD_CALL_PROPAGATE   Alias for PROPAGATE_AOF|PROPAGATE_REPL.
 * CMD_CALL_FULL        Alias for SLOWLOG|STATS|PROPAGATE.
 *
 * The exact propagation behavior depends on the client flags.
 * Specifically:
 *
 * 1. If the client flags CLIENT_FORCE_AOF or CLIENT_FORCE_REPL are set
 *    and assuming the corresponding CMD_CALL_PROPAGATE_AOF/REPL is set
 *    in the call flags, then the command is propagated even if the
 *    dataset was not affected by the command.
 * 2. If the client flags CLIENT_PREVENT_REPL_PROP or CLIENT_PREVENT_AOF_PROP
 *    are set, the propagation into AOF or to slaves is not performed even
 *    if the command modified the dataset.
 *
 * Note that regardless of the client flags, if CMD_CALL_PROPAGATE_AOF
 * or CMD_CALL_PROPAGATE_REPL are not set, then respectively AOF or
 * slaves propagation will never occur.
 *
 * Client flags are modified by the implementation of a given command
 * using the following API:
 *
 * forceCommandPropagation(client *c, int flags);
 * preventCommandPropagation(client *c);
 * preventCommandAOF(client *c);
 * preventCommandReplication(client *c);
 *
 */
void call(client *c, int flags) {
    long long dirty;
    ustime_t start, duration;
    int client_old_flags = c->flags;
    struct redisCommand *real_cmd = c->cmd;
    serverAssert(GlobalLocksAcquired());

    serverTL->fixed_time_expire++;

    /* Send the command to clients in MONITOR mode if applicable.
     * Administrative commands are considered too dangerous to be shown. */
    if (listLength(g_pserver->monitors) &&
        !g_pserver->loading &&
        !(c->cmd->flags & (CMD_SKIP_MONITOR|CMD_ADMIN)))
    {
        replicationFeedMonitors(c,g_pserver->monitors,c->db->id,c->argv,c->argc);
    }

    /* Initialization: clear the flags that must be set by the command on
     * demand, and initialize the array for additional commands propagation. */
    c->flags &= ~(CLIENT_FORCE_AOF|CLIENT_FORCE_REPL|CLIENT_PREVENT_PROP);
    redisOpArray prev_also_propagate = g_pserver->also_propagate;
    redisOpArrayInit(&g_pserver->also_propagate);

    /* Call the command. */
    dirty = g_pserver->dirty;
    updateCachedTime(0);
    start = g_pserver->ustime;
    c->cmd->proc(c);
    serverTL->commandsExecuted++;
    duration = ustime()-start;
    dirty = g_pserver->dirty-dirty;
    if (dirty < 0) dirty = 0;

    if (dirty)
        c->mvccCheckpoint = getMvccTstamp();

    /* When EVAL is called loading the AOF we don't want commands called
     * from Lua to go into the slowlog or to populate statistics. */
    if (g_pserver->loading && c->flags & CLIENT_LUA)
        flags &= ~(CMD_CALL_SLOWLOG | CMD_CALL_STATS);

    /* If the caller is Lua, we want to force the EVAL caller to propagate
     * the script if the command flag or client flag are forcing the
     * propagation. */
    if (c->flags & CLIENT_LUA && g_pserver->lua_caller) {
        if (c->flags & CLIENT_FORCE_REPL)
            g_pserver->lua_caller->flags |= CLIENT_FORCE_REPL;
        if (c->flags & CLIENT_FORCE_AOF)
            g_pserver->lua_caller->flags |= CLIENT_FORCE_AOF;
    }

    /* Log the command into the Slow log if needed, and populate the
     * per-command statistics that we show in INFO commandstats. */
    if (flags & CMD_CALL_SLOWLOG && !(c->cmd->flags & CMD_SKIP_SLOWLOG)) {
        const char *latency_event = (c->cmd->flags & CMD_FAST) ?
                              "fast-command" : "command";
        latencyAddSampleIfNeeded(latency_event,duration/1000);
        slowlogPushEntryIfNeeded(c,c->argv,c->argc,duration);
    }

    if (flags & CMD_CALL_STATS) {
        /* use the real command that was executed (cmd and lastamc) may be
         * different, in case of MULTI-EXEC or re-written commands such as
         * EXPIRE, GEOADD, etc. */
        real_cmd->microseconds += duration;
        real_cmd->calls++;
    }

    /* Propagate the command into the AOF and replication link */
    if (flags & CMD_CALL_PROPAGATE &&
        (c->flags & CLIENT_PREVENT_PROP) != CLIENT_PREVENT_PROP)
    {
        int propagate_flags = PROPAGATE_NONE;

        /* Check if the command operated changes in the data set. If so
         * set for replication / AOF propagation. */
        if (dirty) propagate_flags |= (PROPAGATE_AOF|PROPAGATE_REPL);

        /* If the client forced AOF / replication of the command, set
         * the flags regardless of the command effects on the data set. */
        if (c->flags & CLIENT_FORCE_REPL) propagate_flags |= PROPAGATE_REPL;
        if (c->flags & CLIENT_FORCE_AOF) propagate_flags |= PROPAGATE_AOF;

        /* However prevent AOF / replication propagation if the command
         * implementations called preventCommandPropagation() or similar,
         * or if we don't have the call() flags to do so. */
        if (c->flags & CLIENT_PREVENT_REPL_PROP ||
            !(flags & CMD_CALL_PROPAGATE_REPL))
                propagate_flags &= ~PROPAGATE_REPL;
        if (c->flags & CLIENT_PREVENT_AOF_PROP ||
            !(flags & CMD_CALL_PROPAGATE_AOF))
                propagate_flags &= ~PROPAGATE_AOF;

        if (c->cmd->flags & CMD_SKIP_PROPOGATE)
            propagate_flags &= ~PROPAGATE_REPL;

        /* Call propagate() only if at least one of AOF / replication
         * propagation is needed. Note that modules commands handle replication
         * in an explicit way, so we never replicate them automatically. */
        if (propagate_flags != PROPAGATE_NONE && !(c->cmd->flags & CMD_MODULE))
            propagate(c->cmd,c->db->id,c->argv,c->argc,propagate_flags);
    }

    /* Restore the old replication flags, since call() can be executed
     * recursively. */
    c->flags &= ~(CLIENT_FORCE_AOF|CLIENT_FORCE_REPL|CLIENT_PREVENT_PROP);
    c->flags |= client_old_flags &
        (CLIENT_FORCE_AOF|CLIENT_FORCE_REPL|CLIENT_PREVENT_PROP);

    /* Handle the alsoPropagate() API to handle commands that want to propagate
     * multiple separated commands. Note that alsoPropagate() is not affected
     * by CLIENT_PREVENT_PROP flag. */
    if (g_pserver->also_propagate.numops) {
        int j;
        redisOp *rop;

        if (flags & CMD_CALL_PROPAGATE) {
            bool multi_emitted = false;
            /* Wrap the commands in g_pserver->also_propagate array,
             * but don't wrap it if we are already in MULTI context,
             * in case the nested MULTI/EXEC.
             *
             * And if the array contains only one command, no need to
             * wrap it, since the single command is atomic. */
            if (g_pserver->also_propagate.numops > 1 &&
                !(c->cmd->flags & CMD_MODULE) &&
                !(c->flags & CLIENT_MULTI) &&
                !(flags & CMD_CALL_NOWRAP))
            {
                execCommandPropagateMulti(c);
                multi_emitted = true;
            }
            
            for (j = 0; j < g_pserver->also_propagate.numops; j++) {
                rop = &g_pserver->also_propagate.ops[j];
                int target = rop->target;
                /* Whatever the command wish is, we honor the call() flags. */
                if (!(flags&CMD_CALL_PROPAGATE_AOF)) target &= ~PROPAGATE_AOF;
                if (!(flags&CMD_CALL_PROPAGATE_REPL)) target &= ~PROPAGATE_REPL;
                if (target)
                    propagate(rop->cmd,rop->dbid,rop->argv,rop->argc,target);
            }

            if (multi_emitted) {
                execCommandPropagateExec(c);
            }
        }
        redisOpArrayFree(&g_pserver->also_propagate);
    }

    ProcessPendingAsyncWrites();
    
    g_pserver->also_propagate = prev_also_propagate;

    /* If the client has keys tracking enabled for client side caching,
     * make sure to remember the keys it fetched via this command. */
    if (c->cmd->flags & CMD_READONLY) {
        client *caller = (c->flags & CLIENT_LUA && g_pserver->lua_caller) ?
                            g_pserver->lua_caller : c;
        if (caller->flags & CLIENT_TRACKING &&
            !(caller->flags & CLIENT_TRACKING_BCAST))
        {
            trackingRememberKeys(caller);
        }
    }

    g_pserver->stat_numcommands++;
    serverTL->fixed_time_expire--;
}

/* If this function gets called we already read a whole
 * command, arguments are in the client argv/argc fields.
 * processCommand() execute the command or prepare the
 * server for a bulk read from the client.
 *
 * If C_OK is returned the client is still alive and valid and
 * other operations can be performed by the caller. Otherwise
 * if C_ERR is returned the client was destroyed (i.e. after QUIT). */
int processCommand(client *c, int callFlags, AeLocker &locker) {
    AssertCorrectThread(c);

    if (moduleHasCommandFilters())
    {
        locker.arm(c);
        moduleCallCommandFilters(c);
    }

    /* The QUIT command is handled separately. Normal command procs will
     * go through checking for replication and QUIT will cause trouble
     * when FORCE_REPLICATION is enabled and would be implemented in
     * a regular command proc. */
    if (!strcasecmp((const char*)ptrFromObj(c->argv[0]),"quit")) {
        addReply(c,shared.ok);
        c->flags |= CLIENT_CLOSE_AFTER_REPLY;
        return C_ERR;
    }

    /* Now lookup the command and check ASAP about trivial error conditions
     * such as wrong arity, bad command name and so forth. */
    c->cmd = c->lastcmd = lookupCommand((sds)ptrFromObj(c->argv[0]));
    if (!c->cmd) {
        flagTransaction(c);
        sds args = sdsempty();
        int i;
        for (i=1; i < c->argc && sdslen(args) < 128; i++)
            args = sdscatprintf(args, "`%.*s`, ", 128-(int)sdslen(args), (char*)ptrFromObj(c->argv[i]));
        addReplyErrorFormat(c,"unknown command `%s`, with args beginning with: %s",
            (char*)ptrFromObj(c->argv[0]), args);
        sdsfree(args);
        return C_OK;
    } else if ((c->cmd->arity > 0 && c->cmd->arity != c->argc) ||
               (c->argc < -c->cmd->arity)) {
        flagTransaction(c);
        addReplyErrorFormat(c,"wrong number of arguments for '%s' command",
            c->cmd->name);
        return C_OK;
    }

    /* Check if the user is authenticated. This check is skipped in case
     * the default user is flagged as "nopass" and is active. */
    int auth_required = (!(DefaultUser->flags & USER_FLAG_NOPASS) ||
                          (DefaultUser->flags & USER_FLAG_DISABLED)) &&
                        !c->authenticated;
    if (auth_required) {
        /* AUTH and HELLO and no auth modules are valid even in
         * non-authenticated state. */
        if (!(c->cmd->flags & CMD_NO_AUTH)) {
            flagTransaction(c);
            addReply(c,shared.noautherr);
            return C_OK;
        }
    }

    /* Check if the user can run this command according to the current
     * ACLs. */
    if (c->puser && !(c->puser->flags & USER_FLAG_ALLCOMMANDS))
        locker.arm(c);  // ACLs require the lock

    int acl_keypos;
    int acl_retval = ACLCheckCommandPerm(c,&acl_keypos);
    if (acl_retval != ACL_OK) {
        addACLLogEntry(c,acl_retval,acl_keypos,NULL);
        flagTransaction(c);
        if (acl_retval == ACL_DENIED_CMD)
            addReplyErrorFormat(c,
                "-NOPERM this user has no permissions to run "
                "the '%s' command or its subcommand", c->cmd->name);
        else
            addReplyErrorFormat(c,
                "-NOPERM this user has no permissions to access "
                "one of the keys used as arguments");
        return C_OK;
    }

    /* If cluster is enabled perform the cluster redirection here.
     * However we don't perform the redirection if:
     * 1) The sender of this command is our master.
     * 2) The command has no key arguments. */
    if (g_pserver->cluster_enabled &&
        !(c->flags & CLIENT_MASTER) &&
        !(c->flags & CLIENT_LUA &&
          g_pserver->lua_caller->flags & CLIENT_MASTER) &&
        !(c->cmd->getkeys_proc == NULL && c->cmd->firstkey == 0 &&
          c->cmd->proc != execCommand))
    {
        locker.arm(c);
        int hashslot;
        int error_code;
        clusterNode *n = getNodeByQuery(c,c->cmd,c->argv,c->argc,
                                        &hashslot,&error_code);
        if (n == NULL || n != g_pserver->cluster->myself) {
            if (c->cmd->proc == execCommand) {
                discardTransaction(c);
            } else {
                flagTransaction(c);
            }
            clusterRedirectClient(c,n,hashslot,error_code);
            return C_OK;
        }
    }

    /* Handle the maxmemory directive.
     *
     * Note that we do not want to reclaim memory if we are here re-entering
     * the event loop since there is a busy Lua script running in timeout
     * condition, to avoid mixing the propagation of scripts with the
     * propagation of DELs due to eviction. */
    if (g_pserver->maxmemory && !g_pserver->lua_timedout) {
        locker.arm(c);
        int out_of_memory = freeMemoryIfNeededAndSafe(false /*fPreSnapshot*/) == C_ERR;
        /* freeMemoryIfNeeded may flush replica output buffers. This may result
         * into a replica, that may be the active client, to be freed. */
        if (serverTL->current_client == NULL) return C_ERR;

        /* It was impossible to free enough memory, and the command the client
         * is trying to execute is denied during OOM conditions or the client
         * is in MULTI/EXEC context? Error. */
        if (out_of_memory &&
            (c->cmd->flags & CMD_DENYOOM ||
             (c->flags & CLIENT_MULTI &&
              c->cmd->proc != execCommand &&
              c->cmd->proc != discardCommand)))
        {
            flagTransaction(c);
            addReply(c, shared.oomerr);
            return C_OK;
        }

        /* Save out_of_memory result at script start, otherwise if we check OOM
         * untill first write within script, memory used by lua stack and
         * arguments might interfere. */
        if (c->cmd->proc == evalCommand || c->cmd->proc == evalShaCommand) {
            g_pserver->lua_oom = out_of_memory;
        }
    }

    /* Make sure to use a reasonable amount of memory for client side
     * caching metadata. */
    if (g_pserver->tracking_clients) trackingLimitUsedSlots();

    /* Don't accept write commands if there are problems persisting on disk
     * and if this is a master instance. */
    if (c->cmd->flags & CMD_WRITE || c->cmd->proc == pingCommand)
    {
        locker.arm(c);
        int deny_write_type = writeCommandsDeniedByDiskError();
        if (deny_write_type != DISK_ERROR_TYPE_NONE &&
            listLength(g_pserver->masters) == 0 &&
            (c->cmd->flags & CMD_WRITE ||
            c->cmd->proc == pingCommand))
        {
            flagTransaction(c);
            if (deny_write_type == DISK_ERROR_TYPE_RDB)
                addReply(c, shared.bgsaveerr);
            else
                addReplySds(c,
                    sdscatprintf(sdsempty(),
                    "-MISCONF Errors writing to the AOF file: %s\r\n",
                    strerror(g_pserver->aof_last_write_errno)));
            return C_OK;
        }    

        /* Don't accept write commands if there are not enough good slaves and
        * user configured the min-slaves-to-write option. */
        if (listLength(g_pserver->masters) == 0 &&
            g_pserver->repl_min_slaves_to_write &&
            g_pserver->repl_min_slaves_max_lag &&
            c->cmd->flags & CMD_WRITE &&
            g_pserver->repl_good_slaves_count < g_pserver->repl_min_slaves_to_write)
        {
            flagTransaction(c);
            addReply(c, shared.noreplicaserr);
            return C_OK;
        }

        /* Don't accept write commands if this is a read only replica. But
        * accept write commands if this is our master. */
        if (listLength(g_pserver->masters) && g_pserver->repl_slave_ro &&
            !(c->flags & CLIENT_MASTER) &&
            c->cmd->flags & CMD_WRITE)
        {
            flagTransaction(c);
            addReply(c, shared.roslaveerr);
            return C_OK;
        }
    }

    /* Only allow a subset of commands in the context of Pub/Sub if the
     * connection is in RESP2 mode. With RESP3 there are no limits. */
    if ((c->flags & CLIENT_PUBSUB && c->resp == 2) &&
        c->cmd->proc != pingCommand &&
        c->cmd->proc != subscribeCommand &&
        c->cmd->proc != unsubscribeCommand &&
        c->cmd->proc != psubscribeCommand &&
        c->cmd->proc != punsubscribeCommand) {
        addReplyErrorFormat(c,
            "Can't execute '%s': only (P)SUBSCRIBE / "
            "(P)UNSUBSCRIBE / PING / QUIT are allowed in this context",
            c->cmd->name);
        return C_OK;
    }

    if (listLength(g_pserver->masters))
    {
        locker.arm(c);
        /* Only allow commands with flag "t", such as INFO, SLAVEOF and so on,
        * when replica-serve-stale-data is no and we are a replica with a broken
        * link with master. */
        if (FBrokenLinkToMaster() &&
            g_pserver->repl_serve_stale_data == 0 &&
            !(c->cmd->flags & CMD_STALE)
            && !(g_pserver->fActiveReplica && c->cmd->proc == syncCommand))
        {
            flagTransaction(c);
            addReply(c, shared.masterdownerr);
            return C_OK;
        }
    }

    /* Loading DB? Return an error if the command has not the
     * CMD_LOADING flag. */
    if (g_pserver->loading && !(c->cmd->flags & CMD_LOADING)) {
        addReply(c, shared.loadingerr);
        return C_OK;
    }

    /* Lua script too slow? Only allow a limited number of commands.
     * Note that we need to allow the transactions commands, otherwise clients
     * sending a transaction with pipelining without error checking, may have
     * the MULTI plus a few initial commands refused, then the timeout
     * condition resolves, and the bottom-half of the transaction gets
     * executed, see Github PR #7022. */
    if (g_pserver->lua_timedout &&
          c->cmd->proc != authCommand &&
          c->cmd->proc != helloCommand &&
          c->cmd->proc != replconfCommand &&
          c->cmd->proc != multiCommand &&
          c->cmd->proc != execCommand &&
          c->cmd->proc != discardCommand &&
        !(c->cmd->proc == shutdownCommand &&
          c->argc == 2 &&
          tolower(((char*)ptrFromObj(c->argv[1]))[0]) == 'n') &&
        !(c->cmd->proc == scriptCommand &&
          c->argc == 2 &&
          tolower(((char*)ptrFromObj(c->argv[1]))[0]) == 'k'))
    {
        flagTransaction(c);
        addReply(c, shared.slowscripterr);
        return C_OK;
    }

    /* Exec the command */
    if (c->flags & CLIENT_MULTI &&
        c->cmd->proc != execCommand && c->cmd->proc != discardCommand &&
        c->cmd->proc != multiCommand && c->cmd->proc != watchCommand)
    {
        queueMultiCommand(c);
        addReply(c,shared.queued);
    } else {
        if (cserver.cthreads >= 2 && !g_fTestMode && g_pserver->m_pstorageFactory == nullptr && listLength(g_pserver->monitors) == 0 && c->cmd->proc == getCommand)
        {
            if (getCommandAsync(c))
                return C_OK;
        }
        locker.arm(c);
        incrementMvccTstamp();
        call(c,callFlags);
        c->woff = g_pserver->master_repl_offset;
        if (listLength(g_pserver->ready_keys))
            handleClientsBlockedOnKeys();
    }
    return C_OK;
}

bool client::postFunction(std::function<void(client *)> fn) {
    this->casyncOpsPending++;
    return aePostFunction(g_pserver->rgthreadvar[this->iel].el, [this, fn]{
        std::lock_guard<decltype(this->lock)> lock(this->lock);
        --casyncOpsPending;
        fn(this);
    }) == AE_OK;
}

/*================================== Shutdown =============================== */

/* Close listening sockets. Also unlink the unix domain socket if
 * unlink_unix_socket is non-zero. */
void closeListeningSockets(int unlink_unix_socket) {
    int j;

    for (int iel = 0; iel < cserver.cthreads; ++iel)
    {
        for (j = 0; j < g_pserver->rgthreadvar[iel].ipfd_count; j++) 
            close(g_pserver->rgthreadvar[iel].ipfd[j]);
        for (j = 0; j < g_pserver->rgthreadvar[iel].tlsfd_count; j++)
            close(g_pserver->rgthreadvar[iel].tlsfd[j]);
    }
    if (g_pserver->sofd != -1) close(g_pserver->sofd);
    if (g_pserver->cluster_enabled)
        for (j = 0; j < g_pserver->cfd_count; j++) close(g_pserver->cfd[j]);
    if (unlink_unix_socket && g_pserver->unixsocket) {
        serverLog(LL_NOTICE,"Removing the unix socket file.");
        unlink(g_pserver->unixsocket); /* don't care if this fails */
    }
}

int prepareForShutdown(int flags) {
    int save = flags & SHUTDOWN_SAVE;
    int nosave = flags & SHUTDOWN_NOSAVE;

    serverLog(LL_WARNING,"User requested shutdown...");
    if (cserver.supervised_mode == SUPERVISED_SYSTEMD)
        redisCommunicateSystemd("STOPPING=1\n");

    /* Kill all the Lua debugger forked sessions. */
    ldbKillForkedSessions();

    /* Kill the saving child if there is a background saving in progress.
       We want to avoid race conditions, for instance our saving child may
       overwrite the synchronous saving did by SHUTDOWN. */
    if (g_pserver->FRdbSaveInProgress()) {
        serverLog(LL_WARNING,"There is a child saving an .rdb. Killing it!");
        killRDBChild(true);
    }

    /* Kill module child if there is one. */
    if (g_pserver->module_child_pid != -1) {
        serverLog(LL_WARNING,"There is a module fork child. Killing it!");
        TerminateModuleForkChild(g_pserver->module_child_pid,0);
    }

    if (g_pserver->aof_state != AOF_OFF) {
        /* Kill the AOF saving child as the AOF we already have may be longer
         * but contains the full dataset anyway. */
        if (g_pserver->aof_child_pid != -1) {
            /* If we have AOF enabled but haven't written the AOF yet, don't
             * shutdown or else the dataset will be lost. */
            if (g_pserver->aof_state == AOF_WAIT_REWRITE) {
                serverLog(LL_WARNING, "Writing initial AOF, can't exit.");
                return C_ERR;
            }
            serverLog(LL_WARNING,
                "There is a child rewriting the AOF. Killing it!");
            killAppendOnlyChild();
        }
        /* Append only file: flush buffers and fsync() the AOF at exit */
        serverLog(LL_NOTICE,"Calling fsync() on the AOF file.");
        flushAppendOnlyFile(1);
        redis_fsync(g_pserver->aof_fd);
    }

    /* Create a new RDB file before exiting. */
    if ((g_pserver->saveparamslen > 0 && !nosave) || save) {
        serverLog(LL_NOTICE,"Saving the final RDB snapshot before exiting.");
        if (cserver.supervised_mode == SUPERVISED_SYSTEMD)
            redisCommunicateSystemd("STATUS=Saving the final RDB snapshot\n");
        /* Snapshotting. Perform a SYNC SAVE and exit */
        rdbSaveInfo rsi, *rsiptr;
        rsiptr = rdbPopulateSaveInfo(&rsi);
        if (rdbSave(nullptr, rsiptr) != C_OK) {
            /* Ooops.. error saving! The best we can do is to continue
             * operating. Note that if there was a background saving process,
             * in the next cron() Redis will be notified that the background
             * saving aborted, handling special stuff like slaves pending for
             * synchronization... */
            serverLog(LL_WARNING,"Error trying to save the DB, can't exit.");
            if (cserver.supervised_mode == SUPERVISED_SYSTEMD)
                redisCommunicateSystemd("STATUS=Error trying to save the DB, can't exit.\n");
            return C_ERR;
        }
    }

    /* Fire the shutdown modules event. */
    moduleFireServerEvent(REDISMODULE_EVENT_SHUTDOWN,0,NULL);

    /* Remove the pid file if possible and needed. */
    if (cserver.daemonize || cserver.pidfile) {
        serverLog(LL_NOTICE,"Removing the pid file.");
        unlink(cserver.pidfile);
    }

    /* Best effort flush of replica output buffers, so that we hopefully
     * send them pending writes. */
    flushSlavesOutputBuffers();

    /* Close the listening sockets. Apparently this allows faster restarts. */
    closeListeningSockets(1);

    for (int iel = 0; iel < cserver.cthreads; ++iel)
    {
        aePostFunction(g_pserver->rgthreadvar[iel].el, [iel]{
            g_pserver->rgthreadvar[iel].el->stop = 1;
        });
    }

    serverLog(LL_WARNING,"%s is now ready to exit, bye bye...",
        g_pserver->sentinel_mode ? "Sentinel" : "KeyDB");

    return C_OK;
}

/*================================== Commands =============================== */

/* Sometimes Redis cannot accept write commands because there is a perstence
 * error with the RDB or AOF file, and Redis is configured in order to stop
 * accepting writes in such situation. This function returns if such a
 * condition is active, and the type of the condition.
 *
 * Function return values:
 *
 * DISK_ERROR_TYPE_NONE:    No problems, we can accept writes.
 * DISK_ERROR_TYPE_AOF:     Don't accept writes: AOF errors.
 * DISK_ERROR_TYPE_RDB:     Don't accept writes: RDB errors.
 */
int writeCommandsDeniedByDiskError(void) {
    if (g_pserver->stop_writes_on_bgsave_err &&
        g_pserver->saveparamslen > 0 &&
        g_pserver->lastbgsave_status == C_ERR)
    {
        return DISK_ERROR_TYPE_RDB;
    } else if (g_pserver->aof_state != AOF_OFF &&
               g_pserver->aof_last_write_status == C_ERR)
    {
        return DISK_ERROR_TYPE_AOF;
    } else {
        return DISK_ERROR_TYPE_NONE;
    }
}

/* The PING command. It works in a different way if the client is in
 * in Pub/Sub mode. */
void pingCommand(client *c) {
    /* The command takes zero or one arguments. */
    if (c->argc > 2) {
        addReplyErrorFormat(c,"wrong number of arguments for '%s' command",
            c->cmd->name);
        return;
    }

    if (c->flags & CLIENT_PUBSUB && c->resp == 2) {
        addReply(c,shared.mbulkhdr[2]);
        addReplyBulkCBuffer(c,"pong",4);
        if (c->argc == 1)
            addReplyBulkCBuffer(c,"",0);
        else
            addReplyBulk(c,c->argv[1]);
    } else {
        if (c->argc == 1)
            addReply(c,shared.pong);
        else
            addReplyBulk(c,c->argv[1]);
    }
}

void echoCommand(client *c) {
    addReplyBulk(c,c->argv[1]);
}

void timeCommand(client *c) {
    struct timeval tv;

    /* gettimeofday() can only fail if &tv is a bad address so we
     * don't check for errors. */
    gettimeofday(&tv,NULL);
    addReplyArrayLen(c,2);
    addReplyBulkLongLong(c,tv.tv_sec);
    addReplyBulkLongLong(c,tv.tv_usec);
}

/* Helper function for addReplyCommand() to output flags. */
int addReplyCommandFlag(client *c, struct redisCommand *cmd, int f, const char *reply) {
    if (cmd->flags & f) {
        addReplyStatus(c, reply);
        return 1;
    }
    return 0;
}

/* Output the representation of a Redis command. Used by the COMMAND command. */
void addReplyCommand(client *c, struct redisCommand *cmd) {
    if (!cmd) {
        addReplyNull(c);
    } else {
        /* We are adding: command name, arg count, flags, first, last, offset, categories */
        addReplyArrayLen(c, 7);
        addReplyBulkCString(c, cmd->name);
        addReplyLongLong(c, cmd->arity);

        int flagcount = 0;
        void *flaglen = addReplyDeferredLen(c);
        flagcount += addReplyCommandFlag(c,cmd,CMD_WRITE, "write");
        flagcount += addReplyCommandFlag(c,cmd,CMD_READONLY, "readonly");
        flagcount += addReplyCommandFlag(c,cmd,CMD_DENYOOM, "denyoom");
        flagcount += addReplyCommandFlag(c,cmd,CMD_ADMIN, "admin");
        flagcount += addReplyCommandFlag(c,cmd,CMD_PUBSUB, "pubsub");
        flagcount += addReplyCommandFlag(c,cmd,CMD_NOSCRIPT, "noscript");
        flagcount += addReplyCommandFlag(c,cmd,CMD_RANDOM, "random");
        flagcount += addReplyCommandFlag(c,cmd,CMD_SORT_FOR_SCRIPT,"sort_for_script");
        flagcount += addReplyCommandFlag(c,cmd,CMD_LOADING, "loading");
        flagcount += addReplyCommandFlag(c,cmd,CMD_STALE, "stale");
        flagcount += addReplyCommandFlag(c,cmd,CMD_SKIP_MONITOR, "skip_monitor");
        flagcount += addReplyCommandFlag(c,cmd,CMD_SKIP_SLOWLOG, "skip_slowlog");
        flagcount += addReplyCommandFlag(c,cmd,CMD_ASKING, "asking");
        flagcount += addReplyCommandFlag(c,cmd,CMD_FAST, "fast");
        flagcount += addReplyCommandFlag(c,cmd,CMD_NO_AUTH, "no_auth");
        if ((cmd->getkeys_proc && !(cmd->flags & CMD_MODULE)) ||
            cmd->flags & CMD_MODULE_GETKEYS)
        {
            addReplyStatus(c, "movablekeys");
            flagcount += 1;
        }
        setDeferredSetLen(c, flaglen, flagcount);

        addReplyLongLong(c, cmd->firstkey);
        addReplyLongLong(c, cmd->lastkey);
        addReplyLongLong(c, cmd->keystep);

        addReplyCommandCategories(c,cmd);
    }
}

/* COMMAND <subcommand> <args> */
void commandCommand(client *c) {
    dictIterator *di;
    dictEntry *de;

    if (c->argc == 2 && !strcasecmp((const char*)ptrFromObj(c->argv[1]),"help")) {
        const char *help[] = {
"(no subcommand) -- Return details about all Redis commands.",
"COUNT -- Return the total number of commands in this Redis g_pserver->",
"GETKEYS <full-command> -- Return the keys from a full Redis command.",
"INFO [command-name ...] -- Return details about multiple Redis commands.",
NULL
        };
        addReplyHelp(c, help);
    } else if (c->argc == 1) {
        addReplyArrayLen(c, dictSize(g_pserver->commands));
        di = dictGetIterator(g_pserver->commands);
        while ((de = dictNext(di)) != NULL) {
            addReplyCommand(c, (redisCommand*)dictGetVal(de));
        }
        dictReleaseIterator(di);
    } else if (!strcasecmp((const char*)ptrFromObj(c->argv[1]), "info")) {
        int i;
        addReplyArrayLen(c, c->argc-2);
        for (i = 2; i < c->argc; i++) {
            addReplyCommand(c, (redisCommand*)dictFetchValue(g_pserver->commands, ptrFromObj(c->argv[i])));
        }
    } else if (!strcasecmp((const char*)ptrFromObj(c->argv[1]), "count") && c->argc == 2) {
        addReplyLongLong(c, dictSize(g_pserver->commands));
    } else if (!strcasecmp((const char*)ptrFromObj(c->argv[1]),"getkeys") && c->argc >= 3) {
        struct redisCommand *cmd = (redisCommand*)lookupCommand((sds)ptrFromObj(c->argv[2]));
        int *keys, numkeys, j;

        if (!cmd) {
            addReplyError(c,"Invalid command specified");
            return;
        } else if (cmd->getkeys_proc == NULL && cmd->firstkey == 0) {
            addReplyError(c,"The command has no key arguments");
            return;
        } else if ((cmd->arity > 0 && cmd->arity != c->argc-2) ||
                   ((c->argc-2) < -cmd->arity))
        {
            addReplyError(c,"Invalid number of arguments specified for command");
            return;
        }

        keys = getKeysFromCommand(cmd,c->argv+2,c->argc-2,&numkeys);
        if (!keys) {
            addReplyError(c,"Invalid arguments specified for command");
        } else {
            addReplyArrayLen(c,numkeys);
            for (j = 0; j < numkeys; j++) addReplyBulk(c,c->argv[keys[j]+2]);
            getKeysFreeResult(keys);
        }
    } else {
        addReplySubcommandSyntaxError(c);
    }
}

/* Convert an amount of bytes into a human readable string in the form
 * of 100B, 2G, 100M, 4K, and so forth. */
void bytesToHuman(char *s, unsigned long long n) {
    double d;

    if (n < 1024) {
        /* Bytes */
        sprintf(s,"%lluB",n);
    } else if (n < (1024*1024)) {
        d = (double)n/(1024);
        sprintf(s,"%.2fK",d);
    } else if (n < (1024LL*1024*1024)) {
        d = (double)n/(1024*1024);
        sprintf(s,"%.2fM",d);
    } else if (n < (1024LL*1024*1024*1024)) {
        d = (double)n/(1024LL*1024*1024);
        sprintf(s,"%.2fG",d);
    } else if (n < (1024LL*1024*1024*1024*1024)) {
        d = (double)n/(1024LL*1024*1024*1024);
        sprintf(s,"%.2fT",d);
    } else if (n < (1024LL*1024*1024*1024*1024*1024)) {
        d = (double)n/(1024LL*1024*1024*1024*1024);
        sprintf(s,"%.2fP",d);
    } else {
        /* Let's hope we never need this */
        sprintf(s,"%lluB",n);
    }
}

/* Create the string returned by the INFO command. This is decoupled
 * by the INFO command itself as we need to report the same information
 * on memory corruption problems. */
sds genRedisInfoString(const char *section) {
    sds info = sdsempty();
    time_t uptime = g_pserver->unixtime-cserver.stat_starttime;
    int j;
    struct rusage self_ru, c_ru;
    int allsections = 0, defsections = 0, everything = 0, modules = 0;
    int sections = 0;

    if (section == NULL) section = "default";
    allsections = strcasecmp(section,"all") == 0;
    defsections = strcasecmp(section,"default") == 0;
    everything = strcasecmp(section,"everything") == 0;
    modules = strcasecmp(section,"modules") == 0;
    if (everything) allsections = 1;

    getrusage(RUSAGE_SELF, &self_ru);
    getrusage(RUSAGE_CHILDREN, &c_ru);

    /* Server */
    if (allsections || defsections || !strcasecmp(section,"server")) {
        static int call_uname = 1;
        static struct utsname name;
        const char *mode;

        if (g_pserver->cluster_enabled) mode = "cluster";
        else if (g_pserver->sentinel_mode) mode = "sentinel";
        else mode = "standalone";

        if (sections++) info = sdscat(info,"\r\n");

        if (call_uname) {
            /* Uname can be slow and is always the same output. Cache it. */
            uname(&name);
            call_uname = 0;
        }

        unsigned int lruclock = g_pserver->lruclock.load();
        info = sdscatfmt(info,
            "# Server\r\n"
            "redis_version:%s\r\n"
            "redis_git_sha1:%s\r\n"
            "redis_git_dirty:%i\r\n"
            "redis_build_id:%s\r\n"
            "redis_mode:%s\r\n"
            "os:%s %s %s\r\n"
            "arch_bits:%i\r\n"
            "multiplexing_api:%s\r\n"
            "atomicvar_api:%s\r\n"
            "gcc_version:%i.%i.%i\r\n"
            "process_id:%I\r\n"
            "run_id:%s\r\n"
            "tcp_port:%i\r\n"
            "uptime_in_seconds:%I\r\n"
            "uptime_in_days:%I\r\n"
            "hz:%i\r\n"
            "configured_hz:%i\r\n"
            "lru_clock:%u\r\n"
            "executable:%s\r\n"
            "config_file:%s\r\n",
            KEYDB_SET_VERSION,
            redisGitSHA1(),
            strtol(redisGitDirty(),NULL,10) > 0,
            redisBuildIdString(),
            mode,
            name.sysname, name.release, name.machine,
            (int)sizeof(void*)*8,
            aeGetApiName(),
            REDIS_ATOMIC_API,
#ifdef __GNUC__
            __GNUC__,__GNUC_MINOR__,__GNUC_PATCHLEVEL__,
#else
            0,0,0,
#endif
            (int64_t) getpid(),
            g_pserver->runid,
            g_pserver->port ? g_pserver->port : g_pserver->tls_port,
            (int64_t)uptime,
            (int64_t)(uptime/(3600*24)),
            g_pserver->hz.load(),
            g_pserver->config_hz,
            lruclock,
            cserver.executable ? cserver.executable : "",
            cserver.configfile ? cserver.configfile : "");
    }

    /* Clients */
    if (allsections || defsections || !strcasecmp(section,"clients")) {
        size_t maxin, maxout;
        getExpansiveClientsInfo(&maxin,&maxout);
        if (sections++) info = sdscat(info,"\r\n");
        info = sdscatprintf(info,
            "# Clients\r\n"
            "connected_clients:%lu\r\n"
            "client_recent_max_input_buffer:%zu\r\n"
            "client_recent_max_output_buffer:%zu\r\n"
            "blocked_clients:%d\r\n"
            "tracking_clients:%d\r\n"
            "clients_in_timeout_table:%" PRIu64 "\r\n"
            "current_client_thread:%d\r\n",
            listLength(g_pserver->clients)-listLength(g_pserver->slaves),
            maxin, maxout,
            g_pserver->blocked_clients,
            g_pserver->tracking_clients,
            raxSize(g_pserver->clients_timeout_table),
            static_cast<int>(serverTL - g_pserver->rgthreadvar));
        for (int ithread = 0; ithread < cserver.cthreads; ++ithread)
        {
            info = sdscatprintf(info,
                "thread_%d_clients:%d\r\n",
                ithread, g_pserver->rgthreadvar[ithread].cclients);
        }
    }

    /* Memory */
    if (allsections || defsections || !strcasecmp(section,"memory")) {
        char hmem[64];
        char peak_hmem[64];
        char total_system_hmem[64];
        char used_memory_lua_hmem[64];
        char used_memory_scripts_hmem[64];
        char used_memory_rss_hmem[64];
        char maxmemory_hmem[64];
        size_t zmalloc_used = zmalloc_used_memory();
        size_t total_system_mem = cserver.system_memory_size;
        const char *evict_policy = evictPolicyToString();
        long long memory_lua = g_pserver->lua ? (long long)lua_gc(g_pserver->lua,LUA_GCCOUNT,0)*1024 : 0;
        struct redisMemOverhead *mh = getMemoryOverheadData();

        /* Peak memory is updated from time to time by serverCron() so it
         * may happen that the instantaneous value is slightly bigger than
         * the peak value. This may confuse users, so we update the peak
         * if found smaller than the current memory usage. */
        if (zmalloc_used > g_pserver->stat_peak_memory)
            g_pserver->stat_peak_memory = zmalloc_used;

        bytesToHuman(hmem,zmalloc_used);
        bytesToHuman(peak_hmem,g_pserver->stat_peak_memory);
        bytesToHuman(total_system_hmem,total_system_mem);
        bytesToHuman(used_memory_lua_hmem,memory_lua);
        bytesToHuman(used_memory_scripts_hmem,mh->lua_caches);
        bytesToHuman(used_memory_rss_hmem,g_pserver->cron_malloc_stats.process_rss);
        bytesToHuman(maxmemory_hmem,g_pserver->maxmemory);

        if (sections++) info = sdscat(info,"\r\n");
        info = sdscatprintf(info,
            "# Memory\r\n"
            "used_memory:%zu\r\n"
            "used_memory_human:%s\r\n"
            "used_memory_rss:%zu\r\n"
            "used_memory_rss_human:%s\r\n"
            "used_memory_peak:%zu\r\n"
            "used_memory_peak_human:%s\r\n"
            "used_memory_peak_perc:%.2f%%\r\n"
            "used_memory_overhead:%zu\r\n"
            "used_memory_startup:%zu\r\n"
            "used_memory_dataset:%zu\r\n"
            "used_memory_dataset_perc:%.2f%%\r\n"
            "allocator_allocated:%zu\r\n"
            "allocator_active:%zu\r\n"
            "allocator_resident:%zu\r\n"
            "total_system_memory:%lu\r\n"
            "total_system_memory_human:%s\r\n"
            "used_memory_lua:%lld\r\n"
            "used_memory_lua_human:%s\r\n"
            "used_memory_scripts:%lld\r\n"
            "used_memory_scripts_human:%s\r\n"
            "number_of_cached_scripts:%lu\r\n"
            "maxmemory:%lld\r\n"
            "maxmemory_human:%s\r\n"
            "maxmemory_policy:%s\r\n"
            "allocator_frag_ratio:%.2f\r\n"
            "allocator_frag_bytes:%zu\r\n"
            "allocator_rss_ratio:%.2f\r\n"
            "allocator_rss_bytes:%zd\r\n"
            "rss_overhead_ratio:%.2f\r\n"
            "rss_overhead_bytes:%zd\r\n"
            "mem_fragmentation_ratio:%.2f\r\n"
            "mem_fragmentation_bytes:%zd\r\n"
            "mem_not_counted_for_evict:%zu\r\n"
            "mem_replication_backlog:%zu\r\n"
            "mem_clients_slaves:%zu\r\n"
            "mem_clients_normal:%zu\r\n"
            "mem_aof_buffer:%zu\r\n"
            "mem_allocator:%s\r\n"
            "active_defrag_running:%d\r\n"
            "lazyfree_pending_objects:%zu\r\n"
            "storage_provider:%s\r\n",
            zmalloc_used,
            hmem,
            g_pserver->cron_malloc_stats.process_rss,
            used_memory_rss_hmem,
            g_pserver->stat_peak_memory,
            peak_hmem,
            mh->peak_perc,
            mh->overhead_total,
            mh->startup_allocated,
            mh->dataset,
            mh->dataset_perc,
            g_pserver->cron_malloc_stats.allocator_allocated,
            g_pserver->cron_malloc_stats.allocator_active,
            g_pserver->cron_malloc_stats.allocator_resident,
            (unsigned long)total_system_mem,
            total_system_hmem,
            memory_lua,
            used_memory_lua_hmem,
            (long long) mh->lua_caches,
            used_memory_scripts_hmem,
            dictSize(g_pserver->lua_scripts),
            g_pserver->maxmemory,
            maxmemory_hmem,
            evict_policy,
            mh->allocator_frag,
            mh->allocator_frag_bytes,
            mh->allocator_rss,
            mh->allocator_rss_bytes,
            mh->rss_extra,
            mh->rss_extra_bytes,
            mh->total_frag,       /* This is the total RSS overhead, including
                                     fragmentation, but not just it. This field
                                     (and the next one) is named like that just
                                     for backward compatibility. */
            mh->total_frag_bytes,
            freeMemoryGetNotCountedMemory(),
            mh->repl_backlog,
            mh->clients_slaves,
            mh->clients_normal,
            mh->aof_buffer,
            ZMALLOC_LIB,
            g_pserver->active_defrag_running,
            lazyfreeGetPendingObjectsCount(),
            g_pserver->m_pstorageFactory ? g_pserver->m_pstorageFactory->name() : "none"
        );
        freeMemoryOverheadData(mh);
    }

    /* Persistence */
    if (allsections || defsections || !strcasecmp(section,"persistence")) {
        if (sections++) info = sdscat(info,"\r\n");
        info = sdscatprintf(info,
            "# Persistence\r\n"
            "loading:%d\r\n"
            "rdb_changes_since_last_save:%lld\r\n"
            "rdb_bgsave_in_progress:%d\r\n"
            "rdb_last_save_time:%jd\r\n"
            "rdb_last_bgsave_status:%s\r\n"
            "rdb_last_bgsave_time_sec:%jd\r\n"
            "rdb_current_bgsave_time_sec:%jd\r\n"
            "rdb_last_cow_size:%zu\r\n"
            "aof_enabled:%d\r\n"
            "aof_rewrite_in_progress:%d\r\n"
            "aof_rewrite_scheduled:%d\r\n"
            "aof_last_rewrite_time_sec:%jd\r\n"
            "aof_current_rewrite_time_sec:%jd\r\n"
            "aof_last_bgrewrite_status:%s\r\n"
            "aof_last_write_status:%s\r\n"
            "aof_last_cow_size:%zu\r\n"
            "module_fork_in_progress:%d\r\n"
            "module_fork_last_cow_size:%zu\r\n",
            g_pserver->loading.load(std::memory_order_relaxed),
            g_pserver->dirty,
            g_pserver->FRdbSaveInProgress(),
            (intmax_t)g_pserver->lastsave,
            (g_pserver->lastbgsave_status == C_OK) ? "ok" : "err",
            (intmax_t)g_pserver->rdb_save_time_last,
            (intmax_t)(g_pserver->FRdbSaveInProgress() ?
                time(NULL)-g_pserver->rdb_save_time_start : -1),
            g_pserver->stat_rdb_cow_bytes,
            g_pserver->aof_state != AOF_OFF,
            g_pserver->aof_child_pid != -1,
            g_pserver->aof_rewrite_scheduled,
            (intmax_t)g_pserver->aof_rewrite_time_last,
            (intmax_t)((g_pserver->aof_child_pid == -1) ?
                -1 : time(NULL)-g_pserver->aof_rewrite_time_start),
            (g_pserver->aof_lastbgrewrite_status == C_OK) ? "ok" : "err",
            (g_pserver->aof_last_write_status == C_OK) ? "ok" : "err",
            g_pserver->stat_aof_cow_bytes,
            g_pserver->module_child_pid != -1,
            g_pserver->stat_module_cow_bytes);

        if (g_pserver->aof_enabled) {
            info = sdscatprintf(info,
                "aof_current_size:%lld\r\n"
                "aof_base_size:%lld\r\n"
                "aof_pending_rewrite:%d\r\n"
                "aof_buffer_length:%zu\r\n"
                "aof_rewrite_buffer_length:%lu\r\n"
                "aof_pending_bio_fsync:%llu\r\n"
                "aof_delayed_fsync:%lu\r\n",
                (long long) g_pserver->aof_current_size,
                (long long) g_pserver->aof_rewrite_base_size,
                g_pserver->aof_rewrite_scheduled,
                sdslen(g_pserver->aof_buf),
                aofRewriteBufferSize(),
                bioPendingJobsOfType(BIO_AOF_FSYNC),
                g_pserver->aof_delayed_fsync);
        }

        if (g_pserver->loading) {
            double perc;
            time_t eta, elapsed;
            off_t remaining_bytes = g_pserver->loading_total_bytes-
                                    g_pserver->loading_loaded_bytes;

            perc = ((double)g_pserver->loading_loaded_bytes /
                   (g_pserver->loading_total_bytes+1)) * 100;

            elapsed = time(NULL)-g_pserver->loading_start_time;
            if (elapsed == 0) {
                eta = 1; /* A fake 1 second figure if we don't have
                            enough info */
            } else {
                eta = (elapsed*remaining_bytes)/(g_pserver->loading_loaded_bytes+1);
            }

            info = sdscatprintf(info,
                "loading_start_time:%jd\r\n"
                "loading_total_bytes:%llu\r\n"
                "loading_loaded_bytes:%llu\r\n"
                "loading_loaded_perc:%.2f\r\n"
                "loading_eta_seconds:%jd\r\n",
                (intmax_t) g_pserver->loading_start_time,
                (unsigned long long) g_pserver->loading_total_bytes,
                (unsigned long long) g_pserver->loading_loaded_bytes,
                perc,
                (intmax_t)eta
            );
        }
    }

    /* Stats */
    if (allsections || defsections || !strcasecmp(section,"stats")) {
        if (sections++) info = sdscat(info,"\r\n");
        info = sdscatprintf(info,
            "# Stats\r\n"
            "total_connections_received:%lld\r\n"
            "total_commands_processed:%lld\r\n"
            "instantaneous_ops_per_sec:%lld\r\n"
            "total_net_input_bytes:%lld\r\n"
            "total_net_output_bytes:%lld\r\n"
            "instantaneous_input_kbps:%.2f\r\n"
            "instantaneous_output_kbps:%.2f\r\n"
            "rejected_connections:%lld\r\n"
            "sync_full:%lld\r\n"
            "sync_partial_ok:%lld\r\n"
            "sync_partial_err:%lld\r\n"
            "expired_keys:%lld\r\n"
            "expired_stale_perc:%.2f\r\n"
            "expired_time_cap_reached_count:%lld\r\n"
            "expire_cycle_cpu_milliseconds:%lld\r\n"
            "evicted_keys:%lld\r\n"
            "keyspace_hits:%lld\r\n"
            "keyspace_misses:%lld\r\n"
            "pubsub_channels:%ld\r\n"
            "pubsub_patterns:%lu\r\n"
            "latest_fork_usec:%lld\r\n"
            "migrate_cached_sockets:%ld\r\n"
            "slave_expires_tracked_keys:%zu\r\n"
            "active_defrag_hits:%lld\r\n"
            "active_defrag_misses:%lld\r\n"
            "active_defrag_key_hits:%lld\r\n"
            "active_defrag_key_misses:%lld\r\n"
            "tracking_total_keys:%lld\r\n"
            "tracking_total_items:%llu\r\n"
            "tracking_total_prefixes:%lld\r\n"
            "unexpected_error_replies:%lld\r\n",
            g_pserver->stat_numconnections,
            g_pserver->stat_numcommands,
            getInstantaneousMetric(STATS_METRIC_COMMAND),
            g_pserver->stat_net_input_bytes.load(),
            g_pserver->stat_net_output_bytes.load(),
            (float)getInstantaneousMetric(STATS_METRIC_NET_INPUT)/1024,
            (float)getInstantaneousMetric(STATS_METRIC_NET_OUTPUT)/1024,
            g_pserver->stat_rejected_conn,
            g_pserver->stat_sync_full,
            g_pserver->stat_sync_partial_ok,
            g_pserver->stat_sync_partial_err,
            g_pserver->stat_expiredkeys,
            g_pserver->stat_expired_stale_perc*100,
            g_pserver->stat_expired_time_cap_reached_count,
            g_pserver->stat_expire_cycle_time_used/1000,
            g_pserver->stat_evictedkeys,
            g_pserver->stat_keyspace_hits,
            g_pserver->stat_keyspace_misses,
            dictSize(g_pserver->pubsub_channels),
            listLength(g_pserver->pubsub_patterns),
            g_pserver->stat_fork_time,
            dictSize(g_pserver->migrate_cached_sockets),
            getSlaveKeyWithExpireCount(),
            g_pserver->stat_active_defrag_hits,
            g_pserver->stat_active_defrag_misses,
            g_pserver->stat_active_defrag_key_hits,
            g_pserver->stat_active_defrag_key_misses,
            (unsigned long long) trackingGetTotalKeys(),
            (unsigned long long) trackingGetTotalItems(),
            (unsigned long long) trackingGetTotalPrefixes(),
            g_pserver->stat_unexpected_error_replies);
    }

    /* Replication */
    if (allsections || defsections || !strcasecmp(section,"replication")) {
        if (sections++) info = sdscat(info,"\r\n");
        info = sdscatprintf(info,
            "# Replication\r\n"
            "role:%s\r\n",
            listLength(g_pserver->masters) == 0 ? "master" 
                : g_pserver->fActiveReplica ? "active-replica" : "slave");
        if (listLength(g_pserver->masters)) {
            listIter li;
            listNode *ln;
            listRewind(g_pserver->masters, &li);
            bool fAllUp = true;
            while ((ln = listNext(&li))) {
                redisMaster *mi = (redisMaster*)listNodeValue(ln);
                fAllUp = fAllUp && mi->repl_state == REPL_STATE_CONNECTED;
            }

            info = sdscatprintf(info, "master_global_link_status:%s\r\n",
                fAllUp ? "up" : "down");

            int cmasters = 0;
            listRewind(g_pserver->masters, &li);
            while ((ln = listNext(&li)))
            {
                long long slave_repl_offset = 1;
                redisMaster *mi = (redisMaster*)listNodeValue(ln);
                info = sdscatprintf(info, "Master %d: \r\n", cmasters);
                ++cmasters;

                if (mi->master)
                    slave_repl_offset = mi->master->reploff;
                else if (mi->cached_master)
                    slave_repl_offset = mi->cached_master->reploff;

                info = sdscatprintf(info,
                    "master_host:%s\r\n"
                    "master_port:%d\r\n"
                    "master_link_status:%s\r\n"
                    "master_last_io_seconds_ago:%d\r\n"
                    "master_sync_in_progress:%d\r\n"
                    "slave_repl_offset:%lld\r\n"
                    ,mi->masterhost,
                    mi->masterport,
                    (mi->repl_state == REPL_STATE_CONNECTED) ?
                        "up" : "down",
                    mi->master ?
                    ((int)(g_pserver->unixtime-mi->master->lastinteraction)) : -1,
                    mi->repl_state == REPL_STATE_TRANSFER,
                    slave_repl_offset
                );

                if (mi->repl_state == REPL_STATE_TRANSFER) {
                    info = sdscatprintf(info,
                        "master_sync_left_bytes:%lld\r\n"
                        "master_sync_last_io_seconds_ago:%d\r\n"
                        , (long long)
                            (mi->repl_transfer_size - mi->repl_transfer_read),
                        (int)(g_pserver->unixtime-mi->repl_transfer_lastio)
                    );
                }

                if (mi->repl_state != REPL_STATE_CONNECTED) {
                    info = sdscatprintf(info,
                        "master_link_down_since_seconds:%jd\r\n",
                        (intmax_t)g_pserver->unixtime-mi->repl_down_since);
                }
            }
            info = sdscatprintf(info,
                "slave_priority:%d\r\n"
                "slave_read_only:%d\r\n",
                g_pserver->slave_priority,
                g_pserver->repl_slave_ro);
        }

        info = sdscatprintf(info,
            "connected_slaves:%lu\r\n",
            listLength(g_pserver->slaves));

        /* If min-slaves-to-write is active, write the number of slaves
         * currently considered 'good'. */
        if (g_pserver->repl_min_slaves_to_write &&
            g_pserver->repl_min_slaves_max_lag) {
            info = sdscatprintf(info,
                "min_slaves_good_slaves:%d\r\n",
                g_pserver->repl_good_slaves_count);
        }

        if (listLength(g_pserver->slaves)) {
            int slaveid = 0;
            listNode *ln;
            listIter li;

            listRewind(g_pserver->slaves,&li);
            while((ln = listNext(&li))) {
                client *replica = (client*)listNodeValue(ln);
                const char *state = NULL;
                char ip[NET_IP_STR_LEN], *slaveip = replica->slave_ip;
                int port;
                long lag = 0;

                if (slaveip[0] == '\0') {
                    if (connPeerToString(replica->conn,ip,sizeof(ip),&port) == -1)
                        continue;
                    slaveip = ip;
                }
                switch(replica->replstate) {
                case SLAVE_STATE_WAIT_BGSAVE_START:
                case SLAVE_STATE_WAIT_BGSAVE_END:
                    state = "wait_bgsave";
                    break;
                case SLAVE_STATE_SEND_BULK:
                    state = "send_bulk";
                    break;
                case SLAVE_STATE_ONLINE:
                    state = "online";
                    break;
                }
                if (state == NULL) continue;
                if (replica->replstate == SLAVE_STATE_ONLINE)
                    lag = time(NULL) - replica->repl_ack_time;

                info = sdscatprintf(info,
                    "slave%d:ip=%s,port=%d,state=%s,"
                    "offset=%lld,lag=%ld\r\n",
                    slaveid,slaveip,replica->slave_listening_port,state,
                    (replica->repl_ack_off + replica->reploff_skipped), lag);
                slaveid++;
            }
        }
        info = sdscatprintf(info,
            "master_replid:%s\r\n"
            "master_replid2:%s\r\n"
            "master_repl_offset:%lld\r\n"
            "second_repl_offset:%lld\r\n"
            "repl_backlog_active:%d\r\n"
            "repl_backlog_size:%lld\r\n"
            "repl_backlog_first_byte_offset:%lld\r\n"
            "repl_backlog_histlen:%lld\r\n",
            g_pserver->replid,
            g_pserver->replid2,
            g_pserver->master_repl_offset,
            g_pserver->second_replid_offset,
            g_pserver->repl_backlog != NULL,
            g_pserver->repl_backlog_size,
            g_pserver->repl_backlog_off,
            g_pserver->repl_backlog_histlen);
    }

    /* CPU */
    if (allsections || defsections || !strcasecmp(section,"cpu")) {
        if (sections++) info = sdscat(info,"\r\n");
        info = sdscatprintf(info,
        "# CPU\r\n"
        "used_cpu_sys:%ld.%06ld\r\n"
        "used_cpu_user:%ld.%06ld\r\n"
        "used_cpu_sys_children:%ld.%06ld\r\n"
        "used_cpu_user_children:%ld.%06ld\r\n"
        "server_threads:%d\r\n"
        "long_lock_waits:%" PRIu64 "\r\n",
        (long)self_ru.ru_stime.tv_sec, (long)self_ru.ru_stime.tv_usec,
        (long)self_ru.ru_utime.tv_sec, (long)self_ru.ru_utime.tv_usec,
        (long)c_ru.ru_stime.tv_sec, (long)c_ru.ru_stime.tv_usec,
        (long)c_ru.ru_utime.tv_sec, (long)c_ru.ru_utime.tv_usec,
        cserver.cthreads,
        fastlock_getlongwaitcount());
    }

    /* Modules */
    if (allsections || defsections || !strcasecmp(section,"modules")) {
        if (sections++) info = sdscat(info,"\r\n");
        info = sdscatprintf(info,"# Modules\r\n");
        info = genModulesInfoString(info);
    }

    /* Command statistics */
    if (allsections || !strcasecmp(section,"commandstats")) {
        if (sections++) info = sdscat(info,"\r\n");
        info = sdscatprintf(info, "# Commandstats\r\n");

        struct redisCommand *c;
        dictEntry *de;
        dictIterator *di;
        di = dictGetSafeIterator(g_pserver->commands);
        while((de = dictNext(di)) != NULL) {
            c = (struct redisCommand *) dictGetVal(de);
            if (!c->calls) continue;
            info = sdscatprintf(info,
                "cmdstat_%s:calls=%lld,usec=%lld,usec_per_call=%.2f\r\n",
                c->name, c->calls, c->microseconds,
                (c->calls == 0) ? 0 : ((float)c->microseconds/c->calls));
        }
        dictReleaseIterator(di);
    }

    /* Cluster */
    if (allsections || defsections || !strcasecmp(section,"cluster")) {
        if (sections++) info = sdscat(info,"\r\n");
        info = sdscatprintf(info,
        "# Cluster\r\n"
        "cluster_enabled:%d\r\n",
        g_pserver->cluster_enabled);
    }

    /* Key space */
    if (allsections || defsections || !strcasecmp(section,"keyspace")) {
        if (sections++) info = sdscat(info,"\r\n");
        info = sdscatprintf(info, "# Keyspace\r\n");
        for (j = 0; j < cserver.dbnum; j++) {
            long long keys, vkeys;

            keys = g_pserver->db[j]->size();
            vkeys = g_pserver->db[j]->expireSize();

            // Adjust TTL by the current time
            g_pserver->db[j]->avg_ttl -= (g_pserver->mstime - g_pserver->db[j]->last_expire_set);
            if (g_pserver->db[j]->avg_ttl < 0)
                g_pserver->db[j]->avg_ttl = 0;
            g_pserver->db[j]->last_expire_set = g_pserver->mstime;
            
            if (keys || vkeys) {
                info = sdscatprintf(info,
                    "db%d:keys=%lld,expires=%lld,avg_ttl=%lld\r\n",
                    j, keys, vkeys, static_cast<long long>(g_pserver->db[j]->avg_ttl));
            }
        }
    }

    /* Get info from modules.
     * if user asked for "everything" or "modules", or a specific section
     * that's not found yet. */
    if (everything || modules ||
        (!allsections && !defsections && sections==0)) {
        info = modulesCollectInfo(info,
                                  everything || modules ? NULL: section,
                                  0, /* not a crash report */
                                  sections);
    }
    return info;
}

void infoCommand(client *c) {
    const char *section = c->argc == 2 ? (const char*)ptrFromObj(c->argv[1]) : "default";

    if (c->argc > 2) {
        addReply(c,shared.syntaxerr);
        return;
    }
    sds info = genRedisInfoString(section);
    addReplyVerbatim(c,info,sdslen(info),"txt");
    sdsfree(info);
}

void monitorCommand(client *c) {
    /* ignore MONITOR if already replica or in monitor mode */
    serverAssert(GlobalLocksAcquired());
    if (c->flags & CLIENT_SLAVE) return;

    c->flags |= (CLIENT_SLAVE|CLIENT_MONITOR);
    listAddNodeTail(g_pserver->monitors,c);
    addReply(c,shared.ok);
}

/* =================================== Main! ================================ */

#ifdef __linux__
int linuxOvercommitMemoryValue(void) {
    FILE *fp = fopen("/proc/sys/vm/overcommit_memory","r");
    char buf[64];

    if (!fp) return -1;
    if (fgets(buf,64,fp) == NULL) {
        fclose(fp);
        return -1;
    }
    fclose(fp);

    return atoi(buf);
}

void linuxMemoryWarnings(void) {
    if (linuxOvercommitMemoryValue() == 0) {
        serverLog(LL_WARNING,"WARNING overcommit_memory is set to 0! Background save may fail under low memory condition. To fix this issue add 'vm.overcommit_memory = 1' to /etc/sysctl.conf and then reboot or run the command 'sysctl vm.overcommit_memory=1' for this to take effect.");
    }
    if (THPIsEnabled()) {
        serverLog(LL_WARNING,"WARNING you have Transparent Huge Pages (THP) support enabled in your kernel. This will create latency and memory usage issues with KeyDB. To fix this issue run the command 'echo never > /sys/kernel/mm/transparent_hugepage/enabled' as root, and add it to your /etc/rc.local in order to retain the setting after a reboot. KeyDB must be restarted after THP is disabled.");
    }
}
#endif /* __linux__ */

void createPidFile(void) {
    /* If pidfile requested, but no pidfile defined, use
     * default pidfile path */
    if (!cserver.pidfile) cserver.pidfile = zstrdup(CONFIG_DEFAULT_PID_FILE);

    /* Try to write the pid file in a best-effort way. */
    FILE *fp = fopen(cserver.pidfile,"w");
    if (fp) {
        fprintf(fp,"%d\n",(int)getpid());
        fclose(fp);
    }
}

void daemonize(void) {
    int fd;

    if (fork() != 0) exit(0); /* parent exits */
    setsid(); /* create a new session */

    /* Every output goes to /dev/null. If Redis is daemonized but
     * the 'logfile' is set to 'stdout' in the configuration file
     * it will not log at all. */
    if ((fd = open("/dev/null", O_RDWR, 0)) != -1) {
        dup2(fd, STDIN_FILENO);
        dup2(fd, STDOUT_FILENO);
        dup2(fd, STDERR_FILENO);
        if (fd > STDERR_FILENO) close(fd);
    }
}

void version(void) {
    printf("KeyDB server v=%s sha=%s:%d malloc=%s bits=%d build=%llx\n",
        KEYDB_REAL_VERSION,
        redisGitSHA1(),
        atoi(redisGitDirty()) > 0,
        ZMALLOC_LIB,
        sizeof(long) == 4 ? 32 : 64,
        (unsigned long long) redisBuildId());
    exit(0);
}

void usage(void) {
    fprintf(stderr,"Usage: ./keydb-pro-server [/path/to/keydb.conf] [options]\n");
    fprintf(stderr,"       ./keydb-pro-server - (read config from stdin)\n");
    fprintf(stderr,"       ./keydb-pro-server -v or --version\n");
    fprintf(stderr,"       ./keydb-pro-server -h or --help\n");
    fprintf(stderr,"       ./keydb-pro-server --test-memory <megabytes>\n\n");
    fprintf(stderr,"Examples:\n");
    fprintf(stderr,"       ./keydb-pro-server (run the server with default conf)\n");
    fprintf(stderr,"       ./keydb-pro-server /etc/redis/6379.conf\n");
    fprintf(stderr,"       ./keydb-pro-server --port 7777\n");
    fprintf(stderr,"       ./keydb-pro-server --port 7777 --replicaof 127.0.0.1 8888\n");
    fprintf(stderr,"       ./keydb-pro-server /etc/mykeydb.conf --loglevel verbose\n\n");
    fprintf(stderr,"Sentinel mode:\n");
    fprintf(stderr,"       ./keydb-pro-server /etc/sentinel.conf --sentinel\n");
    exit(1);
}

void redisAsciiArt(void) {
#include "asciilogo.h"
    char *buf = (char*)zmalloc(1024*16, MALLOC_LOCAL);
    const char *mode;

    if (g_pserver->cluster_enabled) mode = "cluster";
    else if (g_pserver->sentinel_mode) mode = "sentinel";
    else mode = "standalone";

    /* Show the ASCII logo if: log file is stdout AND stdout is a
     * tty AND syslog logging is disabled. Also show logo if the user
     * forced us to do so via keydb.conf. */
    int show_logo = ((!g_pserver->syslog_enabled &&
                      g_pserver->logfile[0] == '\0' &&
                      isatty(fileno(stdout))) ||
                     g_pserver->always_show_logo);

    if (!show_logo) {
        serverLog(LL_NOTICE,
            "Running mode=%s, port=%d.",
            mode, g_pserver->port ? g_pserver->port : g_pserver->tls_port
        );
    } else {
        sds motd = fetchMOTD(true);
        snprintf(buf,1024*16,ascii_logo,
            KEYDB_REAL_VERSION,
            redisGitSHA1(),
            strtol(redisGitDirty(),NULL,10) > 0,
            (sizeof(long) == 8) ? "64" : "32",
            mode, g_pserver->port ? g_pserver->port : g_pserver->tls_port,
            (long) getpid(),
            motd ? motd : ""
        );
        if (motd)
            sdsfree(motd);
        serverLogRaw(LL_NOTICE|LL_RAW,buf);
    }

    if (cserver.license_key == nullptr)
    {
#ifndef NO_LICENSE_CHECK
        serverLog(LL_WARNING, "!!!! KeyDB Pro is being run in trial mode  !!!!");
        serverLog(LL_WARNING, "!!!! Execution will terminate in %d minutes !!!!", cserver.trial_timeout);
#endif
    }
    zfree(buf);
}

static void sigShutdownHandler(int sig) {
    const char *msg;

    switch (sig) {
    case SIGINT:
        msg = "Received SIGINT scheduling shutdown...";
        break;
    case SIGTERM:
        msg = "Received SIGTERM scheduling shutdown...";
        break;
    default:
        msg = "Received shutdown signal, scheduling shutdown...";
    };

    /* SIGINT is often delivered via Ctrl+C in an interactive session.
     * If we receive the signal the second time, we interpret this as
     * the user really wanting to quit ASAP without waiting to persist
     * on disk. */
    if (g_pserver->shutdown_asap && sig == SIGINT) {
        serverLogFromHandler(LL_WARNING, "You insist... exiting now.");
        rdbRemoveTempFile(g_pserver->rdbThreadVars.tmpfileNum);
        exit(1); /* Exit with an error since this was not a clean shutdown. */
    } else if (g_pserver->loading) {
        serverLogFromHandler(LL_WARNING, "Received shutdown signal during loading, exiting now.");
        exit(0);
    }

    serverLogFromHandler(LL_WARNING, msg);
    g_pserver->shutdown_asap = 1;
}

void setupSignalHandlers(void) {
    struct sigaction act;

    /* When the SA_SIGINFO flag is set in sa_flags then sa_sigaction is used.
     * Otherwise, sa_handler is used. */
    sigemptyset(&act.sa_mask);
    act.sa_flags = 0;
    act.sa_handler = sigShutdownHandler;
    sigaction(SIGTERM, &act, NULL);
    sigaction(SIGINT, &act, NULL);

#ifdef HAVE_BACKTRACE
    sigemptyset(&act.sa_mask);
    act.sa_flags = SA_NODEFER | SA_RESETHAND | SA_SIGINFO;
    act.sa_sigaction = sigsegvHandler;
    sigaction(SIGSEGV, &act, NULL);
    sigaction(SIGBUS, &act, NULL);
    sigaction(SIGFPE, &act, NULL);
    sigaction(SIGILL, &act, NULL);
#endif
    return;
}

/* This is the signal handler for children process. It is currently useful
 * in order to track the SIGUSR1, that we send to a child in order to terminate
 * it in a clean way, without the parent detecting an error and stop
 * accepting writes because of a write error condition. */
static void sigKillChildHandler(int sig) {
    UNUSED(sig);
    serverLogFromHandler(LL_WARNING, "Received SIGUSR1 in child, exiting now.");
    exitFromChild(SERVER_CHILD_NOERROR_RETVAL);
}

void setupChildSignalHandlers(void) {
    struct sigaction act;

    /* When the SA_SIGINFO flag is set in sa_flags then sa_sigaction is used.
     * Otherwise, sa_handler is used. */
    sigemptyset(&act.sa_mask);
    act.sa_flags = 0;
    act.sa_handler = sigKillChildHandler;
    sigaction(SIGUSR1, &act, NULL);
    return;
}

int redisFork() {
    int childpid;
    long long start = ustime();
    if ((childpid = fork()) == 0) {
        /* Child */
        closeListeningSockets(0);
        setupChildSignalHandlers();
    } else {
        /* Parent */
        g_pserver->stat_fork_time = ustime()-start;
        g_pserver->stat_fork_rate = (double) zmalloc_used_memory() * 1000000 / g_pserver->stat_fork_time / (1024*1024*1024); /* GB per second. */
        latencyAddSampleIfNeeded("fork",g_pserver->stat_fork_time/1000);
        if (childpid == -1) {
            return -1;
        }
        updateDictResizePolicy();
    }
    return childpid;
}

void sendChildCOWInfo(int ptype, const char *pname) {
    size_t private_dirty = zmalloc_get_private_dirty(-1);

    if (ptype != CHILD_INFO_TYPE_RDB)
    {
        if (private_dirty) {
            serverLog(LL_NOTICE,
                "%s: %zu MB of memory used by copy-on-write",
                pname, private_dirty/(1024*1024));
        }
    }

    g_pserver->child_info_data.cow_size = private_dirty;
    sendChildInfo(ptype);
}

extern "C" void memtest(size_t megabytes, int passes);

/* Returns 1 if there is --sentinel among the arguments or if
 * argv[0] contains "keydb-sentinel". */
int checkForSentinelMode(int argc, char **argv) {
    int j;

    if (strstr(argv[0],"keydb-sentinel") != NULL) return 1;
    for (j = 1; j < argc; j++)
        if (!strcmp(argv[j],"--sentinel")) return 1;
    return 0;
}

/* Function called at startup to load RDB or AOF file in memory. */
void loadDataFromDisk(void) {
    long long start = ustime();

    if (g_pserver->m_pstorageFactory)
    {
        for (int idb = 0; idb < cserver.dbnum; ++idb)
        {
            if (g_pserver->db[idb]->size() > 0)
            {
                serverLog(LL_NOTICE, "Not loading the RDB because a storage provider is set and the database is not empty");
                return;
            }
        }
        serverLog(LL_NOTICE, "Loading the RDB even though we have a storage provider because the database is empty");
    }
    
    if (g_pserver->aof_state == AOF_ON) {
        if (loadAppendOnlyFile(g_pserver->aof_filename) == C_OK)
            serverLog(LL_NOTICE,"DB loaded from append only file: %.3f seconds",(float)(ustime()-start)/1000000);
    } else if (g_pserver->rdb_filename != NULL || g_pserver->rdb_s3bucketpath != NULL) {
        rdbSaveInfo rsi = RDB_SAVE_INFO_INIT;
        rsi.fForceSetKey = false;
        if (rdbLoad(&rsi,RDBFLAGS_NONE) == C_OK) {
            serverLog(LL_NOTICE,"DB loaded from disk: %.3f seconds",
                (float)(ustime()-start)/1000000);

            /* Restore the replication ID / offset from the RDB file. */
            if ((listLength(g_pserver->masters) || 
                (g_pserver->cluster_enabled && 
                nodeIsSlave(g_pserver->cluster->myself))) &&
                rsi.repl_id_is_set &&
                rsi.repl_offset != -1 &&
                /* Note that older implementations may save a repl_stream_db
                 * of -1 inside the RDB file in a wrong way, see more
                 * information in function rdbPopulateSaveInfo. */
                rsi.repl_stream_db != -1)
            {
                memcpy(g_pserver->replid,rsi.repl_id,sizeof(g_pserver->replid));
                g_pserver->master_repl_offset = rsi.repl_offset;
                listIter li;
                listNode *ln;
                
                listRewind(g_pserver->masters, &li);
                while ((ln = listNext(&li)))
                {
                    redisMaster *mi = (redisMaster*)listNodeValue(ln);
                    /* If we are a replica, create a cached master from this
                    * information, in order to allow partial resynchronizations
                    * with masters. */
                    replicationCacheMasterUsingMyself(mi);
                    selectDb(mi->cached_master,rsi.repl_stream_db);
                }
            }
        } else if (errno != ENOENT) {
            serverLog(LL_WARNING,"Fatal error loading the DB: %s. Exiting.",strerror(errno));
            exit(1);
        }
    }
}

void redisOutOfMemoryHandler(size_t allocation_size) {
    serverLog(LL_WARNING,"Out Of Memory allocating %zu bytes!",
        allocation_size);
    serverPanic("Redis aborting for OUT OF MEMORY");
}

void fuzzOutOfMemoryHandler(size_t allocation_size) {
    serverLog(LL_WARNING,"Out Of Memory allocating %zu bytes!",
        allocation_size);
    exit(EXIT_FAILURE); // don't crash because it causes false positives
}

void redisSetProcTitle(const char *title) {
#ifdef USE_SETPROCTITLE
    const char *server_mode = "";
    if (g_pserver->cluster_enabled) server_mode = " [cluster]";
    else if (g_pserver->sentinel_mode) server_mode = " [sentinel]";

    setproctitle("%s %s:%d%s",
        title,
        g_pserver->bindaddr_count ? g_pserver->bindaddr[0] : "*",
        g_pserver->port ? g_pserver->port : g_pserver->tls_port,
        server_mode);
#else
    UNUSED(title);
#endif
}

void redisSetCpuAffinity(const char *cpulist) {
#ifdef USE_SETCPUAFFINITY
    setcpuaffinity(cpulist);
#else
    UNUSED(cpulist);
#endif
}

/*
 * Check whether systemd or upstart have been used to start redis.
 */

int redisSupervisedUpstart(void) {
    const char *upstart_job = getenv("UPSTART_JOB");

    if (!upstart_job) {
        serverLog(LL_WARNING,
                "upstart supervision requested, but UPSTART_JOB not found");
        return 0;
    }

    serverLog(LL_NOTICE, "supervised by upstart, will stop to signal readiness");
    raise(SIGSTOP);
    unsetenv("UPSTART_JOB");
    return 1;
}

int redisCommunicateSystemd(const char *sd_notify_msg) {
    const char *notify_socket = getenv("NOTIFY_SOCKET");
    if (!notify_socket) {
        serverLog(LL_WARNING,
                "systemd supervision requested, but NOTIFY_SOCKET not found");
    }

    #ifdef HAVE_LIBSYSTEMD
    (void) sd_notify(0, sd_notify_msg);
    #else
    UNUSED(sd_notify_msg);
    #endif
    return 0;
}

int redisIsSupervised(int mode) {
    if (mode == SUPERVISED_AUTODETECT) {
        const char *upstart_job = getenv("UPSTART_JOB");
        const char *notify_socket = getenv("NOTIFY_SOCKET");

        if (upstart_job) {
            redisSupervisedUpstart();
        } else if (notify_socket) {
            cserver.supervised_mode = SUPERVISED_SYSTEMD;
            serverLog(LL_WARNING,
                "WARNING auto-supervised by systemd - you MUST set appropriate values for TimeoutStartSec and TimeoutStopSec in your service unit.");
            return redisCommunicateSystemd("STATUS=Redis is loading...\n");
        }
    } else if (mode == SUPERVISED_UPSTART) {
        return redisSupervisedUpstart();
    } else if (mode == SUPERVISED_SYSTEMD) {
        serverLog(LL_WARNING,
            "WARNING supervised by systemd - you MUST set appropriate values for TimeoutStartSec and TimeoutStopSec in your service unit.");
        return redisCommunicateSystemd("STATUS=Redis is loading...\n");
    }

    return 0;
}

uint64_t getMvccTstamp()
{
    uint64_t rval;
    __atomic_load(&g_pserver->mvcc_tstamp, &rval, __ATOMIC_ACQUIRE);
    return rval;
}

void incrementMvccTstamp()
{
    uint64_t msPrev;
    __atomic_load(&g_pserver->mvcc_tstamp, &msPrev, __ATOMIC_ACQUIRE);
    msPrev >>= MVCC_MS_SHIFT;  // convert to milliseconds

    long long mst;
    __atomic_load(&g_pserver->mstime, &mst, __ATOMIC_ACQUIRE);
    if (msPrev >= (uint64_t)mst)  // we can be greater if the count overflows
    {
        __atomic_fetch_add(&g_pserver->mvcc_tstamp, 1, __ATOMIC_RELEASE);
    }
    else
    {
        uint64_t val = ((uint64_t)mst) << MVCC_MS_SHIFT;
        __atomic_store(&g_pserver->mvcc_tstamp, &val, __ATOMIC_RELEASE);
    }
}

void OnTerminate()
{
    /* Any uncaught exception will call std::terminate().
        We want this handled like a segfault (printing the stack trace etc).
        The easiest way to achieve that is to acutally segfault, so we assert
        here.
    */
    auto exception = std::current_exception();
    if (exception != nullptr)
    {
        try
        {
            std::rethrow_exception(exception);
        }
        catch (const char *szErr)
        {
            serverLog(LL_WARNING, "Crashing on uncaught exception: %s", szErr);
        }
        catch (std::string str)
        {
            serverLog(LL_WARNING, "Crashing on uncaught exception: %s", str.c_str());
        }
        catch (...)
        {
            // NOP
        }
    }

    serverPanic("std::teminate() called");
}

void *workerThreadMain(void *parg)
{
    int iel = (int)((int64_t)parg);
    serverLog(LOG_INFO, "Thread %d alive.", iel);
    serverTL = g_pserver->rgthreadvar+iel;  // set the TLS threadsafe global
    tlsInitThread();

    if (iel != IDX_EVENT_LOOP_MAIN)
    {
        aeAcquireLock();
        initNetworkingThread(iel, cserver.cthreads > 1);
        aeReleaseLock();
    }

    moduleAcquireGIL(true); // Normally afterSleep acquires this, but that won't be called on the first run
    aeEventLoop *el = g_pserver->rgthreadvar[iel].el;
    try
    {
        aeMain(el);
    }
    catch (ShutdownException)
    {
    }
    serverAssert(!GlobalLocksAcquired());
    aeDeleteEventLoop(el);

    aeAcquireLock();
    for (int idb = 0; idb < cserver.dbnum; ++idb) {
        if (g_pserver->rgthreadvar[iel].rgdbSnapshot[idb] != nullptr)
            g_pserver->db[idb]->endSnapshot(g_pserver->rgthreadvar[iel].rgdbSnapshot[idb]);
    }
    aeReleaseLock();

    return NULL;
}

static void validateConfiguration()
{
    updateMasterAuth();
    
    if (cserver.cthreads > (int)std::thread::hardware_concurrency()) {
        serverLog(LL_WARNING, "WARNING: server-threads is greater than this machine's core count.  Truncating to %u threads", std::thread::hardware_concurrency());
        cserver.cthreads = (int)std::thread::hardware_concurrency();
        cserver.cthreads = std::max(cserver.cthreads, 1);	// in case of any weird sign overflows
    }

    if (g_pserver->enable_multimaster && !g_pserver->fActiveReplica) {
        serverLog(LL_WARNING, "ERROR: Multi Master requires active replication to be enabled.");
        serverLog(LL_WARNING, "\tKeyDB will now exit.  Please update your configuration file.");
        exit(EXIT_FAILURE);
    }
}

int iAmMaster(void) {
    return ((!g_pserver->cluster_enabled && (listLength(g_pserver->masters) == 0 || g_pserver->fActiveReplica)) ||
            (g_pserver->cluster_enabled && nodeIsMaster(g_pserver->cluster->myself)));
}

bool initializeStorageProvider(const char **err);
int main(int argc, char **argv) {
    struct timeval tv;
    int j;

    std::set_terminate(OnTerminate);

    {
    SymVer version;
    version = parseVersion(KEYDB_REAL_VERSION);
    serverAssert(version.major >= 0 && version.minor >= 0 && version.build >= 0);
    serverAssert(compareVersion(&version) == VersionCompareResult::EqualVersion);
    }

#ifdef USE_MEMKIND
    storage_init(NULL, 0);
#endif

#ifdef REDIS_TEST
    if (argc == 3 && !strcasecmp(argv[1], "test")) {
        if (!strcasecmp(argv[2], "ziplist")) {
            return ziplistTest(argc, argv);
        } else if (!strcasecmp(argv[2], "quicklist")) {
            quicklistTest(argc, argv);
        } else if (!strcasecmp(argv[2], "intset")) {
            return intsetTest(argc, argv);
        } else if (!strcasecmp(argv[2], "zipmap")) {
            return zipmapTest(argc, argv);
        } else if (!strcasecmp(argv[2], "sha1test")) {
            return sha1Test(argc, argv);
        } else if (!strcasecmp(argv[2], "util")) {
            return utilTest(argc, argv);
        } else if (!strcasecmp(argv[2], "endianconv")) {
            return endianconvTest(argc, argv);
        } else if (!strcasecmp(argv[2], "crc64")) {
            return crc64Test(argc, argv);
        } else if (!strcasecmp(argv[2], "zmalloc")) {
            return zmalloc_test(argc, argv);
        }

        return -1; /* test not found */
    }
#endif

    /* We need to initialize our libraries, and the server configuration. */
#ifdef INIT_SETPROCTITLE_REPLACEMENT
    spt_init(argc, argv);
#endif
    setlocale(LC_COLLATE,"");
    tzset(); /* Populates 'timezone' global. */
    zmalloc_set_oom_handler(redisOutOfMemoryHandler);
    srand(time(NULL)^getpid());
    gettimeofday(&tv,NULL);
    crc64_init();

    uint8_t hashseed[16];
    getRandomHexChars((char*)hashseed,sizeof(hashseed));
    dictSetHashFunctionSeed(hashseed);
    g_pserver->sentinel_mode = checkForSentinelMode(argc,argv);
    initServerConfig();
    serverTL = &g_pserver->rgthreadvar[IDX_EVENT_LOOP_MAIN];
    aeAcquireLock();    // We own the lock on boot

    ACLInit(); /* The ACL subsystem must be initialized ASAP because the
                  basic networking code and client creation depends on it. */
    moduleInitModulesSystem();
    tlsInit();

    /* Store the executable path and arguments in a safe place in order
     * to be able to restart the server later. */
    cserver.executable = getAbsolutePath(argv[0]);
    cserver.exec_argv = (char**)zmalloc(sizeof(char*)*(argc+1), MALLOC_LOCAL);
    cserver.exec_argv[argc] = NULL;
    for (j = 0; j < argc; j++) cserver.exec_argv[j] = zstrdup(argv[j]);

    /* We need to init sentinel right now as parsing the configuration file
     * in sentinel mode will have the effect of populating the sentinel
     * data structures with master nodes to monitor. */
    if (g_pserver->sentinel_mode) {
        initSentinelConfig();
        initSentinel();
    }

    /* Check if we need to start in keydb-check-rdb/aof mode. We just execute
     * the program main. However the program is part of the Redis executable
     * so that we can easily execute an RDB check on loading errors. */
    if (strstr(argv[0],"keydb-check-rdb") != NULL)
        redis_check_rdb_main(argc,(const char**)argv,NULL);
    else if (strstr(argv[0],"keydb-check-aof") != NULL)
        redis_check_aof_main(argc,argv);

    if (argc >= 2) {
        j = 1; /* First option to parse in argv[] */
        sds options = sdsempty();
        char *configfile = NULL;

        /* Handle special options --help and --version */
        if (strcmp(argv[1], "-v") == 0 ||
            strcmp(argv[1], "--version") == 0) version();
        if (strcmp(argv[1], "--help") == 0 ||
            strcmp(argv[1], "-h") == 0) usage();
        if (strcmp(argv[1], "--test-memory") == 0) {
            if (argc == 3) {
                memtest(atoi(argv[2]),50);
                exit(0);
            } else {
                fprintf(stderr,"Please specify the amount of memory to test in megabytes.\n");
                fprintf(stderr,"Example: ./keydb-pro-server --test-memory 4096\n\n");
                exit(1);
            }
        }

        /* First argument is the config file name? */
        if (argv[j][0] != '-' || argv[j][1] != '-') {
            configfile = argv[j];
            cserver.configfile = getAbsolutePath(configfile);
            /* Replace the config file in g_pserver->exec_argv with
             * its absolute path. */
            zfree(cserver.exec_argv[j]);
            cserver.exec_argv[j] = zstrdup(cserver.configfile);
            j++;
        }

        /* All the other options are parsed and conceptually appended to the
         * configuration file. For instance --port 6380 will generate the
         * string "port 6380\n" to be parsed after the actual file name
         * is parsed, if any. */
        while(j != argc) {
            if (argv[j][0] == '-' && argv[j][1] == '-') {
                /* Option name */
                if (!strcmp(argv[j], "--check-rdb")) {
                    /* Argument has no options, need to skip for parsing. */
                    j++;
                    continue;
                }
                if (sdslen(options)) options = sdscat(options,"\n");
                options = sdscat(options,argv[j]+2);
                options = sdscat(options," ");
            } else {
                /* Option argument */
                options = sdscatrepr(options,argv[j],strlen(argv[j]));
                options = sdscat(options," ");
            }
            j++;
        }
        if (g_pserver->sentinel_mode && configfile && *configfile == '-') {
            serverLog(LL_WARNING,
                "Sentinel config from STDIN not allowed.");
            serverLog(LL_WARNING,
                "Sentinel needs config file on disk to save state.  Exiting...");
            exit(1);
        }
        resetServerSaveParams();
        loadServerConfig(configfile,options);
        sdsfree(options);
    }

    serverLog(LL_WARNING, "oO0OoO0OoO0Oo KeyDB is starting oO0OoO0OoO0Oo");
    serverLog(LL_WARNING,
        "KeyDB version=%s, bits=%d, commit=%s, modified=%d, pid=%d, just started",
            KEYDB_REAL_VERSION,
            (sizeof(long) == 8) ? 64 : 32,
            redisGitSHA1(),
            strtol(redisGitDirty(),NULL,10) > 0,
            (int)getpid());

    if (argc == 1) {
        serverLog(LL_WARNING, "WARNING: no config file specified, using the default config. In order to specify a config file use %s /path/to/%s.conf", argv[0], g_pserver->sentinel_mode ? "sentinel" : "redis");
    } else {
        serverLog(LL_WARNING, "Configuration loaded");
    }

    validateConfiguration();

    cserver.supervised = redisIsSupervised(cserver.supervised_mode);
    int background = cserver.daemonize && !cserver.supervised;
    if (background) daemonize();

    const char *err;
    if (!initializeStorageProvider(&err))
    {
        serverLog(LL_WARNING, "Failed to initialize storage provider: %s",err);
        exit(EXIT_FAILURE);
    }


    for (int iel = 0; iel < MAX_EVENT_LOOPS; ++iel)
    {
        initServerThread(g_pserver->rgthreadvar+iel, iel == IDX_EVENT_LOOP_MAIN);
    }
    initServer();
    initNetworking(cserver.cthreads > 1 /* fReusePort */);

    if (background || cserver.pidfile) createPidFile();
    redisSetProcTitle(argv[0]);
    redisAsciiArt();
    checkTcpBacklogSettings();

    if (!g_pserver->sentinel_mode) {
        /* Things not needed when running in Sentinel mode. */
        serverLog(LL_WARNING,"Server initialized");
    #ifdef __linux__
        linuxMemoryWarnings();
    #endif
        moduleLoadFromQueue();
        ACLLoadUsersAtStartup();

        // special case of FUZZING load from stdin then quit
        if (argc > 1 && strstr(argv[1],"rdbfuzz-mode") != NULL)
        {
            zmalloc_set_oom_handler(fuzzOutOfMemoryHandler);
#ifdef __AFL_HAVE_MANUAL_CONTROL
            __AFL_INIT();
#endif
            rio rdb;
            rdbSaveInfo rsi = RDB_SAVE_INFO_INIT;
            startLoadingFile(stdin, (char*)"stdin", 0);
            rioInitWithFile(&rdb,stdin);
            rdbLoadRio(&rdb,0,&rsi);
            stopLoading(true);
            return EXIT_SUCCESS;
        }

        InitServerLast();
        loadDataFromDisk();
        if (g_pserver->cluster_enabled) {
            if (verifyClusterConfigWithData() == C_ERR) {
                serverLog(LL_WARNING,
                    "You can't have keys in a DB different than DB 0 when in "
                    "Cluster mode. Exiting.");
                exit(1);
            }
        }
        if (g_pserver->rgthreadvar[IDX_EVENT_LOOP_MAIN].ipfd_count > 0 && g_pserver->rgthreadvar[IDX_EVENT_LOOP_MAIN].tlsfd_count > 0)
            serverLog(LL_NOTICE,"Ready to accept connections");
        if (g_pserver->sofd > 0)
            serverLog(LL_NOTICE,"The server is now ready to accept connections at %s", g_pserver->unixsocket);
        if (cserver.supervised_mode == SUPERVISED_SYSTEMD) {
            if (!listLength(g_pserver->masters)) {
                redisCommunicateSystemd("STATUS=Ready to accept connections\n");
                redisCommunicateSystemd("READY=1\n");
            } else {
                redisCommunicateSystemd("STATUS=Waiting for MASTER <-> REPLICA sync\n");
            }
        }
    } else {
        InitServerLast();
        sentinelIsRunning();
    }

    if (g_pserver->rdb_filename == nullptr)
    {
        if (g_pserver->rdb_s3bucketpath == nullptr)
            g_pserver->rdb_filename = zstrdup(CONFIG_DEFAULT_RDB_FILENAME);
        else
            g_pserver->repl_diskless_sync = TRUE;
    }

    if (cserver.cthreads > 4) {
        serverLog(LL_WARNING, "Warning: server-threads is set to %d.  This is above the maximum recommend value of 4, please ensure you've verified this is actually faster on your machine.", cserver.cthreads);
    }

    /* Warning the user about suspicious maxmemory setting. */
    if (g_pserver->maxmemory > 0 && g_pserver->maxmemory < 1024*1024) {
        serverLog(LL_WARNING,"WARNING: You specified a maxmemory value that is less than 1MB (current value is %llu bytes). Are you sure this is what you really want?", g_pserver->maxmemory);
    }

    redisSetCpuAffinity(g_pserver->server_cpulist);
    aeReleaseLock();    //Finally we can dump the lock
    moduleReleaseGIL(true);
    
    serverAssert(cserver.cthreads > 0 && cserver.cthreads <= MAX_EVENT_LOOPS);
    pthread_t rgthread[MAX_EVENT_LOOPS];
    for (int iel = 0; iel < cserver.cthreads; ++iel)
    {
        pthread_create(rgthread + iel, NULL, workerThreadMain, (void*)((int64_t)iel));
        if (cserver.fThreadAffinity)
        {
#ifdef __linux__
            cpu_set_t cpuset;
            CPU_ZERO(&cpuset);
            CPU_SET(iel + cserver.threadAffinityOffset, &cpuset);
            if (pthread_setaffinity_np(rgthread[iel], sizeof(cpu_set_t), &cpuset) == 0)
            {
                serverLog(LOG_INFO, "Binding thread %d to cpu %d", iel, iel + cserver.threadAffinityOffset + 1);
            }
#else
			serverLog(LL_WARNING, "CPU pinning not available on this platform");
#endif
        }
    }

    /* Block SIGALRM from this thread, it should only be received on a server thread */
    sigset_t sigset;
    sigemptyset(&sigset);
    sigaddset(&sigset, SIGALRM);
    pthread_sigmask(SIG_BLOCK, &sigset, nullptr);

    /* The main thread sleeps until all the workers are done.
        this is so that all worker threads are orthogonal in their startup/shutdown */
    void *pvRet;
    for (int iel = 0; iel < cserver.cthreads; ++iel)
        pthread_join(rgthread[iel], &pvRet);

    /* free our databases */
    bool fLockAcquired = aeTryAcquireLock(false);
    g_pserver->shutdown_asap = true;    // flag that we're in shutdown
    if (!fLockAcquired)
        g_fInCrash = true;  // We don't actually crash right away, because we want to sync any storage providers
    for (int idb = 0; idb < cserver.dbnum; ++idb) {
        delete g_pserver->db[idb];
        g_pserver->db[idb] = nullptr;
    }
    // If we couldn't acquire the global lock it means something wasn't shutdown and we'll probably deadlock
    serverAssert(fLockAcquired);

    g_pserver->garbageCollector.shutdown();
    delete g_pserver->m_pstorageFactory;

    return 0;
}

/* The End */<|MERGE_RESOLUTION|>--- conflicted
+++ resolved
@@ -2232,14 +2232,11 @@
         migrateCloseTimedoutSockets();
     }
 
-<<<<<<< HEAD
     run_with_period(30000) {
         checkTrialTimeout();
-=======
-    /* Tune the fastlock to CPU load */
-    run_with_period(30000) {
+
+        /* Tune the fastlock to CPU load */
         fastlock_auto_adjust_waits();
->>>>>>> 419720d5
     }
 
     /* Resize tracking keys table if needed. This is also done at every
@@ -2328,20 +2325,10 @@
  * The most important is freeClientsInAsyncFreeQueue but we also
  * call some other low-risk functions. */
 void beforeSleep(struct aeEventLoop *eventLoop) {
-<<<<<<< HEAD
     int iel = ielFromEventLoop(eventLoop);
-=======
-    UNUSED(eventLoop);
-    int iel = ielFromEventLoop(eventLoop);
-
-    /* Handle precise timeouts of blocked clients. */
-    handleBlockedClientsTimeout();
->>>>>>> 419720d5
 
     /* Handle TLS pending data. (must be done before flushAppendOnlyFile) */
-    aeReleaseLock();
     tlsProcessPendingData();
-    aeAcquireLock();
 
     /* If tls still has pending unread data don't sleep at all. */
     aeSetDontWait(eventLoop, tlsHasPendingData());
@@ -2402,7 +2389,6 @@
     /* Write the AOF buffer on disk */
     flushAppendOnlyFile(0);
 
-<<<<<<< HEAD
     static thread_local bool fFirstRun = true;
     // note: we also copy the DB pointer in case a DB swap is done while the lock is released
     std::vector<redisDb*> vecdb;    // note we cache the database pointer in case a dbswap is done while the lock is released
@@ -2413,31 +2399,6 @@
         }
     } else {
         fFirstRun = false;
-=======
-    /* Handle writes with pending output buffers. */
-    int aof_state = g_pserver->aof_state;
-    aeReleaseLock();
-    handleClientsWithPendingWrites(iel, aof_state);
-    aeAcquireLock();
-
-    /* Close clients that need to be closed asynchronous */
-    freeClientsInAsyncFreeQueue(iel);
-
-    /* Before we are going to sleep, let the threads access the dataset by
-     * releasing the GIL. Redis main thread will not touch anything at this
-     * time. */
-    if (moduleCount()) moduleReleaseGIL(TRUE /*fServerThread*/);
-}
-
-void beforeSleepLite(struct aeEventLoop *eventLoop)
-{
-    int iel = ielFromEventLoop(eventLoop);
-    
-    /* Try to process pending commands for clients that were just unblocked. */
-    aeAcquireLock();
-    if (listLength(g_pserver->rgthreadvar[iel].unblocked_clients)) {
-        processUnblockedClients(iel);
->>>>>>> 419720d5
     }
 
     int aof_state = g_pserver->aof_state;
@@ -3192,11 +3153,7 @@
     pvar->tlsfd_count = 0;
     pvar->cclients = 0;
     pvar->el = aeCreateEventLoop(g_pserver->maxclients+CONFIG_FDSET_INCR);
-<<<<<<< HEAD
     aeSetBeforeSleepProc(pvar->el, beforeSleep, AE_SLEEP_THREADSAFE);
-=======
-    aeSetBeforeSleepProc(pvar->el, beforeSleep, 0);
->>>>>>> 419720d5
     aeSetAfterSleepProc(pvar->el, afterSleep, AE_SLEEP_THREADSAFE);
     pvar->current_client = nullptr;
     pvar->clients_paused = 0;
