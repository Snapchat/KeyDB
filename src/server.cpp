--- conflicted
+++ resolved
@@ -98,11 +98,7 @@
 redisServer *g_pserver = &GlobalHidden::server;
 readWriteLock *g_forkLock = &GlobalHidden::forkLock;
 struct redisServerConst cserver;
-<<<<<<< HEAD
 thread_local struct redisServerThreadVars *serverTL = NULL;   // thread local server vars
-=======
-__thread struct redisServerThreadVars *serverTL = NULL;   // thread local server vars
->>>>>>> dfcbba49
 std::mutex time_thread_mutex;
 std::condition_variable time_thread_cv;
 int sleeping_threads = 0;
@@ -2953,7 +2949,6 @@
         sleeping_threads++;
         serverAssert(sleeping_threads <= cserver.cthreads);
     }
-<<<<<<< HEAD
 
     if (!g_pserver->garbageCollector.empty()) {
         // Server threads don't free the GC, but if we don't have a
@@ -2965,9 +2960,6 @@
         }, true /*fHiPri*/);
     }
 
-=======
-    
->>>>>>> dfcbba49
     /* Determine whether the modules are enabled before sleeping, and use that result
        both here, and after wakeup to avoid double acquire or release of the GIL */
     serverTL->modulesEnabledThisAeLoop = !!moduleCount();
@@ -2989,7 +2981,6 @@
     if (!ProcessingEventsWhileBlocked) {
         wakeTimeThread();
         if (serverTL->modulesEnabledThisAeLoop) moduleAcquireGIL(TRUE /*fServerThread*/);
-<<<<<<< HEAD
 
         serverAssert(serverTL->gcEpoch.isReset());
         serverTL->gcEpoch = g_pserver->garbageCollector.startEpoch();
@@ -2997,9 +2988,6 @@
             g_pserver->db[idb]->trackChanges(false);
 
         serverTL->disable_async_commands = false;
-=======
-        wakeTimeThread();
->>>>>>> dfcbba49
     }
 }
 
@@ -4437,10 +4425,6 @@
     dirty = g_pserver->dirty;
     serverTL->prev_err_count = serverTL->stat_total_error_replies;
     g_pserver->fixed_time_expire++;
-<<<<<<< HEAD
-=======
-
->>>>>>> dfcbba49
     incrementMvccTstamp();
     elapsedStart(&call_timer);
     try {
@@ -7210,23 +7194,12 @@
     timespec delay;
     delay.tv_sec = 0;
     delay.tv_nsec = 100;
-<<<<<<< HEAD
-=======
     int cycle_count = 0;
     g_forkLock->acquireRead();
->>>>>>> dfcbba49
     while (true) {
         {
             std::unique_lock<std::mutex> lock(time_thread_mutex);
             if (sleeping_threads >= cserver.cthreads) {
-<<<<<<< HEAD
-                time_thread_cv.wait(lock);
-            }
-        }
-        updateCachedTime();
-        clock_nanosleep(CLOCK_MONOTONIC, 0, &delay, NULL);
-    }
-=======
                 g_forkLock->releaseRead();
                 time_thread_cv.wait(lock);
                 g_forkLock->acquireRead();
@@ -7247,7 +7220,6 @@
         cycle_count++;
     }
     g_forkLock->releaseRead();
->>>>>>> dfcbba49
 }
 
 void *workerThreadMain(void *parg)
@@ -7670,14 +7642,11 @@
     serverAssert(cserver.cthreads > 0 && cserver.cthreads <= MAX_EVENT_LOOPS);
 
     pthread_create(&cserver.time_thread_id, nullptr, timeThreadMain, nullptr);
-<<<<<<< HEAD
     if (cserver.time_thread_priority) {
         struct sched_param time_thread_priority;
         time_thread_priority.sched_priority = sched_get_priority_max(SCHED_FIFO);
         pthread_setschedparam(cserver.time_thread_id, SCHED_FIFO, &time_thread_priority);
     }
-=======
->>>>>>> dfcbba49
 
     pthread_attr_t tattr;
     pthread_attr_init(&tattr);
