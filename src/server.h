/*
 * Copyright (c) 2009-2012, Salvatore Sanfilippo <antirez at gmail dot com>
 * All rights reserved.
 *
 * Redistribution and use in source and binary forms, with or without
 * modification, are permitted provided that the following conditions are met:
 *
 *   * Redistributions of source code must retain the above copyright notice,
 *     this list of conditions and the following disclaimer.
 *   * Redistributions in binary form must reproduce the above copyright
 *     notice, this list of conditions and the following disclaimer in the
 *     documentation and/or other materials provided with the distribution.
 *   * Neither the name of Redis nor the names of its contributors may be used
 *     to endorse or promote products derived from this software without
 *     specific prior written permission.
 *
 * THIS SOFTWARE IS PROVIDED BY THE COPYRIGHT HOLDERS AND CONTRIBUTORS "AS IS"
 * AND ANY EXPRESS OR IMPLIED WARRANTIES, INCLUDING, BUT NOT LIMITED TO, THE
 * IMPLIED WARRANTIES OF MERCHANTABILITY AND FITNESS FOR A PARTICULAR PURPOSE
 * ARE DISCLAIMED. IN NO EVENT SHALL THE COPYRIGHT OWNER OR CONTRIBUTORS BE
 * LIABLE FOR ANY DIRECT, INDIRECT, INCIDENTAL, SPECIAL, EXEMPLARY, OR
 * CONSEQUENTIAL DAMAGES (INCLUDING, BUT NOT LIMITED TO, PROCUREMENT OF
 * SUBSTITUTE GOODS OR SERVICES; LOSS OF USE, DATA, OR PROFITS; OR BUSINESS
 * INTERRUPTION) HOWEVER CAUSED AND ON ANY THEORY OF LIABILITY, WHETHER IN
 * CONTRACT, STRICT LIABILITY, OR TORT (INCLUDING NEGLIGENCE OR OTHERWISE)
 * ARISING IN ANY WAY OUT OF THE USE OF THIS SOFTWARE, EVEN IF ADVISED OF THE
 * POSSIBILITY OF SUCH DAMAGE.
 */

#ifndef __REDIS_H
#define __REDIS_H

#define TRUE 1
#define FALSE 0

#include "fmacros.h"
#include "config.h"
#include "solarisfixes.h"
#include "rio.h"

#include <stdio.h>
#include <stdlib.h>
#include <string.h>
#include <time.h>
#include <limits.h>
#include <unistd.h>
#include <errno.h>
#include <inttypes.h>
#include <pthread.h>
#include <syslog.h>
#include <netinet/in.h>
#ifdef __cplusplus
extern "C" {
#include <lua.h>
}
#else
#include <lua.h>
#endif
#include <signal.h>

typedef long long mstime_t; /* millisecond time type. */

#include "fastlock.h"
#include "ae.h"      /* Event driven programming library */
#include "sds.h"     /* Dynamic safe strings */
#include "dict.h"    /* Hash tables */
#include "adlist.h"  /* Linked lists */
#include "zmalloc.h" /* total memory usage aware version of malloc/free */
#include "anet.h"    /* Networking the easy way */
#include "ziplist.h" /* Compact list data structure */
#include "intset.h"  /* Compact integer set structure */
#include "version.h" /* Version macro */
#include "util.h"    /* Misc functions useful in many places */
#include "latency.h" /* Latency monitor API */
#include "sparkline.h" /* ASCII graphs API */
#include "quicklist.h"  /* Lists are encoded as linked lists of
                           N-elements flat arrays */
#include "rax.h"     /* Radix tree */
#include "uuid.h"

/* Following includes allow test functions to be called from Redis main() */
#include "zipmap.h"
#include "sha1.h"
#include "endianconv.h"
#include "crc64.h"

#ifdef __cplusplus
extern "C" {
#endif

/* Error codes */
#define C_OK                    0
#define C_ERR                   -1

/* Static server configuration */
#define CONFIG_DEFAULT_DYNAMIC_HZ 1             /* Adapt hz to # of clients.*/
#define CONFIG_DEFAULT_HZ        10             /* Time interrupt calls/sec. */
#define CONFIG_MIN_HZ            1
#define CONFIG_MAX_HZ            500
#define MAX_CLIENTS_PER_CLOCK_TICK 200          /* HZ is adapted based on that. */
#define CONFIG_DEFAULT_SERVER_PORT        6379  /* TCP port. */
#define CONFIG_DEFAULT_TCP_BACKLOG       511    /* TCP listen backlog. */
#define CONFIG_DEFAULT_CLIENT_TIMEOUT       0   /* Default client timeout: infinite */
#define CONFIG_DEFAULT_DBNUM     16
#define CONFIG_MAX_LINE    1024
#define CRON_DBS_PER_CALL 16
#define NET_MAX_WRITES_PER_EVENT (1024*64)
#define PROTO_SHARED_SELECT_CMDS 10
#define OBJ_SHARED_INTEGERS 10000
#define OBJ_SHARED_BULKHDR_LEN 32
#define LOG_MAX_LEN    1024 /* Default maximum length of syslog messages.*/
#define AOF_REWRITE_PERC  100
#define AOF_REWRITE_MIN_SIZE (64*1024*1024)
#define AOF_REWRITE_ITEMS_PER_CMD 64
#define AOF_READ_DIFF_INTERVAL_BYTES (1024*10)
#define CONFIG_DEFAULT_SLOWLOG_LOG_SLOWER_THAN 10000
#define CONFIG_DEFAULT_SLOWLOG_MAX_LEN 128
#define CONFIG_DEFAULT_MAX_CLIENTS 10000
#define CONFIG_AUTHPASS_MAX_LEN 512
#define CONFIG_DEFAULT_SLAVE_PRIORITY 100
#define CONFIG_DEFAULT_REPL_TIMEOUT 60
#define CONFIG_DEFAULT_REPL_PING_SLAVE_PERIOD 10
#define CONFIG_RUN_ID_SIZE 40
#define RDB_EOF_MARK_SIZE 40
#define CONFIG_DEFAULT_REPL_BACKLOG_SIZE (1024*1024)    /* 1mb */
#define CONFIG_DEFAULT_REPL_BACKLOG_TIME_LIMIT (60*60)  /* 1 hour */
#define CONFIG_REPL_BACKLOG_MIN_SIZE (1024*16)          /* 16k */
#define CONFIG_BGSAVE_RETRY_DELAY 5 /* Wait a few secs before trying again. */
#define CONFIG_DEFAULT_PID_FILE "/var/run/redis.pid"
#define CONFIG_DEFAULT_SYSLOG_IDENT "redis"
#define CONFIG_DEFAULT_CLUSTER_CONFIG_FILE "nodes.conf"
#define CONFIG_DEFAULT_CLUSTER_ANNOUNCE_IP NULL         /* Auto detect. */
#define CONFIG_DEFAULT_CLUSTER_ANNOUNCE_PORT 0          /* Use server.port */
#define CONFIG_DEFAULT_CLUSTER_ANNOUNCE_BUS_PORT 0      /* Use +10000 offset. */
#define CONFIG_DEFAULT_DAEMONIZE 0
#define CONFIG_DEFAULT_UNIX_SOCKET_PERM 0
#define CONFIG_DEFAULT_TCP_KEEPALIVE 300
#define CONFIG_DEFAULT_PROTECTED_MODE 1
#define CONFIG_DEFAULT_GOPHER_ENABLED 0
#define CONFIG_DEFAULT_LOGFILE ""
#define CONFIG_DEFAULT_SYSLOG_ENABLED 0
#define CONFIG_DEFAULT_STOP_WRITES_ON_BGSAVE_ERROR 1
#define CONFIG_DEFAULT_RDB_COMPRESSION 1
#define CONFIG_DEFAULT_RDB_CHECKSUM 1
#define CONFIG_DEFAULT_RDB_FILENAME "dump.rdb"
#define CONFIG_DEFAULT_REPL_DISKLESS_SYNC 0
#define CONFIG_DEFAULT_REPL_DISKLESS_SYNC_DELAY 5
#define CONFIG_DEFAULT_SLAVE_SERVE_STALE_DATA 1
#define CONFIG_DEFAULT_SLAVE_READ_ONLY 1
#define CONFIG_DEFAULT_SLAVE_IGNORE_MAXMEMORY 1
#define CONFIG_DEFAULT_SLAVE_ANNOUNCE_IP NULL
#define CONFIG_DEFAULT_SLAVE_ANNOUNCE_PORT 0
#define CONFIG_DEFAULT_REPL_DISABLE_TCP_NODELAY 0
#define CONFIG_DEFAULT_MAXMEMORY 0
#define CONFIG_DEFAULT_MAXMEMORY_SAMPLES 5
#define CONFIG_DEFAULT_LFU_LOG_FACTOR 10
#define CONFIG_DEFAULT_LFU_DECAY_TIME 1
#define CONFIG_DEFAULT_AOF_FILENAME "appendonly.aof"
#define CONFIG_DEFAULT_AOF_NO_FSYNC_ON_REWRITE 0
#define CONFIG_DEFAULT_AOF_LOAD_TRUNCATED 1
#define CONFIG_DEFAULT_AOF_USE_RDB_PREAMBLE 1
#define CONFIG_DEFAULT_ACTIVE_REHASHING 1
#define CONFIG_DEFAULT_AOF_REWRITE_INCREMENTAL_FSYNC 1
#define CONFIG_DEFAULT_RDB_SAVE_INCREMENTAL_FSYNC 1
#define CONFIG_DEFAULT_MIN_SLAVES_TO_WRITE 0
#define CONFIG_DEFAULT_MIN_SLAVES_MAX_LAG 10
#define CONFIG_DEFAULT_ACL_FILENAME ""
#define NET_IP_STR_LEN 46 /* INET6_ADDRSTRLEN is 46, but we need to be sure */
#define NET_PEER_ID_LEN (NET_IP_STR_LEN+32) /* Must be enough for ip:port */
#define CONFIG_BINDADDR_MAX 16
#define CONFIG_MIN_RESERVED_FDS 32
#define CONFIG_DEFAULT_LATENCY_MONITOR_THRESHOLD 0
#define CONFIG_DEFAULT_SLAVE_LAZY_FLUSH 0
#define CONFIG_DEFAULT_LAZYFREE_LAZY_EVICTION 0
#define CONFIG_DEFAULT_LAZYFREE_LAZY_EXPIRE 0
#define CONFIG_DEFAULT_LAZYFREE_LAZY_SERVER_DEL 0
#define CONFIG_DEFAULT_ALWAYS_SHOW_LOGO 0
#define CONFIG_DEFAULT_ACTIVE_DEFRAG 0
#define CONFIG_DEFAULT_DEFRAG_THRESHOLD_LOWER 10 /* don't defrag when fragmentation is below 10% */
#define CONFIG_DEFAULT_DEFRAG_THRESHOLD_UPPER 100 /* maximum defrag force at 100% fragmentation */
#define CONFIG_DEFAULT_DEFRAG_IGNORE_BYTES (100<<20) /* don't defrag if frag overhead is below 100mb */
#define CONFIG_DEFAULT_DEFRAG_CYCLE_MIN 5 /* 5% CPU min (at lower threshold) */
#define CONFIG_DEFAULT_DEFRAG_CYCLE_MAX 75 /* 75% CPU max (at upper threshold) */
#define CONFIG_DEFAULT_DEFRAG_MAX_SCAN_FIELDS 1000 /* keys with more than 1000 fields will be processed separately */
#define CONFIG_DEFAULT_PROTO_MAX_BULK_LEN (512ll*1024*1024) /* Bulk request max size */

#define CONFIG_DEFAULT_THREADS 1
#define CONFIG_DEFAULT_THREAD_AFFINITY 0

#define CONFIG_DEFAULT_ACTIVE_REPLICA 0

#define ACTIVE_EXPIRE_CYCLE_LOOKUPS_PER_LOOP 20 /* Loopkups per loop. */
#define ACTIVE_EXPIRE_CYCLE_FAST_DURATION 1000 /* Microseconds */
#define ACTIVE_EXPIRE_CYCLE_SLOW_TIME_PERC 25 /* CPU max % for keys collection */
#define ACTIVE_EXPIRE_CYCLE_SLOW 0
#define ACTIVE_EXPIRE_CYCLE_FAST 1

/* Instantaneous metrics tracking. */
#define STATS_METRIC_SAMPLES 16     /* Number of samples per metric. */
#define STATS_METRIC_COMMAND 0      /* Number of commands executed. */
#define STATS_METRIC_NET_INPUT 1    /* Bytes read to network .*/
#define STATS_METRIC_NET_OUTPUT 2   /* Bytes written to network. */
#define STATS_METRIC_COUNT 3

/* Protocol and I/O related defines */
#define PROTO_MAX_QUERYBUF_LEN  (1024*1024*1024) /* 1GB max query buffer. */
#define PROTO_IOBUF_LEN         (1024*16)  /* Generic I/O buffer size */
#define PROTO_REPLY_CHUNK_BYTES (16*1024) /* 16k output buffer */
#define PROTO_INLINE_MAX_SIZE   (1024*64) /* Max size of inline reads */
#define PROTO_MBULK_BIG_ARG     (1024*32)
#define LONG_STR_SIZE      21          /* Bytes needed for long -> str + '\0' */
#define REDIS_AUTOSYNC_BYTES (1024*1024*32) /* fdatasync every 32MB */

#define LIMIT_PENDING_QUERYBUF (4*1024*1024) /* 4mb */

/* When configuring the server eventloop, we setup it so that the total number
 * of file descriptors we can handle are server.maxclients + RESERVED_FDS +
 * a few more to stay safe. Since RESERVED_FDS defaults to 32, we add 96
 * in order to make sure of not over provisioning more than 128 fds. */
#define CONFIG_FDSET_INCR (CONFIG_MIN_RESERVED_FDS+96)

/* Hash table parameters */
#define HASHTABLE_MIN_FILL        10      /* Minimal hash table fill 10% */

/* Command flags. Please check the command table defined in the redis.c file
 * for more information about the meaning of every flag. */
#define CMD_WRITE (1ULL<<0)            /* "write" flag */
#define CMD_READONLY (1ULL<<1)         /* "read-only" flag */
#define CMD_DENYOOM (1ULL<<2)          /* "use-memory" flag */
#define CMD_MODULE (1ULL<<3)           /* Command exported by module. */
#define CMD_ADMIN (1ULL<<4)            /* "admin" flag */
#define CMD_PUBSUB (1ULL<<5)           /* "pub-sub" flag */
#define CMD_NOSCRIPT (1ULL<<6)         /* "no-script" flag */
#define CMD_RANDOM (1ULL<<7)           /* "random" flag */
#define CMD_SORT_FOR_SCRIPT (1ULL<<8)  /* "to-sort" flag */
#define CMD_LOADING (1ULL<<9)          /* "ok-loading" flag */
#define CMD_STALE (1ULL<<10)           /* "ok-stale" flag */
#define CMD_SKIP_MONITOR (1ULL<<11)    /* "no-monitor" flag */
#define CMD_ASKING (1ULL<<12)          /* "cluster-asking" flag */
#define CMD_FAST (1ULL<<13)            /* "fast" flag */

/* Command flags used by the module system. */
#define CMD_MODULE_GETKEYS (1ULL<<14)  /* Use the modules getkeys interface. */
#define CMD_MODULE_NO_CLUSTER (1ULL<<15) /* Deny on Redis Cluster. */

/* Command flags that describe ACLs categories. */
#define CMD_CATEGORY_KEYSPACE (1ULL<<16)
#define CMD_CATEGORY_READ (1ULL<<17)
#define CMD_CATEGORY_WRITE (1ULL<<18)
#define CMD_CATEGORY_SET (1ULL<<19)
#define CMD_CATEGORY_SORTEDSET (1ULL<<20)
#define CMD_CATEGORY_LIST (1ULL<<21)
#define CMD_CATEGORY_HASH (1ULL<<22)
#define CMD_CATEGORY_STRING (1ULL<<23)
#define CMD_CATEGORY_BITMAP (1ULL<<24)
#define CMD_CATEGORY_HYPERLOGLOG (1ULL<<25)
#define CMD_CATEGORY_GEO (1ULL<<26)
#define CMD_CATEGORY_STREAM (1ULL<<27)
#define CMD_CATEGORY_PUBSUB (1ULL<<28)
#define CMD_CATEGORY_ADMIN (1ULL<<29)
#define CMD_CATEGORY_FAST (1ULL<<30)
#define CMD_CATEGORY_SLOW (1ULL<<31)
#define CMD_CATEGORY_BLOCKING (1ULL<<32)
#define CMD_CATEGORY_DANGEROUS (1ULL<<33)
#define CMD_CATEGORY_CONNECTION (1ULL<<34)
#define CMD_CATEGORY_TRANSACTION (1ULL<<35)
#define CMD_CATEGORY_SCRIPTING (1ULL<<36)

/* AOF states */
#define AOF_OFF 0             /* AOF is off */
#define AOF_ON 1              /* AOF is on */
#define AOF_WAIT_REWRITE 2    /* AOF waits rewrite to start appending */

/* Client flags */
#define CLIENT_SLAVE (1<<0)   /* This client is a slave server */
#define CLIENT_MASTER (1<<1)  /* This client is a master server */
#define CLIENT_MONITOR (1<<2) /* This client is a slave monitor, see MONITOR */
#define CLIENT_MULTI (1<<3)   /* This client is in a MULTI context */
#define CLIENT_BLOCKED (1<<4) /* The client is waiting in a blocking operation */
#define CLIENT_DIRTY_CAS (1<<5) /* Watched keys modified. EXEC will fail. */
#define CLIENT_CLOSE_AFTER_REPLY (1<<6) /* Close after writing entire reply. */
#define CLIENT_UNBLOCKED (1<<7) /* This client was unblocked and is stored in
                                  server.unblocked_clients */
#define CLIENT_LUA (1<<8) /* This is a non connected client used by Lua */
#define CLIENT_ASKING (1<<9)     /* Client issued the ASKING command */
#define CLIENT_CLOSE_ASAP (1<<10)/* Close this client ASAP */
#define CLIENT_UNIX_SOCKET (1<<11) /* Client connected via Unix domain socket */
#define CLIENT_DIRTY_EXEC (1<<12)  /* EXEC will fail for errors while queueing */
#define CLIENT_MASTER_FORCE_REPLY (1<<13)  /* Queue replies even if is master */
#define CLIENT_FORCE_AOF (1<<14)   /* Force AOF propagation of current cmd. */
#define CLIENT_FORCE_REPL (1<<15)  /* Force replication of current cmd. */
#define CLIENT_PRE_PSYNC (1<<16)   /* Instance don't understand PSYNC. */
#define CLIENT_READONLY (1<<17)    /* Cluster client is in read-only state. */
#define CLIENT_PUBSUB (1<<18)      /* Client is in Pub/Sub mode. */
#define CLIENT_PREVENT_AOF_PROP (1<<19)  /* Don't propagate to AOF. */
#define CLIENT_PREVENT_REPL_PROP (1<<20)  /* Don't propagate to slaves. */
#define CLIENT_PREVENT_PROP (CLIENT_PREVENT_AOF_PROP|CLIENT_PREVENT_REPL_PROP)
#define CLIENT_PENDING_WRITE (1<<21) /* Client has output to send but a write
                                        handler is yet not installed. */
#define CLIENT_REPLY_OFF (1<<22)   /* Don't send replies to client. */
#define CLIENT_REPLY_SKIP_NEXT (1<<23)  /* Set CLIENT_REPLY_SKIP for next cmd */
#define CLIENT_REPLY_SKIP (1<<24)  /* Don't send just this reply. */
#define CLIENT_LUA_DEBUG (1<<25)  /* Run EVAL in debug mode. */
#define CLIENT_LUA_DEBUG_SYNC (1<<26)  /* EVAL debugging without fork() */
#define CLIENT_MODULE (1<<27) /* Non connected client used by some module. */
#define CLIENT_PROTECTED (1<<28) /* Client should not be freed for now. */

/* Client block type (btype field in client structure)
 * if CLIENT_BLOCKED flag is set. */
#define BLOCKED_NONE 0    /* Not blocked, no CLIENT_BLOCKED flag set. */
#define BLOCKED_LIST 1    /* BLPOP & co. */
#define BLOCKED_WAIT 2    /* WAIT for synchronous replication. */
#define BLOCKED_MODULE 3  /* Blocked by a loadable module. */
#define BLOCKED_STREAM 4  /* XREAD. */
#define BLOCKED_ZSET 5    /* BZPOP et al. */
#define BLOCKED_NUM 6     /* Number of blocked states. */

/* Client request types */
#define PROTO_REQ_INLINE 1
#define PROTO_REQ_MULTIBULK 2

/* Client classes for client limits, currently used only for
 * the max-client-output-buffer limit implementation. */
#define CLIENT_TYPE_NORMAL 0 /* Normal req-reply clients + MONITORs */
#define CLIENT_TYPE_SLAVE 1  /* Slaves. */
#define CLIENT_TYPE_PUBSUB 2 /* Clients subscribed to PubSub channels. */
#define CLIENT_TYPE_MASTER 3 /* Master. */
#define CLIENT_TYPE_OBUF_COUNT 3 /* Number of clients to expose to output
                                    buffer configuration. Just the first
                                    three: normal, slave, pubsub. */

/* Slave replication state. Used in server.repl_state for slaves to remember
 * what to do next. */
#define REPL_STATE_NONE 0 /* No active replication */
#define REPL_STATE_CONNECT 1 /* Must connect to master */
#define REPL_STATE_CONNECTING 2 /* Connecting to master */
/* --- Handshake states, must be ordered --- */
#define REPL_STATE_RECEIVE_PONG 3 /* Wait for PING reply */
#define REPL_STATE_SEND_AUTH 4 /* Send AUTH to master */
#define REPL_STATE_RECEIVE_AUTH 5 /* Wait for AUTH reply */
#define REPL_STATE_SEND_UUID 6 /* send our UUID */
#define REPL_STATE_RECEIVE_UUID 7 /* they should ack with their UUID */
#define REPL_STATE_SEND_PORT 8 /* Send REPLCONF listening-port */
#define REPL_STATE_RECEIVE_PORT 9 /* Wait for REPLCONF reply */
#define REPL_STATE_SEND_IP 10 /* Send REPLCONF ip-address */
#define REPL_STATE_RECEIVE_IP 11 /* Wait for REPLCONF reply */
#define REPL_STATE_SEND_CAPA 12 /* Send REPLCONF capa */
#define REPL_STATE_RECEIVE_CAPA 13 /* Wait for REPLCONF reply */
#define REPL_STATE_SEND_PSYNC 14 /* Send PSYNC */
#define REPL_STATE_RECEIVE_PSYNC 15 /* Wait for PSYNC reply */
/* --- End of handshake states --- */
#define REPL_STATE_TRANSFER 16 /* Receiving .rdb from master */
#define REPL_STATE_CONNECTED 17 /* Connected to master */

/* State of slaves from the POV of the master. Used in client->replstate.
 * In SEND_BULK and ONLINE state the slave receives new updates
 * in its output queue. In the WAIT_BGSAVE states instead the server is waiting
 * to start the next background saving in order to send updates to it. */
#define SLAVE_STATE_WAIT_BGSAVE_START 6 /* We need to produce a new RDB file. */
#define SLAVE_STATE_WAIT_BGSAVE_END 7 /* Waiting RDB file creation to finish. */
#define SLAVE_STATE_SEND_BULK 8 /* Sending RDB file to slave. */
#define SLAVE_STATE_ONLINE 9 /* RDB file transmitted, sending just updates. */

/* Slave capabilities. */
#define SLAVE_CAPA_NONE 0
#define SLAVE_CAPA_EOF (1<<0)    /* Can parse the RDB EOF streaming format. */
#define SLAVE_CAPA_PSYNC2 (1<<1) /* Supports PSYNC2 protocol. */

/* Synchronous read timeout - slave side */
#define CONFIG_REPL_SYNCIO_TIMEOUT 5

/* List related stuff */
#define LIST_HEAD 0
#define LIST_TAIL 1
#define ZSET_MIN 0
#define ZSET_MAX 1

/* Sort operations */
#define SORT_OP_GET 0

/* Log levels */
#define LL_DEBUG 0
#define LL_VERBOSE 1
#define LL_NOTICE 2
#define LL_WARNING 3
#define LL_RAW (1<<10) /* Modifier to log without timestamp */
#define CONFIG_DEFAULT_VERBOSITY LL_NOTICE

/* Supervision options */
#define SUPERVISED_NONE 0
#define SUPERVISED_AUTODETECT 1
#define SUPERVISED_SYSTEMD 2
#define SUPERVISED_UPSTART 3

/* Anti-warning macro... */
#define UNUSED(V) ((void) V)

#define ZSKIPLIST_MAXLEVEL 64 /* Should be enough for 2^64 elements */
#define ZSKIPLIST_P 0.25      /* Skiplist P = 1/4 */

/* Append only defines */
#define AOF_FSYNC_NO 0
#define AOF_FSYNC_ALWAYS 1
#define AOF_FSYNC_EVERYSEC 2
#define CONFIG_DEFAULT_AOF_FSYNC AOF_FSYNC_EVERYSEC

/* Zipped structures related defaults */
#define OBJ_HASH_MAX_ZIPLIST_ENTRIES 512
#define OBJ_HASH_MAX_ZIPLIST_VALUE 64
#define OBJ_SET_MAX_INTSET_ENTRIES 512
#define OBJ_ZSET_MAX_ZIPLIST_ENTRIES 128
#define OBJ_ZSET_MAX_ZIPLIST_VALUE 64
#define OBJ_STREAM_NODE_MAX_BYTES 4096
#define OBJ_STREAM_NODE_MAX_ENTRIES 100

/* List defaults */
#define OBJ_LIST_MAX_ZIPLIST_SIZE -2
#define OBJ_LIST_COMPRESS_DEPTH 0

/* HyperLogLog defines */
#define CONFIG_DEFAULT_HLL_SPARSE_MAX_BYTES 3000

/* Sets operations codes */
#define SET_OP_UNION 0
#define SET_OP_DIFF 1
#define SET_OP_INTER 2

/* Redis maxmemory strategies. Instead of using just incremental number
 * for this defines, we use a set of flags so that testing for certain
 * properties common to multiple policies is faster. */
#define MAXMEMORY_FLAG_LRU (1<<0)
#define MAXMEMORY_FLAG_LFU (1<<1)
#define MAXMEMORY_FLAG_ALLKEYS (1<<2)
#define MAXMEMORY_FLAG_NO_SHARED_INTEGERS \
    (MAXMEMORY_FLAG_LRU|MAXMEMORY_FLAG_LFU)

#define MAXMEMORY_VOLATILE_LRU ((0<<8)|MAXMEMORY_FLAG_LRU)
#define MAXMEMORY_VOLATILE_LFU ((1<<8)|MAXMEMORY_FLAG_LFU)
#define MAXMEMORY_VOLATILE_TTL (2<<8)
#define MAXMEMORY_VOLATILE_RANDOM (3<<8)
#define MAXMEMORY_ALLKEYS_LRU ((4<<8)|MAXMEMORY_FLAG_LRU|MAXMEMORY_FLAG_ALLKEYS)
#define MAXMEMORY_ALLKEYS_LFU ((5<<8)|MAXMEMORY_FLAG_LFU|MAXMEMORY_FLAG_ALLKEYS)
#define MAXMEMORY_ALLKEYS_RANDOM ((6<<8)|MAXMEMORY_FLAG_ALLKEYS)
#define MAXMEMORY_NO_EVICTION (7<<8)

#define CONFIG_DEFAULT_MAXMEMORY_POLICY MAXMEMORY_NO_EVICTION

/* Scripting */
#define LUA_SCRIPT_TIME_LIMIT 5000 /* milliseconds */

/* Units */
#define UNIT_SECONDS 0
#define UNIT_MILLISECONDS 1

/* SHUTDOWN flags */
#define SHUTDOWN_NOFLAGS 0      /* No flags. */
#define SHUTDOWN_SAVE 1         /* Force SAVE on SHUTDOWN even if no save
                                   points are configured. */
#define SHUTDOWN_NOSAVE 2       /* Don't SAVE on SHUTDOWN. */

/* Command call flags, see call() function */
#define CMD_CALL_NONE 0
#define CMD_CALL_SLOWLOG (1<<0)
#define CMD_CALL_STATS (1<<1)
#define CMD_CALL_PROPAGATE_AOF (1<<2)
#define CMD_CALL_PROPAGATE_REPL (1<<3)
#define CMD_CALL_PROPAGATE (CMD_CALL_PROPAGATE_AOF|CMD_CALL_PROPAGATE_REPL)
#define CMD_CALL_FULL (CMD_CALL_SLOWLOG | CMD_CALL_STATS | CMD_CALL_PROPAGATE)

/* Command propagation flags, see propagate() function */
#define PROPAGATE_NONE 0
#define PROPAGATE_AOF 1
#define PROPAGATE_REPL 2

/* RDB active child save type. */
#define RDB_CHILD_TYPE_NONE 0
#define RDB_CHILD_TYPE_DISK 1     /* RDB is written to disk. */
#define RDB_CHILD_TYPE_SOCKET 2   /* RDB is written to slave socket. */

/* Keyspace changes notification classes. Every class is associated with a
 * character for configuration purposes. */
#define NOTIFY_KEYSPACE (1<<0)    /* K */
#define NOTIFY_KEYEVENT (1<<1)    /* E */
#define NOTIFY_GENERIC (1<<2)     /* g */
#define NOTIFY_STRING (1<<3)      /* $ */
#define NOTIFY_LIST (1<<4)        /* l */
#define NOTIFY_SET (1<<5)         /* s */
#define NOTIFY_HASH (1<<6)        /* h */
#define NOTIFY_ZSET (1<<7)        /* z */
#define NOTIFY_EXPIRED (1<<8)     /* x */
#define NOTIFY_EVICTED (1<<9)     /* e */
#define NOTIFY_STREAM (1<<10)     /* t */
#define NOTIFY_KEY_MISS (1<<11)   /* m */
#define NOTIFY_ALL (NOTIFY_GENERIC | NOTIFY_STRING | NOTIFY_LIST | NOTIFY_SET | NOTIFY_HASH | NOTIFY_ZSET | NOTIFY_EXPIRED | NOTIFY_EVICTED | NOTIFY_STREAM | NOTIFY_KEY_MISS) /* A flag */

/* Get the first bind addr or NULL */
#define NET_FIRST_BIND_ADDR (server.bindaddr_count ? server.bindaddr[0] : NULL)

/* Using the following macro you can run code inside serverCron() with the
 * specified period, specified in milliseconds.
 * The actual resolution depends on server.hz. */
#define run_with_period(_ms_) if ((_ms_ <= 1000/server.hz) || !(server.cronloops%((_ms_)/(1000/server.hz))))

/* We can print the stacktrace, so our assert is defined this way: */
#define serverAssertWithInfo(_c,_o,_e) ((_e)?(void)0 : (_serverAssertWithInfo(_c,_o,#_e,__FILE__,__LINE__),_exit(1)))
#define serverAssert(_e) ((_e)?(void)0 : (_serverAssert(#_e,__FILE__,__LINE__),_exit(1)))
#define serverPanic(...) _serverPanic(__FILE__,__LINE__,__VA_ARGS__),_exit(1)

/*-----------------------------------------------------------------------------
 * Data types
 *----------------------------------------------------------------------------*/

/* A redis object, that is a type able to hold a string / list / set */

/* The actual Redis Object */
#define OBJ_STRING 0    /* String object. */
#define OBJ_LIST 1      /* List object. */
#define OBJ_SET 2       /* Set object. */
#define OBJ_ZSET 3      /* Sorted set object. */
#define OBJ_HASH 4      /* Hash object. */

/* The "module" object type is a special one that signals that the object
 * is one directly managed by a Redis module. In this case the value points
 * to a moduleValue struct, which contains the object value (which is only
 * handled by the module itself) and the RedisModuleType struct which lists
 * function pointers in order to serialize, deserialize, AOF-rewrite and
 * free the object.
 *
 * Inside the RDB file, module types are encoded as OBJ_MODULE followed
 * by a 64 bit module type ID, which has a 54 bits module-specific signature
 * in order to dispatch the loading to the right module, plus a 10 bits
 * encoding version. */
#define OBJ_MODULE 5    /* Module object. */
#define OBJ_STREAM 6    /* Stream object. */

/* Extract encver / signature from a module type ID. */
#define REDISMODULE_TYPE_ENCVER_BITS 10
#define REDISMODULE_TYPE_ENCVER_MASK ((1<<REDISMODULE_TYPE_ENCVER_BITS)-1)
#define REDISMODULE_TYPE_ENCVER(id) (id & REDISMODULE_TYPE_ENCVER_MASK)
#define REDISMODULE_TYPE_SIGN(id) ((id & ~((uint64_t)REDISMODULE_TYPE_ENCVER_MASK)) >>REDISMODULE_TYPE_ENCVER_BITS)

struct RedisModule;
struct RedisModuleIO;
struct RedisModuleDigest;
struct RedisModuleCtx;
struct redisObject;

/* Each module type implementation should export a set of methods in order
 * to serialize and deserialize the value in the RDB file, rewrite the AOF
 * log, create the digest for "DEBUG DIGEST", and free the value when a key
 * is deleted. */
typedef void *(*moduleTypeLoadFunc)(struct RedisModuleIO *io, int encver);
typedef void (*moduleTypeSaveFunc)(struct RedisModuleIO *io, void *value);
typedef void (*moduleTypeRewriteFunc)(struct RedisModuleIO *io, struct redisObject *key, void *value);
typedef void (*moduleTypeDigestFunc)(struct RedisModuleDigest *digest, void *value);
typedef size_t (*moduleTypeMemUsageFunc)(const void *value);
typedef void (*moduleTypeFreeFunc)(void *value);

/* The module type, which is referenced in each value of a given type, defines
 * the methods and links to the module exporting the type. */
typedef struct RedisModuleType {
    uint64_t id; /* Higher 54 bits of type ID + 10 lower bits of encoding ver. */
    struct RedisModule *module;
    moduleTypeLoadFunc rdb_load;
    moduleTypeSaveFunc rdb_save;
    moduleTypeRewriteFunc aof_rewrite;
    moduleTypeMemUsageFunc mem_usage;
    moduleTypeDigestFunc digest;
    moduleTypeFreeFunc free;
    char name[10]; /* 9 bytes name + null term. Charset: A-Z a-z 0-9 _- */
} moduleType;

/* In Redis objects 'robj' structures of type OBJ_MODULE, the value pointer
 * is set to the following structure, referencing the moduleType structure
 * in order to work with the value, and at the same time providing a raw
 * pointer to the value, as created by the module commands operating with
 * the module type.
 *
 * So for example in order to free such a value, it is possible to use
 * the following code:
 *
 *  if (robj->type == OBJ_MODULE) {
 *      moduleValue *mt = robj->ptr;
 *      mt->type->free(mt->value);
 *      zfree(mt); // We need to release this in-the-middle struct as well.
 *  }
 */
typedef struct moduleValue {
    moduleType *type;
    void *value;
} moduleValue;

/* This is a wrapper for the 'rio' streams used inside rdb.c in Redis, so that
 * the user does not have to take the total count of the written bytes nor
 * to care about error conditions. */
typedef struct RedisModuleIO {
    size_t bytes;       /* Bytes read / written so far. */
    rio *prio;           /* Rio stream. */
    moduleType *type;   /* Module type doing the operation. */
    int error;          /* True if error condition happened. */
    int ver;            /* Module serialization version: 1 (old),
                         * 2 (current version with opcodes annotation). */
    struct RedisModuleCtx *ctx; /* Optional context, see RM_GetContextFromIO()*/
    struct redisObject *key;    /* Optional name of key processed */
} RedisModuleIO;

/* Macro to initialize an IO context. Note that the 'ver' field is populated
 * inside rdb.c according to the version of the value to load. */
#define moduleInitIOContext(iovar,mtype,rioptr,keyptr) do { \
    iovar.prio = rioptr; \
    iovar.type = mtype; \
    iovar.bytes = 0; \
    iovar.error = 0; \
    iovar.ver = 0; \
    iovar.key = keyptr; \
    iovar.ctx = NULL; \
} while(0);

/* This is a structure used to export DEBUG DIGEST capabilities to Redis
 * modules. We want to capture both the ordered and unordered elements of
 * a data structure, so that a digest can be created in a way that correctly
 * reflects the values. See the DEBUG DIGEST command implementation for more
 * background. */
typedef struct RedisModuleDigest {
    unsigned char o[20];    /* Ordered elements. */
    unsigned char x[20];    /* Xored elements. */
} RedisModuleDigest;

/* Just start with a digest composed of all zero bytes. */
#define moduleInitDigestContext(mdvar) do { \
    memset(mdvar.o,0,sizeof(mdvar.o)); \
    memset(mdvar.x,0,sizeof(mdvar.x)); \
} while(0);

/* Objects encoding. Some kind of objects like Strings and Hashes can be
 * internally represented in multiple ways. The 'encoding' field of the object
 * is set to one of this fields for this object. */
#define OBJ_ENCODING_RAW 0     /* Raw representation */
#define OBJ_ENCODING_INT 1     /* Encoded as integer */
#define OBJ_ENCODING_HT 2      /* Encoded as hash table */
#define OBJ_ENCODING_ZIPMAP 3  /* Encoded as zipmap */
#define OBJ_ENCODING_LINKEDLIST 4 /* No longer used: old list encoding. */
#define OBJ_ENCODING_ZIPLIST 5 /* Encoded as ziplist */
#define OBJ_ENCODING_INTSET 6  /* Encoded as intset */
#define OBJ_ENCODING_SKIPLIST 7  /* Encoded as skiplist */
#define OBJ_ENCODING_EMBSTR 8  /* Embedded sds string encoding */
#define OBJ_ENCODING_QUICKLIST 9 /* Encoded as linked list of ziplists */
#define OBJ_ENCODING_STREAM 10 /* Encoded as a radix tree of listpacks */

#define LRU_BITS 24
#define LRU_CLOCK_MAX ((1<<LRU_BITS)-1) /* Max value of obj->lru */
#define LRU_CLOCK_RESOLUTION 1000 /* LRU clock resolution in ms */

#define OBJ_SHARED_REFCOUNT INT_MAX
typedef struct redisObject {
    unsigned type:4;
    unsigned encoding:4;
    unsigned lru:LRU_BITS; /* LRU time (relative to global lru_clock) or
                            * LFU data (least significant 8 bits frequency
                            * and most significant 16 bits access time). */
    int refcount;
    void *m_ptr;
} robj;

__attribute__((always_inline)) inline void *ptrFromObj(const robj *o)
{
    if (o->encoding == OBJ_ENCODING_EMBSTR)
        return ((char*)&((robj*)o)->m_ptr) + sizeof(struct sdshdr8);
    return o->m_ptr;
}

/* Macro used to initialize a Redis object allocated on the stack.
 * Note that this macro is taken near the structure definition to make sure
 * we'll update it when the structure is changed, to avoid bugs like
 * bug #85 introduced exactly in this way. */
#define initStaticStringObject(_var,_ptr) do { \
    _var.refcount = 1; \
    _var.type = OBJ_STRING; \
    _var.encoding = OBJ_ENCODING_RAW; \
    _var.m_ptr = _ptr; \
} while(0)

struct evictionPoolEntry; /* Defined in evict.c */

/* This structure is used in order to represent the output buffer of a client,
 * which is actually a linked list of blocks like that, that is: client->reply. */
typedef struct clientReplyBlock {
    size_t size, used;
#ifndef __cplusplus
    char buf[];
#else
    __attribute__((always_inline)) char *buf()
    {
        return reinterpret_cast<char*>(this+1);
    }
#endif
} clientReplyBlock;

/* Redis database representation. There are multiple databases identified
 * by integers from 0 (the default database) up to the max configured
 * database. The database number is the 'id' field in the structure. */
typedef struct redisDb {
    dict *pdict;                 /* The keyspace for this DB */
    dict *expires;              /* Timeout of keys with a timeout set */
    dict *blocking_keys;        /* Keys with clients waiting for data (BLPOP)*/
    dict *ready_keys;           /* Blocked keys that received a PUSH */
    dict *watched_keys;         /* WATCHED keys for MULTI/EXEC CAS */
    int id;                     /* Database ID */
    long long avg_ttl;          /* Average TTL, just for stats */
    list *defrag_later;         /* List of key names to attempt to defrag one by one, gradually. */
} redisDb;

/* Client MULTI/EXEC state */
typedef struct multiCmd {
    robj **argv;
    int argc;
    struct redisCommand *cmd;
} multiCmd;

typedef struct multiState {
    multiCmd *commands;     /* Array of MULTI commands */
    int count;              /* Total number of MULTI commands */
    int cmd_flags;          /* The accumulated command flags OR-ed together.
                               So if at least a command has a given flag, it
                               will be set in this field. */
    int minreplicas;        /* MINREPLICAS for synchronous replication */
    time_t minreplicas_timeout; /* MINREPLICAS timeout as unixtime. */
} multiState;

/* This structure holds the blocking operation state for a client.
 * The fields used depend on client->btype. */
typedef struct blockingState {
    /* Generic fields. */
    mstime_t timeout;       /* Blocking operation timeout. If UNIX current time
                             * is > timeout then the operation timed out. */

    /* BLOCKED_LIST, BLOCKED_ZSET and BLOCKED_STREAM */
    dict *keys;             /* The keys we are waiting to terminate a blocking
                             * operation such as BLPOP or XREAD. Or NULL. */
    robj *target;           /* The key that should receive the element,
                             * for BRPOPLPUSH. */

    /* BLOCK_STREAM */
    size_t xread_count;     /* XREAD COUNT option. */
    robj *xread_group;      /* XREADGROUP group name. */
    robj *xread_consumer;   /* XREADGROUP consumer name. */
    mstime_t xread_retry_time, xread_retry_ttl;
    int xread_group_noack;

    /* BLOCKED_WAIT */
    int numreplicas;        /* Number of replicas we are waiting for ACK. */
    long long reploffset;   /* Replication offset to reach. */

    /* BLOCKED_MODULE */
    void *module_blocked_handle; /* RedisModuleBlockedClient structure.
                                    which is opaque for the Redis core, only
                                    handled in module.c. */
} blockingState;

/* The following structure represents a node in the server.ready_keys list,
 * where we accumulate all the keys that had clients blocked with a blocking
 * operation such as B[LR]POP, but received new data in the context of the
 * last executed command.
 *
 * After the execution of every command or script, we run this list to check
 * if as a result we should serve data to clients blocked, unblocking them.
 * Note that server.ready_keys will not have duplicates as there dictionary
 * also called ready_keys in every structure representing a Redis database,
 * where we make sure to remember if a given key was already added in the
 * server.ready_keys list. */
typedef struct readyList {
    redisDb *db;
    robj *key;
} readyList;

/* This structure represents a Redis user. This is useful for ACLs, the
 * user is associated to the connection after the connection is authenticated.
 * If there is no associated user, the connection uses the default user. */
#define USER_COMMAND_BITS_COUNT 1024    /* The total number of command bits
                                           in the user structure. The last valid
                                           command ID we can set in the user
                                           is USER_COMMAND_BITS_COUNT-1. */
#define USER_FLAG_ENABLED (1<<0)        /* The user is active. */
#define USER_FLAG_DISABLED (1<<1)       /* The user is disabled. */
#define USER_FLAG_ALLKEYS (1<<2)        /* The user can mention any key. */
#define USER_FLAG_ALLCOMMANDS (1<<3)    /* The user can run all commands. */
#define USER_FLAG_NOPASS      (1<<4)    /* The user requires no password, any
                                           provided password will work. For the
                                           default user, this also means that
                                           no AUTH is needed, and every
                                           connection is immediately
                                           authenticated. */
typedef struct user {
    sds name;       /* The username as an SDS string. */
    uint64_t flags; /* See USER_FLAG_* */

    /* The bit in allowed_commands is set if this user has the right to
     * execute this command. In commands having subcommands, if this bit is
     * set, then all the subcommands are also available.
     *
     * If the bit for a given command is NOT set and the command has
     * subcommands, Redis will also check allowed_subcommands in order to
     * understand if the command can be executed. */
    uint64_t allowed_commands[USER_COMMAND_BITS_COUNT/64];

    /* This array points, for each command ID (corresponding to the command
     * bit set in allowed_commands), to an array of SDS strings, terminated by
     * a NULL pointer, with all the sub commands that can be executed for
     * this command. When no subcommands matching is used, the field is just
     * set to NULL to avoid allocating USER_COMMAND_BITS_COUNT pointers. */
    sds **allowed_subcommands;
    list *passwords; /* A list of SDS valid passwords for this user. */
    list *patterns;  /* A list of allowed key patterns. If this field is NULL
                        the user cannot mention any key in a command, unless
                        the flag ALLKEYS is set in the user. */
} user;

/* With multiplexing we need to take per-client state.
 * Clients are taken in a linked list. */
typedef struct client {
    uint64_t id;            /* Client incremental unique ID. */
    int fd;                 /* Client socket. */
    int resp;               /* RESP protocol version. Can be 2 or 3. */
    redisDb *db;            /* Pointer to currently SELECTed DB. */
    robj *name;             /* As set by CLIENT SETNAME. */
    sds querybuf;           /* Buffer we use to accumulate client queries. */
    size_t qb_pos;          /* The position we have read in querybuf. */
    sds pending_querybuf;   /* If this client is flagged as master, this buffer
                               represents the yet not applied portion of the
                               replication stream that we are receiving from
                               the master. */
    size_t querybuf_peak;   /* Recent (100ms or more) peak of querybuf size. */
    int argc;               /* Num of arguments of current command. */
    robj **argv;            /* Arguments of current command. */
    struct redisCommand *cmd, *lastcmd;  /* Last command executed. */
    user *puser;             /* User associated with this connection. If the
                               user is set to NULL the connection can do
                               anything (admin). */
    int reqtype;            /* Request protocol type: PROTO_REQ_* */
    int multibulklen;       /* Number of multi bulk arguments left to read. */
    long bulklen;           /* Length of bulk argument in multi bulk request. */
    list *reply;            /* List of reply objects to send to the client. */
    unsigned long long reply_bytes; /* Tot bytes of objects in reply list. */
    size_t sentlen;         /* Amount of bytes already sent in the current
                               buffer or object being sent. */
    size_t sentlenAsync;    /* same as sentlen buf for async buffers (which are a different stream) */
    time_t ctime;           /* Client creation time. */
    time_t lastinteraction; /* Time of the last interaction, used for timeout */
    time_t obuf_soft_limit_reached_time;
    int flags;              /* Client flags: CLIENT_* macros. */
    int fPendingAsyncWrite; /* NOTE: Not a flag because it is written to outside of the client lock (locked by the global lock instead) */
    int authenticated;      /* Needed when the default user requires auth. */
    int replstate;          /* Replication state if this is a slave. */
    int repl_put_online_on_ack; /* Install slave write handler on ACK. */
    int repldbfd;           /* Replication DB file descriptor. */
    off_t repldboff;        /* Replication DB file offset. */
    off_t repldbsize;       /* Replication DB file size. */
    sds replpreamble;       /* Replication DB preamble. */
    long long read_reploff; /* Read replication offset if this is a master. */
    long long reploff;      /* Applied replication offset if this is a master. */
    long long repl_ack_off; /* Replication ack offset, if this is a slave. */
    long long repl_ack_time;/* Replication ack time, if this is a slave. */
    long long psync_initial_offset; /* FULLRESYNC reply offset other slaves
                                       copying this slave output buffer
                                       should use. */
    char replid[CONFIG_RUN_ID_SIZE+1]; /* Master replication ID (if master). */
    int slave_listening_port; /* As configured with: SLAVECONF listening-port */
    char slave_ip[NET_IP_STR_LEN]; /* Optionally given by REPLCONF ip-address */
    int slave_capa;         /* Slave capabilities: SLAVE_CAPA_* bitwise OR. */
    multiState mstate;      /* MULTI/EXEC state */
    int btype;              /* Type of blocking op if CLIENT_BLOCKED. */
    blockingState bpop;     /* blocking state */
    long long woff;         /* Last write global replication offset. */
    list *watched_keys;     /* Keys WATCHED for MULTI/EXEC CAS */
    dict *pubsub_channels;  /* channels a client is interested in (SUBSCRIBE) */
    list *pubsub_patterns;  /* patterns a client is interested in (SUBSCRIBE) */
    sds peerid;             /* Cached peer ID. */
    listNode *client_list_node; /* list node in client list */

    /* UUID announced by the client (default nil) - used to detect multiple connections to/from the same peer */
    /* compliant servers will announce their UUIDs when a replica connection is started, and return when asked */
    /* UUIDs are transient and lost when the server is shut down */
    unsigned char uuid[UUID_BINARY_LEN];

    /* Response buffer */
    int bufpos;
    char buf[PROTO_REPLY_CHUNK_BYTES];

    /* Async Response Buffer - other threads write here */
    int bufposAsync;
    int buflenAsync;
    char *bufAsync;

    int iel; /* the event loop index we're registered with */
    struct fastlock lock;
} client;

struct saveparam {
    time_t seconds;
    int changes;
};

struct moduleLoadQueueEntry {
    sds path;
    int argc;
    robj **argv;
};

struct sharedObjectsStruct {
    robj *crlf, *ok, *err, *emptybulk, *czero, *cone, *pong, *space,
    *colon, *queued, *null[4], *nullarray[4],
    *emptyarray, *wrongtypeerr, *nokeyerr, *syntaxerr, *sameobjecterr,
    *outofrangeerr, *noscripterr, *loadingerr, *slowscripterr, *bgsaveerr,
    *masterdownerr, *roslaveerr, *execaborterr, *noautherr, *noreplicaserr,
    *busykeyerr, *oomerr, *plus, *messagebulk, *pmessagebulk, *subscribebulk,
    *unsubscribebulk, *psubscribebulk, *punsubscribebulk, *del, *unlink,
    *rpop, *lpop, *lpush, *rpoplpush, *zpopmin, *zpopmax, *emptyscan,
    *select[PROTO_SHARED_SELECT_CMDS],
    *integers[OBJ_SHARED_INTEGERS],
    *mbulkhdr[OBJ_SHARED_BULKHDR_LEN], /* "*<value>\r\n" */
    *bulkhdr[OBJ_SHARED_BULKHDR_LEN];  /* "$<value>\r\n" */
    sds minstring, maxstring;
};

/* ZSETs use a specialized version of Skiplists */
typedef struct zskiplistNode {
    sds ele;
    double score;
    struct zskiplistNode *backward;
#ifndef __cplusplus
    struct zskiplistLevel {
        struct zskiplistNode *forward;
        unsigned long span;
    } level[];
#endif
} zskiplistNode;

typedef struct zskiplist {
    struct zskiplistNode *header, *tail;
    unsigned long length;
    int level;
} zskiplist;

typedef struct zset {
    dict *pdict;
    zskiplist *zsl;
} zset;

typedef struct clientBufferLimitsConfig {
    unsigned long long hard_limit_bytes;
    unsigned long long soft_limit_bytes;
    time_t soft_limit_seconds;
} clientBufferLimitsConfig;

extern clientBufferLimitsConfig clientBufferLimitsDefaults[CLIENT_TYPE_OBUF_COUNT];

/* The redisOp structure defines a Redis Operation, that is an instance of
 * a command with an argument vector, database ID, propagation target
 * (PROPAGATE_*), and command pointer.
 *
 * Currently only used to additionally propagate more commands to AOF/Replication
 * after the propagation of the executed command. */
typedef struct redisOp {
    robj **argv;
    int argc, dbid, target;
    struct redisCommand *cmd;
} redisOp;

/* Defines an array of Redis operations. There is an API to add to this
 * structure in a easy way.
 *
 * redisOpArrayInit();
 * redisOpArrayAppend();
 * redisOpArrayFree();
 */
typedef struct redisOpArray {
    redisOp *ops;
    int numops;
} redisOpArray;

/* This structure is returned by the getMemoryOverheadData() function in
 * order to return memory overhead information. */
struct redisMemOverhead {
    size_t peak_allocated;
    size_t total_allocated;
    size_t startup_allocated;
    size_t repl_backlog;
    size_t clients_slaves;
    size_t clients_normal;
    size_t aof_buffer;
    size_t lua_caches;
    size_t overhead_total;
    size_t dataset;
    size_t total_keys;
    size_t bytes_per_key;
    float dataset_perc;
    float peak_perc;
    float total_frag;
    ssize_t total_frag_bytes;
    float allocator_frag;
    ssize_t allocator_frag_bytes;
    float allocator_rss;
    ssize_t allocator_rss_bytes;
    float rss_extra;
    size_t rss_extra_bytes;
    size_t num_dbs;
    struct {
        size_t dbid;
        size_t overhead_ht_main;
        size_t overhead_ht_expires;
    } *db;
};

/* This structure can be optionally passed to RDB save/load functions in
 * order to implement additional functionalities, by storing and loading
 * metadata to the RDB file.
 *
 * Currently the only use is to select a DB at load time, useful in
 * replication in order to make sure that chained slaves (slaves of slaves)
 * select the correct DB and are able to accept the stream coming from the
 * top-level master. */
typedef struct rdbSaveInfo {
    /* Used saving and loading. */
    int repl_stream_db;  /* DB to select in server.master client. */

    /* Used only loading. */
    int repl_id_is_set;  /* True if repl_id field is set. */
    char repl_id[CONFIG_RUN_ID_SIZE+1];     /* Replication ID. */
    long long repl_offset;                  /* Replication offset. */
    int fForceSetKey;
} rdbSaveInfo;

#define RDB_SAVE_INFO_INIT {-1,0,"000000000000000000000000000000",-1, TRUE}

struct malloc_stats {
    size_t zmalloc_used;
    size_t process_rss;
    size_t allocator_allocated;
    size_t allocator_active;
    size_t allocator_resident;
};

/*-----------------------------------------------------------------------------
 * Global server state
 *----------------------------------------------------------------------------*/

struct clusterState;

/* AIX defines hz to __hz, we don't use this define and in order to allow
 * Redis build on AIX we need to undef it. */
#ifdef _AIX
#undef hz
#endif

#define CHILD_INFO_MAGIC 0xC17DDA7A12345678LL
#define CHILD_INFO_TYPE_RDB 0
#define CHILD_INFO_TYPE_AOF 1

#define MAX_EVENT_LOOPS 16
#define IDX_EVENT_LOOP_MAIN 0

// Per-thread variabels that may be accessed without a lock
struct redisServerThreadVars {
    aeEventLoop *el;
    int ipfd[CONFIG_BINDADDR_MAX]; /* TCP socket file descriptors */
    int ipfd_count;             /* Used slots in ipfd[] */
    list *clients_pending_write; /* There is to write or install handler. */
    list *unblocked_clients;     /* list of clients to unblock before next loop NOT THREADSAFE */
    list *clients_pending_asyncwrite;
    int cclients;
    struct fastlock lockPendingWrite;
};

struct redisServer {
    /* General */
    pid_t pid;                  /* Main process pid. */
    char *configfile;           /* Absolute config file path, or NULL */
    char *executable;           /* Absolute executable file path. */
    char **exec_argv;           /* Executable argv vector (copy). */
    int dynamic_hz;             /* Change hz value depending on # of clients. */
    int config_hz;              /* Configured HZ value. May be different than
                                   the actual 'hz' field value if dynamic-hz
                                   is enabled. */
    int hz;                     /* serverCron() calls frequency in hertz */
    redisDb *db;
    dict *commands;             /* Command table */
    dict *orig_commands;        /* Command table before command renaming. */

    int cthreads;               /* Number of main worker threads */
    int fThreadAffinity;        /* Should we pin threads to cores? */
    struct redisServerThreadVars rgthreadvar[MAX_EVENT_LOOPS];

    unsigned int lruclock;      /* Clock for LRU eviction */
    int shutdown_asap;          /* SHUTDOWN needed ASAP */
    int activerehashing;        /* Incremental rehash in serverCron() */
    int active_defrag_running;  /* Active defragmentation running (holds current scan aggressiveness) */
    char *pidfile;              /* PID file path */
    int arch_bits;              /* 32 or 64 depending on sizeof(long) */
    int cronloops;              /* Number of times the cron function run */
    char runid[CONFIG_RUN_ID_SIZE+1];  /* ID always different at every exec. */
    int sentinel_mode;          /* True if this instance is a Sentinel. */
    size_t initial_memory_usage; /* Bytes used after initialization. */
    int always_show_logo;       /* Show logo even for non-stdout logging. */
    /* Modules */
    dict *moduleapi;            /* Exported core APIs dictionary for modules. */
    dict *sharedapi;            /* Like moduleapi but containing the APIs that
                                   modules share with each other. */
    list *loadmodule_queue;     /* List of modules to load at startup. */
    int module_blocked_pipe[2]; /* Pipe used to awake the event loop if a
                                   client blocked on a module command needs
                                   to be processed. */
    /* Networking */
    int port;                   /* TCP listening port */
    int tcp_backlog;            /* TCP listen() backlog */
    char *bindaddr[CONFIG_BINDADDR_MAX]; /* Addresses we should bind to */
    int bindaddr_count;         /* Number of addresses in server.bindaddr[] */
    char *unixsocket;           /* UNIX socket path */
    mode_t unixsocketperm;      /* UNIX socket permission */
    int sofd;                   /* Unix socket file descriptor */
    int cfd[CONFIG_BINDADDR_MAX];/* Cluster bus listening socket */
    int cfd_count;              /* Used slots in cfd[] */
    list *clients;              /* List of active clients */
    list *clients_to_close;     /* Clients to close asynchronously */
    list *slaves, *monitors;    /* List of slaves and MONITORs */
    client *current_client; /* Current client, only used on crash report */
    rax *clients_index;         /* Active clients dictionary by client ID. */
    int clients_paused;         /* True if clients are currently paused */
    mstime_t clients_pause_end_time; /* Time when we undo clients_paused */
    char neterr[ANET_ERR_LEN];   /* Error buffer for anet.c */
    dict *migrate_cached_sockets;/* MIGRATE cached sockets */
    uint64_t next_client_id;    /* Next client unique ID. Incremental. */
    int protected_mode;         /* Don't accept external connections. */
    int gopher_enabled;         /* If true the server will reply to gopher
                                   queries. Will still serve RESP2 queries. */
    /* RDB / AOF loading information */
    int loading;                /* We are loading data from disk if true */
    off_t loading_total_bytes;
    off_t loading_loaded_bytes;
    time_t loading_start_time;
    off_t loading_process_events_interval_bytes;
    /* Fast pointers to often looked up command */
    struct redisCommand *delCommand, *multiCommand, *lpushCommand,
                        *lpopCommand, *rpopCommand, *zpopminCommand,
                        *zpopmaxCommand, *sremCommand, *execCommand,
                        *expireCommand, *pexpireCommand, *xclaimCommand,
                        *xgroupCommand;
    /* Fields used only for stats */
    time_t stat_starttime;          /* Server start time */
    long long stat_numcommands;     /* Number of processed commands */
    long long stat_numconnections;  /* Number of connections received */
    long long stat_expiredkeys;     /* Number of expired keys */
    double stat_expired_stale_perc; /* Percentage of keys probably expired */
    long long stat_expired_time_cap_reached_count; /* Early expire cylce stops.*/
    long long stat_evictedkeys;     /* Number of evicted keys (maxmemory) */
    long long stat_keyspace_hits;   /* Number of successful lookups of keys */
    long long stat_keyspace_misses; /* Number of failed lookups of keys */
    long long stat_active_defrag_hits;      /* number of allocations moved */
    long long stat_active_defrag_misses;    /* number of allocations scanned but not moved */
    long long stat_active_defrag_key_hits;  /* number of keys with moved allocations */
    long long stat_active_defrag_key_misses;/* number of keys scanned and not moved */
    long long stat_active_defrag_scanned;   /* number of dictEntries scanned */
    size_t stat_peak_memory;        /* Max used memory record */
    long long stat_fork_time;       /* Time needed to perform latest fork() */
    double stat_fork_rate;          /* Fork rate in GB/sec. */
    long long stat_rejected_conn;   /* Clients rejected because of maxclients */
    long long stat_sync_full;       /* Number of full resyncs with slaves. */
    long long stat_sync_partial_ok; /* Number of accepted PSYNC requests. */
    long long stat_sync_partial_err;/* Number of unaccepted PSYNC requests. */
    list *slowlog;                  /* SLOWLOG list of commands */
    long long slowlog_entry_id;     /* SLOWLOG current entry ID */
    long long slowlog_log_slower_than; /* SLOWLOG time limit (to get logged) */
    unsigned long slowlog_max_len;     /* SLOWLOG max number of items logged */
    struct malloc_stats cron_malloc_stats; /* sampled in serverCron(). */
    long long stat_net_input_bytes; /* Bytes read from network. */
    long long stat_net_output_bytes; /* Bytes written to network. */
    size_t stat_rdb_cow_bytes;      /* Copy on write bytes during RDB saving. */
    size_t stat_aof_cow_bytes;      /* Copy on write bytes during AOF rewrite. */
    /* The following two are used to track instantaneous metrics, like
     * number of operations per second, network traffic. */
    struct {
        long long last_sample_time; /* Timestamp of last sample in ms */
        long long last_sample_count;/* Count in last sample */
        long long samples[STATS_METRIC_SAMPLES];
        int idx;
    } inst_metric[STATS_METRIC_COUNT];
    /* Configuration */
    int verbosity;                  /* Loglevel in redis.conf */
    int maxidletime;                /* Client timeout in seconds */
    int tcpkeepalive;               /* Set SO_KEEPALIVE if non-zero. */
    int active_expire_enabled;      /* Can be disabled for testing purposes. */
    int active_defrag_enabled;
    size_t active_defrag_ignore_bytes; /* minimum amount of fragmentation waste to start active defrag */
    int active_defrag_threshold_lower; /* minimum percentage of fragmentation to start active defrag */
    int active_defrag_threshold_upper; /* maximum percentage of fragmentation at which we use maximum effort */
    int active_defrag_cycle_min;       /* minimal effort for defrag in CPU percentage */
    int active_defrag_cycle_max;       /* maximal effort for defrag in CPU percentage */
    unsigned long active_defrag_max_scan_fields; /* maximum number of fields of set/hash/zset/list to process from within the main dict scan */
    size_t client_max_querybuf_len; /* Limit for client query buffer length */
    int dbnum;                      /* Total number of configured DBs */
    int supervised;                 /* 1 if supervised, 0 otherwise. */
    int supervised_mode;            /* See SUPERVISED_* */
    int daemonize;                  /* True if running as a daemon */
    clientBufferLimitsConfig client_obuf_limits[CLIENT_TYPE_OBUF_COUNT];
    /* AOF persistence */
    int aof_state;                  /* AOF_(ON|OFF|WAIT_REWRITE) */
    int aof_fsync;                  /* Kind of fsync() policy */
    char *aof_filename;             /* Name of the AOF file */
    int aof_no_fsync_on_rewrite;    /* Don't fsync if a rewrite is in prog. */
    int aof_rewrite_perc;           /* Rewrite AOF if % growth is > M and... */
    off_t aof_rewrite_min_size;     /* the AOF file is at least N bytes. */
    off_t aof_rewrite_base_size;    /* AOF size on latest startup or rewrite. */
    off_t aof_current_size;         /* AOF current size. */
    int aof_rewrite_scheduled;      /* Rewrite once BGSAVE terminates. */
    pid_t aof_child_pid;            /* PID if rewriting process */
    list *aof_rewrite_buf_blocks;   /* Hold changes during an AOF rewrite. */
    sds aof_buf;      /* AOF buffer, written before entering the event loop */
    int aof_fd;       /* File descriptor of currently selected AOF file */
    int aof_selected_db; /* Currently selected DB in AOF */
    time_t aof_flush_postponed_start; /* UNIX time of postponed AOF flush */
    time_t aof_last_fsync;            /* UNIX time of last fsync() */
    time_t aof_rewrite_time_last;   /* Time used by last AOF rewrite run. */
    time_t aof_rewrite_time_start;  /* Current AOF rewrite start time. */
    int aof_lastbgrewrite_status;   /* C_OK or C_ERR */
    unsigned long aof_delayed_fsync;  /* delayed AOF fsync() counter */
    int aof_rewrite_incremental_fsync;/* fsync incrementally while aof rewriting? */
    int rdb_save_incremental_fsync;   /* fsync incrementally while rdb saving? */
    int aof_last_write_status;      /* C_OK or C_ERR */
    int aof_last_write_errno;       /* Valid if aof_last_write_status is ERR */
    int aof_load_truncated;         /* Don't stop on unexpected AOF EOF. */
    int aof_use_rdb_preamble;       /* Use RDB preamble on AOF rewrites. */
    /* AOF pipes used to communicate between parent and child during rewrite. */
    int aof_pipe_write_data_to_child;
    int aof_pipe_read_data_from_parent;
    int aof_pipe_write_ack_to_parent;
    int aof_pipe_read_ack_from_child;
    aeEventLoop *el_alf_pip_read_ack_from_child;
    int aof_pipe_write_ack_to_child;
    int aof_pipe_read_ack_from_parent;
    int aof_stop_sending_diff;     /* If true stop sending accumulated diffs
                                      to child process. */
    sds aof_child_diff;             /* AOF diff accumulator child side. */
    /* RDB persistence */
    long long dirty;                /* Changes to DB from the last save */
    long long dirty_before_bgsave;  /* Used to restore dirty on failed BGSAVE */
    pid_t rdb_child_pid;            /* PID of RDB saving child */
    struct saveparam *saveparams;   /* Save points array for RDB */
    int saveparamslen;              /* Number of saving points */
    char *rdb_filename;             /* Name of RDB file */
    char *rdb_s3bucketpath;         /* Path for AWS S3 backup of RDB file */
    int rdb_compression;            /* Use compression in RDB? */
    int rdb_checksum;               /* Use RDB checksum? */
    time_t lastsave;                /* Unix time of last successful save */
    time_t lastbgsave_try;          /* Unix time of last attempted bgsave */
    time_t rdb_save_time_last;      /* Time used by last RDB save run. */
    time_t rdb_save_time_start;     /* Current RDB save start time. */
    int rdb_bgsave_scheduled;       /* BGSAVE when possible if true. */
    int rdb_child_type;             /* Type of save by active child. */
    int lastbgsave_status;          /* C_OK or C_ERR */
    int stop_writes_on_bgsave_err;  /* Don't allow writes if can't BGSAVE */
    int rdb_pipe_write_result_to_parent; /* RDB pipes used to return the state */
    int rdb_pipe_read_result_from_child; /* of each slave in diskless SYNC. */
    /* Pipe and data structures for child -> parent info sharing. */
    int child_info_pipe[2];         /* Pipe used to write the child_info_data. */
    struct {
        int process_type;           /* AOF or RDB child? */
        size_t cow_size;            /* Copy on write size. */
        unsigned long long magic;   /* Magic value to make sure data is valid. */
    } child_info_data;
    /* Propagation of commands in AOF / replication */
    redisOpArray also_propagate;    /* Additional command to propagate. */
    /* Logging */
    char *logfile;                  /* Path of log file */
    int syslog_enabled;             /* Is syslog enabled? */
    char *syslog_ident;             /* Syslog ident */
    int syslog_facility;            /* Syslog facility */
    /* Replication (master) */
    char replid[CONFIG_RUN_ID_SIZE+1];  /* My current replication ID. */
    char replid2[CONFIG_RUN_ID_SIZE+1]; /* replid inherited from master*/
    long long master_repl_offset;   /* My current replication offset */
    long long second_replid_offset; /* Accept offsets up to this for replid2. */
    int slaveseldb;                 /* Last SELECTed DB in replication output */
    int repl_ping_slave_period;     /* Master pings the slave every N seconds */
    char *repl_backlog;             /* Replication backlog for partial syncs */
    long long repl_backlog_size;    /* Backlog circular buffer size */
    long long repl_backlog_histlen; /* Backlog actual data length */
    long long repl_backlog_idx;     /* Backlog circular buffer current offset,
                                       that is the next byte will'll write to.*/
    long long repl_backlog_off;     /* Replication "master offset" of first
                                       byte in the replication backlog buffer.*/
    time_t repl_backlog_time_limit; /* Time without slaves after the backlog
                                       gets released. */
    time_t repl_no_slaves_since;    /* We have no slaves since that time.
                                       Only valid if server.slaves len is 0. */
    int repl_min_slaves_to_write;   /* Min number of slaves to write. */
    int repl_min_slaves_max_lag;    /* Max lag of <count> slaves to write. */
    int repl_good_slaves_count;     /* Number of slaves with lag <= max_lag. */
    int repl_diskless_sync;         /* Send RDB to slaves sockets directly. */
    int repl_diskless_sync_delay;   /* Delay to start a diskless repl BGSAVE. */
    /* Replication (slave) */
    char *masteruser;               /* AUTH with this user and masterauth with master */
    char *masterauth;               /* AUTH with this password with master */
    char *masterhost;               /* Hostname of master */
    int masterport;                 /* Port of master */
    int repl_timeout;               /* Timeout after N seconds of master idle */
    client *master;     /* Client that is master for this slave */
    client *cached_master; /* Cached master to be reused for PSYNC. */
    int repl_syncio_timeout; /* Timeout for synchronous I/O calls */
    int repl_state;          /* Replication status if the instance is a slave */
    off_t repl_transfer_size; /* Size of RDB to read from master during sync. */
    off_t repl_transfer_read; /* Amount of RDB read from master during sync. */
    off_t repl_transfer_last_fsync_off; /* Offset when we fsync-ed last time. */
    int repl_transfer_s;     /* Slave -> Master SYNC socket */
    int repl_transfer_fd;    /* Slave -> Master SYNC temp file descriptor */
    char *repl_transfer_tmpfile; /* Slave-> master SYNC temp file name */
    time_t repl_transfer_lastio; /* Unix time of the latest read, for timeout */
    int repl_serve_stale_data; /* Serve stale data when link is down? */
    int repl_slave_ro;          /* Slave is read only? */
    int repl_slave_ignore_maxmemory;    /* If true slaves do not evict. */
    time_t repl_down_since; /* Unix time at which link with master went down */
    int repl_disable_tcp_nodelay;   /* Disable TCP_NODELAY after SYNC? */
    int slave_priority;             /* Reported in INFO and used by Sentinel. */
    int slave_announce_port;        /* Give the master this listening port. */
    char *slave_announce_ip;        /* Give the master this ip address. */
    /* The following two fields is where we store master PSYNC replid/offset
     * while the PSYNC is in progress. At the end we'll copy the fields into
     * the server->master client structure. */
    char master_replid[CONFIG_RUN_ID_SIZE+1];  /* Master PSYNC runid. */
    long long master_initial_offset;           /* Master PSYNC offset. */
    int repl_slave_lazy_flush;          /* Lazy FLUSHALL before loading DB? */
    /* Replication script cache. */
    dict *repl_scriptcache_dict;        /* SHA1 all slaves are aware of. */
    list *repl_scriptcache_fifo;        /* First in, first out LRU eviction. */
    unsigned int repl_scriptcache_size; /* Max number of elements. */
    /* Synchronous replication. */
    list *clients_waiting_acks;         /* Clients waiting in WAIT command. */
    int get_ack_from_slaves;            /* If true we send REPLCONF GETACK. */
    /* Limits */
    unsigned int maxclients;            /* Max number of simultaneous clients */
    unsigned long long maxmemory;   /* Max number of memory bytes to use */
    int maxmemory_policy;           /* Policy for key eviction */
    int maxmemory_samples;          /* Pricision of random sampling */
    int lfu_log_factor;             /* LFU logarithmic counter factor. */
    int lfu_decay_time;             /* LFU counter decay factor. */
    long long proto_max_bulk_len;   /* Protocol bulk length maximum size. */
    /* Blocked clients */
    unsigned int blocked_clients;   /* # of clients executing a blocking cmd.*/
    unsigned int blocked_clients_by_type[BLOCKED_NUM];
    list *ready_keys;        /* List of readyList structures for BLPOP & co */
    /* Sort parameters - qsort_r() is only available under BSD so we
     * have to take this state global, in order to pass it to sortCompare() */
    int sort_desc;
    int sort_alpha;
    int sort_bypattern;
    int sort_store;
    /* Zip structure config, see redis.conf for more information  */
    size_t hash_max_ziplist_entries;
    size_t hash_max_ziplist_value;
    size_t set_max_intset_entries;
    size_t zset_max_ziplist_entries;
    size_t zset_max_ziplist_value;
    size_t hll_sparse_max_bytes;
    size_t stream_node_max_bytes;
    int64_t stream_node_max_entries;
    /* List parameters */
    int list_max_ziplist_size;
    int list_compress_depth;
    /* time cache */
    time_t unixtime;    /* Unix time sampled every cron cycle. */
    time_t timezone;    /* Cached timezone. As set by tzset(). */
    int daylight_active;    /* Currently in daylight saving time. */
    long long mstime;   /* Like 'unixtime' but with milliseconds resolution. */
    /* Pubsub */
    dict *pubsub_channels;  /* Map channels to list of subscribed clients */
    list *pubsub_patterns;  /* A list of pubsub_patterns */
    int notify_keyspace_events; /* Events to propagate via Pub/Sub. This is an
                                   xor of NOTIFY_... flags. */
    /* Cluster */
    int cluster_enabled;      /* Is cluster enabled? */
    mstime_t cluster_node_timeout; /* Cluster node timeout. */
    char *cluster_configfile; /* Cluster auto-generated config file name. */
    struct clusterState *cluster;  /* State of the cluster */
    int cluster_migration_barrier; /* Cluster replicas migration barrier. */
    int cluster_slave_validity_factor; /* Slave max data age for failover. */
    int cluster_require_full_coverage; /* If true, put the cluster down if
                                          there is at least an uncovered slot.*/
    int cluster_slave_no_failover;  /* Prevent slave from starting a failover
                                       if the master is in failure state. */
    char *cluster_announce_ip;  /* IP address to announce on cluster bus. */
    int cluster_announce_port;     /* base port to announce on cluster bus. */
    int cluster_announce_bus_port; /* bus port to announce on cluster bus. */
    int cluster_module_flags;      /* Set of flags that Redis modules are able
                                      to set in order to suppress certain
                                      native Redis Cluster features. Check the
                                      REDISMODULE_CLUSTER_FLAG_*. */
    /* Scripting */
    lua_State *lua; /* The Lua interpreter. We use just one for all clients */
    client *lua_client;   /* The "fake client" to query Redis from Lua */
    client *lua_caller;   /* The client running EVAL right now, or NULL */
    dict *lua_scripts;         /* A dictionary of SHA1 -> Lua scripts */
    unsigned long long lua_scripts_mem;  /* Cached scripts' memory + oh */
    mstime_t lua_time_limit;  /* Script timeout in milliseconds */
    mstime_t lua_time_start;  /* Start time of script, milliseconds time */
    int lua_write_dirty;  /* True if a write command was called during the
                             execution of the current script. */
    int lua_random_dirty; /* True if a random command was called during the
                             execution of the current script. */
    int lua_replicate_commands; /* True if we are doing single commands repl. */
    int lua_multi_emitted;/* True if we already proagated MULTI. */
    int lua_repl;         /* Script replication flags for redis.set_repl(). */
    int lua_timedout;     /* True if we reached the time limit for script
                             execution. */
    int lua_kill;         /* Kill the script if true. */
    int lua_always_replicate_commands; /* Default replication type. */
    /* Lazy free */
    int lazyfree_lazy_eviction;
    int lazyfree_lazy_expire;
    int lazyfree_lazy_server_del;
    /* Latency monitor */
    long long latency_monitor_threshold;
    dict *latency_events;
    /* ACLs */
    char *acl_filename;     /* ACL Users file. NULL if not configured. */
    /* Assert & bug reporting */
    const char *assert_failed;
    const char *assert_file;
    int assert_line;
    int bug_report_start; /* True if bug report header was already logged. */
    int watchdog_period;  /* Software watchdog period in ms. 0 = off */
    /* System hardware info */
    size_t system_memory_size;  /* Total memory in system as reported by OS */

    /* Mutexes used to protect atomic variables when atomic builtins are
     * not available. */
    pthread_mutex_t lruclock_mutex;
    pthread_mutex_t next_client_id_mutex;
    pthread_mutex_t unixtime_mutex;

    int fActiveReplica;                          /* Can this replica also be a master? */
    unsigned char uuid[UUID_BINARY_LEN];         /* This server's UUID - populated on boot */
    unsigned char master_uuid[UUID_BINARY_LEN];  /* Used during sync with master, this is our master's UUID */
                                                /* After we've connected with our master use the UUID in server.master */

    struct fastlock flock;
};

typedef struct pubsubPattern {
    client *pclient;
    robj *pattern;
} pubsubPattern;

typedef void redisCommandProc(client *c);
typedef int *redisGetKeysProc(struct redisCommand *cmd, robj **argv, int argc, int *numkeys);
struct redisCommand {
    const char *name;
    redisCommandProc *proc;
    int arity;
    const char *sflags;   /* Flags as string representation, one char per flag. */
    uint64_t flags; /* The actual flags, obtained from the 'sflags' field. */
    /* Use a function to determine keys arguments in a command line.
     * Used for Redis Cluster redirect. */
    redisGetKeysProc *getkeys_proc;
    /* What keys should be loaded in background when calling this command? */
    int firstkey; /* The first argument that's a key (0 = no keys) */
    int lastkey;  /* The last argument that's a key */
    int keystep;  /* The step between first and last key */
    long long microseconds, calls;
    int id;     /* Command ID. This is a progressive ID starting from 0 that
                   is assigned at runtime, and is used in order to check
                   ACLs. A connection is able to execute a given command if
                   the user associated to the connection has this command
                   bit set in the bitmap of allowed commands. */
};

struct redisFunctionSym {
    char *name;
    unsigned long pointer;
};

typedef struct _redisSortObject {
    robj *obj;
    union {
        double score;
        robj *cmpobj;
    } u;
} redisSortObject;

typedef struct _redisSortOperation {
    int type;
    robj *pattern;
} redisSortOperation;

/* Structure to hold list iteration abstraction. */
typedef struct {
    robj *subject;
    unsigned char encoding;
    unsigned char direction; /* Iteration direction */
    quicklistIter *iter;
} listTypeIterator;

/* Structure for an entry while iterating over a list. */
typedef struct {
    listTypeIterator *li;
    quicklistEntry entry; /* Entry in quicklist */
} listTypeEntry;

/* Structure to hold set iteration abstraction. */
typedef struct {
    robj *subject;
    int encoding;
    int ii; /* intset iterator */
    dictIterator *di;
} setTypeIterator;

/* Structure to hold hash iteration abstraction. Note that iteration over
 * hashes involves both fields and values. Because it is possible that
 * not both are required, store pointers in the iterator to avoid
 * unnecessary memory allocation for fields/values. */
typedef struct {
    robj *subject;
    int encoding;

    unsigned char *fptr, *vptr;

    dictIterator *di;
    dictEntry *de;
} hashTypeIterator;

#include "stream.h"  /* Stream data type header file. */

#define OBJ_HASH_KEY 1
#define OBJ_HASH_VALUE 2

/*-----------------------------------------------------------------------------
 * Extern declarations
 *----------------------------------------------------------------------------*/

extern struct redisServer server;
extern __thread struct redisServerThreadVars *serverTL;   // thread local server vars
extern struct sharedObjectsStruct shared;
extern dictType objectKeyPointerValueDictType;
extern dictType objectKeyHeapPointerValueDictType;
extern dictType setDictType;
extern dictType zsetDictType;
extern dictType clusterNodesDictType;
extern dictType clusterNodesBlackListDictType;
extern dictType dbDictType;
extern dictType shaScriptObjectDictType;
extern double R_Zero, R_PosInf, R_NegInf, R_Nan;
extern dictType hashDictType;
extern dictType replScriptCacheDictType;
extern dictType keyptrDictType;
extern dictType modulesDictType;

/*-----------------------------------------------------------------------------
 * Functions prototypes
 *----------------------------------------------------------------------------*/

/* Modules */
void moduleInitModulesSystem(void);
int moduleLoad(const char *path, void **argv, int argc);
void moduleLoadFromQueue(void);
int *moduleGetCommandKeysViaAPI(struct redisCommand *cmd, robj **argv, int argc, int *numkeys);
moduleType *moduleTypeLookupModuleByID(uint64_t id);
void moduleTypeNameByID(char *name, uint64_t moduleid);
void moduleFreeContext(struct RedisModuleCtx *ctx);
void unblockClientFromModule(client *c);
void moduleHandleBlockedClients(void);
void moduleBlockedClientTimedOut(client *c);
void moduleBlockedClientPipeReadable(aeEventLoop *el, int fd, void *privdata, int mask);
size_t moduleCount(void);
void moduleAcquireGIL(int fServerThread);
void moduleReleaseGIL(int fServerThread);
void moduleNotifyKeyspaceEvent(int type, const char *event, robj *key, int dbid);
<<<<<<< HEAD
=======
void moduleCallCommandFilters(client *c);
>>>>>>> d415aa89

/* Utils */
long long ustime(void);
long long mstime(void);
void getRandomHexChars(char *p, size_t len);
void getRandomBytes(unsigned char *p, size_t len);
uint64_t crc64(uint64_t crc, const unsigned char *s, uint64_t l);
void exitFromChild(int retcode);
size_t redisPopcount(void *s, long count);
void redisSetProcTitle(char *title);

/* networking.c -- Networking and Client related operations */
client *createClient(int fd, int iel);
void closeTimedoutClients(void);
void freeClient(client *c);
void freeClientAsync(client *c);
void resetClient(client *c);
void sendReplyToClient(aeEventLoop *el, int fd, void *privdata, int mask);
void *addReplyDeferredLen(client *c);
void setDeferredArrayLen(client *c, void *node, long length);
void setDeferredMapLen(client *c, void *node, long length);
void setDeferredSetLen(client *c, void *node, long length);
void setDeferredAttributeLen(client *c, void *node, long length);
void setDeferredPushLen(client *c, void *node, long length);
void processInputBuffer(client *c);
void processInputBufferAndReplicate(client *c);
void processGopherRequest(client *c);
void acceptHandler(aeEventLoop *el, int fd, void *privdata, int mask);
void acceptTcpHandler(aeEventLoop *el, int fd, void *privdata, int mask);
void acceptUnixHandler(aeEventLoop *el, int fd, void *privdata, int mask);
void readQueryFromClient(aeEventLoop *el, int fd, void *privdata, int mask);
void addReplyNull(client *c);
void addReplyNullArray(client *c);
void addReplyBool(client *c, int b);
void addReplyVerbatim(client *c, const char *s, size_t len, const char *ext);
void addReplyProto(client *c, const char *s, size_t len);
void addReplyBulk(client *c, robj *obj);
void addReplyBulkCString(client *c, const char *s);
void addReplyBulkCBuffer(client *c, const void *p, size_t len);
void addReplyBulkLongLong(client *c, long long ll);
void addReply(client *c, robj *obj);
void addReplySds(client *c, sds s);
void addReplyBulkSds(client *c, sds s);
void addReplyError(client *c, const char *err);
void addReplyStatus(client *c, const char *status);
void addReplyDouble(client *c, double d);
void addReplyHumanLongDouble(client *c, long double d);
void addReplyLongLong(client *c, long long ll);
void addReplyArrayLen(client *c, long length);
void addReplyMapLen(client *c, long length);
void addReplySetLen(client *c, long length);
void addReplyAttributeLen(client *c, long length);
void addReplyPushLen(client *c, long length);
void addReplyHelp(client *c, const char **help);
void addReplySubcommandSyntaxError(client *c);
void addReplyLoadedModules(client *c);
void copyClientOutputBuffer(client *dst, client *src);
size_t sdsZmallocSize(sds s);
size_t getStringObjectSdsUsedMemory(robj *o);
void freeClientReplyValue(void *o);
void *dupClientReplyValue(void *o);
void getClientsMaxBuffers(unsigned long *longest_output_list,
                          unsigned long *biggest_input_buffer);
char *getClientPeerId(client *client);
sds catClientInfoString(sds s, client *client);
sds getAllClientsInfoString(int type);
void rewriteClientCommandVector(client *c, int argc, ...);
void rewriteClientCommandArgument(client *c, int i, robj *newval);
void replaceClientCommandVector(client *c, int argc, robj **argv);
unsigned long getClientOutputBufferMemoryUsage(client *c);
void freeClientsInAsyncFreeQueue(int iel);
void asyncCloseClientOnOutputBufferLimitReached(client *c);
int getClientType(client *c);
int getClientTypeByName(const char *name);
const char *getClientTypeName(int cclass);
void flushSlavesOutputBuffers(void);
void disconnectSlaves(void);
void disconnectSlavesExcept(unsigned char *uuid);
int listenToPort(int port, int *fds, int *count, int fReusePort);
void pauseClients(mstime_t duration);
int clientsArePaused(void);
int processEventsWhileBlocked(int iel);
int handleClientsWithPendingWrites(int iel);
int clientHasPendingReplies(client *c);
void unlinkClient(client *c);
int writeToClient(int fd, client *c, int handler_installed);
void linkClient(client *c);
void protectClient(client *c);
void unprotectClient(client *c);

// Special Thread-safe addReply() commands for posting messages to clients from a different thread
void addReplyAsync(client *c, robj *obj);
void addReplyArrayLenAsync(client *c, long length);
void addReplyProtoAsync(client *c, const char *s, size_t len);
void addReplyBulkAsync(client *c, robj *obj);
void addReplyBulkCBufferAsync(client *c, const void *p, size_t len);
void addReplyErrorAsync(client *c, const char *err);
void addReplyMapLenAsync(client *c, long length);
void addReplyNullAsync(client *c);
void addReplyDoubleAsync(client *c, double d);
void *addReplyDeferredLenAsync(client *c);
void setDeferredArrayLenAsync(client *c, void *node, long length);
void addReplySdsAsync(client *c, sds s);
void addReplyBulkSdsAsync(client *c, sds s);
void addReplyPushLenAsync(client *c, long length);
void addReplyLongLongAsync(client *c, long long ll);

void ProcessPendingAsyncWrites(void);

#ifdef __GNUC__
void addReplyErrorFormat(client *c, const char *fmt, ...)
    __attribute__((format(printf, 2, 3)));
void addReplyStatusFormat(client *c, const char *fmt, ...)
    __attribute__((format(printf, 2, 3)));
#else
void addReplyErrorFormat(client *c, const char *fmt, ...);
void addReplyStatusFormat(client *c, const char *fmt, ...);
#endif

/* List data type */
void listTypeTryConversion(robj *subject, robj *value);
void listTypePush(robj *subject, robj *value, int where);
robj *listTypePop(robj *subject, int where);
unsigned long listTypeLength(const robj *subject);
listTypeIterator *listTypeInitIterator(robj *subject, long index, unsigned char direction);
void listTypeReleaseIterator(listTypeIterator *li);
int listTypeNext(listTypeIterator *li, listTypeEntry *entry);
robj *listTypeGet(listTypeEntry *entry);
void listTypeInsert(listTypeEntry *entry, robj *value, int where);
int listTypeEqual(listTypeEntry *entry, robj *o);
void listTypeDelete(listTypeIterator *iter, listTypeEntry *entry);
void listTypeConvert(robj *subject, int enc);
void unblockClientWaitingData(client *c);
void popGenericCommand(client *c, int where);

/* MULTI/EXEC/WATCH... */
void unwatchAllKeys(client *c);
void initClientMultiState(client *c);
void freeClientMultiState(client *c);
void queueMultiCommand(client *c);
void touchWatchedKey(redisDb *db, robj *key);
void touchWatchedKeysOnFlush(int dbid);
void discardTransaction(client *c);
void flagTransaction(client *c);
void execCommandPropagateMulti(client *c);

/* Redis object implementation */
void decrRefCount(robj *o);
void decrRefCountVoid(void *o);
void incrRefCount(robj *o);
robj *makeObjectShared(robj *o);
robj *resetRefCount(robj *obj);
void freeStringObject(robj *o);
void freeListObject(robj *o);
void freeSetObject(robj *o);
void freeZsetObject(robj *o);
void freeHashObject(robj *o);
robj *createObject(int type, void *ptr);
robj *createStringObject(const char *ptr, size_t len);
robj *createRawStringObject(const char *ptr, size_t len);
robj *createEmbeddedStringObject(const char *ptr, size_t len);
robj *dupStringObject(const robj *o);
int isSdsRepresentableAsLongLong(sds s, long long *llval);
int isObjectRepresentableAsLongLong(robj *o, long long *llongval);
robj *tryObjectEncoding(robj *o);
robj *getDecodedObject(robj *o);
size_t stringObjectLen(robj *o);
robj *createStringObjectFromLongLong(long long value);
robj *createStringObjectFromLongLongForValue(long long value);
robj *createStringObjectFromLongDouble(long double value, int humanfriendly);
robj *createQuicklistObject(void);
robj *createZiplistObject(void);
robj *createSetObject(void);
robj *createIntsetObject(void);
robj *createHashObject(void);
robj *createZsetObject(void);
robj *createZsetZiplistObject(void);
robj *createStreamObject(void);
robj *createModuleObject(moduleType *mt, void *value);
int getLongFromObjectOrReply(client *c, robj *o, long *target, const char *msg);
int checkType(client *c, robj *o, int type);
int getLongLongFromObjectOrReply(client *c, robj *o, long long *target, const char *msg);
int getDoubleFromObjectOrReply(client *c, robj *o, double *target, const char *msg);
int getDoubleFromObject(const robj *o, double *target);
int getLongLongFromObject(robj *o, long long *target);
int getLongDoubleFromObject(robj *o, long double *target);
int getLongDoubleFromObjectOrReply(client *c, robj *o, long double *target, const char *msg);
char *strEncoding(int encoding);
int compareStringObjects(robj *a, robj *b);
int collateStringObjects(robj *a, robj *b);
int equalStringObjects(robj *a, robj *b);
unsigned long long estimateObjectIdleTime(robj *o);
void trimStringObjectIfNeeded(robj *o);
#define sdsEncodedObject(objptr) (objptr->encoding == OBJ_ENCODING_RAW || objptr->encoding == OBJ_ENCODING_EMBSTR)

/* Synchronous I/O with timeout */
ssize_t syncWrite(int fd, const char *ptr, ssize_t size, long long timeout);
ssize_t syncRead(int fd, char *ptr, ssize_t size, long long timeout);
ssize_t syncReadLine(int fd, char *ptr, ssize_t size, long long timeout);

/* Replication */
void replicationFeedSlaves(list *slaves, int dictid, robj **argv, int argc);
void replicationFeedSlavesFromMasterStream(list *slaves, char *buf, size_t buflen);
void replicationFeedMonitors(client *c, list *monitors, int dictid, robj **argv, int argc);
void updateSlavesWaitingBgsave(int bgsaveerr, int type);
void replicationCron(void);
void replicationHandleMasterDisconnection(void);
void replicationCacheMaster(client *c);
void resizeReplicationBacklog(long long newsize);
void replicationSetMaster(char *ip, int port);
void replicationUnsetMaster(void);
void refreshGoodSlavesCount(void);
void replicationScriptCacheInit(void);
void replicationScriptCacheFlush(void);
void replicationScriptCacheAdd(sds sha1);
int replicationScriptCacheExists(sds sha1);
void processClientsWaitingReplicas(void);
void unblockClientWaitingReplicas(client *c);
int replicationCountAcksByOffset(long long offset);
void replicationSendNewlineToMaster(void);
long long replicationGetSlaveOffset(void);
char *replicationGetSlaveName(client *c);
long long getPsyncInitialOffset(void);
int replicationSetupSlaveForFullResync(client *slave, long long offset);
void changeReplicationId(void);
void clearReplicationId2(void);
void chopReplicationBacklog(void);
void replicationCacheMasterUsingMyself(void);
void feedReplicationBacklog(void *ptr, size_t len);

/* Generic persistence functions */
void startLoading(FILE *fp);
void loadingProgress(off_t pos);
void stopLoading(void);

#define DISK_ERROR_TYPE_AOF 1       /* Don't accept writes: AOF errors. */
#define DISK_ERROR_TYPE_RDB 2       /* Don't accept writes: RDB errors. */
#define DISK_ERROR_TYPE_NONE 0      /* No problems, we can accept writes. */
int writeCommandsDeniedByDiskError(void);

/* RDB persistence */
#include "rdb.h"
int rdbSaveRio(rio *rdb, int *error, int flags, rdbSaveInfo *rsi);
void killRDBChild(void);

/* AOF persistence */
void flushAppendOnlyFile(int force);
void feedAppendOnlyFile(struct redisCommand *cmd, int dictid, robj **argv, int argc);
void aofRemoveTempFile(pid_t childpid);
int rewriteAppendOnlyFileBackground(void);
int loadAppendOnlyFile(char *filename);
void stopAppendOnly(void);
int startAppendOnly(void);
void backgroundRewriteDoneHandler(int exitcode, int bysignal);
void aofRewriteBufferReset(void);
unsigned long aofRewriteBufferSize(void);
ssize_t aofReadDiffFromParent(void);
void killAppendOnlyChild(void);

/* Child info */
void openChildInfoPipe(void);
void closeChildInfoPipe(void);
void sendChildInfo(int process_type);
void receiveChildInfo(void);

/* acl.c -- Authentication related prototypes. */
extern rax *Users;
extern user *DefaultUser;
void ACLInit(void);
/* Return values for ACLCheckUserCredentials(). */
#define ACL_OK 0
#define ACL_DENIED_CMD 1
#define ACL_DENIED_KEY 2
int ACLCheckUserCredentials(robj *username, robj *password);
int ACLAuthenticateUser(client *c, robj *username, robj *password);
unsigned long ACLGetCommandID(const char *cmdname);
user *ACLGetUserByName(const char *name, size_t namelen);
int ACLCheckCommandPerm(client *c);
int ACLSetUser(user *u, const char *op, ssize_t oplen);
sds ACLDefaultUserFirstPassword(void);
uint64_t ACLGetCommandCategoryFlagByName(const char *name);
int ACLAppendUserForLoading(sds *argv, int argc, int *argc_err);
char *ACLSetUserStringError(void);
int ACLLoadConfiguredUsers(void);
sds ACLDescribeUser(user *u);
void ACLLoadUsersAtStartup(void);
void addReplyCommandCategories(client *c, struct redisCommand *cmd);

/* Sorted sets data type */

/* Input flags. */
#define ZADD_NONE 0
#define ZADD_INCR (1<<0)    /* Increment the score instead of setting it. */
#define ZADD_NX (1<<1)      /* Don't touch elements not already existing. */
#define ZADD_XX (1<<2)      /* Only touch elements already existing. */

/* Output flags. */
#define ZADD_NOP (1<<3)     /* Operation not performed because of conditionals.*/
#define ZADD_NAN (1<<4)     /* Only touch elements already existing. */
#define ZADD_ADDED (1<<5)   /* The element was new and was added. */
#define ZADD_UPDATED (1<<6) /* The element already existed, score updated. */

/* Flags only used by the ZADD command but not by zsetAdd() API: */
#define ZADD_CH (1<<16)      /* Return num of elements added or updated. */

/* Struct to hold a inclusive/exclusive range spec by score comparison. */
typedef struct {
    double min, max;
    int minex, maxex; /* are min or max exclusive? */
} zrangespec;

/* Struct to hold an inclusive/exclusive range spec by lexicographic comparison. */
typedef struct {
    sds min, max;     /* May be set to shared.(minstring|maxstring) */
    int minex, maxex; /* are min or max exclusive? */
} zlexrangespec;

zskiplist *zslCreate(void);
void zslFree(zskiplist *zsl);
zskiplistNode *zslInsert(zskiplist *zsl, double score, sds ele);
unsigned char *zzlInsert(unsigned char *zl, sds ele, double score);
int zslDelete(zskiplist *zsl, double score, sds ele, zskiplistNode **node);
zskiplistNode *zslFirstInRange(zskiplist *zsl, zrangespec *range);
zskiplistNode *zslLastInRange(zskiplist *zsl, zrangespec *range);
double zzlGetScore(unsigned char *sptr);
void zzlNext(unsigned char *zl, unsigned char **eptr, unsigned char **sptr);
void zzlPrev(unsigned char *zl, unsigned char **eptr, unsigned char **sptr);
unsigned char *zzlFirstInRange(unsigned char *zl, zrangespec *range);
unsigned char *zzlLastInRange(unsigned char *zl, zrangespec *range);
unsigned long zsetLength(const robj *zobj);
void zsetConvert(robj *zobj, int encoding);
void zsetConvertToZiplistIfNeeded(robj *zobj, size_t maxelelen);
int zsetScore(robj *zobj, sds member, double *score);
unsigned long zslGetRank(zskiplist *zsl, double score, sds o);
int zsetAdd(robj *zobj, double score, sds ele, int *flags, double *newscore);
long zsetRank(robj *zobj, sds ele, int reverse);
int zsetDel(robj *zobj, sds ele);
void genericZpopCommand(client *c, robj **keyv, int keyc, int where, int emitkey, robj *countarg);
sds ziplistGetObject(unsigned char *sptr);
int zslValueGteMin(double value, zrangespec *spec);
int zslValueLteMax(double value, zrangespec *spec);
void zslFreeLexRange(zlexrangespec *spec);
int zslParseLexRange(robj *min, robj *max, zlexrangespec *spec);
unsigned char *zzlFirstInLexRange(unsigned char *zl, zlexrangespec *range);
unsigned char *zzlLastInLexRange(unsigned char *zl, zlexrangespec *range);
zskiplistNode *zslFirstInLexRange(zskiplist *zsl, zlexrangespec *range);
zskiplistNode *zslLastInLexRange(zskiplist *zsl, zlexrangespec *range);
int zzlLexValueGteMin(unsigned char *p, zlexrangespec *spec);
int zzlLexValueLteMax(unsigned char *p, zlexrangespec *spec);
int zslLexValueGteMin(sds value, zlexrangespec *spec);
int zslLexValueLteMax(sds value, zlexrangespec *spec);

/* Core functions */
int getMaxmemoryState(size_t *total, size_t *logical, size_t *tofree, float *level);
size_t freeMemoryGetNotCountedMemory();
int freeMemoryIfNeeded(void);
int freeMemoryIfNeededAndSafe(void);
int processCommand(client *c);
void setupSignalHandlers(void);
struct redisCommand *lookupCommand(sds name);
struct redisCommand *lookupCommandByCString(const char *s);
struct redisCommand *lookupCommandOrOriginal(sds name);
void call(client *c, int flags);
void propagate(struct redisCommand *cmd, int dbid, robj **argv, int argc, int flags);
void alsoPropagate(struct redisCommand *cmd, int dbid, robj **argv, int argc, int target);
void forceCommandPropagation(client *c, int flags);
void preventCommandPropagation(client *c);
void preventCommandAOF(client *c);
void preventCommandReplication(client *c);
int prepareForShutdown(int flags);
#ifdef __GNUC__
void serverLog(int level, const char *fmt, ...)
    __attribute__((format(printf, 2, 3)));
#else
void serverLog(int level, const char *fmt, ...);
#endif
void serverLogRaw(int level, const char *msg);
void serverLogFromHandler(int level, const char *msg);
void usage(void);
void updateDictResizePolicy(void);
int htNeedsResize(dict *dict);
void populateCommandTable(void);
void resetCommandTableStats(void);
void adjustOpenFilesLimit(void);
void closeListeningSockets(int unlink_unix_socket);
void updateCachedTime(void);
void resetServerStats(void);
void activeDefragCycle(void);
unsigned int getLRUClock(void);
unsigned int LRU_CLOCK(void);
const char *evictPolicyToString(void);
struct redisMemOverhead *getMemoryOverheadData(void);
void freeMemoryOverheadData(struct redisMemOverhead *mh);

#define RESTART_SERVER_NONE 0
#define RESTART_SERVER_GRACEFULLY (1<<0)     /* Do proper shutdown. */
#define RESTART_SERVER_CONFIG_REWRITE (1<<1) /* CONFIG REWRITE before restart.*/
int restartServer(int flags, mstime_t delay);

/* Set data type */
robj *setTypeCreate(sds value);
int setTypeAdd(robj *subject, sds value);
int setTypeRemove(robj *subject, sds value);
int setTypeIsMember(robj *subject, sds value);
setTypeIterator *setTypeInitIterator(robj *subject);
void setTypeReleaseIterator(setTypeIterator *si);
int setTypeNext(setTypeIterator *si, sds *sdsele, int64_t *llele);
sds setTypeNextObject(setTypeIterator *si);
int setTypeRandomElement(robj *setobj, sds *sdsele, int64_t *llele);
unsigned long setTypeRandomElements(robj *set, unsigned long count, robj *aux_set);
unsigned long setTypeSize(const robj *subject);
void setTypeConvert(robj *subject, int enc);

/* Hash data type */
#define HASH_SET_TAKE_FIELD (1<<0)
#define HASH_SET_TAKE_VALUE (1<<1)
#define HASH_SET_COPY 0

void hashTypeConvert(robj *o, int enc);
void hashTypeTryConversion(robj *subject, robj **argv, int start, int end);
int hashTypeExists(robj *o, sds key);
int hashTypeDelete(robj *o, sds key);
unsigned long hashTypeLength(const robj *o);
hashTypeIterator *hashTypeInitIterator(robj *subject);
void hashTypeReleaseIterator(hashTypeIterator *hi);
int hashTypeNext(hashTypeIterator *hi);
void hashTypeCurrentFromZiplist(hashTypeIterator *hi, int what,
                                unsigned char **vstr,
                                unsigned int *vlen,
                                long long *vll);
sds hashTypeCurrentFromHashTable(hashTypeIterator *hi, int what);
void hashTypeCurrentObject(hashTypeIterator *hi, int what, unsigned char **vstr, unsigned int *vlen, long long *vll);
sds hashTypeCurrentObjectNewSds(hashTypeIterator *hi, int what);
robj *hashTypeLookupWriteOrCreate(client *c, robj *key);
robj *hashTypeGetValueObject(robj *o, sds field);
int hashTypeSet(robj *o, sds field, sds value, int flags);

/* Pub / Sub */
int pubsubUnsubscribeAllChannels(client *c, int notify);
int pubsubUnsubscribeAllPatterns(client *c, int notify);
void freePubsubPattern(void *p);
int listMatchPubsubPattern(void *a, void *b);
int pubsubPublishMessage(robj *channel, robj *message);

/* Keyspace events notification */
void notifyKeyspaceEvent(int type, char *event, robj *key, int dbid);
int keyspaceEventsStringToFlags(char *classes);
sds keyspaceEventsFlagsToString(int flags);

/* Configuration */
void loadServerConfig(char *filename, char *options);
void appendServerSaveParams(time_t seconds, int changes);
void resetServerSaveParams(void);
struct rewriteConfigState; /* Forward declaration to export API. */
void rewriteConfigRewriteLine(struct rewriteConfigState *state, const char *option, sds line, int force);
int rewriteConfig(char *path);

/* db.c -- Keyspace access API */
int removeExpire(redisDb *db, robj *key);
void propagateExpire(redisDb *db, robj *key, int lazy);
int expireIfNeeded(redisDb *db, robj *key);
long long getExpire(redisDb *db, robj *key);
void setExpire(client *c, redisDb *db, robj *key, long long when);
robj *lookupKey(redisDb *db, robj *key, int flags);
robj *lookupKeyRead(redisDb *db, robj *key);
robj *lookupKeyWrite(redisDb *db, robj *key);
robj *lookupKeyReadOrReply(client *c, robj *key, robj *reply);
robj *lookupKeyWriteOrReply(client *c, robj *key, robj *reply);
robj *lookupKeyReadWithFlags(redisDb *db, robj *key, int flags);
robj *objectCommandLookup(client *c, robj *key);
robj *objectCommandLookupOrReply(client *c, robj *key, robj *reply);
void objectSetLRUOrLFU(robj *val, long long lfu_freq, long long lru_idle,
                       long long lru_clock);
#define LOOKUP_NONE 0
#define LOOKUP_NOTOUCH (1<<0)
void dbAdd(redisDb *db, robj *key, robj *val);
void dbOverwrite(redisDb *db, robj *key, robj *val);
int dbMerge(redisDb *db, robj *key, robj *val, int fReplace);
void setKey(redisDb *db, robj *key, robj *val);
int dbExists(redisDb *db, robj *key);
robj *dbRandomKey(redisDb *db);
int dbSyncDelete(redisDb *db, robj *key);
int dbDelete(redisDb *db, robj *key);
robj *dbUnshareStringValue(redisDb *db, robj *key, robj *o);

#define EMPTYDB_NO_FLAGS 0      /* No flags. */
#define EMPTYDB_ASYNC (1<<0)    /* Reclaim memory in another thread. */
long long emptyDb(int dbnum, int flags, void(callback)(void*));

int selectDb(client *c, int id);
void signalModifiedKey(redisDb *db, robj *key);
void signalFlushedDb(int dbid);
unsigned int getKeysInSlot(unsigned int hashslot, robj **keys, unsigned int count);
unsigned int countKeysInSlot(unsigned int hashslot);
unsigned int delKeysInSlot(unsigned int hashslot);
int verifyClusterConfigWithData(void);
void scanGenericCommand(client *c, robj *o, unsigned long cursor);
int parseScanCursorOrReply(client *c, robj *o, unsigned long *cursor);
void slotToKeyAdd(robj *key);
void slotToKeyDel(robj *key);
void slotToKeyFlush(void);
int dbAsyncDelete(redisDb *db, robj *key);
void emptyDbAsync(redisDb *db);
void slotToKeyFlushAsync(void);
size_t lazyfreeGetPendingObjectsCount(void);
void freeObjAsync(robj *o);

/* API to get key arguments from commands */
int *getKeysFromCommand(struct redisCommand *cmd, robj **argv, int argc, int *numkeys);
void getKeysFreeResult(int *result);
int *zunionInterGetKeys(struct redisCommand *cmd,robj **argv, int argc, int *numkeys);
int *evalGetKeys(struct redisCommand *cmd, robj **argv, int argc, int *numkeys);
int *sortGetKeys(struct redisCommand *cmd, robj **argv, int argc, int *numkeys);
int *migrateGetKeys(struct redisCommand *cmd, robj **argv, int argc, int *numkeys);
int *georadiusGetKeys(struct redisCommand *cmd, robj **argv, int argc, int *numkeys);
int *xreadGetKeys(struct redisCommand *cmd, robj **argv, int argc, int *numkeys);

/* Cluster */
void clusterInit(void);
unsigned short crc16(const char *buf, int len);
unsigned int keyHashSlot(char *key, int keylen);
void clusterCron(void);
void clusterPropagatePublish(robj *channel, robj *message);
void migrateCloseTimedoutSockets(void);
void clusterBeforeSleep(void);
int clusterSendModuleMessageToTarget(const char *target, uint64_t module_id, uint8_t type, unsigned char *payload, uint32_t len);

/* Sentinel */
void initSentinelConfig(void);
void initSentinel(void);
void sentinelTimer(void);
char *sentinelHandleConfiguration(char **argv, int argc);
void sentinelIsRunning(void);

/* keydb-check-rdb & aof */
int redis_check_rdb(char *rdbfilename, FILE *fp);
int redis_check_rdb_main(int argc, char **argv, FILE *fp);
int redis_check_aof_main(int argc, char **argv);

/* Scripting */
void scriptingInit(int setup);
int ldbRemoveChild(pid_t pid);
void ldbKillForkedSessions(void);
int ldbPendingChildren(void);
sds luaCreateFunction(client *c, lua_State *lua, robj *body);

/* Blocked clients */
void processUnblockedClients(int iel);
void blockClient(client *c, int btype);
void unblockClient(client *c);
void queueClientForReprocessing(client *c);
void replyToBlockedClientTimedOut(client *c);
int getTimeoutFromObjectOrReply(client *c, robj *object, mstime_t *timeout, int unit);
void disconnectAllBlockedClients(void);
void handleClientsBlockedOnKeys(void);
void signalKeyAsReady(redisDb *db, robj *key);
void blockForKeys(client *c, int btype, robj **keys, int numkeys, mstime_t timeout, robj *target, streamID *ids);

/* expire.c -- Handling of expired keys */
void activeExpireCycle(int type);
void expireSlaveKeys(void);
void rememberSlaveKeyWithExpire(redisDb *db, robj *key);
void flushSlaveKeysWithExpireList(void);
size_t getSlaveKeyWithExpireCount(void);

/* evict.c -- maxmemory handling and LRU eviction. */
void evictionPoolAlloc(void);
#define LFU_INIT_VAL 5
unsigned long LFUGetTimeInMinutes(void);
uint8_t LFULogIncr(uint8_t value);
unsigned long LFUDecrAndReturn(robj *o);

/* Keys hashing / comparison functions for dict.c hash tables. */
uint64_t dictSdsHash(const void *key);
int dictSdsKeyCompare(void *privdata, const void *key1, const void *key2);
void dictSdsDestructor(void *privdata, void *val);

/* Git SHA1 */
char *redisGitSHA1(void);
char *redisGitDirty(void);
uint64_t redisBuildId(void);

/* Commands prototypes */
void authCommand(client *c);
void pingCommand(client *c);
void echoCommand(client *c);
void commandCommand(client *c);
void setCommand(client *c);
void setnxCommand(client *c);
void setexCommand(client *c);
void psetexCommand(client *c);
void getCommand(client *c);
void delCommand(client *c);
void unlinkCommand(client *c);
void existsCommand(client *c);
void setbitCommand(client *c);
void getbitCommand(client *c);
void bitfieldCommand(client *c);
void setrangeCommand(client *c);
void getrangeCommand(client *c);
void incrCommand(client *c);
void decrCommand(client *c);
void incrbyCommand(client *c);
void decrbyCommand(client *c);
void incrbyfloatCommand(client *c);
void selectCommand(client *c);
void swapdbCommand(client *c);
void randomkeyCommand(client *c);
void keysCommand(client *c);
void scanCommand(client *c);
void dbsizeCommand(client *c);
void lastsaveCommand(client *c);
void saveCommand(client *c);
void bgsaveCommand(client *c);
void bgrewriteaofCommand(client *c);
void shutdownCommand(client *c);
void moveCommand(client *c);
void renameCommand(client *c);
void renamenxCommand(client *c);
void lpushCommand(client *c);
void rpushCommand(client *c);
void lpushxCommand(client *c);
void rpushxCommand(client *c);
void linsertCommand(client *c);
void lpopCommand(client *c);
void rpopCommand(client *c);
void llenCommand(client *c);
void lindexCommand(client *c);
void lrangeCommand(client *c);
void ltrimCommand(client *c);
void typeCommand(client *c);
void lsetCommand(client *c);
void saddCommand(client *c);
void sremCommand(client *c);
void smoveCommand(client *c);
void sismemberCommand(client *c);
void scardCommand(client *c);
void spopCommand(client *c);
void srandmemberCommand(client *c);
void sinterCommand(client *c);
void sinterstoreCommand(client *c);
void sunionCommand(client *c);
void sunionstoreCommand(client *c);
void sdiffCommand(client *c);
void sdiffstoreCommand(client *c);
void sscanCommand(client *c);
void syncCommand(client *c);
void flushdbCommand(client *c);
void flushallCommand(client *c);
void sortCommand(client *c);
void lremCommand(client *c);
void rpoplpushCommand(client *c);
void infoCommand(client *c);
void mgetCommand(client *c);
void monitorCommand(client *c);
void expireCommand(client *c);
void expireatCommand(client *c);
void pexpireCommand(client *c);
void pexpireatCommand(client *c);
void getsetCommand(client *c);
void ttlCommand(client *c);
void touchCommand(client *c);
void pttlCommand(client *c);
void persistCommand(client *c);
void replicaofCommand(client *c);
void roleCommand(client *c);
void debugCommand(client *c);
void msetCommand(client *c);
void msetnxCommand(client *c);
void zaddCommand(client *c);
void zincrbyCommand(client *c);
void zrangeCommand(client *c);
void zrangebyscoreCommand(client *c);
void zrevrangebyscoreCommand(client *c);
void zrangebylexCommand(client *c);
void zrevrangebylexCommand(client *c);
void zcountCommand(client *c);
void zlexcountCommand(client *c);
void zrevrangeCommand(client *c);
void zcardCommand(client *c);
void zremCommand(client *c);
void zscoreCommand(client *c);
void zremrangebyscoreCommand(client *c);
void zremrangebylexCommand(client *c);
void zpopminCommand(client *c);
void zpopmaxCommand(client *c);
void bzpopminCommand(client *c);
void bzpopmaxCommand(client *c);
void multiCommand(client *c);
void execCommand(client *c);
void discardCommand(client *c);
void blpopCommand(client *c);
void brpopCommand(client *c);
void brpoplpushCommand(client *c);
void appendCommand(client *c);
void strlenCommand(client *c);
void zrankCommand(client *c);
void zrevrankCommand(client *c);
void hsetCommand(client *c);
void hsetnxCommand(client *c);
void hgetCommand(client *c);
void hmsetCommand(client *c);
void hmgetCommand(client *c);
void hdelCommand(client *c);
void hlenCommand(client *c);
void hstrlenCommand(client *c);
void zremrangebyrankCommand(client *c);
void zunionstoreCommand(client *c);
void zinterstoreCommand(client *c);
void zscanCommand(client *c);
void hkeysCommand(client *c);
void hvalsCommand(client *c);
void hgetallCommand(client *c);
void hexistsCommand(client *c);
void hscanCommand(client *c);
void configCommand(client *c);
void hincrbyCommand(client *c);
void hincrbyfloatCommand(client *c);
void subscribeCommand(client *c);
void unsubscribeCommand(client *c);
void psubscribeCommand(client *c);
void punsubscribeCommand(client *c);
void publishCommand(client *c);
void pubsubCommand(client *c);
void watchCommand(client *c);
void unwatchCommand(client *c);
void clusterCommand(client *c);
void restoreCommand(client *c);
void migrateCommand(client *c);
void askingCommand(client *c);
void readonlyCommand(client *c);
void readwriteCommand(client *c);
void dumpCommand(client *c);
void objectCommand(client *c);
void memoryCommand(client *c);
void clientCommand(client *c);
void helloCommand(client *c);
void evalCommand(client *c);
void evalShaCommand(client *c);
void scriptCommand(client *c);
void timeCommand(client *c);
void bitopCommand(client *c);
void bitcountCommand(client *c);
void bitposCommand(client *c);
void replconfCommand(client *c);
void waitCommand(client *c);
void geoencodeCommand(client *c);
void geodecodeCommand(client *c);
void georadiusbymemberCommand(client *c);
void georadiusbymemberroCommand(client *c);
void georadiusCommand(client *c);
void georadiusroCommand(client *c);
void geoaddCommand(client *c);
void geohashCommand(client *c);
void geoposCommand(client *c);
void geodistCommand(client *c);
void pfselftestCommand(client *c);
void pfaddCommand(client *c);
void pfcountCommand(client *c);
void pfmergeCommand(client *c);
void pfdebugCommand(client *c);
void latencyCommand(client *c);
void moduleCommand(client *c);
void securityWarningCommand(client *c);
void xaddCommand(client *c);
void xrangeCommand(client *c);
void xrevrangeCommand(client *c);
void xlenCommand(client *c);
void xreadCommand(client *c);
void xgroupCommand(client *c);
void xsetidCommand(client *c);
void xackCommand(client *c);
void xpendingCommand(client *c);
void xclaimCommand(client *c);
void xinfoCommand(client *c);
void xdelCommand(client *c);
void xtrimCommand(client *c);
void lolwutCommand(client *c);
void aclCommand(client *c);

#if defined(__GNUC__)
#ifndef __cplusplus
void *calloc(size_t count, size_t size) __attribute__ ((deprecated));
void free(void *ptr) __attribute__ ((deprecated));
void *malloc(size_t size) __attribute__ ((deprecated));
void *realloc(void *ptr, size_t size) __attribute__ ((deprecated));
#endif
#endif

/* Debugging stuff */
void _serverAssertWithInfo(const client *c, const robj *o, const char *estr, const char *file, int line);
void _serverAssert(const char *estr, const char *file, int line);
void _serverPanic(const char *file, int line, const char *msg, ...);
void bugReportStart(void);
void serverLogObjectDebugInfo(const robj *o);
void sigsegvHandler(int sig, siginfo_t *info, void *secret);
sds genRedisInfoString(const char *section);
void enableWatchdog(int period);
void disableWatchdog(void);
void watchdogScheduleSignal(int period);
void serverLogHexDump(int level, char *descr, void *value, size_t len);
int memtest_preserving_test(unsigned long *m, size_t bytes, int passes);
void mixDigest(unsigned char *digest, void *ptr, size_t len);
void xorDigest(unsigned char *digest, void *ptr, size_t len);
int populateCommandTableParseFlags(struct redisCommand *c, const char *strflags);

int moduleGILAcquiredByModule(void);
static inline int GlobalLocksAcquired(void)  // Used in asserts to verify all global locks are correctly acquired for a server-thread to operate
{
    return aeThreadOwnsLock() || moduleGILAcquiredByModule();
}

inline int ielFromEventLoop(const aeEventLoop *eventLoop)
{
    int iel = 0;
    for (; iel < server.cthreads; ++iel)
    {
        if (server.rgthreadvar[iel].el == eventLoop)
            break;
    }
    serverAssert(iel < server.cthreads);
    return iel;
}

inline int FCorrectThread(client *c)
{
    return (serverTL != NULL && (server.rgthreadvar[c->iel].el == serverTL->el))
        || (c->iel == IDX_EVENT_LOOP_MAIN && moduleGILAcquiredByModule())
        || (c->fd == -1);
}
#define AssertCorrectThread(c) serverAssert(FCorrectThread(c))

#define redisDebug(fmt, ...) \
    printf("DEBUG %s:%d > " fmt "\n", __FILE__, __LINE__, __VA_ARGS__)
#define redisDebugMark() \
    printf("-- MARK %s:%d --\n", __FILE__, __LINE__)

#ifdef __cplusplus
}
#endif

#endif<|MERGE_RESOLUTION|>--- conflicted
+++ resolved
@@ -1571,10 +1571,7 @@
 void moduleAcquireGIL(int fServerThread);
 void moduleReleaseGIL(int fServerThread);
 void moduleNotifyKeyspaceEvent(int type, const char *event, robj *key, int dbid);
-<<<<<<< HEAD
-=======
 void moduleCallCommandFilters(client *c);
->>>>>>> d415aa89
 
 /* Utils */
 long long ustime(void);
