/*
 * Copyright (c) 2009-2012, Salvatore Sanfilippo <antirez at gmail dot com>
 * All rights reserved.
 *
 * Redistribution and use in source and binary forms, with or without
 * modification, are permitted provided that the following conditions are met:
 *
 *   * Redistributions of source code must retain the above copyright notice,
 *     this list of conditions and the following disclaimer.
 *   * Redistributions in binary form must reproduce the above copyright
 *     notice, this list of conditions and the following disclaimer in the
 *     documentation and/or other materials provided with the distribution.
 *   * Neither the name of Redis nor the names of its contributors may be used
 *     to endorse or promote products derived from this software without
 *     specific prior written permission.
 *
 * THIS SOFTWARE IS PROVIDED BY THE COPYRIGHT HOLDERS AND CONTRIBUTORS "AS IS"
 * AND ANY EXPRESS OR IMPLIED WARRANTIES, INCLUDING, BUT NOT LIMITED TO, THE
 * IMPLIED WARRANTIES OF MERCHANTABILITY AND FITNESS FOR A PARTICULAR PURPOSE
 * ARE DISCLAIMED. IN NO EVENT SHALL THE COPYRIGHT OWNER OR CONTRIBUTORS BE
 * LIABLE FOR ANY DIRECT, INDIRECT, INCIDENTAL, SPECIAL, EXEMPLARY, OR
 * CONSEQUENTIAL DAMAGES (INCLUDING, BUT NOT LIMITED TO, PROCUREMENT OF
 * SUBSTITUTE GOODS OR SERVICES; LOSS OF USE, DATA, OR PROFITS; OR BUSINESS
 * INTERRUPTION) HOWEVER CAUSED AND ON ANY THEORY OF LIABILITY, WHETHER IN
 * CONTRACT, STRICT LIABILITY, OR TORT (INCLUDING NEGLIGENCE OR OTHERWISE)
 * ARISING IN ANY WAY OUT OF THE USE OF THIS SOFTWARE, EVEN IF ADVISED OF THE
 * POSSIBILITY OF SUCH DAMAGE.
 */

#ifndef __REDIS_H
#define __REDIS_H

#define TRUE 1
#define FALSE 0

#include "fmacros.h"
#include "config.h"
#include "solarisfixes.h"
#include "rio.h"

#include <stdio.h>
#include <stdlib.h>
#include <cmath>
#include <string.h>
#include <string>
#include <time.h>
#include <limits.h>
#include <unistd.h>
#include <errno.h>
#include <inttypes.h>
#include <pthread.h>
#include <syslog.h>
#include <netinet/in.h>
#include <atomic>
#include <vector>
#include <algorithm>
#include <memory>
#include <set>
#include <map>
#include <string>
#include <mutex>
#ifdef __cplusplus
extern "C" {
#include <lua.h>
}
#else
#include <lua.h>
#endif
#include <sys/socket.h>
#include <signal.h>

#ifdef HAVE_LIBSYSTEMD
#include <systemd/sd-daemon.h>
#endif

typedef long long mstime_t; /* millisecond time type. */
typedef long long ustime_t; /* microsecond time type. */

#include "fastlock.h"
#include "ae.h"      /* Event driven programming library */
#include "sds.h"     /* Dynamic safe strings */
#include "dict.h"    /* Hash tables */
#include "adlist.h"  /* Linked lists */
#include "zmalloc.h" /* total memory usage aware version of malloc/free */
#include "anet.h"    /* Networking the easy way */
#include "ziplist.h" /* Compact list data structure */
#include "intset.h"  /* Compact integer set structure */
#include "version.h" /* Version macro */
#include "util.h"    /* Misc functions useful in many places */
#include "latency.h" /* Latency monitor API */
#include "sparkline.h" /* ASCII graphs API */
#include "quicklist.h"  /* Lists are encoded as linked lists of
                           N-elements flat arrays */
#include "rax.h"     /* Radix tree */
#include "uuid.h"
#include "semiorderedset.h"
#include "connection.h" /* Connection abstraction */
#include "serverassert.h"

#define REDISMODULE_CORE 1
#include "redismodule.h"    /* Redis modules API defines. */

/* Following includes allow test functions to be called from Redis main() */
#include "zipmap.h"
#include "sha1.h"
#include "endianconv.h"
#include "crc64.h"
#include "IStorage.h"
#include "StorageCache.h"
#include "AsyncWorkQueue.h"
#include "gc.h"

#define FImplies(x, y) (!(x) || (y))

extern int g_fTestMode;
extern struct redisServer *g_pserver;

struct redisObject;
class robj_roptr
{
    const redisObject *m_ptr;

public:
    robj_roptr()
        : m_ptr(nullptr)
        {}
    robj_roptr(const redisObject *ptr)
        : m_ptr(ptr)
        {}
    robj_roptr(const robj_roptr&) = default;
    robj_roptr(robj_roptr&&) = default;

    robj_roptr &operator=(const robj_roptr&) = default;
    robj_roptr &operator=(const redisObject *ptr)
    {
        m_ptr = ptr;
        return *this;
    }

    bool operator==(const robj_roptr &other) const
    {
        return m_ptr == other.m_ptr;
    }

    bool operator!=(const robj_roptr &other) const
    {
        return m_ptr != other.m_ptr;
    }

    const redisObject* operator->() const
    {
        return m_ptr;
    }

    const redisObject& operator*() const
    {
        return *m_ptr;
    }

    bool operator!() const
    {
        return !m_ptr;
    }

    operator bool() const{
        return !!m_ptr;
    }

    redisObject *unsafe_robjcast()
    {
        return (redisObject*)m_ptr;
    }
};

class unique_sds_ptr
{
    sds m_str;

public:
    unique_sds_ptr()
        : m_str(nullptr)
        {}
    explicit unique_sds_ptr(sds str)
        : m_str(str)
        {}
    
    ~unique_sds_ptr()
    {
        if (m_str)
            sdsfree(m_str);
    }

    unique_sds_ptr(unique_sds_ptr &&other)
    {
        m_str = other.m_str;
        other.m_str = nullptr;
    }

    bool operator==(const unique_sds_ptr &other) const
    {
        return m_str == other.m_str;
    }

    bool operator!=(const unique_sds_ptr &other) const
    {
        return m_str != other.m_str;
    }

    sds operator->() const
    {
        return m_str;
    }

    bool operator!() const
    {
        return !m_str;
    }

    bool operator<(const unique_sds_ptr &other) const { return m_str < other.m_str; }

    sds get() const { return m_str; }
};

void decrRefCount(robj_roptr o);
void incrRefCount(robj_roptr o);
class robj_sharedptr
{
    redisObject *m_ptr;

public:
    robj_sharedptr()
    : m_ptr(nullptr)
    {}
    explicit robj_sharedptr(redisObject *ptr)
    : m_ptr(ptr)
    {
        if(m_ptr)
            incrRefCount(ptr);
    }
    ~robj_sharedptr()
    {
        if (m_ptr)
            decrRefCount(m_ptr);
    }
    robj_sharedptr(const robj_sharedptr& other)
    : m_ptr(other.m_ptr)
    {        
        if(m_ptr)
            incrRefCount(m_ptr);
    }

    robj_sharedptr(robj_sharedptr&& other)
    {
        m_ptr = other.m_ptr;
        other.m_ptr = nullptr;
    }

    robj_sharedptr &operator=(const robj_sharedptr& other)
    {
        robj_sharedptr tmp(other);
        using std::swap;
        swap(m_ptr, tmp.m_ptr);
        return *this;
    }
    robj_sharedptr &operator=(redisObject *ptr)
    {
        robj_sharedptr tmp(ptr);
        using std::swap;
        swap(m_ptr, tmp.m_ptr);
        return *this;
    }
    
    redisObject* operator->() const
    {
        return m_ptr;
    }

    bool operator!() const
    {
        return !m_ptr;
    }

    explicit operator bool() const{
        return !!m_ptr;
    }

    operator redisObject *()
    {
        return (redisObject*)m_ptr;
    }

    redisObject *get() { return m_ptr; }
    const redisObject *get() const { return m_ptr; }
};

inline bool operator==(const robj_sharedptr &lhs, const robj_sharedptr &rhs)
{
    return lhs.get() == rhs.get();
}

inline bool operator!=(const robj_sharedptr &lhs, const robj_sharedptr &rhs)
{
    return !(lhs == rhs);
}

inline bool operator==(const robj_sharedptr &lhs, const void *p)
{
    return lhs.get() == p;
}

inline bool operator==(const void *p, const robj_sharedptr &rhs)
{
    return rhs == p;
}

inline bool operator!=(const robj_sharedptr &lhs, const void *p)
{
    return !(lhs == p);
}

inline bool operator!=(const void *p, const robj_sharedptr &rhs)
{
    return !(rhs == p);
}

/* Error codes */
#define C_OK                    0
#define C_ERR                   -1

/* Static server configuration */
#define CONFIG_DEFAULT_HZ        10             /* Time interrupt calls/sec. */
#define CONFIG_MIN_HZ            1
#define CONFIG_MAX_HZ            500
#define MAX_CLIENTS_PER_CLOCK_TICK 200          /* HZ is adapted based on that. */
#define CONFIG_MAX_LINE    1024
#define CRON_DBS_PER_CALL 16
#define NET_MAX_WRITES_PER_EVENT (1024*64)
#define PROTO_SHARED_SELECT_CMDS 10
#define OBJ_SHARED_INTEGERS 10000
#define OBJ_SHARED_BULKHDR_LEN 32
#define LOG_MAX_LEN    1024 /* Default maximum length of syslog messages.*/
#define AOF_REWRITE_ITEMS_PER_CMD 64
#define AOF_READ_DIFF_INTERVAL_BYTES (1024*10)
#define CONFIG_AUTHPASS_MAX_LEN 512
#define CONFIG_RUN_ID_SIZE 40
#define RDB_EOF_MARK_SIZE 40
#define CONFIG_REPL_BACKLOG_MIN_SIZE (1024*16)          /* 16k */
#define CONFIG_BGSAVE_RETRY_DELAY 5 /* Wait a few secs before trying again. */
#define CONFIG_DEFAULT_PID_FILE "/var/run/keydb.pid"
#define CONFIG_DEFAULT_CLUSTER_CONFIG_FILE "nodes.conf"
#define CONFIG_DEFAULT_UNIX_SOCKET_PERM 0
#define CONFIG_DEFAULT_LOGFILE ""
#define NET_IP_STR_LEN 46 /* INET6_ADDRSTRLEN is 46, but we need to be sure */
#define NET_PEER_ID_LEN (NET_IP_STR_LEN+32) /* Must be enough for ip:port */
#define CONFIG_BINDADDR_MAX 16
#define CONFIG_MIN_RESERVED_FDS 32
#define CONFIG_DEFAULT_RDB_FILENAME "dump.rdb"
#define CONFIG_DEFAULT_THREADS 1
#define CONFIG_DEFAULT_THREAD_AFFINITY 0

#define CONFIG_DEFAULT_ACTIVE_REPLICA 0
#define CONFIG_DEFAULT_ENABLE_MULTIMASTER 0

#define CONFIG_DEFAULT_LICENSE_KEY ""

#define ACTIVE_EXPIRE_CYCLE_LOOKUPS_PER_LOOP 64 /* Loopkups per loop. */
#define ACTIVE_EXPIRE_CYCLE_FAST_DURATION 1000 /* Microseconds */
#define ACTIVE_EXPIRE_CYCLE_SLOW_TIME_PERC 25 /* CPU max % for keys collection */
#define ACTIVE_EXPIRE_CYCLE_SLOW 0
#define ACTIVE_EXPIRE_CYCLE_FAST 1

/* Children process will exit with this status code to signal that the
 * process terminated without an error: this is useful in order to kill
 * a saving child (RDB or AOF one), without triggering in the parent the
 * write protection that is normally turned on on write errors.
 * Usually children that are terminated with SIGUSR1 will exit with this
 * special code. */
#define SERVER_CHILD_NOERROR_RETVAL    255

/* Instantaneous metrics tracking. */
#define STATS_METRIC_SAMPLES 16     /* Number of samples per metric. */
#define STATS_METRIC_COMMAND 0      /* Number of commands executed. */
#define STATS_METRIC_NET_INPUT 1    /* Bytes read to network .*/
#define STATS_METRIC_NET_OUTPUT 2   /* Bytes written to network. */
#define STATS_METRIC_COUNT 3

/* Protocol and I/O related defines */
#define PROTO_MAX_QUERYBUF_LEN  (1024*1024*1024) /* 1GB max query buffer. */
#define PROTO_IOBUF_LEN         (1024*16)  /* Generic I/O buffer size */
#define PROTO_REPLY_CHUNK_BYTES (16*1024) /* 16k output buffer */
#define PROTO_INLINE_MAX_SIZE   (1024*64) /* Max size of inline reads */
#define PROTO_MBULK_BIG_ARG     (1024*32)
#define LONG_STR_SIZE      21          /* Bytes needed for long -> str + '\0' */
#define REDIS_AUTOSYNC_BYTES (1024*1024*32) /* fdatasync every 32MB */

#define LIMIT_PENDING_QUERYBUF (4*1024*1024) /* 4mb */

/* When configuring the server eventloop, we setup it so that the total number
 * of file descriptors we can handle are g_pserver->maxclients + RESERVED_FDS +
 * a few more to stay safe. Since RESERVED_FDS defaults to 32, we add 96
 * in order to make sure of not over provisioning more than 128 fds. */
#define CONFIG_FDSET_INCR (CONFIG_MIN_RESERVED_FDS+96)

/* Hash table parameters */
#define HASHTABLE_MIN_FILL        10      /* Minimal hash table fill 10% */

/* Command flags. Please check the command table defined in the redis.c file
 * for more information about the meaning of every flag. */
#define CMD_WRITE (1ULL<<0)            /* "write" flag */
#define CMD_READONLY (1ULL<<1)         /* "read-only" flag */
#define CMD_DENYOOM (1ULL<<2)          /* "use-memory" flag */
#define CMD_MODULE (1ULL<<3)           /* Command exported by module. */
#define CMD_ADMIN (1ULL<<4)            /* "admin" flag */
#define CMD_PUBSUB (1ULL<<5)           /* "pub-sub" flag */
#define CMD_NOSCRIPT (1ULL<<6)         /* "no-script" flag */
#define CMD_RANDOM (1ULL<<7)           /* "random" flag */
#define CMD_SORT_FOR_SCRIPT (1ULL<<8)  /* "to-sort" flag */
#define CMD_LOADING (1ULL<<9)          /* "ok-loading" flag */
#define CMD_STALE (1ULL<<10)           /* "ok-stale" flag */
#define CMD_SKIP_MONITOR (1ULL<<11)    /* "no-monitor" flag */
#define CMD_SKIP_SLOWLOG (1ULL<<12)    /* "no-slowlog" flag */
#define CMD_ASKING (1ULL<<13)          /* "cluster-asking" flag */
#define CMD_FAST (1ULL<<14)            /* "fast" flag */
#define CMD_NO_AUTH (1ULL<<15)         /* "no-auth" flag */

/* Command flags used by the module system. */
#define CMD_MODULE_GETKEYS (1ULL<<16)  /* Use the modules getkeys interface. */
#define CMD_MODULE_NO_CLUSTER (1ULL<<17) /* Deny on Redis Cluster. */

/* Command flags that describe ACLs categories. */
#define CMD_CATEGORY_KEYSPACE (1ULL<<18)
#define CMD_CATEGORY_READ (1ULL<<19)
#define CMD_CATEGORY_WRITE (1ULL<<20)
#define CMD_CATEGORY_SET (1ULL<<21)
#define CMD_CATEGORY_SORTEDSET (1ULL<<22)
#define CMD_CATEGORY_LIST (1ULL<<23)
#define CMD_CATEGORY_HASH (1ULL<<24)
#define CMD_CATEGORY_STRING (1ULL<<25)
#define CMD_CATEGORY_BITMAP (1ULL<<26)
#define CMD_CATEGORY_HYPERLOGLOG (1ULL<<27)
#define CMD_CATEGORY_GEO (1ULL<<28)
#define CMD_CATEGORY_STREAM (1ULL<<29)
#define CMD_CATEGORY_PUBSUB (1ULL<<30)
#define CMD_CATEGORY_ADMIN (1ULL<<31)
#define CMD_CATEGORY_FAST (1ULL<<32)
#define CMD_CATEGORY_SLOW (1ULL<<33)
#define CMD_CATEGORY_BLOCKING (1ULL<<34)
#define CMD_CATEGORY_DANGEROUS (1ULL<<35)
#define CMD_CATEGORY_CONNECTION (1ULL<<36)
#define CMD_CATEGORY_TRANSACTION (1ULL<<37)
#define CMD_CATEGORY_SCRIPTING (1ULL<<38)
#define CMD_CATEGORY_REPLICATION (1ULL<<39)
#define CMD_SKIP_PROPOGATE (1ULL<<40)  /* "noprop" flag */

/* AOF states */
#define AOF_OFF 0             /* AOF is off */
#define AOF_ON 1              /* AOF is on */
#define AOF_WAIT_REWRITE 2    /* AOF waits rewrite to start appending */

/* Client flags */
#define CLIENT_SLAVE (1<<0)   /* This client is a repliaca */
#define CLIENT_MASTER (1<<1)  /* This client is a master */
#define CLIENT_MONITOR (1<<2) /* This client is a replica monitor, see MONITOR */
#define CLIENT_MULTI (1<<3)   /* This client is in a MULTI context */
#define CLIENT_BLOCKED (1<<4) /* The client is waiting in a blocking operation */
#define CLIENT_DIRTY_CAS (1<<5) /* Watched keys modified. EXEC will fail. */
#define CLIENT_CLOSE_AFTER_REPLY (1<<6) /* Close after writing entire reply. */
#define CLIENT_UNBLOCKED (1<<7) /* This client was unblocked and is stored in
                                  g_pserver->unblocked_clients */
#define CLIENT_LUA (1<<8) /* This is a non connected client used by Lua */
#define CLIENT_ASKING (1<<9)     /* Client issued the ASKING command */
#define CLIENT_CLOSE_ASAP (1<<10)/* Close this client ASAP */
#define CLIENT_UNIX_SOCKET (1<<11) /* Client connected via Unix domain socket */
#define CLIENT_DIRTY_EXEC (1<<12)  /* EXEC will fail for errors while queueing */
#define CLIENT_MASTER_FORCE_REPLY (1<<13)  /* Queue replies even if is master */
#define CLIENT_FORCE_AOF (1<<14)   /* Force AOF propagation of current cmd. */
#define CLIENT_FORCE_REPL (1<<15)  /* Force replication of current cmd. */
#define CLIENT_PRE_PSYNC (1<<16)   /* Instance don't understand PSYNC. */
#define CLIENT_READONLY (1<<17)    /* Cluster client is in read-only state. */
#define CLIENT_PUBSUB (1<<18)      /* Client is in Pub/Sub mode. */
#define CLIENT_PREVENT_AOF_PROP (1<<19)  /* Don't propagate to AOF. */
#define CLIENT_PREVENT_REPL_PROP (1<<20)  /* Don't propagate to slaves. */
#define CLIENT_PREVENT_PROP (CLIENT_PREVENT_AOF_PROP|CLIENT_PREVENT_REPL_PROP)
#define CLIENT_PENDING_WRITE (1<<21) /* Client has output to send but a write
                                        handler is yet not installed. */
#define CLIENT_REPLY_OFF (1<<22)   /* Don't send replies to client. */
#define CLIENT_REPLY_SKIP_NEXT (1<<23)  /* Set CLIENT_REPLY_SKIP for next cmd */
#define CLIENT_REPLY_SKIP (1<<24)  /* Don't send just this reply. */
#define CLIENT_LUA_DEBUG (1<<25)  /* Run EVAL in debug mode. */
#define CLIENT_LUA_DEBUG_SYNC (1<<26)  /* EVAL debugging without fork() */
#define CLIENT_MODULE (1<<27) /* Non connected client used by some module. */
#define CLIENT_PROTECTED (1<<28) /* Client should not be freed for now. */
#define CLIENT_PENDING_READ (1<<29) /* The client has pending reads and was put
                                       in the list of clients we can read
                                       from. */
#define CLIENT_PENDING_COMMAND (1<<30) /* Used in threaded I/O to signal after
                                          we return single threaded that the
                                          client has already pending commands
                                          to be executed. */
#define CLIENT_TRACKING (1ULL<<31) /* Client enabled keys tracking in order to
                                   perform client side caching. */
#define CLIENT_TRACKING_BROKEN_REDIR (1ULL<<32) /* Target client is invalid. */
#define CLIENT_TRACKING_BCAST (1ULL<<33) /* Tracking in BCAST mode. */
#define CLIENT_TRACKING_OPTIN (1ULL<<34)  /* Tracking in opt-in mode. */
#define CLIENT_TRACKING_OPTOUT (1ULL<<35) /* Tracking in opt-out mode. */
#define CLIENT_TRACKING_CACHING (1ULL<<36) /* CACHING yes/no was given,
                                              depending on optin/optout mode. */
#define CLIENT_TRACKING_NOLOOP (1ULL<<37) /* Don't send invalidation messages
                                             about writes performed by myself.*/
#define CLIENT_IN_TO_TABLE (1ULL<<38) /* This client is in the timeout table. */
#define CLIENT_PROTOCOL_ERROR (1ULL<<39) /* Protocol error chatting with it. */
#define CLIENT_FORCE_REPLY (1ULL<<40) /* Should addReply be forced to write the text? */

/* Client block type (btype field in client structure)
 * if CLIENT_BLOCKED flag is set. */
#define BLOCKED_NONE 0    /* Not blocked, no CLIENT_BLOCKED flag set. */
#define BLOCKED_LIST 1    /* BLPOP & co. */
#define BLOCKED_WAIT 2    /* WAIT for synchronous replication. */
#define BLOCKED_MODULE 3  /* Blocked by a loadable module. */
#define BLOCKED_STREAM 4  /* XREAD. */
#define BLOCKED_ZSET 5    /* BZPOP et al. */
#define BLOCKED_ASYNC 6
#define BLOCKED_NUM 7     /* Number of blocked states. */

/* Client request types */
#define PROTO_REQ_INLINE 1
#define PROTO_REQ_MULTIBULK 2

/* Client classes for client limits, currently used only for
 * the max-client-output-buffer limit implementation. */
#define CLIENT_TYPE_NORMAL 0 /* Normal req-reply clients + MONITORs */
#define CLIENT_TYPE_SLAVE 1  /* Slaves. */
#define CLIENT_TYPE_PUBSUB 2 /* Clients subscribed to PubSub channels. */
#define CLIENT_TYPE_MASTER 3 /* Master. */
#define CLIENT_TYPE_COUNT 4  /* Total number of client types. */
#define CLIENT_TYPE_OBUF_COUNT 3 /* Number of clients to expose to output
                                    buffer configuration. Just the first
                                    three: normal, replica, pubsub. */

/* Slave replication state. Used in g_pserver->repl_state for slaves to remember
 * what to do next. */
#define REPL_STATE_NONE 0 /* No active replication */
#define REPL_STATE_CONNECT 1 /* Must connect to master */
#define REPL_STATE_CONNECTING 2 /* Connecting to master */
/* --- Handshake states, must be ordered --- */
#define REPL_STATE_RECEIVE_PONG 3 /* Wait for PING reply */
#define REPL_STATE_SEND_AUTH 4 /* Send AUTH to master */
#define REPL_STATE_RECEIVE_AUTH 5 /* Wait for AUTH reply */
#define REPL_STATE_SEND_UUID 6 /* send our UUID */
#define REPL_STATE_RECEIVE_UUID 7 /* they should ack with their UUID */
#define REPL_STATE_SEND_KEY 8
#define REPL_STATE_KEY_ACK 9
#define REPL_STATE_SEND_PORT 10 /* Send REPLCONF listening-port */
#define REPL_STATE_RECEIVE_PORT 11 /* Wait for REPLCONF reply */
#define REPL_STATE_SEND_IP 12 /* Send REPLCONF ip-address */
#define REPL_STATE_RECEIVE_IP 13 /* Wait for REPLCONF reply */
#define REPL_STATE_SEND_CAPA 14 /* Send REPLCONF capa */
#define REPL_STATE_RECEIVE_CAPA 15 /* Wait for REPLCONF reply */
#define REPL_STATE_SEND_PSYNC 16 /* Send PSYNC */
#define REPL_STATE_RECEIVE_PSYNC 17 /* Wait for PSYNC reply */
/* --- End of handshake states --- */
#define REPL_STATE_TRANSFER 18 /* Receiving .rdb from master */
#define REPL_STATE_CONNECTED 19 /* Connected to master */

/* State of slaves from the POV of the master. Used in client->replstate.
 * In SEND_BULK and ONLINE state the replica receives new updates
 * in its output queue. In the WAIT_BGSAVE states instead the server is waiting
 * to start the next background saving in order to send updates to it. */
#define SLAVE_STATE_WAIT_BGSAVE_START 6 /* We need to produce a new RDB file. */
#define SLAVE_STATE_WAIT_BGSAVE_END 7 /* Waiting RDB file creation to finish. */
#define SLAVE_STATE_SEND_BULK 8 /* Sending RDB file to replica. */
#define SLAVE_STATE_ONLINE 9 /* RDB file transmitted, sending just updates. */

/* Slave capabilities. */
#define SLAVE_CAPA_NONE 0
#define SLAVE_CAPA_EOF (1<<0)    /* Can parse the RDB EOF streaming format. */
#define SLAVE_CAPA_PSYNC2 (1<<1) /* Supports PSYNC2 protocol. */
#define SLAVE_CAPA_ACTIVE_EXPIRE (1<<2) /* Will the slave perform its own expirations? (Don't send delete) */

/* Synchronous read timeout - replica side */
#define CONFIG_REPL_SYNCIO_TIMEOUT 5

/* List related stuff */
#define LIST_HEAD 0
#define LIST_TAIL 1
#define ZSET_MIN 0
#define ZSET_MAX 1

/* Sort operations */
#define SORT_OP_GET 0

/* Log levels */
#define LL_DEBUG 0
#define LL_VERBOSE 1
#define LL_NOTICE 2
#define LL_WARNING 3
#define LL_RAW (1<<10) /* Modifier to log without timestamp */

/* Supervision options */
#define SUPERVISED_NONE 0
#define SUPERVISED_AUTODETECT 1
#define SUPERVISED_SYSTEMD 2
#define SUPERVISED_UPSTART 3

/* Anti-warning macro... */
#define UNUSED(V) ((void) V)

#define ZSKIPLIST_MAXLEVEL 32 /* Should be enough for 2^64 elements */
#define ZSKIPLIST_P 0.25      /* Skiplist P = 1/4 */

/* Append only defines */
#define AOF_FSYNC_NO 0
#define AOF_FSYNC_ALWAYS 1
#define AOF_FSYNC_EVERYSEC 2

/* Replication diskless load defines */
#define REPL_DISKLESS_LOAD_DISABLED 0
#define REPL_DISKLESS_LOAD_WHEN_DB_EMPTY 1
#define REPL_DISKLESS_LOAD_SWAPDB 2

/* Storage Memory Model Defines */
#define STORAGE_WRITEBACK 0
#define STORAGE_WRITETHROUGH 1

/* Sets operations codes */
#define SET_OP_UNION 0
#define SET_OP_DIFF 1
#define SET_OP_INTER 2

/* Redis maxmemory strategies. Instead of using just incremental number
 * for this defines, we use a set of flags so that testing for certain
 * properties common to multiple policies is faster. */
#define MAXMEMORY_FLAG_LRU (1<<0)
#define MAXMEMORY_FLAG_LFU (1<<1)
#define MAXMEMORY_FLAG_ALLKEYS (1<<2)
#define MAXMEMORY_FLAG_NO_SHARED_INTEGERS \
    (MAXMEMORY_FLAG_LRU|MAXMEMORY_FLAG_LFU)

#define MAXMEMORY_VOLATILE_LRU ((0<<8)|MAXMEMORY_FLAG_LRU)
#define MAXMEMORY_VOLATILE_LFU ((1<<8)|MAXMEMORY_FLAG_LFU)
#define MAXMEMORY_VOLATILE_TTL (2<<8)
#define MAXMEMORY_VOLATILE_RANDOM (3<<8)
#define MAXMEMORY_ALLKEYS_LRU ((4<<8)|MAXMEMORY_FLAG_LRU|MAXMEMORY_FLAG_ALLKEYS)
#define MAXMEMORY_ALLKEYS_LFU ((5<<8)|MAXMEMORY_FLAG_LFU|MAXMEMORY_FLAG_ALLKEYS)
#define MAXMEMORY_ALLKEYS_RANDOM ((6<<8)|MAXMEMORY_FLAG_ALLKEYS)
#define MAXMEMORY_NO_EVICTION (7<<8)

/* Units */
#define UNIT_SECONDS 0
#define UNIT_MILLISECONDS 1

/* SHUTDOWN flags */
#define SHUTDOWN_NOFLAGS 0      /* No flags. */
#define SHUTDOWN_SAVE 1         /* Force SAVE on SHUTDOWN even if no save
                                   points are configured. */
#define SHUTDOWN_NOSAVE 2       /* Don't SAVE on SHUTDOWN. */

/* Command call flags, see call() function */
#define CMD_CALL_NONE 0
#define CMD_CALL_SLOWLOG (1<<0)
#define CMD_CALL_STATS (1<<1)
#define CMD_CALL_PROPAGATE_AOF (1<<2)
#define CMD_CALL_PROPAGATE_REPL (1<<3)
#define CMD_CALL_PROPAGATE (CMD_CALL_PROPAGATE_AOF|CMD_CALL_PROPAGATE_REPL)
#define CMD_CALL_FULL (CMD_CALL_SLOWLOG | CMD_CALL_STATS | CMD_CALL_PROPAGATE)
#define CMD_CALL_NOWRAP (1<<4)  /* Don't wrap also propagate array into
                                   MULTI/EXEC: the caller will handle it.  */

/* Command propagation flags, see propagate() function */
#define PROPAGATE_NONE 0
#define PROPAGATE_AOF 1
#define PROPAGATE_REPL 2

/* RDB active child save type. */
#define RDB_CHILD_TYPE_NONE 0
#define RDB_CHILD_TYPE_DISK 1     /* RDB is written to disk. */
#define RDB_CHILD_TYPE_SOCKET 2   /* RDB is written to replica socket. */

/* Keyspace changes notification classes. Every class is associated with a
 * character for configuration purposes. */
#define NOTIFY_KEYSPACE (1<<0)    /* K */
#define NOTIFY_KEYEVENT (1<<1)    /* E */
#define NOTIFY_GENERIC (1<<2)     /* g */
#define NOTIFY_STRING (1<<3)      /* $ */
#define NOTIFY_LIST (1<<4)        /* l */
#define NOTIFY_SET (1<<5)         /* s */
#define NOTIFY_HASH (1<<6)        /* h */
#define NOTIFY_ZSET (1<<7)        /* z */
#define NOTIFY_EXPIRED (1<<8)     /* x */
#define NOTIFY_EVICTED (1<<9)     /* e */
#define NOTIFY_STREAM (1<<10)     /* t */
#define NOTIFY_KEY_MISS (1<<11)   /* m (Note: This one is excluded from NOTIFY_ALL on purpose) */
#define NOTIFY_ALL (NOTIFY_GENERIC | NOTIFY_STRING | NOTIFY_LIST | NOTIFY_SET | NOTIFY_HASH | NOTIFY_ZSET | NOTIFY_EXPIRED | NOTIFY_EVICTED | NOTIFY_STREAM) /* A flag */

/* Get the first bind addr or NULL */
#define NET_FIRST_BIND_ADDR (g_pserver->bindaddr_count ? g_pserver->bindaddr[0] : NULL)

/* Using the following macro you can run code inside serverCron() with the
 * specified period, specified in milliseconds.
 * The actual resolution depends on g_pserver->hz. */
#define run_with_period(_ms_) if ((_ms_ <= 1000/g_pserver->hz) || !(g_pserver->cronloops%((_ms_)/(1000/g_pserver->hz))))

/*-----------------------------------------------------------------------------
 * Data types
 *----------------------------------------------------------------------------*/

/* A redis object, that is a type able to hold a string / list / set */

/* The actual Redis Object */
#define OBJ_STRING 0    /* String object. */
#define OBJ_LIST 1      /* List object. */
#define OBJ_SET 2       /* Set object. */
#define OBJ_ZSET 3      /* Sorted set object. */
#define OBJ_HASH 4      /* Hash object. */

/* The "module" object type is a special one that signals that the object
 * is one directly managed by a Redis module. In this case the value points
 * to a moduleValue struct, which contains the object value (which is only
 * handled by the module itself) and the RedisModuleType struct which lists
 * function pointers in order to serialize, deserialize, AOF-rewrite and
 * free the object.
 *
 * Inside the RDB file, module types are encoded as OBJ_MODULE followed
 * by a 64 bit module type ID, which has a 54 bits module-specific signature
 * in order to dispatch the loading to the right module, plus a 10 bits
 * encoding version. */
#define OBJ_MODULE 5    /* Module object. */
#define OBJ_STREAM 6    /* Stream object. */
#define OBJ_CRON 7      /* CRON job */


/* Extract encver / signature from a module type ID. */
#define REDISMODULE_TYPE_ENCVER_BITS 10
#define REDISMODULE_TYPE_ENCVER_MASK ((1<<REDISMODULE_TYPE_ENCVER_BITS)-1)
#define REDISMODULE_TYPE_ENCVER(id) (id & REDISMODULE_TYPE_ENCVER_MASK)
#define REDISMODULE_TYPE_SIGN(id) ((id & ~((uint64_t)REDISMODULE_TYPE_ENCVER_MASK)) >>REDISMODULE_TYPE_ENCVER_BITS)

/* Bit flags for moduleTypeAuxSaveFunc */
#define REDISMODULE_AUX_BEFORE_RDB (1<<0)
#define REDISMODULE_AUX_AFTER_RDB (1<<1)

struct RedisModule;
struct RedisModuleIO;
struct RedisModuleDigest;
struct RedisModuleCtx;
struct redisObject;

/* Each module type implementation should export a set of methods in order
 * to serialize and deserialize the value in the RDB file, rewrite the AOF
 * log, create the digest for "DEBUG DIGEST", and free the value when a key
 * is deleted. */
typedef void *(*moduleTypeLoadFunc)(struct RedisModuleIO *io, int encver);
typedef void (*moduleTypeSaveFunc)(struct RedisModuleIO *io, void *value);
typedef int (*moduleTypeAuxLoadFunc)(struct RedisModuleIO *rdb, int encver, int when);
typedef void (*moduleTypeAuxSaveFunc)(struct RedisModuleIO *rdb, int when);
typedef void (*moduleTypeRewriteFunc)(struct RedisModuleIO *io, struct redisObject *key, void *value);
typedef void (*moduleTypeDigestFunc)(struct RedisModuleDigest *digest, void *value);
typedef size_t (*moduleTypeMemUsageFunc)(const void *value);
typedef void (*moduleTypeFreeFunc)(void *value);

/* A callback that is called when the client authentication changes. This
 * needs to be exposed since you can't cast a function pointer to (void *) */
typedef void (*RedisModuleUserChangedFunc) (uint64_t client_id, void *privdata);


/* The module type, which is referenced in each value of a given type, defines
 * the methods and links to the module exporting the type. */
typedef struct RedisModuleType {
    uint64_t id; /* Higher 54 bits of type ID + 10 lower bits of encoding ver. */
    struct RedisModule *module;
    moduleTypeLoadFunc rdb_load;
    moduleTypeSaveFunc rdb_save;
    moduleTypeRewriteFunc aof_rewrite;
    moduleTypeMemUsageFunc mem_usage;
    moduleTypeDigestFunc digest;
    moduleTypeFreeFunc free;
    moduleTypeAuxLoadFunc aux_load;
    moduleTypeAuxSaveFunc aux_save;
    int aux_save_triggers;
    char name[10]; /* 9 bytes name + null term. Charset: A-Z a-z 0-9 _- */
} moduleType;

/* In Redis objects 'robj' structures of type OBJ_MODULE, the value pointer
 * is set to the following structure, referencing the moduleType structure
 * in order to work with the value, and at the same time providing a raw
 * pointer to the value, as created by the module commands operating with
 * the module type.
 *
 * So for example in order to free such a value, it is possible to use
 * the following code:
 *
 *  if (robj->type == OBJ_MODULE) {
 *      moduleValue *mt = robj->ptr;
 *      mt->type->free(mt->value);
 *      zfree(mt); // We need to release this in-the-middle struct as well.
 *  }
 */
typedef struct moduleValue {
    moduleType *type;
    void *value;
} moduleValue;

/* This is a wrapper for the 'rio' streams used inside rdb.c in Redis, so that
 * the user does not have to take the total count of the written bytes nor
 * to care about error conditions. */
typedef struct RedisModuleIO {
    size_t bytes;       /* Bytes read / written so far. */
    rio *prio;           /* Rio stream. */
    moduleType *type;   /* Module type doing the operation. */
    int error;          /* True if error condition happened. */
    int ver;            /* Module serialization version: 1 (old),
                         * 2 (current version with opcodes annotation). */
    struct RedisModuleCtx *ctx; /* Optional context, see RM_GetContextFromIO()*/
    struct redisObject *key;    /* Optional name of key processed */
} RedisModuleIO;

/* Macro to initialize an IO context. Note that the 'ver' field is populated
 * inside rdb.c according to the version of the value to load. */
#define moduleInitIOContext(iovar,mtype,rioptr,keyptr) do { \
    iovar.prio = rioptr; \
    iovar.type = mtype; \
    iovar.bytes = 0; \
    iovar.error = 0; \
    iovar.ver = 0; \
    iovar.key = keyptr; \
    iovar.ctx = NULL; \
} while(0);

/* This is a structure used to export DEBUG DIGEST capabilities to Redis
 * modules. We want to capture both the ordered and unordered elements of
 * a data structure, so that a digest can be created in a way that correctly
 * reflects the values. See the DEBUG DIGEST command implementation for more
 * background. */
typedef struct RedisModuleDigest {
    unsigned char o[20];    /* Ordered elements. */
    unsigned char x[20];    /* Xored elements. */
} RedisModuleDigest;

/* Just start with a digest composed of all zero bytes. */
#define moduleInitDigestContext(mdvar) do { \
    memset(mdvar.o,0,sizeof(mdvar.o)); \
    memset(mdvar.x,0,sizeof(mdvar.x)); \
} while(0);

/* Objects encoding. Some kind of objects like Strings and Hashes can be
 * internally represented in multiple ways. The 'encoding' field of the object
 * is set to one of this fields for this object. */
#define OBJ_ENCODING_RAW 0     /* Raw representation */
#define OBJ_ENCODING_INT 1     /* Encoded as integer */
#define OBJ_ENCODING_HT 2      /* Encoded as hash table */
#define OBJ_ENCODING_ZIPMAP 3  /* Encoded as zipmap */
#define OBJ_ENCODING_LINKEDLIST 4 /* No longer used: old list encoding. */
#define OBJ_ENCODING_ZIPLIST 5 /* Encoded as ziplist */
#define OBJ_ENCODING_INTSET 6  /* Encoded as intset */
#define OBJ_ENCODING_SKIPLIST 7  /* Encoded as skiplist */
#define OBJ_ENCODING_EMBSTR 8  /* Embedded sds string encoding */
#define OBJ_ENCODING_QUICKLIST 9 /* Encoded as linked list of ziplists */
#define OBJ_ENCODING_STREAM 10 /* Encoded as a radix tree of listpacks */

#define LRU_BITS 24
#define LRU_CLOCK_MAX ((1<<LRU_BITS)-1) /* Max value of obj->lru */
#define LRU_CLOCK_RESOLUTION 1000 /* LRU clock resolution in ms */

#define OBJ_SHARED_REFCOUNT (0x7FFFFFFF) 
#define OBJ_STATIC_REFCOUNT (OBJ_SHARED_REFCOUNT-1)
#define OBJ_FIRST_SPECIAL_REFCOUNT OBJ_STATIC_REFCOUNT
#define OBJ_MVCC_INVALID (0xFFFFFFFFFFFFFFFFULL)

#define MVCC_MS_SHIFT 20

typedef struct redisObject {
    unsigned type:4;
    unsigned encoding:4;
    unsigned lru:LRU_BITS; /* LRU time (relative to global lru_clock) or
                            * LFU data (least significant 8 bits frequency
                            * and most significant 16 bits access time). */
private:
    mutable std::atomic<unsigned> refcount {0};
public:
    uint64_t mvcc_tstamp;
    void *m_ptr;

    inline bool FExpires() const { return refcount.load(std::memory_order_relaxed) >> 31; }
    void SetFExpires(bool fExpires);

    void setrefcount(unsigned ref);
    unsigned getrefcount(std::memory_order order = std::memory_order_relaxed) const { return (refcount.load(order) & ~(1U << 31)); }
    void addref() const { refcount.fetch_add(1, std::memory_order_relaxed); }
    unsigned release() const { return refcount.fetch_sub(1, std::memory_order_seq_cst) & ~(1U << 31); }
} robj;
static_assert(sizeof(redisObject) == 24, "object size is critical, don't increase");

__attribute__((always_inline)) inline const void *ptrFromObj(robj_roptr &o)
{
    if (o->encoding == OBJ_ENCODING_EMBSTR)
        return ((char*)&(o)->m_ptr) + sizeof(struct sdshdr8);
    return o->m_ptr;
}

__attribute__((always_inline)) inline void *ptrFromObj(const robj *o)
{
    if (o->encoding == OBJ_ENCODING_EMBSTR)
        return ((char*)&((robj*)o)->m_ptr) + sizeof(struct sdshdr8);
    return o->m_ptr;
}

__attribute__((always_inline)) inline const char *szFromObj(robj_roptr o)
{
    return (const char*)ptrFromObj(o);
}

__attribute__((always_inline)) inline char *szFromObj(const robj *o)
{
    return (char*)ptrFromObj(o);
}

class expireEntryFat
{
    friend class expireEntry;
public:
    struct subexpireEntry
    {
        long long when;
        std::unique_ptr<const char, void(*)(const char*)> spsubkey;

        subexpireEntry(long long when, const char *subkey)
            : when(when), spsubkey(subkey, sdsfree)
        {}

        subexpireEntry(const subexpireEntry &e)
            : when(e.when), spsubkey(nullptr, sdsfree)
        {
            if (e.spsubkey)
                spsubkey = std::unique_ptr<const char, void(*)(const char*)>((const char*)sdsdup((sds)e.spsubkey.get()), sdsfree);
        }

        subexpireEntry(subexpireEntry &&e) = default;
        subexpireEntry& operator=(subexpireEntry &&e) = default;

        bool operator<(long long when) const noexcept { return this->when < when; }
        bool operator<(const subexpireEntry &se) { return this->when < se.when; }
    };

private:
    sdsimmutablestring m_keyPrimary;
    std::vector<subexpireEntry> m_vecexpireEntries;  // Note a NULL for the sds portion means the expire is for the primary key

public:
    expireEntryFat(const sdsimmutablestring &keyPrimary)
        : m_keyPrimary(keyPrimary)
        {}
        
    expireEntryFat(const expireEntryFat &e) = default;
    expireEntryFat(expireEntryFat &&e) = default;

    long long when() const noexcept { return m_vecexpireEntries.front().when; }
    const char *key() const noexcept { return static_cast<const char*>(m_keyPrimary); }

    bool operator<(long long when) const noexcept { return this->when() <  when; }

    void expireSubKey(const char *szSubkey, long long when)
    {
        // First check if the subkey already has an expiration
        for (auto &entry : m_vecexpireEntries)
        {
            if (szSubkey != nullptr)
            {
                // if this is a subkey expiry then its not a match if the expireEntry is either for the
                //  primary key or a different subkey
                if (entry.spsubkey == nullptr || sdscmp((sds)entry.spsubkey.get(), (sds)szSubkey) != 0)
                    continue;
            }
            else
            {
                if (entry.spsubkey != nullptr)
                    continue;
            }
            m_vecexpireEntries.erase(m_vecexpireEntries.begin() + (&entry - m_vecexpireEntries.data()));
            break;
        }
        auto itrInsert = std::lower_bound(m_vecexpireEntries.begin(), m_vecexpireEntries.end(), when);
        const char *subkey = (szSubkey) ? sdsdup(szSubkey) : nullptr;
        m_vecexpireEntries.emplace(itrInsert, when, subkey);
    }

    bool FEmpty() const noexcept { return m_vecexpireEntries.empty(); }
    const subexpireEntry &nextExpireEntry() const noexcept { return m_vecexpireEntries.front(); }
    void popfrontExpireEntry() { m_vecexpireEntries.erase(m_vecexpireEntries.begin()); }
    const subexpireEntry &operator[](size_t idx) const { return m_vecexpireEntries[idx]; }
    size_t size() const noexcept { return m_vecexpireEntries.size(); }
};

class expireEntry {
    struct
    {
        sdsimmutablestring m_key;
        expireEntryFat *m_pfatentry = nullptr;
    } u;
    long long m_when;   // LLONG_MIN means this is a fat entry and we should use the pointer

public:
    class iter
    {
        friend class expireEntry;
        const expireEntry *m_pentry = nullptr;
        size_t m_idx = 0;

    public:
        iter(const expireEntry *pentry, size_t idx)
            : m_pentry(pentry), m_idx(idx)
        {}

        iter &operator++() { ++m_idx; return *this; }
        
        const char *subkey() const
        {
            if (m_pentry->FFat())
                return (*m_pentry->pfatentry())[m_idx].spsubkey.get();
            return nullptr;
        }
        long long when() const
        {
            if (m_pentry->FFat())
                return (*m_pentry->pfatentry())[m_idx].when;
            return m_pentry->when();
        }

        bool operator!=(const iter &other)
        {
            return m_idx != other.m_idx;
        }

        const iter &operator*() const { return *this; }
    };

    expireEntry(sds key, const char *subkey, long long when)
    {
        if (subkey != nullptr)
        {
            m_when = LLONG_MIN;
            u.m_pfatentry = new (MALLOC_LOCAL) expireEntryFat(sdsimmutablestring(sdsdupshared(key)));
            u.m_pfatentry->expireSubKey(subkey, when);
        }
        else
        {
            u.m_key = sdsimmutablestring(sdsdupshared(key));
            m_when = when;
        }
    }

    expireEntry(expireEntryFat *pfatentry)
    {
        u.m_pfatentry = pfatentry;
        m_when = LLONG_MIN;
    }

    expireEntry(const expireEntry &e)
    {
        *this = e;
    }

    expireEntry(expireEntry &&e)
    {
        u.m_key = std::move(e.u.m_key);
        u.m_pfatentry = std::move(e.u.m_pfatentry);
        m_when = e.m_when;
        e.m_when = 0;
        e.u.m_pfatentry = nullptr;
    }

    ~expireEntry()
    {
        if (FFat())
            delete u.m_pfatentry;
    }

    expireEntry &operator=(const expireEntry &e)
    {
        u.m_key = e.u.m_key;
        m_when = e.m_when;
        if (e.FFat())
            u.m_pfatentry = new (MALLOC_LOCAL) expireEntryFat(*e.u.m_pfatentry);
        return *this;
    }

    void setKeyUnsafe(sds key)
    {
        if (FFat())
            u.m_pfatentry->m_keyPrimary = sdsimmutablestring(sdsdupshared(key));
        else
            u.m_key = sdsimmutablestring(sdsdupshared(key));
    }

    inline bool FFat() const noexcept { return m_when == LLONG_MIN; }
    expireEntryFat *pfatentry() { assert(FFat()); return u.m_pfatentry; }
    const expireEntryFat *pfatentry() const { assert(FFat()); return u.m_pfatentry; }


    bool operator==(const sdsview &key) const noexcept
    { 
        return key == this->key(); 
    }

    bool operator<(const expireEntry &e) const noexcept
    { 
        return when() < e.when(); 
    }
    bool operator<(long long when) const noexcept
    { 
        return this->when() < when;
    }

    const char *key() const noexcept
    { 
        if (FFat())
            return u.m_pfatentry->key();
        return static_cast<const char*>(u.m_key);
    }
    long long when() const noexcept
    { 
        if (FFat())
            return u.m_pfatentry->when();
        return m_when; 
    }

    void update(const char *subkey, long long when)
    {
        if (!FFat())
        {
            if (subkey == nullptr)
            {
                m_when = when;
                return;
            }
            else
            {
                // we have to upgrade to a fat entry
                long long whenT = m_when;
                sdsimmutablestring keyPrimary = u.m_key;
                m_when = LLONG_MIN;
                u.m_pfatentry = new (MALLOC_LOCAL) expireEntryFat(keyPrimary);
                u.m_pfatentry->expireSubKey(nullptr, whenT);
                // at this point we're fat so fall through
            }
        }
        u.m_pfatentry->expireSubKey(subkey, when);
    }
    
    iter begin() const { return iter(this, 0); }
    iter end() const
    {
        if (FFat())
            return iter(this, u.m_pfatentry->size());
        return iter(this, 1);
    }
    
    void erase(iter &itr)
    {
        if (!FFat())
            throw -1;   // assert
        pfatentry()->m_vecexpireEntries.erase(
            pfatentry()->m_vecexpireEntries.begin() + itr.m_idx);
    }

    size_t size() const
    {
        if (FFat())
            return u.m_pfatentry->size();
        return 1;
    }

    bool FGetPrimaryExpire(long long *pwhen) const
    {
        *pwhen = -1;
        for (auto itr : *this)
        {
            if (itr.subkey() == nullptr)
            {
                *pwhen = itr.when();
                return true;
            }
        }
        return false;
    }

    explicit operator sdsview() const noexcept { return key(); }
    explicit operator long long() const noexcept { return when(); }
};
typedef semiorderedset<expireEntry, sdsview, true /*expireEntry can be memmoved*/> expireset;
extern fastlock g_expireLock;

/* The a string name for an object's type as listed above
 * Native types are checked against the OBJ_STRING, OBJ_LIST, OBJ_* defines,
 * and Module types have their registered name returned. */
const char *getObjectTypeName(robj_roptr o);

/* Macro used to initialize a Redis object allocated on the stack.
 * Note that this macro is taken near the structure definition to make sure
 * we'll update it when the structure is changed, to avoid bugs like
 * bug #85 introduced exactly in this way. */
#define initStaticStringObject(_var,_ptr) do { \
    _var.setrefcount(OBJ_STATIC_REFCOUNT); \
    _var.type = OBJ_STRING; \
    _var.encoding = OBJ_ENCODING_RAW; \
    _var.m_ptr = _ptr; \
} while(0)

struct evictionPoolEntry; /* Defined in evict.c */

/* This structure is used in order to represent the output buffer of a client,
 * which is actually a linked list of blocks like that, that is: client->reply. */
typedef struct clientReplyBlock {
    size_t size, used;
#ifndef __cplusplus
    char buf[];
#else
    __attribute__((always_inline)) char *buf()
    {
        return reinterpret_cast<char*>(this+1);
    }
#endif
} clientReplyBlock;

struct dictEntry;
class dict_const_iter
{
    friend struct redisDb;
    friend class redisDbPersistentData;
protected:
    dictEntry *de;
public:
    explicit dict_const_iter(dictEntry *de)
        : de(de)
    {}

    const char *key() const { return de ? (const char*)dictGetKey(de) : nullptr; }
    robj_roptr val() const { return de ? (robj*)dictGetVal(de) : nullptr; }
    const robj* operator->() const { return de ? (robj*)dictGetVal(de) : nullptr; }
    operator robj_roptr() const { return de ? (robj*)dictGetVal(de) : nullptr; }

    bool operator==(std::nullptr_t) const { return de == nullptr; }
    bool operator!=(std::nullptr_t) const { return de != nullptr; }
    bool operator==(const dict_const_iter &other) { return de == other.de; }
};
class dict_iter : public dict_const_iter
{
public:
    explicit dict_iter(dictEntry *de)
        : dict_const_iter(de)
    {}
    sds key() { return de ? (sds)dictGetKey(de) : nullptr; }
    robj *val() { return de ? (robj*)dictGetVal(de) : nullptr; }
    robj *operator->() { return de ? (robj*)dictGetVal(de) : nullptr; }
    operator robj*() const { return de ? (robj*)dictGetVal(de) : nullptr; }

};

class redisDbPersistentDataSnapshot;
class redisDbPersistentData
{
    friend void dictDbKeyDestructor(void *privdata, void *key);
    friend class redisDbPersistentDataSnapshot;

public:
    virtual ~redisDbPersistentData();

    redisDbPersistentData() = default;
    redisDbPersistentData(redisDbPersistentData &&) = default;

    size_t slots() const { return dictSlots(m_pdict); }
    size_t size() const;
    void expand(uint64_t slots) { dictExpand(m_pdict, slots); }
    
    void trackkey(robj_roptr o, bool fUpdate)
    {
        trackkey(szFromObj(o), fUpdate);
    }

    void trackkey(const char *key, bool fUpdate);

    dict_iter find(const char *key) 
    {
        dictEntry *de = dictFind(m_pdict, key);
        ensure(key, &de);
        return dict_iter(de);
    }

    dict_iter find(robj_roptr key)
    {
        return find(szFromObj(key));
    }

    dict_iter random();

    const expireEntry &random_expire()
    {
        return m_setexpire->random_value();
    }

    dict_iter end()  { return dict_iter(nullptr); }
    dict_const_iter end() const { return dict_const_iter(nullptr); }

    void getStats(char *buf, size_t bufsize) { dictGetStats(buf, bufsize, m_pdict); }
    void getExpireStats(char *buf, size_t bufsize) { m_setexpire->getstats(buf, bufsize); }

    bool insert(char *k, robj *o, bool fAssumeNew = false);
    void tryResize();
    int incrementallyRehash();
    void updateValue(dict_iter itr, robj *val);
    bool syncDelete(robj *key);
    bool asyncDelete(robj *key);
    size_t expireSize() const { return m_setexpire->size(); }
    int removeExpire(robj *key, dict_iter itr);
    int removeSubkeyExpire(robj *key, robj *subkey);
    void resortExpire(expireEntry &e);
    void clear(void(callback)(void*));
    void emptyDbAsync();
    // Note: If you do not need the obj then use the objless iterator version.  It's faster
    bool iterate(std::function<bool(const char*, robj*)> fn);
    void setExpire(robj *key, robj *subkey, long long when);
    void setExpire(expireEntry &&e);
    void initialize();

    void setStorageProvider(StorageCache *pstorage);

    void trackChanges(bool fBulk);

    // Process and commit changes for secondary storage.  Note that process and commit are seperated
    //  to allow you to release the global lock before commiting.  To prevent deadlocks you *must*
    //  either release the global lock or keep the same global lock between the two functions as
    //  a second look is kept to ensure writes to secondary storage are ordered
    void processChanges(bool fSnapshot);
    void commitChanges(const redisDbPersistentDataSnapshot **psnapshotFree = nullptr);

    // This should only be used if you look at the key, we do not fixup
    //  objects stored elsewhere
    dict *dictUnsafeKeyOnly() { return m_pdict; }   

    expireset *setexpireUnsafe() { return m_setexpire; }
    const expireset *setexpire() const { return m_setexpire; }

    const redisDbPersistentDataSnapshot *createSnapshot(uint64_t mvccCheckpoint, bool fOptional);
    void endSnapshot(const redisDbPersistentDataSnapshot *psnapshot);
    void endSnapshotAsync(const redisDbPersistentDataSnapshot *psnapshot);
    void restoreSnapshot(const redisDbPersistentDataSnapshot *psnapshot);

    void consolidate_snapshot();

    bool FStorageProvider() { return m_spstorage != nullptr; }
    bool removeCachedValue(const char *key);
    void removeAllCachedValues();

    dict_iter find_cached_threadsafe(const char *key) const;

protected:
    uint64_t m_mvccCheckpoint = 0;

private:
    struct changedesc
    {
        sdsimmutablestring strkey;
        bool fUpdate;

        changedesc(const char *strkey, bool fUpdate) : strkey(strkey), fUpdate(fUpdate) {}
    };
    struct changedescCmp
    {
        using is_transparent = void;    // C++14 to allow comparisons with different types
        bool operator()(const changedesc &a, const changedesc &b) const { return a.strkey < b.strkey; }
        bool operator()(const changedesc &a, const char *key) const { return a.strkey < sdsview(key); }
        bool operator()(const char *key, const changedesc &b) const { return sdsview(key) < b.strkey; }
    };

    static void serializeAndStoreChange(StorageCache *storage, redisDbPersistentData *db, const changedesc &change);

    void ensure(const char *key);
    void ensure(const char *key, dictEntry **de);
    void storeDatabase();
    void storeKey(sds key, robj *o, bool fOverwrite);
    void recursiveFreeSnapshots(redisDbPersistentDataSnapshot *psnapshot);

    // Keyspace
    dict *m_pdict = nullptr;                 /* The keyspace for this DB */
    dict *m_pdictTombstone = nullptr;        /* Track deletes when we have a snapshot */
    int m_fTrackingChanges = 0;     // Note: Stack based
    int m_fAllChanged = 0;
    std::set<changedesc, changedescCmp> m_setchanged;
    size_t m_cnewKeysPending = 0;
    std::shared_ptr<StorageCache> m_spstorage = nullptr;

    // Expire
    expireset *m_setexpire = nullptr;

    // These two pointers are the same, UNLESS the database has been cleared.
    //      in which case m_pdbSnapshot is NULL and we continue as though we weren'
    //      in a snapshot
    const redisDbPersistentDataSnapshot *m_pdbSnapshot = nullptr;
    std::unique_ptr<redisDbPersistentDataSnapshot> m_spdbSnapshotHOLDER;
    const redisDbPersistentDataSnapshot *m_pdbSnapshotASYNC = nullptr;
    
    const redisDbPersistentDataSnapshot *m_pdbSnapshotStorageFlush = nullptr;
    std::set<changedesc, changedescCmp> m_setchangedStorageFlush;
    
    int m_refCount = 0;
};

class redisDbPersistentDataSnapshot : protected redisDbPersistentData
{
    friend class redisDbPersistentData;
protected:
    bool m_fConsolidated = false;
    static void gcDisposeSnapshot(redisDbPersistentDataSnapshot *psnapshot);
    int snapshot_depth() const;
    void consolidate_children(redisDbPersistentData *pdbPrimary, bool fForce);
    void freeTombstoneObjects(int depth);

public:
    bool FWillFreeChildDebug() const { return m_spdbSnapshotHOLDER != nullptr; }

    bool iterate_threadsafe(std::function<bool(const char*, robj_roptr o)> fn, bool fKeyOnly = false, bool fCacheOnly = false) const;
    unsigned long scan_threadsafe(unsigned long iterator, long count, sds type, list *keys) const;
    
    using redisDbPersistentData::createSnapshot;
    using redisDbPersistentData::endSnapshot;
    using redisDbPersistentData::endSnapshotAsync;
    using redisDbPersistentData::end;
    using redisDbPersistentData::find_cached_threadsafe;

    dict_iter random_cache_threadsafe(bool fPrimaryOnly = false) const;

    expireEntry *getExpire(robj_roptr key) { return getExpire(szFromObj(key)); }
    expireEntry *getExpire(const char *key);
    const expireEntry *getExpire(const char *key) const;
    const expireEntry *getExpire(robj_roptr key) const { return getExpire(szFromObj(key)); }

    uint64_t mvccCheckpoint() const { return m_mvccCheckpoint; }

    bool FStale() const;

    // These need to be fixed
    using redisDbPersistentData::size;
    using redisDbPersistentData::expireSize;
};

/* Redis database representation. There are multiple databases identified
 * by integers from 0 (the default database) up to the max configured
 * database. The database number is the 'id' field in the structure. */
struct redisDb : public redisDbPersistentDataSnapshot 
{
    // Legacy C API, Do not add more
    friend void tryResizeHashTables(int);
    friend int dbSyncDelete(redisDb *db, robj *key);
    friend int dbAsyncDelete(redisDb *db, robj *key);
    friend long long emptyDb(int dbnum, int flags, void(callback)(void*));
    friend void scanGenericCommand(struct client *c, robj_roptr o, unsigned long cursor);
    friend int dbSwapDatabases(int id1, int id2);
    friend int removeExpire(redisDb *db, robj *key);
    friend void setExpire(struct client *c, redisDb *db, robj *key, robj *subkey, long long when);
    friend void setExpire(client *c, redisDb *db, robj *key, expireEntry &&e);
    friend int evictionPoolPopulate(int dbid, redisDb *db, expireset *setexpire, struct evictionPoolEntry *pool);
    friend void activeDefragCycle(void);
    friend int freeMemoryIfNeeded(bool);
    friend void activeExpireCycle(int);
    friend void expireSlaveKeys(void);

    typedef ::dict_const_iter const_iter;
    typedef ::dict_iter iter;

    redisDb()
        : expireitr(nullptr)
    {}

    void initialize(int id);
    void storageProviderInitialize();
    virtual ~redisDb();

    void dbOverwriteCore(redisDb::iter itr, robj *key, robj *val, bool fUpdateMvcc, bool fRemoveExpire);

    bool FKeyExpires(const char *key);
    size_t clear(bool fAsync, void(callback)(void*));

    // Import methods from redisDbPersistentData hidden by redisDbPersistentDataSnapshot
    using redisDbPersistentData::slots;
    using redisDbPersistentData::size;
    using redisDbPersistentData::expand;
    using redisDbPersistentData::trackkey;
    using redisDbPersistentData::find;
    using redisDbPersistentData::random;
    using redisDbPersistentData::random_expire;
    using redisDbPersistentData::end;
    using redisDbPersistentData::getStats;
    using redisDbPersistentData::getExpireStats;
    using redisDbPersistentData::insert;
    using redisDbPersistentData::tryResize;
    using redisDbPersistentData::incrementallyRehash;
    using redisDbPersistentData::updateValue;
    using redisDbPersistentData::syncDelete;
    using redisDbPersistentData::asyncDelete;
    using redisDbPersistentData::expireSize;
    using redisDbPersistentData::removeExpire;
    using redisDbPersistentData::removeSubkeyExpire;
    using redisDbPersistentData::clear;
    using redisDbPersistentData::emptyDbAsync;
    using redisDbPersistentData::iterate;
    using redisDbPersistentData::setExpire;
    using redisDbPersistentData::trackChanges;
    using redisDbPersistentData::processChanges;
    using redisDbPersistentData::commitChanges;
    using redisDbPersistentData::setexpireUnsafe;
    using redisDbPersistentData::setexpire;
    using redisDbPersistentData::createSnapshot;
    using redisDbPersistentData::endSnapshot;
    using redisDbPersistentData::restoreSnapshot;
    using redisDbPersistentData::consolidate_snapshot;
    using redisDbPersistentData::removeAllCachedValues;
    using redisDbPersistentData::dictUnsafeKeyOnly;
    using redisDbPersistentData::resortExpire;

public:
    expireset::setiter expireitr;
    dict *blocking_keys;        /* Keys with clients waiting for data (BLPOP)*/
    dict *ready_keys;           /* Blocked keys that received a PUSH */
    dict *watched_keys;         /* WATCHED keys for MULTI/EXEC CAS */
    int id;                     /* Database ID */
    long long last_expire_set;  /* when the last expire was set */
    double avg_ttl;             /* Average TTL, just for stats */
    list *defrag_later;         /* List of key names to attempt to defrag one by one, gradually. */
};

/* Client MULTI/EXEC state */
typedef struct multiCmd {
    robj **argv;
    int argc;
    struct redisCommand *cmd;
} multiCmd;

typedef struct multiState {
    multiCmd *commands;     /* Array of MULTI commands */
    int count;              /* Total number of MULTI commands */
    int cmd_flags;          /* The accumulated command flags OR-ed together.
                               So if at least a command has a given flag, it
                               will be set in this field. */
    int minreplicas;        /* MINREPLICAS for synchronous replication */
    time_t minreplicas_timeout; /* MINREPLICAS timeout as unixtime. */
} multiState;

/* This structure holds the blocking operation state for a client.
 * The fields used depend on client->btype. */
typedef struct blockingState {
    /* Generic fields. */
    mstime_t timeout;       /* Blocking operation timeout. If UNIX current time
                             * is > timeout then the operation timed out. */

    /* BLOCKED_LIST, BLOCKED_ZSET and BLOCKED_STREAM */
    dict *keys;             /* The keys we are waiting to terminate a blocking
                             * operation such as BLPOP or XREAD. Or NULL. */
    robj *target;           /* The key that should receive the element,
                             * for BRPOPLPUSH. */

    /* BLOCK_STREAM */
    size_t xread_count;     /* XREAD COUNT option. */
    robj *xread_group;      /* XREADGROUP group name. */
    robj *xread_consumer;   /* XREADGROUP consumer name. */
    mstime_t xread_retry_time, xread_retry_ttl;
    int xread_group_noack;

    /* BLOCKED_WAIT */
    int numreplicas;        /* Number of replicas we are waiting for ACK. */
    long long reploffset;   /* Replication offset to reach. */

    /* BLOCKED_MODULE */
    void *module_blocked_handle; /* RedisModuleBlockedClient structure.
                                    which is opaque for the Redis core, only
                                    handled in module.c. */
} blockingState;

/* The following structure represents a node in the g_pserver->ready_keys list,
 * where we accumulate all the keys that had clients blocked with a blocking
 * operation such as B[LR]POP, but received new data in the context of the
 * last executed command.
 *
 * After the execution of every command or script, we run this list to check
 * if as a result we should serve data to clients blocked, unblocking them.
 * Note that g_pserver->ready_keys will not have duplicates as there dictionary
 * also called ready_keys in every structure representing a Redis database,
 * where we make sure to remember if a given key was already added in the
 * g_pserver->ready_keys list. */
typedef struct readyList {
    redisDb *db;
    robj *key;
} readyList;

/* This structure represents a Redis user. This is useful for ACLs, the
 * user is associated to the connection after the connection is authenticated.
 * If there is no associated user, the connection uses the default user. */
#define USER_COMMAND_BITS_COUNT 1024    /* The total number of command bits
                                           in the user structure. The last valid
                                           command ID we can set in the user
                                           is USER_COMMAND_BITS_COUNT-1. */
#define USER_FLAG_ENABLED (1<<0)        /* The user is active. */
#define USER_FLAG_DISABLED (1<<1)       /* The user is disabled. */
#define USER_FLAG_ALLKEYS (1<<2)        /* The user can mention any key. */
#define USER_FLAG_ALLCOMMANDS (1<<3)    /* The user can run all commands. */
#define USER_FLAG_NOPASS      (1<<4)    /* The user requires no password, any
                                           provided password will work. For the
                                           default user, this also means that
                                           no AUTH is needed, and every
                                           connection is immediately
                                           authenticated. */
typedef struct {
    sds name;       /* The username as an SDS string. */
    uint64_t flags; /* See USER_FLAG_* */

    /* The bit in allowed_commands is set if this user has the right to
     * execute this command. In commands having subcommands, if this bit is
     * set, then all the subcommands are also available.
     *
     * If the bit for a given command is NOT set and the command has
     * subcommands, Redis will also check allowed_subcommands in order to
     * understand if the command can be executed. */
    uint64_t allowed_commands[USER_COMMAND_BITS_COUNT/64];

    /* This array points, for each command ID (corresponding to the command
     * bit set in allowed_commands), to an array of SDS strings, terminated by
     * a NULL pointer, with all the sub commands that can be executed for
     * this command. When no subcommands matching is used, the field is just
     * set to NULL to avoid allocating USER_COMMAND_BITS_COUNT pointers. */
    sds **allowed_subcommands;
    list *passwords; /* A list of SDS valid passwords for this user. */
    list *patterns;  /* A list of allowed key patterns. If this field is NULL
                        the user cannot mention any key in a command, unless
                        the flag ALLKEYS is set in the user. */
} user;

/* With multiplexing we need to take per-client state.
 * Clients are taken in a linked list. */

#define CLIENT_ID_AOF (UINT64_MAX) /* Reserved ID for the AOF client. If you
                                      need more reserved IDs use UINT64_MAX-1,
                                      -2, ... and so forth. */

typedef struct client {
    uint64_t id;            /* Client incremental unique ID. */
    connection *conn;
    int resp;               /* RESP protocol version. Can be 2 or 3. */
    redisDb *db;            /* Pointer to currently SELECTed DB. */
    robj *name;             /* As set by CLIENT SETNAME. */
    sds querybuf;           /* Buffer we use to accumulate client queries. */
    size_t qb_pos;          /* The position we have read in querybuf. */
    sds pending_querybuf;   /* If this client is flagged as master, this buffer
                               represents the yet not applied portion of the
                               replication stream that we are receiving from
                               the master. */
    size_t querybuf_peak;   /* Recent (100ms or more) peak of querybuf size. */
    int argc;               /* Num of arguments of current command. */
    robj **argv;            /* Arguments of current command. */
    struct redisCommand *cmd, *lastcmd;  /* Last command executed. */
    user *puser;             /* User associated with this connection. If the
                               user is set to NULL the connection can do
                               anything (admin). */
    int reqtype;            /* Request protocol type: PROTO_REQ_* */
    int multibulklen;       /* Number of multi bulk arguments left to read. */
    long bulklen;           /* Length of bulk argument in multi bulk request. */
    list *reply;            /* List of reply objects to send to the client. */
    unsigned long long reply_bytes; /* Tot bytes of objects in reply list. */
    size_t sentlen;         /* Amount of bytes already sent in the current
                               buffer or object being sent. */
    size_t sentlenAsync;    /* same as sentlen buf for async buffers (which are a different stream) */
    time_t ctime;           /* Client creation time. */
    time_t lastinteraction; /* Time of the last interaction, used for timeout */
    time_t obuf_soft_limit_reached_time;
    std::atomic<uint64_t> flags;              /* Client flags: CLIENT_* macros. */
    int casyncOpsPending;
    int fPendingAsyncWrite; /* NOTE: Not a flag because it is written to outside of the client lock (locked by the global lock instead) */
    int fPendingAsyncWriteHandler;
    int authenticated;      /* Needed when the default user requires auth. */
    int replstate;          /* Replication state if this is a replica. */
    int repl_put_online_on_ack; /* Install replica write handler on ACK. */
    int repldbfd;           /* Replication DB file descriptor. */
    off_t repldboff;        /* Replication DB file offset. */
    off_t repldbsize;       /* Replication DB file size. */
    sds replpreamble;       /* Replication DB preamble. */
    long long read_reploff; /* Read replication offset if this is a master. */
    long long reploff;      /* Applied replication offset if this is a master. */
    long long reploff_skipped;  /* Repl backlog we did not send to this client */
    long long repl_ack_off; /* Replication ack offset, if this is a replica. */
    long long repl_ack_time;/* Replication ack time, if this is a replica. */
    long long psync_initial_offset; /* FULLRESYNC reply offset other slaves
                                       copying this replica output buffer
                                       should use. */
    char replid[CONFIG_RUN_ID_SIZE+1]; /* Master replication ID (if master). */
    int slave_listening_port; /* As configured with: SLAVECONF listening-port */
    char slave_ip[NET_IP_STR_LEN]; /* Optionally given by REPLCONF ip-address */
    int slave_capa;         /* Slave capabilities: SLAVE_CAPA_* bitwise OR. */
    multiState mstate;      /* MULTI/EXEC state */
    int btype;              /* Type of blocking op if CLIENT_BLOCKED. */
    blockingState bpop;     /* blocking state */
    long long woff;         /* Last write global replication offset. */
    list *watched_keys;     /* Keys WATCHED for MULTI/EXEC CAS */
    dict *pubsub_channels;  /* channels a client is interested in (SUBSCRIBE) */
    list *pubsub_patterns;  /* patterns a client is interested in (SUBSCRIBE) */
    sds peerid;             /* Cached peer ID. */
    listNode *client_list_node; /* list node in client list */
    RedisModuleUserChangedFunc auth_callback; /* Module callback to execute
                                               * when the authenticated user
                                               * changes. */
    void *auth_callback_privdata; /* Private data that is passed when the auth
                                   * changed callback is executed. Opaque for
                                   * Redis Core. */
    void *auth_module;      /* The module that owns the callback, which is used
                             * to disconnect the client if the module is
                             * unloaded for cleanup. Opaque for Redis Core.*/

    /* UUID announced by the client (default nil) - used to detect multiple connections to/from the same peer */
    /* compliant servers will announce their UUIDs when a replica connection is started, and return when asked */
    /* UUIDs are transient and lost when the server is shut down */
    unsigned char uuid[UUID_BINARY_LEN];

    /* If this client is in tracking mode and this field is non zero,
     * invalidation messages for keys fetched by this client will be send to
     * the specified client ID. */
    uint64_t client_tracking_redirection;
    rax *client_tracking_prefixes; /* A dictionary of prefixes we are already
                                      subscribed to in BCAST mode, in the
                                      context of client side caching. */
    /* In clientsCronTrackClientsMemUsage() we track the memory usage of
     * each client and add it to the sum of all the clients of a given type,
     * however we need to remember what was the old contribution of each
     * client, and in which categoty the client was, in order to remove it
     * before adding it the new value. */
    uint64_t client_cron_last_memory_usage;
    int      client_cron_last_memory_type;
    /* Response buffer */
    int bufpos;
    char buf[PROTO_REPLY_CHUNK_BYTES];

    /* Async Response Buffer - other threads write here */
    int bufposAsync;
    int buflenAsync;
    char *bufAsync;

    uint64_t mvccCheckpoint = 0;    // the MVCC checkpoint of our last write

    int iel; /* the event loop index we're registered with */
    struct fastlock lock;
    int master_error;

    // post a function from a non-client thread to run on its client thread
    bool postFunction(std::function<void(client *)> fn);
} client;

struct saveparam {
    time_t seconds;
    int changes;
};

struct moduleLoadQueueEntry {
    sds path;
    int argc;
    robj **argv;
};

struct sharedObjectsStruct {
    robj *crlf, *ok, *err, *emptybulk, *emptymultibulk, *czero, *cone, *pong, *space,
    *colon, *queued, *nullbulk, *null[4], *nullarray[4], *emptymap[4], *emptyset[4],
    *emptyarray, *wrongtypeerr, *nokeyerr, *syntaxerr, *sameobjecterr,
    *outofrangeerr, *noscripterr, *loadingerr, *slowscripterr, *bgsaveerr,
    *masterdownerr, *roslaveerr, *execaborterr, *noautherr, *noreplicaserr,
    *busykeyerr, *oomerr, *plus, *messagebulk, *pmessagebulk, *subscribebulk,
    *unsubscribebulk, *psubscribebulk, *punsubscribebulk, *del, *unlink,
    *rpop, *lpop, *lpush, *rpoplpush, *zpopmin, *zpopmax, *emptyscan,
    *multi, *exec, *srem, *hdel, *zrem,
    *select[PROTO_SHARED_SELECT_CMDS],
    *integers[OBJ_SHARED_INTEGERS],
    *mbulkhdr[OBJ_SHARED_BULKHDR_LEN], /* "*<value>\r\n" */
    *bulkhdr[OBJ_SHARED_BULKHDR_LEN];  /* "$<value>\r\n" */
    sds minstring, maxstring;
};

/* ZSETs use a specialized version of Skiplists */
struct zskiplistLevel {
        struct zskiplistNode *forward;
        unsigned long span;
};
typedef struct zskiplistNode {
    sds ele;
    double score;
    struct zskiplistNode *backward;
    
#ifdef __cplusplus
    zskiplistLevel *level(size_t idx) {
        return reinterpret_cast<zskiplistLevel*>(this+1) + idx;
    }
#else
    struct zskiplistLevel level[];
#endif
} zskiplistNode;

typedef struct zskiplist {
    struct zskiplistNode *header, *tail;
    unsigned long length;
    int level;
} zskiplist;

typedef struct zset {
    dict *pdict;
    zskiplist *zsl;
} zset;

typedef struct clientBufferLimitsConfig {
    unsigned long long hard_limit_bytes;
    unsigned long long soft_limit_bytes;
    time_t soft_limit_seconds;
} clientBufferLimitsConfig;

extern clientBufferLimitsConfig clientBufferLimitsDefaults[CLIENT_TYPE_OBUF_COUNT];

/* The redisOp structure defines a Redis Operation, that is an instance of
 * a command with an argument vector, database ID, propagation target
 * (PROPAGATE_*), and command pointer.
 *
 * Currently only used to additionally propagate more commands to AOF/Replication
 * after the propagation of the executed command. */
typedef struct redisOp {
    robj **argv;
    int argc, dbid, target;
    struct redisCommand *cmd;
} redisOp;

/* Defines an array of Redis operations. There is an API to add to this
 * structure in a easy way.
 *
 * redisOpArrayInit();
 * redisOpArrayAppend();
 * redisOpArrayFree();
 */
typedef struct redisOpArray {
    redisOp *ops;
    int numops;
} redisOpArray;

/* This structure is returned by the getMemoryOverheadData() function in
 * order to return memory overhead information. */
struct redisMemOverhead {
    size_t peak_allocated;
    size_t total_allocated;
    size_t startup_allocated;
    size_t repl_backlog;
    size_t clients_slaves;
    size_t clients_normal;
    size_t aof_buffer;
    size_t lua_caches;
    size_t overhead_total;
    size_t dataset;
    size_t total_keys;
    size_t bytes_per_key;
    float dataset_perc;
    float peak_perc;
    float total_frag;
    ssize_t total_frag_bytes;
    float allocator_frag;
    ssize_t allocator_frag_bytes;
    float allocator_rss;
    ssize_t allocator_rss_bytes;
    float rss_extra;
    size_t rss_extra_bytes;
    size_t num_dbs;
    struct {
        size_t dbid;
        size_t overhead_ht_main;
        size_t overhead_ht_expires;
    } *db;
};

/* This structure can be optionally passed to RDB save/load functions in
 * order to implement additional functionalities, by storing and loading
 * metadata to the RDB file.
 *
 * Currently the only use is to select a DB at load time, useful in
 * replication in order to make sure that chained slaves (slaves of slaves)
 * select the correct DB and are able to accept the stream coming from the
 * top-level master. */
typedef struct rdbSaveInfo {
    /* Used saving and loading. */
    int repl_stream_db;  /* DB to select in g_pserver->master client. */

    /* Used only loading. */
    int repl_id_is_set;  /* True if repl_id field is set. */
    char repl_id[CONFIG_RUN_ID_SIZE+1];     /* Replication ID. */
    long long repl_offset;                  /* Replication offset. */
    int fForceSetKey;

    /* Used In Save */
    long long master_repl_offset;

    uint64_t mvccMinThreshold;
    struct redisMaster *mi;
} rdbSaveInfo;

#define RDB_SAVE_INFO_INIT {-1,0,"000000000000000000000000000000",-1, TRUE, 0, 0, nullptr}

struct malloc_stats {
    size_t zmalloc_used;
    size_t process_rss;
    size_t allocator_allocated;
    size_t allocator_active;
    size_t allocator_resident;
};

/*-----------------------------------------------------------------------------
 * TLS Context Configuration
 *----------------------------------------------------------------------------*/

typedef struct redisTLSContextConfig {
    char *cert_file;
    char *key_file;
    char *dh_params_file;
    char *ca_cert_file;
    char *ca_cert_dir;
    char *protocols;
    char *ciphers;
    char *ciphersuites;
    int prefer_server_ciphers;
} redisTLSContextConfig;

/*-----------------------------------------------------------------------------
 * Global server state
 *----------------------------------------------------------------------------*/

struct clusterState;

/* AIX defines hz to __hz, we don't use this define and in order to allow
 * Redis build on AIX we need to undef it. */
#ifdef _AIX
#undef hz
#endif

#define CHILD_INFO_MAGIC 0xC17DDA7A12345678LL
#define CHILD_INFO_TYPE_RDB 0
#define CHILD_INFO_TYPE_AOF 1
#define CHILD_INFO_TYPE_MODULE 3

#define MAX_EVENT_LOOPS 16
#define IDX_EVENT_LOOP_MAIN 0

// Per-thread variabels that may be accessed without a lock
struct redisServerThreadVars {
    aeEventLoop *el;
    int ipfd[CONFIG_BINDADDR_MAX]; /* TCP socket file descriptors */
    int ipfd_count;             /* Used slots in ipfd[] */
    int tlsfd[CONFIG_BINDADDR_MAX]; /* TLS socket file descriptors */
    int tlsfd_count;            /* Used slots in tlsfd[] */
    int clients_paused;         /* True if clients are currently paused */
    std::vector<client*> clients_pending_write; /* There is to write or install handler. */
    list *unblocked_clients;     /* list of clients to unblock before next loop NOT THREADSAFE */
    list *clients_pending_asyncwrite;
    int cclients;
    client *current_client; /* Current client */
    long fixed_time_expire = 0;     /* If > 0, expire keys against server.mstime. */
    int module_blocked_pipe[2]; /* Pipe used to awake the event loop if a
                                client blocked on a module command needs
                                to be processed. */
    client *lua_client = nullptr;   /* The "fake client" to query Redis from Lua */
    struct fastlock lockPendingWrite { "thread pending write" };
    char neterr[ANET_ERR_LEN];   /* Error buffer for anet.c */
    long unsigned commandsExecuted = 0;
    uint64_t gcEpoch = 0;
    const redisDbPersistentDataSnapshot **rgdbSnapshot = nullptr;
    bool fRetrySetAofEvent = false;

    int getRdbKeySaveDelay();
private:
    int rdb_key_save_delay = -1; // thread local cache
};

struct redisMaster {
    char *masteruser;               /* AUTH with this user and masterauth with master */
    char *masterauth;               /* AUTH with this password with master */
    char *masterhost;               /* Hostname of master */
    int masterport;                 /* Port of master */
    client *cached_master;          /* Cached master to be reused for PSYNC. */
    client *master;
    /* The following two fields is where we store master PSYNC replid/offset
     * while the PSYNC is in progress. At the end we'll copy the fields into
     * the server->master client structure. */
    char master_replid[CONFIG_RUN_ID_SIZE+1];  /* Master PSYNC runid. */
    long long master_initial_offset;           /* Master PSYNC offset. */

    int repl_state;          /* Replication status if the instance is a replica */
    off_t repl_transfer_size; /* Size of RDB to read from master during sync. */
    off_t repl_transfer_read; /* Amount of RDB read from master during sync. */
    off_t repl_transfer_last_fsync_off; /* Offset when we fsync-ed last time. */
    connection *repl_transfer_s;     /* Slave -> Master SYNC socket */
    int repl_transfer_fd;    /* Slave -> Master SYNC temp file descriptor */
    char *repl_transfer_tmpfile; /* Slave-> master SYNC temp file name */
    time_t repl_transfer_lastio; /* Unix time of the latest read, for timeout */
    time_t repl_down_since; /* Unix time at which link with master went down */

    unsigned char master_uuid[UUID_BINARY_LEN];  /* Used during sync with master, this is our master's UUID */
                                                /* After we've connected with our master use the UUID in g_pserver->master */
    uint64_t mvccLastSync;
    /* During a handshake the server may have stale keys, we track these here to share once a reciprocal connection is made */
    std::map<int, std::vector<robj_sharedptr>> *staleKeyMap;
};

// Const vars are not changed after worker threads are launched
struct redisServerConst {
    pid_t pid;                  /* Main process pid. */
    time_t stat_starttime;          /* Server start time */
    char *configfile;           /* Absolute config file path, or NULL */
    char *executable;           /* Absolute executable file path. */
    char **exec_argv;           /* Executable argv vector (copy). */

    int cthreads;               /* Number of main worker threads */
    int fThreadAffinity;        /* Should we pin threads to cores? */
    int threadAffinityOffset = 0; /* Where should we start pinning them? */
    char *pidfile;              /* PID file path */

    /* Fast pointers to often looked up command */
    struct redisCommand *delCommand, *multiCommand, *lpushCommand,
                        *lpopCommand, *rpopCommand, *zpopminCommand,
                        *zpopmaxCommand, *sremCommand, *execCommand,
                        *expireCommand, *pexpireCommand, *xclaimCommand,
                        *xgroupCommand, *rreplayCommand, *rpoplpushCommand,
                        *hdelCommand, *zremCommand;

    /* Configuration */
    char *default_masteruser;               /* AUTH with this user and masterauth with master */
    char *default_masterauth;               /* AUTH with this password with master */
    int verbosity;                  /* Loglevel in keydb.conf */
    int maxidletime;                /* Client timeout in seconds */
    int tcpkeepalive;               /* Set SO_KEEPALIVE if non-zero. */
    int active_expire_enabled;      /* Can be disabled for testing purposes. */
    int active_expire_effort;       /* From 1 (default) to 10, active effort. */
    int active_defrag_enabled;
    int jemalloc_bg_thread;         /* Enable jemalloc background thread */
    size_t active_defrag_ignore_bytes; /* minimum amount of fragmentation waste to start active defrag */
    int active_defrag_threshold_lower; /* minimum percentage of fragmentation to start active defrag */
    int active_defrag_threshold_upper; /* maximum percentage of fragmentation at which we use maximum effort */
    int active_defrag_cycle_min;       /* minimal effort for defrag in CPU percentage */
    int active_defrag_cycle_max;       /* maximal effort for defrag in CPU percentage */
    unsigned long active_defrag_max_scan_fields; /* maximum number of fields of set/hash/zset/list to process from within the main dict scan */
    std::atomic<size_t> client_max_querybuf_len; /* Limit for client query buffer length */
    int dbnum = 0;                      /* Total number of configured DBs */
    int supervised;                 /* 1 if supervised, 0 otherwise. */
    int supervised_mode;            /* See SUPERVISED_* */
    int daemonize;                  /* True if running as a daemon */
    clientBufferLimitsConfig client_obuf_limits[CLIENT_TYPE_OBUF_COUNT];

    /* System hardware info */
    size_t system_memory_size;  /* Total memory in system as reported by OS */

    unsigned char uuid[UUID_BINARY_LEN];         /* This server's UUID - populated on boot */

    sds license_key = nullptr;
    int trial_timeout = 120;
    int delete_on_evict = false;   // Only valid when a storage provider is set
    int thread_min_client_threshold = 50;
<<<<<<< HEAD
    int multimaster_no_forward;
=======
    int storage_memory_model = STORAGE_WRITETHROUGH;
>>>>>>> 17661f23
};

struct redisServer {
    /* General */
    int dynamic_hz;             /* Change hz value depending on # of clients. */
    int config_hz;              /* Configured HZ value. May be different than
                                   the actual 'hz' field value if dynamic-hz
                                   is enabled. */
    std::atomic<int> hz;                     /* serverCron() calls frequency in hertz */
    redisDb **db = nullptr;
    dict *commands;             /* Command table */
    dict *orig_commands;        /* Command table before command renaming. */

    struct redisServerThreadVars rgthreadvar[MAX_EVENT_LOOPS];

    std::atomic<unsigned int> lruclock;      /* Clock for LRU eviction */
    std::atomic<int> shutdown_asap;          /* SHUTDOWN needed ASAP */
    int activerehashing;        /* Incremental rehash in serverCron() */
    int active_defrag_running;  /* Active defragmentation running (holds current scan aggressiveness) */
    int cronloops;              /* Number of times the cron function run */
    char runid[CONFIG_RUN_ID_SIZE+1];  /* ID always different at every exec. */
    int sentinel_mode;          /* True if this instance is a Sentinel. */
    size_t initial_memory_usage; /* Bytes used after initialization. */
    int always_show_logo;       /* Show logo even for non-stdout logging. */
    /* Modules */
    dict *moduleapi;            /* Exported core APIs dictionary for modules. */
    dict *sharedapi;            /* Like moduleapi but containing the APIs that
                                   modules share with each other. */
    list *loadmodule_queue;     /* List of modules to load at startup. */
    pid_t module_child_pid;     /* PID of module child */
    /* Networking */
    int port;                   /* TCP listening port */
    int tls_port;               /* TLS listening port */
    int tcp_backlog;            /* TCP listen() backlog */
    char *bindaddr[CONFIG_BINDADDR_MAX]; /* Addresses we should bind to */
    int bindaddr_count;         /* Number of addresses in g_pserver->bindaddr[] */
    char *unixsocket;           /* UNIX socket path */
    mode_t unixsocketperm;      /* UNIX socket permission */
    int sofd;                   /* Unix socket file descriptor */
    int cfd[CONFIG_BINDADDR_MAX];/* Cluster bus listening socket */
    int cfd_count;              /* Used slots in cfd[] */
    list *clients;              /* List of active clients */
    list *clients_to_close;     /* Clients to close asynchronously */
    list *slaves, *monitors;    /* List of slaves and MONITORs */
    rax *clients_timeout_table; /* Radix tree for blocked clients timeouts. */
    rax *clients_index;         /* Active clients dictionary by client ID. */
    mstime_t clients_pause_end_time; /* Time when we undo clients_paused */
    dict *migrate_cached_sockets;/* MIGRATE cached sockets */
    std::atomic<uint64_t> next_client_id; /* Next client unique ID. Incremental. */
    int protected_mode;         /* Don't accept external connections. */
    long long events_processed_while_blocked; /* processEventsWhileBlocked() */

    /* RDB / AOF loading information */
    std::atomic<int> loading;                /* We are loading data from disk if true */
    off_t loading_total_bytes;
    off_t loading_loaded_bytes;
    time_t loading_start_time;
    off_t loading_process_events_interval_bytes;

    int active_expire_enabled;      /* Can be disabled for testing purposes. */

    /* Fields used only for stats */
    long long stat_numcommands;     /* Number of processed commands */
    long long stat_numconnections;  /* Number of connections received */
    long long stat_expiredkeys;     /* Number of expired keys */
    double stat_expired_stale_perc; /* Percentage of keys probably expired */
    long long stat_expired_time_cap_reached_count; /* Early expire cylce stops.*/
    long long stat_expire_cycle_time_used; /* Cumulative microseconds used. */
    long long stat_evictedkeys;     /* Number of evicted keys (maxmemory) */
    long long stat_keyspace_hits;   /* Number of successful lookups of keys */
    long long stat_keyspace_misses; /* Number of failed lookups of keys */
    long long stat_active_defrag_hits;      /* number of allocations moved */
    long long stat_active_defrag_misses;    /* number of allocations scanned but not moved */
    long long stat_active_defrag_key_hits;  /* number of keys with moved allocations */
    long long stat_active_defrag_key_misses;/* number of keys scanned and not moved */
    long long stat_active_defrag_scanned;   /* number of dictEntries scanned */
    size_t stat_peak_memory;        /* Max used memory record */
    long long stat_fork_time;       /* Time needed to perform latest fork() */
    double stat_fork_rate;          /* Fork rate in GB/sec. */
    long long stat_rejected_conn;   /* Clients rejected because of maxclients */
    long long stat_sync_full;       /* Number of full resyncs with slaves. */
    long long stat_sync_partial_ok; /* Number of accepted PSYNC requests. */
    long long stat_sync_partial_err;/* Number of unaccepted PSYNC requests. */
    list *slowlog;                  /* SLOWLOG list of commands */
    long long slowlog_entry_id;     /* SLOWLOG current entry ID */
    long long slowlog_log_slower_than; /* SLOWLOG time limit (to get logged) */
    unsigned long slowlog_max_len;     /* SLOWLOG max number of items logged */
    struct malloc_stats cron_malloc_stats; /* sampled in serverCron(). */
    std::atomic<long long> stat_net_input_bytes; /* Bytes read from network. */
    std::atomic<long long> stat_net_output_bytes; /* Bytes written to network. */
    size_t stat_rdb_cow_bytes;      /* Copy on write bytes during RDB saving. */
    size_t stat_aof_cow_bytes;      /* Copy on write bytes during AOF rewrite. */
    size_t stat_module_cow_bytes;   /* Copy on write bytes during module fork. */
    uint64_t stat_clients_type_memory[CLIENT_TYPE_COUNT];/* Mem usage by type */
    long long stat_unexpected_error_replies; /* Number of unexpected (aof-loading, replica to master, etc.) error replies */
    /* The following two are used to track instantaneous metrics, like
     * number of operations per second, network traffic. */
    struct {
        long long last_sample_time; /* Timestamp of last sample in ms */
        long long last_sample_count;/* Count in last sample */
        long long samples[STATS_METRIC_SAMPLES];
        int idx;
    } inst_metric[STATS_METRIC_COUNT];
    /* AOF persistence */
    int aof_enabled;                /* AOF configuration */
    int aof_state;                  /* AOF_(ON|OFF|WAIT_REWRITE) */
    int aof_fsync;                  /* Kind of fsync() policy */
    char *aof_filename;             /* Name of the AOF file */
    int aof_no_fsync_on_rewrite;    /* Don't fsync if a rewrite is in prog. */
    int aof_rewrite_perc;           /* Rewrite AOF if % growth is > M and... */
    off_t aof_rewrite_min_size;     /* the AOF file is at least N bytes. */
    off_t aof_rewrite_base_size;    /* AOF size on latest startup or rewrite. */
    off_t aof_current_size;         /* AOF current size. */
    off_t aof_fsync_offset;         /* AOF offset which is already synced to disk. */
    int aof_flush_sleep;            /* Micros to sleep before flush. (used by tests) */
    int aof_rewrite_scheduled;      /* Rewrite once BGSAVE terminates. */
    pid_t aof_child_pid;            /* PID if rewriting process */
    list *aof_rewrite_buf_blocks;   /* Hold changes during an AOF rewrite. */
    sds aof_buf;      /* AOF buffer, written before entering the event loop */
    int aof_fd;       /* File descriptor of currently selected AOF file */
    int aof_selected_db; /* Currently selected DB in AOF */
    time_t aof_flush_postponed_start; /* UNIX time of postponed AOF flush */
    time_t aof_last_fsync;            /* UNIX time of last fsync() */
    time_t aof_rewrite_time_last;   /* Time used by last AOF rewrite run. */
    time_t aof_rewrite_time_start;  /* Current AOF rewrite start time. */
    int aof_lastbgrewrite_status;   /* C_OK or C_ERR */
    unsigned long aof_delayed_fsync;  /* delayed AOF fsync() counter */
    int aof_rewrite_incremental_fsync;/* fsync incrementally while aof rewriting? */
    int rdb_save_incremental_fsync;   /* fsync incrementally while rdb saving? */
    int aof_last_write_status;      /* C_OK or C_ERR */
    int aof_last_write_errno;       /* Valid if aof_last_write_status is ERR */
    int aof_load_truncated;         /* Don't stop on unexpected AOF EOF. */
    int aof_use_rdb_preamble;       /* Use RDB preamble on AOF rewrites. */
    /* AOF pipes used to communicate between parent and child during rewrite. */
    int aof_pipe_write_data_to_child;
    int aof_pipe_read_data_from_parent;
    int aof_pipe_write_ack_to_parent;
    int aof_pipe_read_ack_from_child;
    aeEventLoop *el_alf_pip_read_ack_from_child;
    int aof_pipe_write_ack_to_child;
    int aof_pipe_read_ack_from_parent;
    int aof_stop_sending_diff;     /* If true stop sending accumulated diffs
                                      to child process. */
    sds aof_child_diff;             /* AOF diff accumulator child side. */
    int aof_rewrite_pending = 0;    /* is a call to aofChildWriteDiffData already queued? */
    /* RDB persistence */
    long long dirty;                /* Changes to DB from the last save */
    long long dirty_before_bgsave;  /* Used to restore dirty on failed BGSAVE */
    struct _rdbThreadVars
    {
        bool fRdbThreadActive = false;
        std::atomic<bool> fRdbThreadCancel {false};
        pthread_t rdb_child_thread;     /* PID of RDB saving child */
        int tmpfileNum = 0;
    } rdbThreadVars;
    struct saveparam *saveparams;   /* Save points array for RDB */
    int saveparamslen;              /* Number of saving points */
    char *rdb_filename;             /* Name of RDB file */
    char *rdb_s3bucketpath;         /* Path for AWS S3 backup of RDB file */
    int rdb_compression;            /* Use compression in RDB? */
    int rdb_checksum;               /* Use RDB checksum? */
    int rdb_del_sync_files;         /* Remove RDB files used only for SYNC if
                                       the instance does not use persistence. */
    time_t lastsave;                /* Unix time of last successful save */
    time_t lastbgsave_try;          /* Unix time of last attempted bgsave */
    time_t rdb_save_time_last;      /* Time used by last RDB save run. */
    time_t rdb_save_time_start;     /* Current RDB save start time. */
    int rdb_bgsave_scheduled;       /* BGSAVE when possible if true. */
    int rdb_child_type;             /* Type of save by active child. */
    int lastbgsave_status;          /* C_OK or C_ERR */
    int stop_writes_on_bgsave_err;  /* Don't allow writes if can't BGSAVE */
    int rdb_pipe_write;             /* RDB pipes used to transfer the rdb */
    int rdb_pipe_read;              /* data to the parent process in diskless repl. */
    connection **rdb_pipe_conns;    /* Connections which are currently the */
    int rdb_pipe_numconns;          /* target of diskless rdb fork child. */
    int rdb_pipe_numconns_writing;  /* Number of rdb conns with pending writes. */
    char *rdb_pipe_buff;            /* In diskless replication, this buffer holds data */
    int rdb_pipe_bufflen;           /* that was read from the the rdb pipe. */
    int rdb_key_save_delay;         /* Delay in microseconds between keys while
                                     * writing the RDB. (for testings) */
    int key_load_delay;             /* Delay in microseconds between keys while
                                     * loading aof or rdb. (for testings) */
    /* Pipe and data structures for child -> parent info sharing. */
    int child_info_pipe[2];         /* Pipe used to write the child_info_data. */
    struct {
        int process_type;           /* AOF or RDB child? */
        size_t cow_size;            /* Copy on write size. */
        unsigned long long magic;   /* Magic value to make sure data is valid. */
    } child_info_data;
    /* Propagation of commands in AOF / replication */
    redisOpArray also_propagate;    /* Additional command to propagate. */
    /* Logging */
    char *logfile;                  /* Path of log file */
    int syslog_enabled;             /* Is syslog enabled? */
    char *syslog_ident;             /* Syslog ident */
    int syslog_facility;            /* Syslog facility */
    /* Replication (master) */
    char replid[CONFIG_RUN_ID_SIZE+1];  /* My current replication ID. */
    char replid2[CONFIG_RUN_ID_SIZE+1]; /* replid inherited from master*/
    long long master_repl_offset;   /* My current replication offset */
    long long second_replid_offset; /* Accept offsets up to this for replid2. */
    int replicaseldb;                 /* Last SELECTed DB in replication output */
    int repl_ping_slave_period;     /* Master pings the replica every N seconds */
    char *repl_backlog;             /* Replication backlog for partial syncs */
    long long repl_backlog_size;    /* Backlog circular buffer size */
    long long repl_backlog_histlen; /* Backlog actual data length */
    long long repl_backlog_idx;     /* Backlog circular buffer current offset,
                                       that is the next byte will'll write to.*/
    long long repl_backlog_off;     /* Replication "master offset" of first
                                       byte in the replication backlog buffer.*/
    time_t repl_backlog_time_limit; /* Time without slaves after the backlog
                                       gets released. */
    time_t repl_no_slaves_since;    /* We have no slaves since that time.
                                       Only valid if g_pserver->slaves len is 0. */
    int repl_min_slaves_to_write;   /* Min number of slaves to write. */
    int repl_min_slaves_max_lag;    /* Max lag of <count> slaves to write. */
    int repl_good_slaves_count;     /* Number of slaves with lag <= max_lag. */
    int repl_diskless_sync;         /* Master send RDB to slaves sockets directly. */
    int repl_diskless_load;         /* Slave parse RDB directly from the socket.
                                     * see REPL_DISKLESS_LOAD_* enum */
    int repl_diskless_sync_delay;   /* Delay to start a diskless repl BGSAVE. */
    /* Replication (replica) */
    list *masters;
    int enable_multimaster; 
    int repl_timeout;               /* Timeout after N seconds of master idle */
    int repl_syncio_timeout; /* Timeout for synchronous I/O calls */
    int repl_disable_tcp_nodelay;   /* Disable TCP_NODELAY after SYNC? */
    int repl_serve_stale_data; /* Serve stale data when link is down? */
    int repl_slave_ro;          /* Slave is read only? */
    int repl_slave_ignore_maxmemory;    /* If true slaves do not evict. */
    int slave_priority;             /* Reported in INFO and used by Sentinel. */
    int slave_announce_port;        /* Give the master this listening port. */
    char *slave_announce_ip;        /* Give the master this ip address. */
    int repl_slave_lazy_flush;          /* Lazy FLUSHALL before loading DB? */
    /* Replication script cache. */
    dict *repl_scriptcache_dict;        /* SHA1 all slaves are aware of. */
    list *repl_scriptcache_fifo;        /* First in, first out LRU eviction. */
    unsigned int repl_scriptcache_size; /* Max number of elements. */
    /* Synchronous replication. */
    list *clients_waiting_acks;         /* Clients waiting in WAIT command. */
    int get_ack_from_slaves;            /* If true we send REPLCONF GETACK. */
    /* Limits */
    unsigned int maxclients;            /* Max number of simultaneous clients */
    unsigned long long maxmemory;   /* Max number of memory bytes to use */
    int maxmemory_policy;           /* Policy for key eviction */
    int maxmemory_samples;          /* Pricision of random sampling */
    int lfu_log_factor;             /* LFU logarithmic counter factor. */
    int lfu_decay_time;             /* LFU counter decay factor. */
    long long proto_max_bulk_len;   /* Protocol bulk length maximum size. */
    /* Blocked clients */
    unsigned int blocked_clients;   /* # of clients executing a blocking cmd.*/
    unsigned int blocked_clients_by_type[BLOCKED_NUM];
    list *ready_keys;        /* List of readyList structures for BLPOP & co */
    /* Client side caching. */
    unsigned int tracking_clients;  /* # of clients with tracking enabled.*/
    size_t tracking_table_max_keys; /* Max number of keys in tracking table. */
    /* Sort parameters - qsort_r() is only available under BSD so we
     * have to take this state global, in order to pass it to sortCompare() */
    int sort_desc;
    int sort_alpha;
    int sort_bypattern;
    int sort_store;
    /* Zip structure config, see keydb.conf for more information  */
    size_t hash_max_ziplist_entries;
    size_t hash_max_ziplist_value;
    size_t set_max_intset_entries;
    size_t zset_max_ziplist_entries;
    size_t zset_max_ziplist_value;
    size_t hll_sparse_max_bytes;
    size_t stream_node_max_bytes;
    long long stream_node_max_entries;
    /* List parameters */
    int list_max_ziplist_size;
    int list_compress_depth;
    /* time cache */
    std::atomic<time_t> unixtime;    /* Unix time sampled every cron cycle. */
    time_t timezone;            /* Cached timezone. As set by tzset(). */
    int daylight_active;        /* Currently in daylight saving time. */
    mstime_t mstime;            /* 'unixtime' in milliseconds. */
    ustime_t ustime;            /* 'unixtime' in microseconds. */
    /* Pubsub */
    dict *pubsub_channels;  /* Map channels to list of subscribed clients */
    list *pubsub_patterns;  /* A list of pubsub_patterns */
    dict *pubsub_patterns_dict;  /* A dict of pubsub_patterns */
    int notify_keyspace_events; /* Events to propagate via Pub/Sub. This is an
                                   xor of NOTIFY_... flags. */
    /* Cluster */
    int cluster_enabled;      /* Is cluster enabled? */
    mstime_t cluster_node_timeout; /* Cluster node timeout. */
    char *cluster_configfile; /* Cluster auto-generated config file name. */
    struct clusterState *cluster;  /* State of the cluster */
    int cluster_migration_barrier; /* Cluster replicas migration barrier. */
    int cluster_slave_validity_factor; /* Slave max data age for failover. */
    int cluster_require_full_coverage; /* If true, put the cluster down if
                                          there is at least an uncovered slot.*/
    int cluster_slave_no_failover;  /* Prevent replica from starting a failover
                                       if the master is in failure state. */
    char *cluster_announce_ip;  /* IP address to announce on cluster bus. */
    int cluster_announce_port;     /* base port to announce on cluster bus. */
    int cluster_announce_bus_port; /* bus port to announce on cluster bus. */
    int cluster_module_flags;      /* Set of flags that Redis modules are able
                                      to set in order to suppress certain
                                      native Redis Cluster features. Check the
                                      REDISMODULE_CLUSTER_FLAG_*. */
    int cluster_allow_reads_when_down; /* Are reads allowed when the cluster
                                        is down? */
    /* Scripting */
    lua_State *lua; /* The Lua interpreter. We use just one for all clients */
    client *lua_caller = nullptr;   /* The client running EVAL right now, or NULL */
    char* lua_cur_script = nullptr; /* SHA1 of the script currently running, or NULL */
    dict *lua_scripts;         /* A dictionary of SHA1 -> Lua scripts */
    unsigned long long lua_scripts_mem;  /* Cached scripts' memory + oh */
    mstime_t lua_time_limit;  /* Script timeout in milliseconds */
    mstime_t lua_time_start;  /* Start time of script, milliseconds time */
    int lua_write_dirty;  /* True if a write command was called during the
                             execution of the current script. */
    int lua_random_dirty; /* True if a random command was called during the
                             execution of the current script. */
    int lua_replicate_commands; /* True if we are doing single commands repl. */
    int lua_multi_emitted;/* True if we already proagated MULTI. */
    int lua_repl;         /* Script replication flags for redis.set_repl(). */
    int lua_timedout;     /* True if we reached the time limit for script
                             execution. */
    int lua_kill;         /* Kill the script if true. */
    int lua_always_replicate_commands; /* Default replication type. */
    int lua_oom;          /* OOM detected when script start? */
    /* Lazy free */
    int lazyfree_lazy_eviction;
    int lazyfree_lazy_expire;
    int lazyfree_lazy_server_del;
    int lazyfree_lazy_user_del;
    /* Latency monitor */
    long long latency_monitor_threshold;
    dict *latency_events;
    /* ACLs */
    char *acl_filename;     /* ACL Users file. NULL if not configured. */
    unsigned long acllog_max_len; /* Maximum length of the ACL LOG list. */
    sds requirepass;        /* Remember the cleartext password set with the
                               old "requirepass" directive for backward
                               compatibility with Redis <= 5. */
    /* Assert & bug reporting */
    const char *assert_failed;
    const char *assert_file;
    int assert_line;
    int bug_report_start; /* True if bug report header was already logged. */
    int watchdog_period;  /* Software watchdog period in ms. 0 = off */

    int fActiveReplica;                          /* Can this replica also be a master? */

    // Format:
    //  Lower 20 bits: a counter incrementing for each command executed in the same millisecond
    //  Upper 44 bits: mstime (least significant 44-bits) enough for ~500 years before rollover from date of addition
    uint64_t mvcc_tstamp;

    AsyncWorkQueue *asyncworkqueue;

    /* System hardware info */
    size_t system_memory_size;  /* Total memory in system as reported by OS */

    GarbageCollector<redisDbPersistentDataSnapshot> garbageCollector;

    IStorageFactory *m_pstorageFactory = nullptr;
    int storage_flush_period;   // The time between flushes in the CRON job

    /* TLS Configuration */
    int tls_cluster;
    int tls_replication;
    int tls_auth_clients;
    redisTLSContextConfig tls_ctx_config;

    /* cpu affinity */
    char *server_cpulist; /* cpu affinity list of redis server main/io thread. */
    char *bio_cpulist; /* cpu affinity list of bio thread. */
    char *aof_rewrite_cpulist; /* cpu affinity list of aof rewrite process. */
    char *bgsave_cpulist; /* cpu affinity list of bgsave process. */

    bool FRdbSaveInProgress() const { return rdbThreadVars.fRdbThreadActive; }
};

inline int redisServerThreadVars::getRdbKeySaveDelay() {
    if (rdb_key_save_delay < 0) {
        __atomic_load(&g_pserver->rdb_key_save_delay, &rdb_key_save_delay, __ATOMIC_ACQUIRE);
    }
    return rdb_key_save_delay;
}

typedef struct pubsubPattern {
    client *pclient;
    robj *pattern;
} pubsubPattern;

typedef void redisCommandProc(client *c);
typedef int *redisGetKeysProc(struct redisCommand *cmd, robj **argv, int argc, int *numkeys);
struct redisCommand {
    const char *name;
    redisCommandProc *proc;
    int arity;
    const char *sflags;   /* Flags as string representation, one char per flag. */
    uint64_t flags; /* The actual flags, obtained from the 'sflags' field. */
    /* Use a function to determine keys arguments in a command line.
     * Used for Redis Cluster redirect. */
    redisGetKeysProc *getkeys_proc;
    /* What keys should be loaded in background when calling this command? */
    int firstkey; /* The first argument that's a key (0 = no keys) */
    int lastkey;  /* The last argument that's a key */
    int keystep;  /* The step between first and last key */
    long long microseconds, calls;
    int id;     /* Command ID. This is a progressive ID starting from 0 that
                   is assigned at runtime, and is used in order to check
                   ACLs. A connection is able to execute a given command if
                   the user associated to the connection has this command
                   bit set in the bitmap of allowed commands. */
};

struct redisFunctionSym {
    char *name;
    unsigned long pointer;
};

typedef struct _redisSortObject {
    robj *obj;
    union {
        double score;
        robj *cmpobj;
    } u;
} redisSortObject;

typedef struct _redisSortOperation {
    int type;
    robj *pattern;
} redisSortOperation;

/* Structure to hold list iteration abstraction. */
typedef struct {
    robj_roptr subject;
    unsigned char encoding;
    unsigned char direction; /* Iteration direction */
    quicklistIter *iter;
} listTypeIterator;

/* Structure for an entry while iterating over a list. */
typedef struct {
    listTypeIterator *li;
    quicklistEntry entry; /* Entry in quicklist */
} listTypeEntry;

/* Structure to hold set iteration abstraction. */
typedef struct {
    robj_roptr subject;
    int encoding;
    int ii; /* intset iterator */
    dictIterator *di;
} setTypeIterator;

/* Structure to hold hash iteration abstraction. Note that iteration over
 * hashes involves both fields and values. Because it is possible that
 * not both are required, store pointers in the iterator to avoid
 * unnecessary memory allocation for fields/values. */
typedef struct {
    robj_roptr subject;
    int encoding;

    unsigned char *fptr, *vptr;

    dictIterator *di;
    dictEntry *de;
} hashTypeIterator;

#include "stream.h"  /* Stream data type header file. */

#define OBJ_HASH_KEY 1
#define OBJ_HASH_VALUE 2

/*-----------------------------------------------------------------------------
 * Extern declarations
 *----------------------------------------------------------------------------*/

//extern struct redisServer server;
extern struct redisServerConst cserver;
extern thread_local struct redisServerThreadVars *serverTL;   // thread local server vars
extern struct sharedObjectsStruct shared;
extern dictType objectKeyPointerValueDictType;
extern dictType objectKeyHeapPointerValueDictType;
extern dictType setDictType;
extern dictType zsetDictType;
extern dictType clusterNodesDictType;
extern dictType clusterNodesBlackListDictType;
extern dictType dbDictType;
extern dictType dbDictTypeTombstone;
extern dictType dbSnapshotDictType;
extern dictType shaScriptObjectDictType;
extern double R_Zero, R_PosInf, R_NegInf, R_Nan;
extern dictType hashDictType;
extern dictType keylistDictType;
extern dictType replScriptCacheDictType;
extern dictType keyptrDictType;
extern dictType modulesDictType;

/*-----------------------------------------------------------------------------
 * Functions prototypes
 *----------------------------------------------------------------------------*/

/* Modules */
void moduleInitModulesSystem(void);
int moduleLoad(const char *path, void **argv, int argc);
void moduleLoadFromQueue(void);
int *moduleGetCommandKeysViaAPI(struct redisCommand *cmd, robj **argv, int argc, int *numkeys);
moduleType *moduleTypeLookupModuleByID(uint64_t id);
void moduleTypeNameByID(char *name, uint64_t moduleid);
void moduleFreeContext(struct RedisModuleCtx *ctx);
void unblockClientFromModule(client *c);
void moduleHandleBlockedClients(int iel);
void moduleBlockedClientTimedOut(client *c);
void moduleBlockedClientPipeReadable(aeEventLoop *el, int fd, void *privdata, int mask);
size_t moduleCount(void);
void moduleAcquireGIL(int fServerThread);
void moduleReleaseGIL(int fServerThread);
void moduleNotifyKeyspaceEvent(int type, const char *event, robj *key, int dbid);
void moduleCallCommandFilters(client *c);
int moduleHasCommandFilters();
void ModuleForkDoneHandler(int exitcode, int bysignal);
int TerminateModuleForkChild(int child_pid, int wait);
ssize_t rdbSaveModulesAux(rio *rdb, int when);
int moduleAllDatatypesHandleErrors();
sds modulesCollectInfo(sds info, const char *section, int for_crash_report, int sections);
void moduleFireServerEvent(uint64_t eid, int subid, void *data);
void processModuleLoadingProgressEvent(int is_aof);
int moduleTryServeClientBlockedOnKey(client *c, robj *key);
void moduleUnblockClient(client *c);
int moduleClientIsBlockedOnKeys(client *c);
void moduleNotifyUserChanged(client *c);

/* Utils */
long long ustime(void);
long long mstime(void);
extern "C" void getRandomHexChars(char *p, size_t len);
extern "C" void getRandomBytes(unsigned char *p, size_t len);
uint64_t crc64(uint64_t crc, const unsigned char *s, uint64_t l);
void exitFromChild(int retcode);
size_t redisPopcount(const void *s, long count);
void redisSetProcTitle(const char *title);
int redisCommunicateSystemd(const char *sd_notify_msg);
void redisSetCpuAffinity(const char *cpulist);

/* networking.c -- Networking and Client related operations */
client *createClient(connection *conn, int iel);
void closeTimedoutClients(void);
bool freeClient(client *c);
void freeClientAsync(client *c);
void resetClient(client *c);
void sendReplyToClient(connection *conn);
void *addReplyDeferredLen(client *c);
void setDeferredArrayLen(client *c, void *node, long length);
void setDeferredMapLen(client *c, void *node, long length);
void setDeferredSetLen(client *c, void *node, long length);
void setDeferredAttributeLen(client *c, void *node, long length);
void setDeferredPushLen(client *c, void *node, long length);
void processInputBuffer(client *c, int callFlags);
void acceptHandler(aeEventLoop *el, int fd, void *privdata, int mask);
void acceptTcpHandler(aeEventLoop *el, int fd, void *privdata, int mask);
void acceptTLSHandler(aeEventLoop *el, int fd, void *privdata, int mask);
void acceptUnixHandler(aeEventLoop *el, int fd, void *privdata, int mask);
void readQueryFromClient(connection *conn);
void addReplyNull(client *c, robj_roptr objOldProtocol = nullptr);
void addReplyNullArray(client *c);
void addReplyNullArrayAsync(client *c);
void addReplyBool(client *c, int b);
void addReplyVerbatim(client *c, const char *s, size_t len, const char *ext);
void addReplyVerbatimAsync(client *c, const char *s, size_t len, const char *ext);
void addReplyProto(client *c, const char *s, size_t len);
void addReplyBulk(client *c, robj_roptr obj);
void AddReplyFromClient(client *c, client *src);
void addReplyBulkCString(client *c, const char *s);
void addReplyBulkCStringAsync(client *c, const char *s);
void addReplyBulkCBuffer(client *c, const void *p, size_t len);
void addReplyBulkLongLong(client *c, long long ll);
void addReply(client *c, robj_roptr obj);
void addReplySds(client *c, sds s);
void addReplyBulkSds(client *c, sds s);
void addReplyError(client *c, const char *err);
void addReplyStatus(client *c, const char *status);
void addReplyDouble(client *c, double d);
void addReplyHumanLongDouble(client *c, long double d);
void addReplyHumanLongDoubleAsync(client *c, long double d);
void addReplyLongLong(client *c, long long ll);
#ifdef __cplusplus
void addReplyLongLongWithPrefixCore(client *c, long long ll, char prefix, bool fAsync);
#endif
void addReplyArrayLen(client *c, long length);
void addReplyMapLen(client *c, long length);
void addReplySetLen(client *c, long length);
void addReplyAttributeLen(client *c, long length);
void addReplyPushLen(client *c, long length);
void addReplyHelp(client *c, const char **help);
void addReplySubcommandSyntaxError(client *c);
void addReplyLoadedModules(client *c);
void copyClientOutputBuffer(client *dst, client *src);
size_t sdsZmallocSize(sds s);
size_t getStringObjectSdsUsedMemory(robj *o);
void freeClientReplyValue(const void *o);
void *dupClientReplyValue(void *o);
void getClientsMaxBuffers(unsigned long *longest_output_list,
                          unsigned long *biggest_input_buffer);
char *getClientPeerId(client *client);
sds catClientInfoString(sds s, client *client);
sds getAllClientsInfoString(int type);
void rewriteClientCommandVector(client *c, int argc, ...);
void rewriteClientCommandArgument(client *c, int i, robj *newval);
void replaceClientCommandVector(client *c, int argc, robj **argv);
unsigned long getClientOutputBufferMemoryUsage(client *c);
int freeClientsInAsyncFreeQueue(int iel);
void asyncCloseClientOnOutputBufferLimitReached(client *c);
int getClientType(client *c);
int getClientTypeByName(const char *name);
const char *getClientTypeName(int cclass);
void flushSlavesOutputBuffers(void);
void disconnectSlaves(void);
void disconnectSlavesExcept(unsigned char *uuid);
int listenToPort(int port, int *fds, int *count, int fReusePort, int fFirstListen);
void pauseClients(mstime_t duration);
int clientsArePaused(void);
void unpauseClientsIfNecessary();
void processEventsWhileBlocked(int iel);
int handleClientsWithPendingWrites(int iel, int aof_state);
int clientHasPendingReplies(client *c);
void unlinkClient(client *c);
int writeToClient(client *c, int handler_installed);
void linkClient(client *c);
void protectClient(client *c);
void unprotectClient(client *c);

// Special Thread-safe addReply() commands for posting messages to clients from a different thread
void addReplyAsync(client *c, robj_roptr obj);
void addReplyArrayLenAsync(client *c, long length);
void addReplyProtoAsync(client *c, const char *s, size_t len);
void addReplyBulkAsync(client *c, robj_roptr obj);
void addReplyBulkCBufferAsync(client *c, const void *p, size_t len);
void addReplyErrorAsync(client *c, const char *err);
void addReplyMapLenAsync(client *c, long length);
void addReplyNullAsync(client *c);
void addReplyDoubleAsync(client *c, double d);
void *addReplyDeferredLenAsync(client *c);
void setDeferredArrayLenAsync(client *c, void *node, long length);
void addReplySdsAsync(client *c, sds s);
void addReplyBulkSdsAsync(client *c, sds s);
void addReplyPushLenAsync(client *c, long length);
void addReplyLongLongAsync(client *c, long long ll);

void ProcessPendingAsyncWrites(void);
client *lookupClientByID(uint64_t id);

#ifdef __GNUC__
void addReplyErrorFormat(client *c, const char *fmt, ...)
    __attribute__((format(printf, 2, 3)));
void addReplyStatusFormat(client *c, const char *fmt, ...)
    __attribute__((format(printf, 2, 3)));
#else
void addReplyErrorFormat(client *c, const char *fmt, ...);
void addReplyStatusFormat(client *c, const char *fmt, ...);
#endif

/* Client side caching (tracking mode) */
void enableTracking(client *c, uint64_t redirect_to, uint64_t options, robj **prefix, size_t numprefix);
void disableTracking(client *c);
void trackingRememberKeys(client *c);
void trackingInvalidateKey(client *c, robj *keyobj);
void trackingInvalidateKeysOnFlush(int dbid);
void trackingLimitUsedSlots(void);
uint64_t trackingGetTotalItems(void);
uint64_t trackingGetTotalKeys(void);
uint64_t trackingGetTotalPrefixes(void);
void trackingBroadcastInvalidationMessages(void);

/* List data type */
void listTypeTryConversion(robj *subject, robj *value);
void listTypePush(robj *subject, robj *value, int where);
robj *listTypePop(robj *subject, int where);
unsigned long listTypeLength(robj_roptr subject);
listTypeIterator *listTypeInitIterator(robj_roptr subject, long index, unsigned char direction);
void listTypeReleaseIterator(listTypeIterator *li);
int listTypeNext(listTypeIterator *li, listTypeEntry *entry);
robj *listTypeGet(listTypeEntry *entry);
void listTypeInsert(listTypeEntry *entry, robj *value, int where);
int listTypeEqual(listTypeEntry *entry, robj *o);
void listTypeDelete(listTypeIterator *iter, listTypeEntry *entry);
void listTypeConvert(robj *subject, int enc);
void unblockClientWaitingData(client *c);
void popGenericCommand(client *c, int where);

/* MULTI/EXEC/WATCH... */
void unwatchAllKeys(client *c);
void initClientMultiState(client *c);
void freeClientMultiState(client *c);
void queueMultiCommand(client *c);
void touchWatchedKey(redisDb *db, robj *key);
void touchWatchedKeysOnFlush(int dbid);
void discardTransaction(client *c);
void flagTransaction(client *c);
void execCommandPropagateMulti(client *c);
void execCommandPropagateExec(client *c);

/* Redis object implementation */
void decrRefCount(robj_roptr o);
void decrRefCountVoid(const void *o);
void incrRefCount(robj_roptr o);
robj *makeObjectShared(robj *o);
robj *makeObjectShared(const char *rgch, size_t cch);
robj *resetRefCount(robj *obj);
void freeStringObject(robj *o);
void freeListObject(robj *o);
void freeSetObject(robj *o);
void freeZsetObject(robj *o);
void freeHashObject(robj *o);
robj *createObject(int type, void *ptr);
robj *createStringObject(const char *ptr, size_t len);
robj *createRawStringObject(const char *ptr, size_t len);
robj *createEmbeddedStringObject(const char *ptr, size_t len);
robj *dupStringObject(const robj *o);
int isSdsRepresentableAsLongLong(const char *s, long long *llval);
int isObjectRepresentableAsLongLong(robj *o, long long *llongval);
robj *tryObjectEncoding(robj *o);
robj *getDecodedObject(robj *o);
robj_roptr getDecodedObject(robj_roptr o);
size_t stringObjectLen(robj_roptr o);
robj *createStringObjectFromLongLong(long long value);
robj *createStringObjectFromLongLongForValue(long long value);
robj *createStringObjectFromLongDouble(long double value, int humanfriendly);
robj *createQuicklistObject(void);
robj *createZiplistObject(void);
robj *createSetObject(void);
robj *createIntsetObject(void);
robj *createHashObject(void);
robj *createZsetObject(void);
robj *createZsetZiplistObject(void);
robj *createStreamObject(void);
robj *createModuleObject(moduleType *mt, void *value);
int getLongFromObjectOrReply(client *c, robj *o, long *target, const char *msg);
int checkType(client *c, robj_roptr o, int type);
int getLongLongFromObjectOrReply(client *c, robj *o, long long *target, const char *msg);
int getDoubleFromObjectOrReply(client *c, robj *o, double *target, const char *msg);
int getDoubleFromObject(const robj *o, double *target);
int getLongLongFromObject(robj *o, long long *target);
int getUnsignedLongLongFromObject(robj *o, uint64_t *target);
int getLongDoubleFromObject(robj *o, long double *target);
int getLongDoubleFromObjectOrReply(client *c, robj *o, long double *target, const char *msg);
const char *strEncoding(int encoding);
int compareStringObjects(robj *a, robj *b);
int collateStringObjects(robj *a, robj *b);
int equalStringObjects(robj *a, robj *b);
unsigned long long estimateObjectIdleTime(robj_roptr o);
void trimStringObjectIfNeeded(robj *o);

robj *deserializeStoredObject(const redisDbPersistentData *db, const char *key, const void *data, size_t cb);
std::unique_ptr<expireEntry> deserializeExpire(sds key, const char *str, size_t cch, size_t *poffset);
sds serializeStoredObject(robj_roptr o, sds sdsPrefix = nullptr);

#define sdsEncodedObject(objptr) (objptr->encoding == OBJ_ENCODING_RAW || objptr->encoding == OBJ_ENCODING_EMBSTR)

/* Synchronous I/O with timeout */
ssize_t syncWrite(int fd, const char *ptr, ssize_t size, long long timeout);
ssize_t syncRead(int fd, char *ptr, ssize_t size, long long timeout);
ssize_t syncReadLine(int fd, char *ptr, ssize_t size, long long timeout);

/* Replication */
void initMasterInfo(struct redisMaster *master);
void replicationFeedSlaves(list *slaves, int dictid, robj **argv, int argc);
void replicationFeedSlavesFromMasterStream(list *slaves, char *buf, size_t buflen);
void replicationFeedMonitors(client *c, list *monitors, int dictid, robj **argv, int argc);
void updateSlavesWaitingBgsave(int bgsaveerr, int type);
void replicationCron(void);
void replicationHandleMasterDisconnection(struct redisMaster *mi);
void replicationCacheMaster(struct redisMaster *mi, client *c);
void resizeReplicationBacklog(long long newsize);
struct redisMaster *replicationAddMaster(char *ip, int port);
void replicationUnsetMaster(struct redisMaster *mi);
void refreshGoodSlavesCount(void);
void replicationScriptCacheInit(void);
void replicationScriptCacheFlush(void);
void replicationScriptCacheAdd(sds sha1);
int replicationScriptCacheExists(sds sha1);
void processClientsWaitingReplicas(void);
void unblockClientWaitingReplicas(client *c);
int replicationCountAcksByOffset(long long offset);
void replicationSendNewlineToMaster(struct redisMaster *mi);
long long replicationGetSlaveOffset(struct redisMaster *mi);
char *replicationGetSlaveName(client *c);
long long getPsyncInitialOffset(void);
int replicationSetupSlaveForFullResync(client *replica, long long offset);
void changeReplicationId(void);
void clearReplicationId2(void);
void mergeReplicationId(const char *);
void chopReplicationBacklog(void);
void replicationCacheMasterUsingMyself(struct redisMaster *mi);
void feedReplicationBacklog(const void *ptr, size_t len);
void updateMasterAuth();
void showLatestBacklog();
void rdbPipeReadHandler(struct aeEventLoop *eventLoop, int fd, void *clientData, int mask);
void rdbPipeWriteHandlerConnRemoved(struct connection *conn);

/* Generic persistence functions */
void startLoadingFile(FILE* fp, const char * filename, int rdbflags);
void startLoading(size_t size, int rdbflags);
void loadingProgress(off_t pos);
void stopLoading(int success);
void startSaving(int rdbflags);
void stopSaving(int success);
int allPersistenceDisabled(void);

#define DISK_ERROR_TYPE_AOF 1       /* Don't accept writes: AOF errors. */
#define DISK_ERROR_TYPE_RDB 2       /* Don't accept writes: RDB errors. */
#define DISK_ERROR_TYPE_NONE 0      /* No problems, we can accept writes. */
int writeCommandsDeniedByDiskError(void);

/* RDB persistence */
#include "rdb.h"
void killRDBChild(bool fSynchronous = false);

/* AOF persistence */
void flushAppendOnlyFile(int force);
void feedAppendOnlyFile(struct redisCommand *cmd, int dictid, robj **argv, int argc);
void aofRemoveTempFile(pid_t childpid);
int rewriteAppendOnlyFileBackground(void);
int loadAppendOnlyFile(char *filename);
void stopAppendOnly(void);
int startAppendOnly(void);
void backgroundRewriteDoneHandler(int exitcode, int bysignal);
void aofRewriteBufferReset(void);
unsigned long aofRewriteBufferSize(void);
ssize_t aofReadDiffFromParent(void);
void killAppendOnlyChild(void);
void restartAOFAfterSYNC();

/* Child info */
void openChildInfoPipe(void);
void closeChildInfoPipe(void);
void sendChildInfo(int process_type);
void receiveChildInfo(void);

/* Fork helpers */
int redisFork();
int hasActiveChildProcess();
void sendChildCOWInfo(int ptype, const char *pname);

/* acl.c -- Authentication related prototypes. */
extern rax *Users;
extern user *DefaultUser;
void ACLInit(void);
/* Return values for ACLCheckUserCredentials(). */
#define ACL_OK 0
#define ACL_DENIED_CMD 1
#define ACL_DENIED_KEY 2
#define ACL_DENIED_AUTH 3 /* Only used for ACL LOG entries. */
int ACLCheckUserCredentials(robj *username, robj *password);
int ACLAuthenticateUser(client *c, robj *username, robj *password);
unsigned long ACLGetCommandID(const char *cmdname);
user *ACLGetUserByName(const char *name, size_t namelen);
int ACLCheckCommandPerm(client *c, int *keyidxptr);
int ACLSetUser(user *u, const char *op, ssize_t oplen);
sds ACLDefaultUserFirstPassword(void);
uint64_t ACLGetCommandCategoryFlagByName(const char *name);
int ACLAppendUserForLoading(sds *argv, int argc, int *argc_err);
const char *ACLSetUserStringError(void);
int ACLLoadConfiguredUsers(void);
sds ACLDescribeUser(user *u);
void ACLLoadUsersAtStartup(void);
void addReplyCommandCategories(client *c, struct redisCommand *cmd);
user *ACLCreateUnlinkedUser();
void ACLFreeUserAndKillClients(user *u);
void addACLLogEntry(client *c, int reason, int keypos, sds username);

/* Sorted sets data type */

/* Input flags. */
#define ZADD_NONE 0
#define ZADD_INCR (1<<0)    /* Increment the score instead of setting it. */
#define ZADD_NX (1<<1)      /* Don't touch elements not already existing. */
#define ZADD_XX (1<<2)      /* Only touch elements already existing. */

/* Output flags. */
#define ZADD_NOP (1<<3)     /* Operation not performed because of conditionals.*/
#define ZADD_NAN (1<<4)     /* Only touch elements already existing. */
#define ZADD_ADDED (1<<5)   /* The element was new and was added. */
#define ZADD_UPDATED (1<<6) /* The element already existed, score updated. */

/* Flags only used by the ZADD command but not by zsetAdd() API: */
#define ZADD_CH (1<<16)      /* Return num of elements added or updated. */

/* Struct to hold a inclusive/exclusive range spec by score comparison. */
typedef struct {
    double min, max;
    int minex, maxex; /* are min or max exclusive? */
} zrangespec;

/* Struct to hold an inclusive/exclusive range spec by lexicographic comparison. */
typedef struct {
    sds min, max;     /* May be set to shared.(minstring|maxstring) */
    int minex, maxex; /* are min or max exclusive? */
} zlexrangespec;

zskiplist *zslCreate(void);
void zslFree(zskiplist *zsl);
zskiplistNode *zslInsert(zskiplist *zsl, double score, sds ele);
unsigned char *zzlInsert(unsigned char *zl, sds ele, double score);
int zslDelete(zskiplist *zsl, double score, sds ele, zskiplistNode **node);
zskiplistNode *zslFirstInRange(zskiplist *zsl, zrangespec *range);
zskiplistNode *zslLastInRange(zskiplist *zsl, zrangespec *range);
double zzlGetScore(unsigned char *sptr);
void zzlNext(unsigned char *zl, unsigned char **eptr, unsigned char **sptr);
void zzlPrev(unsigned char *zl, unsigned char **eptr, unsigned char **sptr);
unsigned char *zzlFirstInRange(unsigned char *zl, zrangespec *range);
unsigned char *zzlLastInRange(unsigned char *zl, zrangespec *range);
unsigned long zsetLength(robj_roptr zobj);
void zsetConvert(robj *zobj, int encoding);
void zsetConvertToZiplistIfNeeded(robj *zobj, size_t maxelelen);
int zsetScore(robj_roptr zobj, sds member, double *score);
unsigned long zslGetRank(zskiplist *zsl, double score, sds o);
int zsetAdd(robj *zobj, double score, sds ele, int *flags, double *newscore);
long zsetRank(robj_roptr zobj, sds ele, int reverse);
int zsetDel(robj *zobj, sds ele);
void genericZpopCommand(client *c, robj **keyv, int keyc, int where, int emitkey, robj *countarg);
sds ziplistGetObject(unsigned char *sptr);
int zslValueGteMin(double value, zrangespec *spec);
int zslValueLteMax(double value, zrangespec *spec);
void zslFreeLexRange(zlexrangespec *spec);
int zslParseLexRange(robj *min, robj *max, zlexrangespec *spec);
unsigned char *zzlFirstInLexRange(unsigned char *zl, zlexrangespec *range);
unsigned char *zzlLastInLexRange(unsigned char *zl, zlexrangespec *range);
zskiplistNode *zslFirstInLexRange(zskiplist *zsl, zlexrangespec *range);
zskiplistNode *zslLastInLexRange(zskiplist *zsl, zlexrangespec *range);
int zzlLexValueGteMin(unsigned char *p, zlexrangespec *spec);
int zzlLexValueLteMax(unsigned char *p, zlexrangespec *spec);
int zslLexValueGteMin(sds value, zlexrangespec *spec);
int zslLexValueLteMax(sds value, zlexrangespec *spec);

/* Core functions */
int getMaxmemoryState(size_t *total, size_t *logical, size_t *tofree, float *level, bool fPreSnapshot=false);
size_t freeMemoryGetNotCountedMemory();
int freeMemoryIfNeeded(bool fPreSnapshot);
int freeMemoryIfNeededAndSafe(bool fPreSnapshot);
int processCommand(client *c, int callFlags, class AeLocker &locker);
void setupSignalHandlers(void);
struct redisCommand *lookupCommand(sds name);
struct redisCommand *lookupCommandByCString(const char *s);
struct redisCommand *lookupCommandOrOriginal(sds name);
void call(client *c, int flags);
void propagate(struct redisCommand *cmd, int dbid, robj **argv, int argc, int flags);
void alsoPropagate(struct redisCommand *cmd, int dbid, robj **argv, int argc, int target);
void redisOpArrayInit(redisOpArray *oa);
void redisOpArrayFree(redisOpArray *oa);
void forceCommandPropagation(client *c, int flags);
void preventCommandPropagation(client *c);
void preventCommandAOF(client *c);
void preventCommandReplication(client *c);
int prepareForShutdown(int flags);
#ifdef __GNUC__
void serverLog(int level, const char *fmt, ...)
    __attribute__((format(printf, 2, 3)));
#else
void serverLog(int level, const char *fmt, ...);
#endif
void serverLogRaw(int level, const char *msg);
void serverLogFromHandler(int level, const char *msg);
void usage(void);
void updateDictResizePolicy(void);
int htNeedsResize(dict *dict);
void populateCommandTable(void);
void resetCommandTableStats(void);
void adjustOpenFilesLimit(void);
void closeListeningSockets(int unlink_unix_socket);
void updateCachedTime(int update_daylight_info);
void resetServerStats(void);
void activeDefragCycle(void);
unsigned int getLRUClock(void);
unsigned int LRU_CLOCK(void);
const char *evictPolicyToString(void);
struct redisMemOverhead *getMemoryOverheadData(void);
void freeMemoryOverheadData(struct redisMemOverhead *mh);
void checkChildrenDone(void);

#define RESTART_SERVER_NONE 0
#define RESTART_SERVER_GRACEFULLY (1<<0)     /* Do proper shutdown. */
#define RESTART_SERVER_CONFIG_REWRITE (1<<1) /* CONFIG REWRITE before restart.*/
int restartServer(int flags, mstime_t delay);

/* Set data type */
robj *setTypeCreate(const char *value);
int setTypeAdd(robj *subject, const char *value);
int setTypeRemove(robj *subject, const char *value);
int setTypeIsMember(robj_roptr subject, const char *value);
setTypeIterator *setTypeInitIterator(robj_roptr subject);
void setTypeReleaseIterator(setTypeIterator *si);
int setTypeNext(setTypeIterator *si, const char **sdsele, int64_t *llele);
sds setTypeNextObject(setTypeIterator *si);
int setTypeRandomElement(robj *setobj, sds *sdsele, int64_t *llele);
unsigned long setTypeRandomElements(robj *set, unsigned long count, robj *aux_set);
unsigned long setTypeSize(robj_roptr subject);
void setTypeConvert(robj *subject, int enc);

/* Hash data type */
#define HASH_SET_TAKE_FIELD (1<<0)
#define HASH_SET_TAKE_VALUE (1<<1)
#define HASH_SET_COPY 0

void hashTypeConvert(robj *o, int enc);
void hashTypeTryConversion(robj *subject, robj **argv, int start, int end);
int hashTypeExists(robj_roptr o, const char *key);
int hashTypeDelete(robj *o, sds key);
unsigned long hashTypeLength(robj_roptr o);
hashTypeIterator *hashTypeInitIterator(robj_roptr subject);
void hashTypeReleaseIterator(hashTypeIterator *hi);
int hashTypeNext(hashTypeIterator *hi);
void hashTypeCurrentFromZiplist(hashTypeIterator *hi, int what,
                                unsigned char **vstr,
                                unsigned int *vlen,
                                long long *vll);
sds hashTypeCurrentFromHashTable(hashTypeIterator *hi, int what);
void hashTypeCurrentObject(hashTypeIterator *hi, int what, unsigned char **vstr, unsigned int *vlen, long long *vll);
sds hashTypeCurrentObjectNewSds(hashTypeIterator *hi, int what);
robj *hashTypeLookupWriteOrCreate(client *c, robj *key);
robj *hashTypeGetValueObject(robj_roptr o, sds field);
int hashTypeSet(robj *o, sds field, sds value, int flags);

/* Pub / Sub */
int pubsubUnsubscribeAllChannels(client *c, int notify);
int pubsubUnsubscribeAllPatterns(client *c, int notify);
void freePubsubPattern(const void *p);
int listMatchPubsubPattern(void *a, void *b);
int pubsubPublishMessage(robj *channel, robj *message);
void addReplyPubsubMessage(client *c, robj *channel, robj *msg);

/* Keyspace events notification */
void notifyKeyspaceEvent(int type, const char *event, robj *key, int dbid);
int keyspaceEventsStringToFlags(char *classes);
sds keyspaceEventsFlagsToString(int flags);

/* Configuration */
void loadServerConfig(char *filename, char *options);
void appendServerSaveParams(time_t seconds, int changes);
void resetServerSaveParams(void);
struct rewriteConfigState; /* Forward declaration to export API. */
void rewriteConfigRewriteLine(struct rewriteConfigState *state, const char *option, sds line, int force);
int rewriteConfig(char *path);
void initConfigValues();

/* db.c -- Keyspace access API */
int removeExpire(redisDb *db, robj *key);
int removeSubkeyExpire(redisDb *db, robj *key, robj *subkey);
void propagateExpire(redisDb *db, robj *key, int lazy);
void propagateSubkeyExpire(redisDb *db, int type, robj *key, robj *subkey);
int expireIfNeeded(redisDb *db, robj *key);
void setExpire(client *c, redisDb *db, robj *key, robj *subkey, long long when);
void setExpire(client *c, redisDb *db, robj *key, expireEntry &&entry);
robj_roptr lookupKeyRead(redisDb *db, robj *key);
robj *lookupKeyWrite(redisDb *db, robj *key);
robj_roptr lookupKeyReadOrReply(client *c, robj *key, robj *reply);
robj *lookupKeyWriteOrReply(client *c, robj *key, robj *reply);
robj_roptr lookupKeyReadWithFlags(redisDb *db, robj *key, int flags);
robj *lookupKeyWriteWithFlags(redisDb *db, robj *key, int flags);
robj_roptr objectCommandLookup(client *c, robj *key);
robj_roptr objectCommandLookupOrReply(client *c, robj *key, robj *reply);
int objectSetLRUOrLFU(robj *val, long long lfu_freq, long long lru_idle,
                       long long lru_clock, int lru_multiplier);
#define LOOKUP_NONE 0
#define LOOKUP_NOTOUCH (1<<0)
#define LOOKUP_UPDATEMVCC (1<<1)
void dbAdd(redisDb *db, robj *key, robj *val);
void dbOverwrite(redisDb *db, robj *key, robj *val, bool fRemoveExpire = false);
int dbMerge(redisDb *db, robj *key, robj *val, int fReplace);
void genericSetKey(client *c, redisDb *db, robj *key, robj *val, int keepttl, int signal);
void setKey(client *c, redisDb *db, robj *key, robj *val);
int dbExists(redisDb *db, robj *key);
robj *dbRandomKey(redisDb *db);
int dbSyncDelete(redisDb *db, robj *key);
int dbDelete(redisDb *db, robj *key);
robj *dbUnshareStringValue(redisDb *db, robj *key, robj *o);
int dbnumFromDb(redisDb *db);

#define EMPTYDB_NO_FLAGS 0      /* No flags. */
#define EMPTYDB_ASYNC (1<<0)    /* Reclaim memory in another thread. */
#define EMPTYDB_BACKUP (1<<2)   /* DB array is a backup for REPL_DISKLESS_LOAD_SWAPDB. */
long long emptyDb(int dbnum, int flags, void(callback)(void*));
long long emptyDbGeneric(redisDb **dbarray, int dbnum, int flags, void(callback)(void*));
void flushAllDataAndResetRDB(int flags);
long long dbTotalServerKeyCount();

int selectDb(client *c, int id);
void signalModifiedKey(client *c, redisDb *db, robj *key);
void signalFlushedDb(int dbid);
unsigned int getKeysInSlot(unsigned int hashslot, robj **keys, unsigned int count);
unsigned int countKeysInSlot(unsigned int hashslot);
unsigned int delKeysInSlot(unsigned int hashslot);
int verifyClusterConfigWithData(void);
void scanGenericCommand(client *c, robj_roptr o, unsigned long cursor);
int parseScanCursorOrReply(client *c, robj *o, unsigned long *cursor);
void slotToKeyAdd(sds key);
void slotToKeyDel(sds key);
void slotToKeyFlush(void);
int dbAsyncDelete(redisDb *db, robj *key);
void slotToKeyFlushAsync(void);
size_t lazyfreeGetPendingObjectsCount(void);
void freeObjAsync(robj *o);

/* API to get key arguments from commands */
int *getKeysFromCommand(struct redisCommand *cmd, robj **argv, int argc, int *numkeys);
void getKeysFreeResult(int *result);
int *zunionInterGetKeys(struct redisCommand *cmd,robj **argv, int argc, int *numkeys);
int *evalGetKeys(struct redisCommand *cmd, robj **argv, int argc, int *numkeys);
int *sortGetKeys(struct redisCommand *cmd, robj **argv, int argc, int *numkeys);
int *migrateGetKeys(struct redisCommand *cmd, robj **argv, int argc, int *numkeys);
int *georadiusGetKeys(struct redisCommand *cmd, robj **argv, int argc, int *numkeys);
int *xreadGetKeys(struct redisCommand *cmd, robj **argv, int argc, int *numkeys);
int *memoryGetKeys(struct redisCommand *cmd, robj **argv, int argc, int *numkeys);
int *lcsGetKeys(struct redisCommand *cmd, robj **argv, int argc, int *numkeys);

/* Cluster */
void clusterInit(void);
extern "C" unsigned short crc16(const char *buf, int len);
unsigned int keyHashSlot(const char *key, int keylen);
void clusterCron(void);
void clusterPropagatePublish(robj *channel, robj *message);
void migrateCloseTimedoutSockets(void);
void clusterBeforeSleep(void);
int clusterSendModuleMessageToTarget(const char *target, uint64_t module_id, uint8_t type, unsigned char *payload, uint32_t len);
void createDumpPayload(rio *payload, robj_roptr o, robj *key);

/* Sentinel */
void initSentinelConfig(void);
void initSentinel(void);
void sentinelTimer(void);
const char *sentinelHandleConfiguration(char **argv, int argc);
void sentinelIsRunning(void);

/* keydb-check-rdb & aof */
int redis_check_rdb(const char *rdbfilename, FILE *fp);
int redis_check_rdb_main(int argc, const char **argv, FILE *fp);
int redis_check_aof_main(int argc, char **argv);

/* Scripting */
void scriptingInit(int setup);
int ldbRemoveChild(pid_t pid);
void ldbKillForkedSessions(void);
int ldbPendingChildren(void);
sds luaCreateFunction(client *c, lua_State *lua, robj *body);

/* Blocked clients */
void processUnblockedClients(int iel);
void blockClient(client *c, int btype);
void unblockClient(client *c);
void queueClientForReprocessing(client *c);
void replyToBlockedClientTimedOut(client *c);
int getTimeoutFromObjectOrReply(client *c, robj *object, mstime_t *timeout, int unit);
void disconnectAllBlockedClients(void);
void handleClientsBlockedOnKeys(void);
void signalKeyAsReady(redisDb *db, robj *key);
void blockForKeys(client *c, int btype, robj **keys, int numkeys, mstime_t timeout, robj *target, streamID *ids);

/* timeout.c -- Blocked clients timeout and connections timeout. */
void addClientToTimeoutTable(client *c);
void removeClientFromTimeoutTable(client *c);
void handleBlockedClientsTimeout(void);
int clientsCronHandleTimeout(client *c, mstime_t now_ms);

/* expire.c -- Handling of expired keys */
void activeExpireCycle(int type);
void expireSlaveKeys(void);
void rememberSlaveKeyWithExpire(redisDb *db, robj *key);
void flushSlaveKeysWithExpireList(void);
size_t getSlaveKeyWithExpireCount(void);

/* evict.c -- maxmemory handling and LRU eviction. */
void evictionPoolAlloc(void);
#define LFU_INIT_VAL 5
unsigned long LFUGetTimeInMinutes(void);
uint8_t LFULogIncr(uint8_t value);
unsigned long LFUDecrAndReturn(robj_roptr o);

/* Keys hashing / comparison functions for dict.c hash tables. */
uint64_t dictSdsHash(const void *key);
int dictSdsKeyCompare(void *privdata, const void *key1, const void *key2);
void dictSdsDestructor(void *privdata, void *val);

/* Git SHA1 */
extern "C" char *redisGitSHA1(void);
extern "C" char *redisGitDirty(void);
extern "C" uint64_t redisBuildId(void);
extern "C" char *redisBuildIdString(void);

int parseUnitString(const char *sz);

/* Commands prototypes */
void authCommand(client *c);
void pingCommand(client *c);
void echoCommand(client *c);
void commandCommand(client *c);
void setCommand(client *c);
void setnxCommand(client *c);
void setexCommand(client *c);
void psetexCommand(client *c);
void getCommand(client *c);
void delCommand(client *c);
void unlinkCommand(client *c);
void existsCommand(client *c);
void mexistsCommand(client *c);
void setbitCommand(client *c);
void getbitCommand(client *c);
void bitfieldCommand(client *c);
void bitfieldroCommand(client *c);
void setrangeCommand(client *c);
void getrangeCommand(client *c);
void incrCommand(client *c);
void decrCommand(client *c);
void incrbyCommand(client *c);
void decrbyCommand(client *c);
void incrbyfloatCommand(client *c);
void selectCommand(client *c);
void swapdbCommand(client *c);
void randomkeyCommand(client *c);
void keysCommand(client *c);
void scanCommand(client *c);
void dbsizeCommand(client *c);
void lastsaveCommand(client *c);
void saveCommand(client *c);
void bgsaveCommand(client *c);
void bgrewriteaofCommand(client *c);
void shutdownCommand(client *c);
void moveCommand(client *c);
void renameCommand(client *c);
void renamenxCommand(client *c);
void lpushCommand(client *c);
void rpushCommand(client *c);
void lpushxCommand(client *c);
void rpushxCommand(client *c);
void linsertCommand(client *c);
void lpopCommand(client *c);
void rpopCommand(client *c);
void llenCommand(client *c);
void lindexCommand(client *c);
void lrangeCommand(client *c);
void ltrimCommand(client *c);
void typeCommand(client *c);
void lsetCommand(client *c);
void saddCommand(client *c);
void sremCommand(client *c);
void smoveCommand(client *c);
void sismemberCommand(client *c);
void scardCommand(client *c);
void spopCommand(client *c);
void srandmemberCommand(client *c);
void sinterCommand(client *c);
void sinterstoreCommand(client *c);
void sunionCommand(client *c);
void sunionstoreCommand(client *c);
void sdiffCommand(client *c);
void sdiffstoreCommand(client *c);
void sscanCommand(client *c);
void syncCommand(client *c);
void flushdbCommand(client *c);
void flushallCommand(client *c);
void sortCommand(client *c);
void lremCommand(client *c);
void rpoplpushCommand(client *c);
void infoCommand(client *c);
void mgetCommand(client *c);
void monitorCommand(client *c);
void expireCommand(client *c);
void expireatCommand(client *c);
void expireMemberCommand(client *c);
void expireMemberAtCommand(client *c);
void pexpireMemberAtCommand(client *c);
void pexpireCommand(client *c);
void pexpireatCommand(client *c);
void getsetCommand(client *c);
void ttlCommand(client *c);
void touchCommand(client *c);
void pttlCommand(client *c);
void persistCommand(client *c);
void replicaofCommand(client *c);
void roleCommand(client *c);
void debugCommand(client *c);
void msetCommand(client *c);
void msetnxCommand(client *c);
void zaddCommand(client *c);
void zincrbyCommand(client *c);
void zrangeCommand(client *c);
void zrangebyscoreCommand(client *c);
void zrevrangebyscoreCommand(client *c);
void zrangebylexCommand(client *c);
void zrevrangebylexCommand(client *c);
void zcountCommand(client *c);
void zlexcountCommand(client *c);
void zrevrangeCommand(client *c);
void zcardCommand(client *c);
void zremCommand(client *c);
void zscoreCommand(client *c);
void zremrangebyscoreCommand(client *c);
void zremrangebylexCommand(client *c);
void zpopminCommand(client *c);
void zpopmaxCommand(client *c);
void bzpopminCommand(client *c);
void bzpopmaxCommand(client *c);
void multiCommand(client *c);
void execCommand(client *c);
void discardCommand(client *c);
void blpopCommand(client *c);
void brpopCommand(client *c);
void brpoplpushCommand(client *c);
void appendCommand(client *c);
void strlenCommand(client *c);
void zrankCommand(client *c);
void zrevrankCommand(client *c);
void hsetCommand(client *c);
void hsetnxCommand(client *c);
void hgetCommand(client *c);
void hmsetCommand(client *c);
void hmgetCommand(client *c);
void hdelCommand(client *c);
void hlenCommand(client *c);
void hstrlenCommand(client *c);
void zremrangebyrankCommand(client *c);
void zunionstoreCommand(client *c);
void zinterstoreCommand(client *c);
void zscanCommand(client *c);
void hkeysCommand(client *c);
void hvalsCommand(client *c);
void hgetallCommand(client *c);
void hexistsCommand(client *c);
void hscanCommand(client *c);
void configCommand(client *c);
void hincrbyCommand(client *c);
void hincrbyfloatCommand(client *c);
void subscribeCommand(client *c);
void unsubscribeCommand(client *c);
void psubscribeCommand(client *c);
void punsubscribeCommand(client *c);
void publishCommand(client *c);
void pubsubCommand(client *c);
void watchCommand(client *c);
void unwatchCommand(client *c);
void clusterCommand(client *c);
void restoreCommand(client *c);
void migrateCommand(client *c);
void askingCommand(client *c);
void readonlyCommand(client *c);
void readwriteCommand(client *c);
void dumpCommand(client *c);
void objectCommand(client *c);
void memoryCommand(client *c);
void clientCommand(client *c);
void helloCommand(client *c);
void evalCommand(client *c);
void evalShaCommand(client *c);
void scriptCommand(client *c);
void timeCommand(client *c);
void bitopCommand(client *c);
void bitcountCommand(client *c);
void bitposCommand(client *c);
void replconfCommand(client *c);
void waitCommand(client *c);
void geoencodeCommand(client *c);
void geodecodeCommand(client *c);
void georadiusbymemberCommand(client *c);
void georadiusbymemberroCommand(client *c);
void georadiusCommand(client *c);
void georadiusroCommand(client *c);
void geoaddCommand(client *c);
void geohashCommand(client *c);
void geoposCommand(client *c);
void geodistCommand(client *c);
void pfselftestCommand(client *c);
void pfaddCommand(client *c);
void pfcountCommand(client *c);
void pfmergeCommand(client *c);
void pfdebugCommand(client *c);
void latencyCommand(client *c);
void moduleCommand(client *c);
void securityWarningCommand(client *c);
void xaddCommand(client *c);
void xrangeCommand(client *c);
void xrevrangeCommand(client *c);
void xlenCommand(client *c);
void xreadCommand(client *c);
void xgroupCommand(client *c);
void xsetidCommand(client *c);
void xackCommand(client *c);
void xpendingCommand(client *c);
void xclaimCommand(client *c);
void xinfoCommand(client *c);
void xdelCommand(client *c);
void xtrimCommand(client *c);
void aclCommand(client *c);
void replicaReplayCommand(client *c);
void hrenameCommand(client *c);
void stralgoCommand(client *c);

int FBrokenLinkToMaster();
int FActiveMaster(client *c);
struct redisMaster *MasterInfoFromClient(client *c);

/* MVCC */
uint64_t getMvccTstamp();
void incrementMvccTstamp();

#if __GNUC__ >= 7 && !defined(NO_DEPRECATE_FREE)
 [[deprecated]]
void *calloc(size_t count, size_t size);
 [[deprecated]]
void free(void *ptr);
 [[deprecated]]
void *malloc(size_t size);
 [[deprecated]]
void *realloc(void *ptr, size_t size);
#endif

/* Debugging stuff */
void bugReportStart(void);
void serverLogObjectDebugInfo(robj_roptr o);
void sigsegvHandler(int sig, siginfo_t *info, void *secret);
sds genRedisInfoString(const char *section);
sds genModulesInfoString(sds info);
void enableWatchdog(int period);
void disableWatchdog(void);
void watchdogScheduleSignal(int period);
void serverLogHexDump(int level, const char *descr, void *value, size_t len);
extern "C" int memtest_preserving_test(unsigned long *m, size_t bytes, int passes);
void mixDigest(unsigned char *digest, const void *ptr, size_t len);
void xorDigest(unsigned char *digest, const void *ptr, size_t len);
int populateCommandTableParseFlags(struct redisCommand *c, const char *strflags);

int moduleGILAcquiredByModule(void);
extern int g_fInCrash;
static inline int GlobalLocksAcquired(void)  // Used in asserts to verify all global locks are correctly acquired for a server-thread to operate
{
    return aeThreadOwnsLock() || moduleGILAcquiredByModule() || g_fInCrash;
}

inline int ielFromEventLoop(const aeEventLoop *eventLoop)
{
    int iel = 0;
    for (; iel < cserver.cthreads; ++iel)
    {
        if (g_pserver->rgthreadvar[iel].el == eventLoop)
            break;
    }
    serverAssert(iel < cserver.cthreads);
    return iel;
}

inline int FCorrectThread(client *c)
{
    return (c->conn == nullptr)
        || (c->iel == IDX_EVENT_LOOP_MAIN && moduleGILAcquiredByModule())
        || (serverTL != NULL && (g_pserver->rgthreadvar[c->iel].el == serverTL->el));
}
#define AssertCorrectThread(c) serverAssert(FCorrectThread(c))

/* TLS stuff */
void tlsInit(void);
void tlsInitThread();
int tlsConfigure(redisTLSContextConfig *ctx_config);


class ShutdownException
{};

#define redisDebug(fmt, ...) \
    printf("DEBUG %s:%d > " fmt "\n", __FILE__, __LINE__, __VA_ARGS__)
#define redisDebugMark() \
    printf("-- MARK %s:%d --\n", __FILE__, __LINE__)

int iAmMaster(void);

#endif<|MERGE_RESOLUTION|>--- conflicted
+++ resolved
@@ -2056,11 +2056,8 @@
     int trial_timeout = 120;
     int delete_on_evict = false;   // Only valid when a storage provider is set
     int thread_min_client_threshold = 50;
-<<<<<<< HEAD
     int multimaster_no_forward;
-=======
     int storage_memory_model = STORAGE_WRITETHROUGH;
->>>>>>> 17661f23
 };
 
 struct redisServer {
