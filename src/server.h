/*
 * Copyright (c) 2009-2012, Salvatore Sanfilippo <antirez at gmail dot com>
 * All rights reserved.
 *
 * Redistribution and use in source and binary forms, with or without
 * modification, are permitted provided that the following conditions are met:
 *
 *   * Redistributions of source code must retain the above copyright notice,
 *     this list of conditions and the following disclaimer.
 *   * Redistributions in binary form must reproduce the above copyright
 *     notice, this list of conditions and the following disclaimer in the
 *     documentation and/or other materials provided with the distribution.
 *   * Neither the name of Redis nor the names of its contributors may be used
 *     to endorse or promote products derived from this software without
 *     specific prior written permission.
 *
 * THIS SOFTWARE IS PROVIDED BY THE COPYRIGHT HOLDERS AND CONTRIBUTORS "AS IS"
 * AND ANY EXPRESS OR IMPLIED WARRANTIES, INCLUDING, BUT NOT LIMITED TO, THE
 * IMPLIED WARRANTIES OF MERCHANTABILITY AND FITNESS FOR A PARTICULAR PURPOSE
 * ARE DISCLAIMED. IN NO EVENT SHALL THE COPYRIGHT OWNER OR CONTRIBUTORS BE
 * LIABLE FOR ANY DIRECT, INDIRECT, INCIDENTAL, SPECIAL, EXEMPLARY, OR
 * CONSEQUENTIAL DAMAGES (INCLUDING, BUT NOT LIMITED TO, PROCUREMENT OF
 * SUBSTITUTE GOODS OR SERVICES; LOSS OF USE, DATA, OR PROFITS; OR BUSINESS
 * INTERRUPTION) HOWEVER CAUSED AND ON ANY THEORY OF LIABILITY, WHETHER IN
 * CONTRACT, STRICT LIABILITY, OR TORT (INCLUDING NEGLIGENCE OR OTHERWISE)
 * ARISING IN ANY WAY OUT OF THE USE OF THIS SOFTWARE, EVEN IF ADVISED OF THE
 * POSSIBILITY OF SUCH DAMAGE.
 */

#ifndef __REDIS_H
#define __REDIS_H

#define TRUE 1
#define FALSE 0

#include "fmacros.h"
#include "config.h"
#include "solarisfixes.h"
#include "rio.h"

#include <stdio.h>
#include <stdlib.h>
#include <cmath>
#include <string.h>
#include <time.h>
#include <limits.h>
#include <unistd.h>
#include <errno.h>
#include <inttypes.h>
#include <pthread.h>
#include <syslog.h>
#include <netinet/in.h>
#include <atomic>
#include <vector>
#include <algorithm>
#include <memory>
#include <map>
#include <string>
#ifdef __cplusplus
extern "C" {
#include <lua.h>
}
#else
#include <lua.h>
#endif
#include <sys/socket.h>
#include <signal.h>

#ifdef HAVE_LIBSYSTEMD
#include <systemd/sd-daemon.h>
#endif

typedef long long mstime_t; /* millisecond time type. */
typedef long long ustime_t; /* microsecond time type. */

#include "fastlock.h"
#include "ae.h"      /* Event driven programming library */
#include "sds.h"     /* Dynamic safe strings */
#include "dict.h"    /* Hash tables */
#include "adlist.h"  /* Linked lists */
#include "zmalloc.h" /* total memory usage aware version of malloc/free */
#include "anet.h"    /* Networking the easy way */
#include "ziplist.h" /* Compact list data structure */
#include "intset.h"  /* Compact integer set structure */
#include "version.h" /* Version macro */
#include "util.h"    /* Misc functions useful in many places */
#include "latency.h" /* Latency monitor API */
#include "sparkline.h" /* ASCII graphs API */
#include "quicklist.h"  /* Lists are encoded as linked lists of
                           N-elements flat arrays */
#include "rax.h"     /* Radix tree */
#include "uuid.h"
#include "semiorderedset.h"
#include "connection.h" /* Connection abstraction */

#define REDISMODULE_CORE 1
#include "redismodule.h"    /* Redis modules API defines. */

/* Following includes allow test functions to be called from Redis main() */
#include "zipmap.h"
#include "sha1.h"
#include "endianconv.h"
#include "crc64.h"

extern int g_fTestMode;

struct redisObject;
class robj_roptr
{
    const redisObject *m_ptr;

public:
    robj_roptr()
        : m_ptr(nullptr)
        {}
    robj_roptr(const redisObject *ptr)
        : m_ptr(ptr)
        {}
    robj_roptr(const robj_roptr&) = default;
    robj_roptr(robj_roptr&&) = default;

    robj_roptr &operator=(const robj_roptr&) = default;
    robj_roptr &operator=(const redisObject *ptr)
    {
        m_ptr = ptr;
        return *this;
    }

    bool operator==(const robj_roptr &other) const
    {
        return m_ptr == other.m_ptr;
    }

    bool operator!=(const robj_roptr &other) const
    {
        return m_ptr != other.m_ptr;
    }

    const redisObject* operator->() const
    {
        return m_ptr;
    }

    bool operator!() const
    {
        return !m_ptr;
    }

    operator bool() const{
        return !!m_ptr;
    }

    redisObject *unsafe_robjcast()
    {
        return (redisObject*)m_ptr;
    }
};

void decrRefCount(robj_roptr o);
void incrRefCount(robj_roptr o);
class robj_sharedptr
{
    redisObject *m_ptr;

public:
    robj_sharedptr()
        : m_ptr(nullptr)
        {}
    robj_sharedptr(redisObject *ptr)
        : m_ptr(ptr)
        {
            incrRefCount(ptr);
        }
    ~robj_sharedptr()
    {
        if (m_ptr)
            decrRefCount(m_ptr);
    }
    robj_sharedptr(const robj_sharedptr& other)
    {
        m_ptr = other.m_ptr;
        incrRefCount(m_ptr);
    }

    robj_sharedptr(robj_sharedptr&& other)
    {
        m_ptr = other.m_ptr;
        other.m_ptr = nullptr;
    }

    robj_sharedptr &operator=(const robj_sharedptr& other)
    {
        if (m_ptr)
            decrRefCount(m_ptr);
        m_ptr = other.m_ptr;
        incrRefCount(m_ptr);
        return *this;
    }
    robj_sharedptr &operator=(redisObject *ptr)
    {
        if (m_ptr)
            decrRefCount(m_ptr);
        m_ptr = ptr;
        incrRefCount(m_ptr);
        return *this;
    }

    bool operator==(const robj_sharedptr &other) const
    {
        return m_ptr == other.m_ptr;
    }

    bool operator!=(const robj_sharedptr &other) const
    {
        return m_ptr != other.m_ptr;
    }

    redisObject* operator->() const
    {
        return m_ptr;
    }

    bool operator!() const
    {
        return !m_ptr;
    }

    operator bool() const{
        return !!m_ptr;
    }

    operator redisObject *()
    {
        return (redisObject*)m_ptr;
    }

    redisObject *get() { return m_ptr; }
};

/* Error codes */
#define C_OK                    0
#define C_ERR                   -1

/* Static server configuration */
#define CONFIG_DEFAULT_HZ        10             /* Time interrupt calls/sec. */
#define CONFIG_MIN_HZ            1
#define CONFIG_MAX_HZ            500
#define MAX_CLIENTS_PER_CLOCK_TICK 200          /* HZ is adapted based on that. */
#define CONFIG_MAX_LINE    1024
#define CRON_DBS_PER_CALL 16
#define NET_MAX_WRITES_PER_EVENT (1024*64)
#define PROTO_SHARED_SELECT_CMDS 10
#define OBJ_SHARED_INTEGERS 10000
#define OBJ_SHARED_BULKHDR_LEN 32
#define LOG_MAX_LEN    1024 /* Default maximum length of syslog messages.*/
#define AOF_REWRITE_ITEMS_PER_CMD 64
#define AOF_READ_DIFF_INTERVAL_BYTES (1024*10)
#define CONFIG_AUTHPASS_MAX_LEN 512
#define CONFIG_RUN_ID_SIZE 40
#define RDB_EOF_MARK_SIZE 40
#define CONFIG_REPL_BACKLOG_MIN_SIZE (1024*16)          /* 16k */
#define CONFIG_BGSAVE_RETRY_DELAY 5 /* Wait a few secs before trying again. */
#define CONFIG_DEFAULT_PID_FILE "/var/run/keydb.pid"
#define CONFIG_DEFAULT_CLUSTER_CONFIG_FILE "nodes.conf"
#define CONFIG_DEFAULT_UNIX_SOCKET_PERM 0
#define CONFIG_DEFAULT_LOGFILE ""
#define NET_IP_STR_LEN 46 /* INET6_ADDRSTRLEN is 46, but we need to be sure */
#define NET_PEER_ID_LEN (NET_IP_STR_LEN+32) /* Must be enough for ip:port */
#define CONFIG_BINDADDR_MAX 16
#define CONFIG_MIN_RESERVED_FDS 32
#define CONFIG_DEFAULT_RDB_FILENAME "dump.rdb"
#define CONFIG_DEFAULT_THREADS 1
#define CONFIG_DEFAULT_THREAD_AFFINITY 0

#define CONFIG_DEFAULT_ACTIVE_REPLICA 0
#define CONFIG_DEFAULT_ENABLE_MULTIMASTER 0

#define ACTIVE_EXPIRE_CYCLE_LOOKUPS_PER_LOOP 64 /* Loopkups per loop. */
#define ACTIVE_EXPIRE_CYCLE_FAST_DURATION 1000 /* Microseconds */
#define ACTIVE_EXPIRE_CYCLE_SLOW_TIME_PERC 25 /* CPU max % for keys collection */
#define ACTIVE_EXPIRE_CYCLE_SLOW 0
#define ACTIVE_EXPIRE_CYCLE_FAST 1

/* Children process will exit with this status code to signal that the
 * process terminated without an error: this is useful in order to kill
 * a saving child (RDB or AOF one), without triggering in the parent the
 * write protection that is normally turned on on write errors.
 * Usually children that are terminated with SIGUSR1 will exit with this
 * special code. */
#define SERVER_CHILD_NOERROR_RETVAL    255

/* Instantaneous metrics tracking. */
#define STATS_METRIC_SAMPLES 16     /* Number of samples per metric. */
#define STATS_METRIC_COMMAND 0      /* Number of commands executed. */
#define STATS_METRIC_NET_INPUT 1    /* Bytes read to network .*/
#define STATS_METRIC_NET_OUTPUT 2   /* Bytes written to network. */
#define STATS_METRIC_COUNT 3

/* Protocol and I/O related defines */
#define PROTO_MAX_QUERYBUF_LEN  (1024*1024*1024) /* 1GB max query buffer. */
#define PROTO_IOBUF_LEN         (1024*16)  /* Generic I/O buffer size */
#define PROTO_REPLY_CHUNK_BYTES (16*1024) /* 16k output buffer */
#define PROTO_INLINE_MAX_SIZE   (1024*64) /* Max size of inline reads */
#define PROTO_MBULK_BIG_ARG     (1024*32)
#define LONG_STR_SIZE      21          /* Bytes needed for long -> str + '\0' */
#define REDIS_AUTOSYNC_BYTES (1024*1024*32) /* fdatasync every 32MB */

#define LIMIT_PENDING_QUERYBUF (4*1024*1024) /* 4mb */

/* When configuring the server eventloop, we setup it so that the total number
 * of file descriptors we can handle are g_pserver->maxclients + RESERVED_FDS +
 * a few more to stay safe. Since RESERVED_FDS defaults to 32, we add 96
 * in order to make sure of not over provisioning more than 128 fds. */
#define CONFIG_FDSET_INCR (CONFIG_MIN_RESERVED_FDS+96)

/* Hash table parameters */
#define HASHTABLE_MIN_FILL        10      /* Minimal hash table fill 10% */

/* Command flags. Please check the command table defined in the redis.c file
 * for more information about the meaning of every flag. */
#define CMD_WRITE (1ULL<<0)            /* "write" flag */
#define CMD_READONLY (1ULL<<1)         /* "read-only" flag */
#define CMD_DENYOOM (1ULL<<2)          /* "use-memory" flag */
#define CMD_MODULE (1ULL<<3)           /* Command exported by module. */
#define CMD_ADMIN (1ULL<<4)            /* "admin" flag */
#define CMD_PUBSUB (1ULL<<5)           /* "pub-sub" flag */
#define CMD_NOSCRIPT (1ULL<<6)         /* "no-script" flag */
#define CMD_RANDOM (1ULL<<7)           /* "random" flag */
#define CMD_SORT_FOR_SCRIPT (1ULL<<8)  /* "to-sort" flag */
#define CMD_LOADING (1ULL<<9)          /* "ok-loading" flag */
#define CMD_STALE (1ULL<<10)           /* "ok-stale" flag */
#define CMD_SKIP_MONITOR (1ULL<<11)    /* "no-monitor" flag */
#define CMD_SKIP_SLOWLOG (1ULL<<12)    /* "no-slowlog" flag */
#define CMD_ASKING (1ULL<<13)          /* "cluster-asking" flag */
#define CMD_FAST (1ULL<<14)            /* "fast" flag */
#define CMD_NO_AUTH (1ULL<<15)         /* "no-auth" flag */

/* Command flags used by the module system. */
#define CMD_MODULE_GETKEYS (1ULL<<16)  /* Use the modules getkeys interface. */
#define CMD_MODULE_NO_CLUSTER (1ULL<<17) /* Deny on Redis Cluster. */

/* Command flags that describe ACLs categories. */
#define CMD_CATEGORY_KEYSPACE (1ULL<<18)
#define CMD_CATEGORY_READ (1ULL<<19)
#define CMD_CATEGORY_WRITE (1ULL<<20)
#define CMD_CATEGORY_SET (1ULL<<21)
#define CMD_CATEGORY_SORTEDSET (1ULL<<22)
#define CMD_CATEGORY_LIST (1ULL<<23)
#define CMD_CATEGORY_HASH (1ULL<<24)
#define CMD_CATEGORY_STRING (1ULL<<25)
#define CMD_CATEGORY_BITMAP (1ULL<<26)
#define CMD_CATEGORY_HYPERLOGLOG (1ULL<<27)
#define CMD_CATEGORY_GEO (1ULL<<28)
#define CMD_CATEGORY_STREAM (1ULL<<29)
#define CMD_CATEGORY_PUBSUB (1ULL<<30)
#define CMD_CATEGORY_ADMIN (1ULL<<31)
#define CMD_CATEGORY_FAST (1ULL<<32)
#define CMD_CATEGORY_SLOW (1ULL<<33)
#define CMD_CATEGORY_BLOCKING (1ULL<<34)
#define CMD_CATEGORY_DANGEROUS (1ULL<<35)
#define CMD_CATEGORY_CONNECTION (1ULL<<36)
#define CMD_CATEGORY_TRANSACTION (1ULL<<37)
#define CMD_CATEGORY_SCRIPTING (1ULL<<38)
#define CMD_SKIP_PROPOGATE (1ULL<<39)  /* "noprop" flag */

/* AOF states */
#define AOF_OFF 0             /* AOF is off */
#define AOF_ON 1              /* AOF is on */
#define AOF_WAIT_REWRITE 2    /* AOF waits rewrite to start appending */

/* Client flags */
#define CLIENT_SLAVE (1<<0)   /* This client is a repliaca */
#define CLIENT_MASTER (1<<1)  /* This client is a master */
#define CLIENT_MONITOR (1<<2) /* This client is a replica monitor, see MONITOR */
#define CLIENT_MULTI (1<<3)   /* This client is in a MULTI context */
#define CLIENT_BLOCKED (1<<4) /* The client is waiting in a blocking operation */
#define CLIENT_DIRTY_CAS (1<<5) /* Watched keys modified. EXEC will fail. */
#define CLIENT_CLOSE_AFTER_REPLY (1<<6) /* Close after writing entire reply. */
#define CLIENT_UNBLOCKED (1<<7) /* This client was unblocked and is stored in
                                  g_pserver->unblocked_clients */
#define CLIENT_LUA (1<<8) /* This is a non connected client used by Lua */
#define CLIENT_ASKING (1<<9)     /* Client issued the ASKING command */
#define CLIENT_CLOSE_ASAP (1<<10)/* Close this client ASAP */
#define CLIENT_UNIX_SOCKET (1<<11) /* Client connected via Unix domain socket */
#define CLIENT_DIRTY_EXEC (1<<12)  /* EXEC will fail for errors while queueing */
#define CLIENT_MASTER_FORCE_REPLY (1<<13)  /* Queue replies even if is master */
#define CLIENT_FORCE_AOF (1<<14)   /* Force AOF propagation of current cmd. */
#define CLIENT_FORCE_REPL (1<<15)  /* Force replication of current cmd. */
#define CLIENT_PRE_PSYNC (1<<16)   /* Instance don't understand PSYNC. */
#define CLIENT_READONLY (1<<17)    /* Cluster client is in read-only state. */
#define CLIENT_PUBSUB (1<<18)      /* Client is in Pub/Sub mode. */
#define CLIENT_PREVENT_AOF_PROP (1<<19)  /* Don't propagate to AOF. */
#define CLIENT_PREVENT_REPL_PROP (1<<20)  /* Don't propagate to slaves. */
#define CLIENT_PREVENT_PROP (CLIENT_PREVENT_AOF_PROP|CLIENT_PREVENT_REPL_PROP)
#define CLIENT_PENDING_WRITE (1<<21) /* Client has output to send but a write
                                        handler is yet not installed. */
#define CLIENT_REPLY_OFF (1<<22)   /* Don't send replies to client. */
#define CLIENT_REPLY_SKIP_NEXT (1<<23)  /* Set CLIENT_REPLY_SKIP for next cmd */
#define CLIENT_REPLY_SKIP (1<<24)  /* Don't send just this reply. */
#define CLIENT_LUA_DEBUG (1<<25)  /* Run EVAL in debug mode. */
#define CLIENT_LUA_DEBUG_SYNC (1<<26)  /* EVAL debugging without fork() */
#define CLIENT_MODULE (1<<27) /* Non connected client used by some module. */
#define CLIENT_PROTECTED (1<<28) /* Client should not be freed for now. */
#define CLIENT_PENDING_READ (1<<29) /* The client has pending reads and was put
                                       in the list of clients we can read
                                       from. */
#define CLIENT_PENDING_COMMAND (1<<30) /* Used in threaded I/O to signal after
                                          we return single threaded that the
                                          client has already pending commands
                                          to be executed. */
#define CLIENT_TRACKING (1ULL<<31) /* Client enabled keys tracking in order to
                                   perform client side caching. */
#define CLIENT_TRACKING_BROKEN_REDIR (1ULL<<32) /* Target client is invalid. */
<<<<<<< HEAD
#define CLIENT_FORCE_REPLY (1ULL<<33) /* Should addReply be forced to write the text? */
#define CLIENT_TRACKING_BCAST (1ULL<<34) /* Tracking in BCAST mode. */
=======
#define CLIENT_TRACKING_BCAST (1ULL<<33) /* Tracking in BCAST mode. */
#define CLIENT_TRACKING_OPTIN (1ULL<<34)  /* Tracking in opt-in mode. */
#define CLIENT_TRACKING_OPTOUT (1ULL<<35) /* Tracking in opt-out mode. */
#define CLIENT_TRACKING_CACHING (1ULL<<36) /* CACHING yes/no was given,
                                              depending on optin/optout mode. */
>>>>>>> 6718d5d3

/* Client block type (btype field in client structure)
 * if CLIENT_BLOCKED flag is set. */
#define BLOCKED_NONE 0    /* Not blocked, no CLIENT_BLOCKED flag set. */
#define BLOCKED_LIST 1    /* BLPOP & co. */
#define BLOCKED_WAIT 2    /* WAIT for synchronous replication. */
#define BLOCKED_MODULE 3  /* Blocked by a loadable module. */
#define BLOCKED_STREAM 4  /* XREAD. */
#define BLOCKED_ZSET 5    /* BZPOP et al. */
#define BLOCKED_NUM 6     /* Number of blocked states. */

/* Client request types */
#define PROTO_REQ_INLINE 1
#define PROTO_REQ_MULTIBULK 2

/* Client classes for client limits, currently used only for
 * the max-client-output-buffer limit implementation. */
#define CLIENT_TYPE_NORMAL 0 /* Normal req-reply clients + MONITORs */
#define CLIENT_TYPE_SLAVE 1  /* Slaves. */
#define CLIENT_TYPE_PUBSUB 2 /* Clients subscribed to PubSub channels. */
#define CLIENT_TYPE_MASTER 3 /* Master. */
#define CLIENT_TYPE_OBUF_COUNT 3 /* Number of clients to expose to output
                                    buffer configuration. Just the first
                                    three: normal, replica, pubsub. */

/* Slave replication state. Used in g_pserver->repl_state for slaves to remember
 * what to do next. */
#define REPL_STATE_NONE 0 /* No active replication */
#define REPL_STATE_CONNECT 1 /* Must connect to master */
#define REPL_STATE_CONNECTING 2 /* Connecting to master */
/* --- Handshake states, must be ordered --- */
#define REPL_STATE_RECEIVE_PONG 3 /* Wait for PING reply */
#define REPL_STATE_SEND_AUTH 4 /* Send AUTH to master */
#define REPL_STATE_RECEIVE_AUTH 5 /* Wait for AUTH reply */
#define REPL_STATE_SEND_UUID 6 /* send our UUID */
#define REPL_STATE_RECEIVE_UUID 7 /* they should ack with their UUID */
#define REPL_STATE_SEND_PORT 8 /* Send REPLCONF listening-port */
#define REPL_STATE_RECEIVE_PORT 9 /* Wait for REPLCONF reply */
#define REPL_STATE_SEND_IP 10 /* Send REPLCONF ip-address */
#define REPL_STATE_RECEIVE_IP 11 /* Wait for REPLCONF reply */
#define REPL_STATE_SEND_CAPA 12 /* Send REPLCONF capa */
#define REPL_STATE_RECEIVE_CAPA 13 /* Wait for REPLCONF reply */
#define REPL_STATE_SEND_PSYNC 14 /* Send PSYNC */
#define REPL_STATE_RECEIVE_PSYNC 15 /* Wait for PSYNC reply */
/* --- End of handshake states --- */
#define REPL_STATE_TRANSFER 16 /* Receiving .rdb from master */
#define REPL_STATE_CONNECTED 17 /* Connected to master */

/* State of slaves from the POV of the master. Used in client->replstate.
 * In SEND_BULK and ONLINE state the replica receives new updates
 * in its output queue. In the WAIT_BGSAVE states instead the server is waiting
 * to start the next background saving in order to send updates to it. */
#define SLAVE_STATE_WAIT_BGSAVE_START 6 /* We need to produce a new RDB file. */
#define SLAVE_STATE_WAIT_BGSAVE_END 7 /* Waiting RDB file creation to finish. */
#define SLAVE_STATE_SEND_BULK 8 /* Sending RDB file to replica. */
#define SLAVE_STATE_ONLINE 9 /* RDB file transmitted, sending just updates. */

/* Slave capabilities. */
#define SLAVE_CAPA_NONE 0
#define SLAVE_CAPA_EOF (1<<0)    /* Can parse the RDB EOF streaming format. */
#define SLAVE_CAPA_PSYNC2 (1<<1) /* Supports PSYNC2 protocol. */
#define SLAVE_CAPA_ACTIVE_EXPIRE (1<<2) /* Will the slave perform its own expirations? (Don't send delete) */

/* Synchronous read timeout - replica side */
#define CONFIG_REPL_SYNCIO_TIMEOUT 5

/* List related stuff */
#define LIST_HEAD 0
#define LIST_TAIL 1
#define ZSET_MIN 0
#define ZSET_MAX 1

/* Sort operations */
#define SORT_OP_GET 0

/* Log levels */
#define LL_DEBUG 0
#define LL_VERBOSE 1
#define LL_NOTICE 2
#define LL_WARNING 3
#define LL_RAW (1<<10) /* Modifier to log without timestamp */

/* Supervision options */
#define SUPERVISED_NONE 0
#define SUPERVISED_AUTODETECT 1
#define SUPERVISED_SYSTEMD 2
#define SUPERVISED_UPSTART 3

/* Anti-warning macro... */
#define UNUSED(V) ((void) V)

#define ZSKIPLIST_MAXLEVEL 32 /* Should be enough for 2^64 elements */
#define ZSKIPLIST_P 0.25      /* Skiplist P = 1/4 */

/* Append only defines */
#define AOF_FSYNC_NO 0
#define AOF_FSYNC_ALWAYS 1
#define AOF_FSYNC_EVERYSEC 2

/* Replication diskless load defines */
#define REPL_DISKLESS_LOAD_DISABLED 0
#define REPL_DISKLESS_LOAD_WHEN_DB_EMPTY 1
#define REPL_DISKLESS_LOAD_SWAPDB 2

/* Sets operations codes */
#define SET_OP_UNION 0
#define SET_OP_DIFF 1
#define SET_OP_INTER 2

/* Redis maxmemory strategies. Instead of using just incremental number
 * for this defines, we use a set of flags so that testing for certain
 * properties common to multiple policies is faster. */
#define MAXMEMORY_FLAG_LRU (1<<0)
#define MAXMEMORY_FLAG_LFU (1<<1)
#define MAXMEMORY_FLAG_ALLKEYS (1<<2)
#define MAXMEMORY_FLAG_NO_SHARED_INTEGERS \
    (MAXMEMORY_FLAG_LRU|MAXMEMORY_FLAG_LFU)

#define MAXMEMORY_VOLATILE_LRU ((0<<8)|MAXMEMORY_FLAG_LRU)
#define MAXMEMORY_VOLATILE_LFU ((1<<8)|MAXMEMORY_FLAG_LFU)
#define MAXMEMORY_VOLATILE_TTL (2<<8)
#define MAXMEMORY_VOLATILE_RANDOM (3<<8)
#define MAXMEMORY_ALLKEYS_LRU ((4<<8)|MAXMEMORY_FLAG_LRU|MAXMEMORY_FLAG_ALLKEYS)
#define MAXMEMORY_ALLKEYS_LFU ((5<<8)|MAXMEMORY_FLAG_LFU|MAXMEMORY_FLAG_ALLKEYS)
#define MAXMEMORY_ALLKEYS_RANDOM ((6<<8)|MAXMEMORY_FLAG_ALLKEYS)
#define MAXMEMORY_NO_EVICTION (7<<8)

/* Units */
#define UNIT_SECONDS 0
#define UNIT_MILLISECONDS 1

/* SHUTDOWN flags */
#define SHUTDOWN_NOFLAGS 0      /* No flags. */
#define SHUTDOWN_SAVE 1         /* Force SAVE on SHUTDOWN even if no save
                                   points are configured. */
#define SHUTDOWN_NOSAVE 2       /* Don't SAVE on SHUTDOWN. */

/* Command call flags, see call() function */
#define CMD_CALL_NONE 0
#define CMD_CALL_SLOWLOG (1<<0)
#define CMD_CALL_STATS (1<<1)
#define CMD_CALL_PROPAGATE_AOF (1<<2)
#define CMD_CALL_PROPAGATE_REPL (1<<3)
#define CMD_CALL_PROPAGATE (CMD_CALL_PROPAGATE_AOF|CMD_CALL_PROPAGATE_REPL)
#define CMD_CALL_FULL (CMD_CALL_SLOWLOG | CMD_CALL_STATS | CMD_CALL_PROPAGATE)

/* Command propagation flags, see propagate() function */
#define PROPAGATE_NONE 0
#define PROPAGATE_AOF 1
#define PROPAGATE_REPL 2

/* RDB active child save type. */
#define RDB_CHILD_TYPE_NONE 0
#define RDB_CHILD_TYPE_DISK 1     /* RDB is written to disk. */
#define RDB_CHILD_TYPE_SOCKET 2   /* RDB is written to replica socket. */

/* Keyspace changes notification classes. Every class is associated with a
 * character for configuration purposes. */
#define NOTIFY_KEYSPACE (1<<0)    /* K */
#define NOTIFY_KEYEVENT (1<<1)    /* E */
#define NOTIFY_GENERIC (1<<2)     /* g */
#define NOTIFY_STRING (1<<3)      /* $ */
#define NOTIFY_LIST (1<<4)        /* l */
#define NOTIFY_SET (1<<5)         /* s */
#define NOTIFY_HASH (1<<6)        /* h */
#define NOTIFY_ZSET (1<<7)        /* z */
#define NOTIFY_EXPIRED (1<<8)     /* x */
#define NOTIFY_EVICTED (1<<9)     /* e */
#define NOTIFY_STREAM (1<<10)     /* t */
#define NOTIFY_KEY_MISS (1<<11)   /* m (Note: This one is excluded from NOTIFY_ALL on purpose) */
#define NOTIFY_ALL (NOTIFY_GENERIC | NOTIFY_STRING | NOTIFY_LIST | NOTIFY_SET | NOTIFY_HASH | NOTIFY_ZSET | NOTIFY_EXPIRED | NOTIFY_EVICTED | NOTIFY_STREAM) /* A flag */

/* Get the first bind addr or NULL */
#define NET_FIRST_BIND_ADDR (g_pserver->bindaddr_count ? g_pserver->bindaddr[0] : NULL)

/* Using the following macro you can run code inside serverCron() with the
 * specified period, specified in milliseconds.
 * The actual resolution depends on g_pserver->hz. */
#define run_with_period(_ms_) if ((_ms_ <= 1000/g_pserver->hz) || !(g_pserver->cronloops%((_ms_)/(1000/g_pserver->hz))))

/* We can print the stacktrace, so our assert is defined this way: */
#define serverAssertWithInfo(_c,_o,_e) ((_e)?(void)0 : (_serverAssertWithInfo(_c,_o,#_e,__FILE__,__LINE__),_exit(1)))
#define serverAssert(_e) ((_e)?(void)0 : (_serverAssert(#_e,__FILE__,__LINE__),_exit(1)))
#ifdef _DEBUG
#define serverAssertDebug(_e) serverAssert(_e)
#else
#define serverAssertDebug(_e)
#endif
#define serverPanic(...) _serverPanic(__FILE__,__LINE__,__VA_ARGS__),_exit(1)

/*-----------------------------------------------------------------------------
 * Data types
 *----------------------------------------------------------------------------*/

/* A redis object, that is a type able to hold a string / list / set */

/* The actual Redis Object */
#define OBJ_STRING 0    /* String object. */
#define OBJ_LIST 1      /* List object. */
#define OBJ_SET 2       /* Set object. */
#define OBJ_ZSET 3      /* Sorted set object. */
#define OBJ_HASH 4      /* Hash object. */

/* The "module" object type is a special one that signals that the object
 * is one directly managed by a Redis module. In this case the value points
 * to a moduleValue struct, which contains the object value (which is only
 * handled by the module itself) and the RedisModuleType struct which lists
 * function pointers in order to serialize, deserialize, AOF-rewrite and
 * free the object.
 *
 * Inside the RDB file, module types are encoded as OBJ_MODULE followed
 * by a 64 bit module type ID, which has a 54 bits module-specific signature
 * in order to dispatch the loading to the right module, plus a 10 bits
 * encoding version. */
#define OBJ_MODULE 5    /* Module object. */
#define OBJ_STREAM 6    /* Stream object. */
#define OBJ_CRON 7      /* CRON job */


/* Extract encver / signature from a module type ID. */
#define REDISMODULE_TYPE_ENCVER_BITS 10
#define REDISMODULE_TYPE_ENCVER_MASK ((1<<REDISMODULE_TYPE_ENCVER_BITS)-1)
#define REDISMODULE_TYPE_ENCVER(id) (id & REDISMODULE_TYPE_ENCVER_MASK)
#define REDISMODULE_TYPE_SIGN(id) ((id & ~((uint64_t)REDISMODULE_TYPE_ENCVER_MASK)) >>REDISMODULE_TYPE_ENCVER_BITS)

/* Bit flags for moduleTypeAuxSaveFunc */
#define REDISMODULE_AUX_BEFORE_RDB (1<<0)
#define REDISMODULE_AUX_AFTER_RDB (1<<1)

struct RedisModule;
struct RedisModuleIO;
struct RedisModuleDigest;
struct RedisModuleCtx;
struct redisObject;

/* Each module type implementation should export a set of methods in order
 * to serialize and deserialize the value in the RDB file, rewrite the AOF
 * log, create the digest for "DEBUG DIGEST", and free the value when a key
 * is deleted. */
typedef void *(*moduleTypeLoadFunc)(struct RedisModuleIO *io, int encver);
typedef void (*moduleTypeSaveFunc)(struct RedisModuleIO *io, void *value);
typedef int (*moduleTypeAuxLoadFunc)(struct RedisModuleIO *rdb, int encver, int when);
typedef void (*moduleTypeAuxSaveFunc)(struct RedisModuleIO *rdb, int when);
typedef void (*moduleTypeRewriteFunc)(struct RedisModuleIO *io, struct redisObject *key, void *value);
typedef void (*moduleTypeDigestFunc)(struct RedisModuleDigest *digest, void *value);
typedef size_t (*moduleTypeMemUsageFunc)(const void *value);
typedef void (*moduleTypeFreeFunc)(void *value);

/* A callback that is called when the client authentication changes. This
 * needs to be exposed since you can't cast a function pointer to (void *) */
typedef void (*RedisModuleUserChangedFunc) (uint64_t client_id, void *privdata);


/* The module type, which is referenced in each value of a given type, defines
 * the methods and links to the module exporting the type. */
typedef struct RedisModuleType {
    uint64_t id; /* Higher 54 bits of type ID + 10 lower bits of encoding ver. */
    struct RedisModule *module;
    moduleTypeLoadFunc rdb_load;
    moduleTypeSaveFunc rdb_save;
    moduleTypeRewriteFunc aof_rewrite;
    moduleTypeMemUsageFunc mem_usage;
    moduleTypeDigestFunc digest;
    moduleTypeFreeFunc free;
    moduleTypeAuxLoadFunc aux_load;
    moduleTypeAuxSaveFunc aux_save;
    int aux_save_triggers;
    char name[10]; /* 9 bytes name + null term. Charset: A-Z a-z 0-9 _- */
} moduleType;

/* In Redis objects 'robj' structures of type OBJ_MODULE, the value pointer
 * is set to the following structure, referencing the moduleType structure
 * in order to work with the value, and at the same time providing a raw
 * pointer to the value, as created by the module commands operating with
 * the module type.
 *
 * So for example in order to free such a value, it is possible to use
 * the following code:
 *
 *  if (robj->type == OBJ_MODULE) {
 *      moduleValue *mt = robj->ptr;
 *      mt->type->free(mt->value);
 *      zfree(mt); // We need to release this in-the-middle struct as well.
 *  }
 */
typedef struct moduleValue {
    moduleType *type;
    void *value;
} moduleValue;

/* This is a wrapper for the 'rio' streams used inside rdb.c in Redis, so that
 * the user does not have to take the total count of the written bytes nor
 * to care about error conditions. */
typedef struct RedisModuleIO {
    size_t bytes;       /* Bytes read / written so far. */
    rio *prio;           /* Rio stream. */
    moduleType *type;   /* Module type doing the operation. */
    int error;          /* True if error condition happened. */
    int ver;            /* Module serialization version: 1 (old),
                         * 2 (current version with opcodes annotation). */
    struct RedisModuleCtx *ctx; /* Optional context, see RM_GetContextFromIO()*/
    struct redisObject *key;    /* Optional name of key processed */
} RedisModuleIO;

/* Macro to initialize an IO context. Note that the 'ver' field is populated
 * inside rdb.c according to the version of the value to load. */
#define moduleInitIOContext(iovar,mtype,rioptr,keyptr) do { \
    iovar.prio = rioptr; \
    iovar.type = mtype; \
    iovar.bytes = 0; \
    iovar.error = 0; \
    iovar.ver = 0; \
    iovar.key = keyptr; \
    iovar.ctx = NULL; \
} while(0);

/* This is a structure used to export DEBUG DIGEST capabilities to Redis
 * modules. We want to capture both the ordered and unordered elements of
 * a data structure, so that a digest can be created in a way that correctly
 * reflects the values. See the DEBUG DIGEST command implementation for more
 * background. */
typedef struct RedisModuleDigest {
    unsigned char o[20];    /* Ordered elements. */
    unsigned char x[20];    /* Xored elements. */
} RedisModuleDigest;

/* Just start with a digest composed of all zero bytes. */
#define moduleInitDigestContext(mdvar) do { \
    memset(mdvar.o,0,sizeof(mdvar.o)); \
    memset(mdvar.x,0,sizeof(mdvar.x)); \
} while(0);

/* Objects encoding. Some kind of objects like Strings and Hashes can be
 * internally represented in multiple ways. The 'encoding' field of the object
 * is set to one of this fields for this object. */
#define OBJ_ENCODING_RAW 0     /* Raw representation */
#define OBJ_ENCODING_INT 1     /* Encoded as integer */
#define OBJ_ENCODING_HT 2      /* Encoded as hash table */
#define OBJ_ENCODING_ZIPMAP 3  /* Encoded as zipmap */
#define OBJ_ENCODING_LINKEDLIST 4 /* No longer used: old list encoding. */
#define OBJ_ENCODING_ZIPLIST 5 /* Encoded as ziplist */
#define OBJ_ENCODING_INTSET 6  /* Encoded as intset */
#define OBJ_ENCODING_SKIPLIST 7  /* Encoded as skiplist */
#define OBJ_ENCODING_EMBSTR 8  /* Embedded sds string encoding */
#define OBJ_ENCODING_QUICKLIST 9 /* Encoded as linked list of ziplists */
#define OBJ_ENCODING_STREAM 10 /* Encoded as a radix tree of listpacks */

#define LRU_BITS 24
#define LRU_CLOCK_MAX ((1<<LRU_BITS)-1) /* Max value of obj->lru */
#define LRU_CLOCK_RESOLUTION 1000 /* LRU clock resolution in ms */

#define OBJ_SHARED_REFCOUNT (0x7FFFFFFF) 
#define OBJ_MVCC_INVALID (0xFFFFFFFFFFFFFFFFULL)

#define MVCC_MS_SHIFT 20

typedef struct redisObject {
    unsigned type:4;
    unsigned encoding:4;
    unsigned lru:LRU_BITS; /* LRU time (relative to global lru_clock) or
                            * LFU data (least significant 8 bits frequency
                            * and most significant 16 bits access time). */
private:
    mutable std::atomic<unsigned> refcount {0};
public:
    uint64_t mvcc_tstamp;
    void *m_ptr;

    inline bool FExpires() const { return refcount.load(std::memory_order_relaxed) >> 31; }
    void SetFExpires(bool fExpires);

    void setrefcount(unsigned ref);
    unsigned getrefcount(std::memory_order order) const { return (refcount.load(order) & ~(1U << 31)); }
    void addref() const { refcount.fetch_add(1, std::memory_order_relaxed); }
    unsigned release() const { return refcount.fetch_sub(1, std::memory_order_relaxed) & ~(1U << 31); }
} robj;
static_assert(sizeof(redisObject) == 24, "object size is critical, don't increase");

__attribute__((always_inline)) inline const void *ptrFromObj(robj_roptr &o)
{
    if (o->encoding == OBJ_ENCODING_EMBSTR)
        return ((char*)&(o)->m_ptr) + sizeof(struct sdshdr8);
    return o->m_ptr;
}

__attribute__((always_inline)) inline void *ptrFromObj(const robj *o)
{
    if (o->encoding == OBJ_ENCODING_EMBSTR)
        return ((char*)&((robj*)o)->m_ptr) + sizeof(struct sdshdr8);
    return o->m_ptr;
}

__attribute__((always_inline)) inline const char *szFromObj(robj_roptr o)
{
    return (const char*)ptrFromObj(o);
}

__attribute__((always_inline)) inline char *szFromObj(const robj *o)
{
    return (char*)ptrFromObj(o);
}

class expireEntryFat
{
    friend class expireEntry;
public:
    struct subexpireEntry
    {
        long long when;
        std::unique_ptr<const char, void(*)(const char*)> spsubkey;

        subexpireEntry(long long when, const char *subkey)
            : when(when), spsubkey(subkey, sdsfree)
        {}

        bool operator<(long long when) const noexcept { return this->when < when; }
        bool operator<(const subexpireEntry &se) { return this->when < se.when; }
    };

private:
    sds m_keyPrimary;
    std::vector<subexpireEntry> m_vecexpireEntries;  // Note a NULL for the sds portion means the expire is for the primary key

public:
    expireEntryFat(sds keyPrimary)
        : m_keyPrimary(keyPrimary)
        {}
    long long when() const noexcept { return m_vecexpireEntries.front().when; }
    const char *key() const noexcept { return m_keyPrimary; }

    bool operator<(long long when) const noexcept { return this->when() <  when; }

    void expireSubKey(const char *szSubkey, long long when)
    {
        // First check if the subkey already has an expiration
        for (auto &entry : m_vecexpireEntries)
        {
            if (szSubkey != nullptr)
            {
                // if this is a subkey expiry then its not a match if the expireEntry is either for the
                //  primary key or a different subkey
                if (entry.spsubkey == nullptr || sdscmp((sds)entry.spsubkey.get(), (sds)szSubkey) != 0)
                    continue;
            }
            else
            {
                if (entry.spsubkey != nullptr)
                    continue;
            }
            m_vecexpireEntries.erase(m_vecexpireEntries.begin() + (&entry - m_vecexpireEntries.data()));
            break;
        }
        auto itrInsert = std::lower_bound(m_vecexpireEntries.begin(), m_vecexpireEntries.end(), when);
        const char *subkey = (szSubkey) ? sdsdup(szSubkey) : nullptr;
        m_vecexpireEntries.emplace(itrInsert, when, subkey);
    }

    bool FEmpty() const noexcept { return m_vecexpireEntries.empty(); }
    const subexpireEntry &nextExpireEntry() const noexcept { return m_vecexpireEntries.front(); }
    void popfrontExpireEntry() { m_vecexpireEntries.erase(m_vecexpireEntries.begin()); }
    const subexpireEntry &operator[](size_t idx) { return m_vecexpireEntries[idx]; }
    size_t size() const noexcept { return m_vecexpireEntries.size(); }
};

class expireEntry {
    union
    {
        sds m_key;
        expireEntryFat *m_pfatentry;
    } u;
    long long m_when;   // LLONG_MIN means this is a fat entry and we should use the pointer

public:
    class iter
    {
        friend class expireEntry;
        expireEntry *m_pentry = nullptr;
        size_t m_idx = 0;

    public:
        iter(expireEntry *pentry, size_t idx)
            : m_pentry(pentry), m_idx(idx)
        {}

        iter &operator++() { ++m_idx; return *this; }
        
        const char *subkey() const
        {
            if (m_pentry->FFat())
                return (*m_pentry->pfatentry())[m_idx].spsubkey.get();
            return nullptr;
        }
        long long when() const
        {
            if (m_pentry->FFat())
                return (*m_pentry->pfatentry())[m_idx].when;
            return m_pentry->when();
        }

        bool operator!=(const iter &other)
        {
            return m_idx != other.m_idx;
        }

        const iter &operator*() const { return *this; }
    };

    expireEntry(sds key, const char *subkey, long long when)
    {
        if (subkey != nullptr)
        {
            m_when = LLONG_MIN;
            u.m_pfatentry = new (MALLOC_LOCAL) expireEntryFat(key);
            u.m_pfatentry->expireSubKey(subkey, when);
        }
        else
        {
            u.m_key = key;
            m_when = when;
        }
    }

    expireEntry(expireEntryFat *pfatentry)
    {
        u.m_pfatentry = pfatentry;
        m_when = LLONG_MIN;
    }

    expireEntry(expireEntry &&e)
    {
        u.m_key = e.u.m_key;
        m_when = e.m_when;
        e.u.m_key = (char*)key();  // we do this so it can still be found in the set
        e.m_when = 0;
    }

    ~expireEntry()
    {
        if (FFat())
            delete u.m_pfatentry;
    }

    void setKeyUnsafe(sds key)
    {
        if (FFat())
            u.m_pfatentry->m_keyPrimary = key;
        else
            u.m_key = key;
    }

    inline bool FFat() const noexcept { return m_when == LLONG_MIN; }
    expireEntryFat *pfatentry() { assert(FFat()); return u.m_pfatentry; }


    bool operator==(const char *key) const noexcept
    { 
        return this->key() == key; 
    }

    bool operator<(const expireEntry &e) const noexcept
    { 
        return when() < e.when(); 
    }
    bool operator<(long long when) const noexcept
    { 
        return this->when() < when;
    }

    const char *key() const noexcept
    { 
        if (FFat())
            return u.m_pfatentry->key();
        return u.m_key;
    }
    long long when() const noexcept
    { 
        if (FFat())
            return u.m_pfatentry->when();
        return m_when; 
    }

    void update(const char *subkey, long long when)
    {
        if (!FFat())
        {
            if (subkey == nullptr)
            {
                m_when = when;
                return;
            }
            else
            {
                // we have to upgrade to a fat entry
                long long whenT = m_when;
                sds keyPrimary = u.m_key;
                m_when = LLONG_MIN;
                u.m_pfatentry = new (MALLOC_LOCAL) expireEntryFat(keyPrimary);
                u.m_pfatentry->expireSubKey(nullptr, whenT);
                // at this point we're fat so fall through
            }
        }
        u.m_pfatentry->expireSubKey(subkey, when);
    }
    
    iter begin() { return iter(this, 0); }
    iter end()
    {
        if (FFat())
            return iter(this, u.m_pfatentry->size());
        return iter(this, 1);
    }
    
    void erase(iter &itr)
    {
        if (!FFat())
            throw -1;   // assert
        pfatentry()->m_vecexpireEntries.erase(
            pfatentry()->m_vecexpireEntries.begin() + itr.m_idx);
    }

    bool FGetPrimaryExpire(long long *pwhen)
    {
        *pwhen = -1;
        for (auto itr : *this)
        {
            if (itr.subkey() == nullptr)
            {
                *pwhen = itr.when();
                return true;
            }
        }
        return false;
    }

    explicit operator const char*() const noexcept { return key(); }
    explicit operator long long() const noexcept { return when(); }
};
typedef semiorderedset<expireEntry, const char *, true /*expireEntry can be memmoved*/> expireset;

/* The a string name for an object's type as listed above
 * Native types are checked against the OBJ_STRING, OBJ_LIST, OBJ_* defines,
 * and Module types have their registered name returned. */
const char *getObjectTypeName(robj_roptr o);

/* Macro used to initialize a Redis object allocated on the stack.
 * Note that this macro is taken near the structure definition to make sure
 * we'll update it when the structure is changed, to avoid bugs like
 * bug #85 introduced exactly in this way. */
#define initStaticStringObject(_var,_ptr) do { \
    _var.setrefcount(1); \
    _var.type = OBJ_STRING; \
    _var.encoding = OBJ_ENCODING_RAW; \
    _var.m_ptr = _ptr; \
} while(0)

struct evictionPoolEntry; /* Defined in evict.c */

/* This structure is used in order to represent the output buffer of a client,
 * which is actually a linked list of blocks like that, that is: client->reply. */
typedef struct clientReplyBlock {
    size_t size, used;
#ifndef __cplusplus
    char buf[];
#else
    __attribute__((always_inline)) char *buf()
    {
        return reinterpret_cast<char*>(this+1);
    }
#endif
} clientReplyBlock;

/* Redis database representation. There are multiple databases identified
 * by integers from 0 (the default database) up to the max configured
 * database. The database number is the 'id' field in the structure. */
struct redisDb {
    redisDb() 
        : expireitr(nullptr)
    {};
    
    ~redisDb();

    dict *pdict;                 /* The keyspace for this DB */
    expireset *setexpire;
    expireset::setiter expireitr;

    dict *blocking_keys;        /* Keys with clients waiting for data (BLPOP)*/
    dict *ready_keys;           /* Blocked keys that received a PUSH */
    dict *watched_keys;         /* WATCHED keys for MULTI/EXEC CAS */
    int id;                     /* Database ID */
    long long last_expire_set;  /* when the last expire was set */
    double avg_ttl;             /* Average TTL, just for stats */
    list *defrag_later;         /* List of key names to attempt to defrag one by one, gradually. */
};

/* Client MULTI/EXEC state */
typedef struct multiCmd {
    robj **argv;
    int argc;
    struct redisCommand *cmd;
} multiCmd;

typedef struct multiState {
    multiCmd *commands;     /* Array of MULTI commands */
    int count;              /* Total number of MULTI commands */
    int cmd_flags;          /* The accumulated command flags OR-ed together.
                               So if at least a command has a given flag, it
                               will be set in this field. */
    int minreplicas;        /* MINREPLICAS for synchronous replication */
    time_t minreplicas_timeout; /* MINREPLICAS timeout as unixtime. */
} multiState;

/* This structure holds the blocking operation state for a client.
 * The fields used depend on client->btype. */
typedef struct blockingState {
    /* Generic fields. */
    mstime_t timeout;       /* Blocking operation timeout. If UNIX current time
                             * is > timeout then the operation timed out. */

    /* BLOCKED_LIST, BLOCKED_ZSET and BLOCKED_STREAM */
    dict *keys;             /* The keys we are waiting to terminate a blocking
                             * operation such as BLPOP or XREAD. Or NULL. */
    robj *target;           /* The key that should receive the element,
                             * for BRPOPLPUSH. */

    /* BLOCK_STREAM */
    size_t xread_count;     /* XREAD COUNT option. */
    robj *xread_group;      /* XREADGROUP group name. */
    robj *xread_consumer;   /* XREADGROUP consumer name. */
    mstime_t xread_retry_time, xread_retry_ttl;
    int xread_group_noack;

    /* BLOCKED_WAIT */
    int numreplicas;        /* Number of replicas we are waiting for ACK. */
    long long reploffset;   /* Replication offset to reach. */

    /* BLOCKED_MODULE */
    void *module_blocked_handle; /* RedisModuleBlockedClient structure.
                                    which is opaque for the Redis core, only
                                    handled in module.c. */
} blockingState;

/* The following structure represents a node in the g_pserver->ready_keys list,
 * where we accumulate all the keys that had clients blocked with a blocking
 * operation such as B[LR]POP, but received new data in the context of the
 * last executed command.
 *
 * After the execution of every command or script, we run this list to check
 * if as a result we should serve data to clients blocked, unblocking them.
 * Note that g_pserver->ready_keys will not have duplicates as there dictionary
 * also called ready_keys in every structure representing a Redis database,
 * where we make sure to remember if a given key was already added in the
 * g_pserver->ready_keys list. */
typedef struct readyList {
    redisDb *db;
    robj *key;
} readyList;

/* This structure represents a Redis user. This is useful for ACLs, the
 * user is associated to the connection after the connection is authenticated.
 * If there is no associated user, the connection uses the default user. */
#define USER_COMMAND_BITS_COUNT 1024    /* The total number of command bits
                                           in the user structure. The last valid
                                           command ID we can set in the user
                                           is USER_COMMAND_BITS_COUNT-1. */
#define USER_FLAG_ENABLED (1<<0)        /* The user is active. */
#define USER_FLAG_DISABLED (1<<1)       /* The user is disabled. */
#define USER_FLAG_ALLKEYS (1<<2)        /* The user can mention any key. */
#define USER_FLAG_ALLCOMMANDS (1<<3)    /* The user can run all commands. */
#define USER_FLAG_NOPASS      (1<<4)    /* The user requires no password, any
                                           provided password will work. For the
                                           default user, this also means that
                                           no AUTH is needed, and every
                                           connection is immediately
                                           authenticated. */
typedef struct user {
    sds name;       /* The username as an SDS string. */
    uint64_t flags; /* See USER_FLAG_* */

    /* The bit in allowed_commands is set if this user has the right to
     * execute this command. In commands having subcommands, if this bit is
     * set, then all the subcommands are also available.
     *
     * If the bit for a given command is NOT set and the command has
     * subcommands, Redis will also check allowed_subcommands in order to
     * understand if the command can be executed. */
    uint64_t allowed_commands[USER_COMMAND_BITS_COUNT/64];

    /* This array points, for each command ID (corresponding to the command
     * bit set in allowed_commands), to an array of SDS strings, terminated by
     * a NULL pointer, with all the sub commands that can be executed for
     * this command. When no subcommands matching is used, the field is just
     * set to NULL to avoid allocating USER_COMMAND_BITS_COUNT pointers. */
    sds **allowed_subcommands;
    list *passwords; /* A list of SDS valid passwords for this user. */
    list *patterns;  /* A list of allowed key patterns. If this field is NULL
                        the user cannot mention any key in a command, unless
                        the flag ALLKEYS is set in the user. */
} user;

/* With multiplexing we need to take per-client state.
 * Clients are taken in a linked list. */

#define CLIENT_ID_AOF (UINT64_MAX) /* Reserved ID for the AOF client. If you
                                      need more reserved IDs use UINT64_MAX-1,
                                      -2, ... and so forth. */

typedef struct client {
    uint64_t id;            /* Client incremental unique ID. */
    connection *conn;
    int resp;               /* RESP protocol version. Can be 2 or 3. */
    redisDb *db;            /* Pointer to currently SELECTed DB. */
    robj *name;             /* As set by CLIENT SETNAME. */
    sds querybuf;           /* Buffer we use to accumulate client queries. */
    size_t qb_pos;          /* The position we have read in querybuf. */
    sds pending_querybuf;   /* If this client is flagged as master, this buffer
                               represents the yet not applied portion of the
                               replication stream that we are receiving from
                               the master. */
    size_t querybuf_peak;   /* Recent (100ms or more) peak of querybuf size. */
    int argc;               /* Num of arguments of current command. */
    robj **argv;            /* Arguments of current command. */
    struct redisCommand *cmd, *lastcmd;  /* Last command executed. */
    user *puser;             /* User associated with this connection. If the
                               user is set to NULL the connection can do
                               anything (admin). */
    int reqtype;            /* Request protocol type: PROTO_REQ_* */
    int multibulklen;       /* Number of multi bulk arguments left to read. */
    long bulklen;           /* Length of bulk argument in multi bulk request. */
    list *reply;            /* List of reply objects to send to the client. */
    unsigned long long reply_bytes; /* Tot bytes of objects in reply list. */
    size_t sentlen;         /* Amount of bytes already sent in the current
                               buffer or object being sent. */
    size_t sentlenAsync;    /* same as sentlen buf for async buffers (which are a different stream) */
    time_t ctime;           /* Client creation time. */
    time_t lastinteraction; /* Time of the last interaction, used for timeout */
    time_t obuf_soft_limit_reached_time;
    std::atomic<uint64_t> flags;              /* Client flags: CLIENT_* macros. */
    int casyncOpsPending;
    int fPendingAsyncWrite; /* NOTE: Not a flag because it is written to outside of the client lock (locked by the global lock instead) */
    int authenticated;      /* Needed when the default user requires auth. */
    int replstate;          /* Replication state if this is a replica. */
    int repl_put_online_on_ack; /* Install replica write handler on ACK. */
    int repldbfd;           /* Replication DB file descriptor. */
    off_t repldboff;        /* Replication DB file offset. */
    off_t repldbsize;       /* Replication DB file size. */
    sds replpreamble;       /* Replication DB preamble. */
    long long read_reploff; /* Read replication offset if this is a master. */
    long long reploff;      /* Applied replication offset if this is a master. */
    long long reploff_skipped;  /* Repl backlog we did not send to this client */
    long long repl_ack_off; /* Replication ack offset, if this is a replica. */
    long long repl_ack_time;/* Replication ack time, if this is a replica. */
    long long psync_initial_offset; /* FULLRESYNC reply offset other slaves
                                       copying this replica output buffer
                                       should use. */
    char replid[CONFIG_RUN_ID_SIZE+1]; /* Master replication ID (if master). */
    int slave_listening_port; /* As configured with: SLAVECONF listening-port */
    char slave_ip[NET_IP_STR_LEN]; /* Optionally given by REPLCONF ip-address */
    int slave_capa;         /* Slave capabilities: SLAVE_CAPA_* bitwise OR. */
    multiState mstate;      /* MULTI/EXEC state */
    int btype;              /* Type of blocking op if CLIENT_BLOCKED. */
    blockingState bpop;     /* blocking state */
    long long woff;         /* Last write global replication offset. */
    list *watched_keys;     /* Keys WATCHED for MULTI/EXEC CAS */
    dict *pubsub_channels;  /* channels a client is interested in (SUBSCRIBE) */
    list *pubsub_patterns;  /* patterns a client is interested in (SUBSCRIBE) */
    sds peerid;             /* Cached peer ID. */
    listNode *client_list_node; /* list node in client list */
    RedisModuleUserChangedFunc auth_callback; /* Module callback to execute
                                               * when the authenticated user
                                               * changes. */
    void *auth_callback_privdata; /* Private data that is passed when the auth
                                   * changed callback is executed. Opaque for 
                                   * Redis Core. */
    void *auth_module;      /* The module that owns the callback, which is used
                             * to disconnect the client if the module is 
                             * unloaded for cleanup. Opaque for Redis Core.*/

    /* UUID announced by the client (default nil) - used to detect multiple connections to/from the same peer */
    /* compliant servers will announce their UUIDs when a replica connection is started, and return when asked */
    /* UUIDs are transient and lost when the server is shut down */
    unsigned char uuid[UUID_BINARY_LEN];

    /* If this client is in tracking mode and this field is non zero,
     * invalidation messages for keys fetched by this client will be send to
     * the specified client ID. */
    uint64_t client_tracking_redirection;
    rax *client_tracking_prefixes; /* A dictionary of prefixes we are already
                                      subscribed to in BCAST mode, in the
                                      context of client side caching. */
    /* Response buffer */
    int bufpos;
    char buf[PROTO_REPLY_CHUNK_BYTES];

    /* Async Response Buffer - other threads write here */
    int bufposAsync;
    int buflenAsync;
    char *bufAsync;

    int iel; /* the event loop index we're registered with */
    struct fastlock lock;
    int master_error;
} client;

struct saveparam {
    time_t seconds;
    int changes;
};

struct moduleLoadQueueEntry {
    sds path;
    int argc;
    robj **argv;
};

struct sharedObjectsStruct {
    robj *crlf, *ok, *err, *emptybulk, *emptymultibulk, *czero, *cone, *pong, *space,
    *colon, *queued, *nullbulk, *null[4], *nullarray[4], *emptymap[4], *emptyset[4],
    *emptyarray, *wrongtypeerr, *nokeyerr, *syntaxerr, *sameobjecterr,
    *outofrangeerr, *noscripterr, *loadingerr, *slowscripterr, *bgsaveerr,
    *masterdownerr, *roslaveerr, *execaborterr, *noautherr, *noreplicaserr,
    *busykeyerr, *oomerr, *plus, *messagebulk, *pmessagebulk, *subscribebulk,
    *unsubscribebulk, *psubscribebulk, *punsubscribebulk, *del, *unlink,
    *rpop, *lpop, *lpush, *rpoplpush, *zpopmin, *zpopmax, *emptyscan,
    *multi, *exec,
    *select[PROTO_SHARED_SELECT_CMDS],
    *integers[OBJ_SHARED_INTEGERS],
    *mbulkhdr[OBJ_SHARED_BULKHDR_LEN], /* "*<value>\r\n" */
    *bulkhdr[OBJ_SHARED_BULKHDR_LEN];  /* "$<value>\r\n" */
    sds minstring, maxstring;
};

/* ZSETs use a specialized version of Skiplists */
struct zskiplistLevel {
        struct zskiplistNode *forward;
        unsigned long span;
};
typedef struct zskiplistNode {
    sds ele;
    double score;
    struct zskiplistNode *backward;
    
#ifdef __cplusplus
    zskiplistLevel *level(size_t idx) {
        return reinterpret_cast<zskiplistLevel*>(this+1) + idx;
    }
#else
    struct zskiplistLevel level[];
#endif
} zskiplistNode;

typedef struct zskiplist {
    struct zskiplistNode *header, *tail;
    unsigned long length;
    int level;
} zskiplist;

typedef struct zset {
    dict *pdict;
    zskiplist *zsl;
} zset;

typedef struct clientBufferLimitsConfig {
    unsigned long long hard_limit_bytes;
    unsigned long long soft_limit_bytes;
    time_t soft_limit_seconds;
} clientBufferLimitsConfig;

extern clientBufferLimitsConfig clientBufferLimitsDefaults[CLIENT_TYPE_OBUF_COUNT];

/* The redisOp structure defines a Redis Operation, that is an instance of
 * a command with an argument vector, database ID, propagation target
 * (PROPAGATE_*), and command pointer.
 *
 * Currently only used to additionally propagate more commands to AOF/Replication
 * after the propagation of the executed command. */
typedef struct redisOp {
    robj **argv;
    int argc, dbid, target;
    struct redisCommand *cmd;
} redisOp;

/* Defines an array of Redis operations. There is an API to add to this
 * structure in a easy way.
 *
 * redisOpArrayInit();
 * redisOpArrayAppend();
 * redisOpArrayFree();
 */
typedef struct redisOpArray {
    redisOp *ops;
    int numops;
} redisOpArray;

/* This structure is returned by the getMemoryOverheadData() function in
 * order to return memory overhead information. */
struct redisMemOverhead {
    size_t peak_allocated;
    size_t total_allocated;
    size_t startup_allocated;
    size_t repl_backlog;
    size_t clients_slaves;
    size_t clients_normal;
    size_t aof_buffer;
    size_t lua_caches;
    size_t overhead_total;
    size_t dataset;
    size_t total_keys;
    size_t bytes_per_key;
    float dataset_perc;
    float peak_perc;
    float total_frag;
    ssize_t total_frag_bytes;
    float allocator_frag;
    ssize_t allocator_frag_bytes;
    float allocator_rss;
    ssize_t allocator_rss_bytes;
    float rss_extra;
    size_t rss_extra_bytes;
    size_t num_dbs;
    struct {
        size_t dbid;
        size_t overhead_ht_main;
        size_t overhead_ht_expires;
    } *db;
};

/* This structure can be optionally passed to RDB save/load functions in
 * order to implement additional functionalities, by storing and loading
 * metadata to the RDB file.
 *
 * Currently the only use is to select a DB at load time, useful in
 * replication in order to make sure that chained slaves (slaves of slaves)
 * select the correct DB and are able to accept the stream coming from the
 * top-level master. */
typedef struct rdbSaveInfo {
    /* Used saving and loading. */
    int repl_stream_db;  /* DB to select in g_pserver->master client. */

    /* Used only loading. */
    int repl_id_is_set;  /* True if repl_id field is set. */
    char repl_id[CONFIG_RUN_ID_SIZE+1];     /* Replication ID. */
    long long repl_offset;                  /* Replication offset. */
    int fForceSetKey;
    uint64_t mvccMinThreshold;
    struct redisMaster *mi;
} rdbSaveInfo;

#define RDB_SAVE_INFO_INIT {-1,0,"000000000000000000000000000000",-1, TRUE, 0, nullptr}

struct malloc_stats {
    size_t zmalloc_used;
    size_t process_rss;
    size_t allocator_allocated;
    size_t allocator_active;
    size_t allocator_resident;
};

/*-----------------------------------------------------------------------------
 * TLS Context Configuration
 *----------------------------------------------------------------------------*/

typedef struct redisTLSContextConfig {
    char *cert_file;
    char *key_file;
    char *dh_params_file;
    char *ca_cert_file;
    char *ca_cert_dir;
    char *protocols;
    char *ciphers;
    char *ciphersuites;
    int prefer_server_ciphers;
} redisTLSContextConfig;

/*-----------------------------------------------------------------------------
 * Global server state
 *----------------------------------------------------------------------------*/

struct clusterState;

/* AIX defines hz to __hz, we don't use this define and in order to allow
 * Redis build on AIX we need to undef it. */
#ifdef _AIX
#undef hz
#endif

#define CHILD_INFO_MAGIC 0xC17DDA7A12345678LL
#define CHILD_INFO_TYPE_RDB 0
#define CHILD_INFO_TYPE_AOF 1
#define CHILD_INFO_TYPE_MODULE 3

#define MAX_EVENT_LOOPS 16
#define IDX_EVENT_LOOP_MAIN 0

// Per-thread variabels that may be accessed without a lock
struct redisServerThreadVars {
    aeEventLoop *el;
    int ipfd[CONFIG_BINDADDR_MAX]; /* TCP socket file descriptors */
    int ipfd_count;             /* Used slots in ipfd[] */
    int tlsfd[CONFIG_BINDADDR_MAX]; /* TLS socket file descriptors */
    int tlsfd_count;            /* Used slots in tlsfd[] */
    int clients_paused;         /* True if clients are currently paused */
    std::vector<client*> clients_pending_write; /* There is to write or install handler. */
    list *unblocked_clients;     /* list of clients to unblock before next loop NOT THREADSAFE */
    list *clients_pending_asyncwrite;
    int cclients;
    client *current_client; /* Current client */
    long fixed_time_expire = 0;     /* If > 0, expire keys against server.mstime. */
    int module_blocked_pipe[2]; /* Pipe used to awake the event loop if a
                                client blocked on a module command needs
                                to be processed. */
    client *lua_client = nullptr;   /* The "fake client" to query Redis from Lua */
    struct fastlock lockPendingWrite { "thread pending write" };
    char neterr[ANET_ERR_LEN];   /* Error buffer for anet.c */
    long unsigned commandsExecuted = 0;
    bool fRetrySetAofEvent = false;
};

struct redisMaster {
    char *masteruser;               /* AUTH with this user and masterauth with master */
    char *masterauth;               /* AUTH with this password with master */
    char *masterhost;               /* Hostname of master */
    int masterport;                 /* Port of master */
    client *cached_master;          /* Cached master to be reused for PSYNC. */
    client *master;
    /* The following two fields is where we store master PSYNC replid/offset
     * while the PSYNC is in progress. At the end we'll copy the fields into
     * the server->master client structure. */
    char master_replid[CONFIG_RUN_ID_SIZE+1];  /* Master PSYNC runid. */
    long long master_initial_offset;           /* Master PSYNC offset. */

    int repl_state;          /* Replication status if the instance is a replica */
    off_t repl_transfer_size; /* Size of RDB to read from master during sync. */
    off_t repl_transfer_read; /* Amount of RDB read from master during sync. */
    off_t repl_transfer_last_fsync_off; /* Offset when we fsync-ed last time. */
    connection *repl_transfer_s;     /* Slave -> Master SYNC socket */
    int repl_transfer_fd;    /* Slave -> Master SYNC temp file descriptor */
    char *repl_transfer_tmpfile; /* Slave-> master SYNC temp file name */
    time_t repl_transfer_lastio; /* Unix time of the latest read, for timeout */
    time_t repl_down_since; /* Unix time at which link with master went down */

    unsigned char master_uuid[UUID_BINARY_LEN];  /* Used during sync with master, this is our master's UUID */
                                                /* After we've connected with our master use the UUID in g_pserver->master */
    uint64_t mvccLastSync;
    /* During a handshake the server may have stale keys, we track these here to share once a reciprocal connection is made */
    std::map<int, std::vector<robj_sharedptr>> *staleKeyMap;
};

// Const vars are not changed after worker threads are launched
struct redisServerConst {
    pid_t pid;                  /* Main process pid. */
    time_t stat_starttime;          /* Server start time */
    char *configfile;           /* Absolute config file path, or NULL */
    char *executable;           /* Absolute executable file path. */
    char **exec_argv;           /* Executable argv vector (copy). */

    int cthreads;               /* Number of main worker threads */
    int fThreadAffinity;        /* Should we pin threads to cores? */
    char *pidfile;              /* PID file path */

    /* Fast pointers to often looked up command */
    struct redisCommand *delCommand, *multiCommand, *lpushCommand,
                        *lpopCommand, *rpopCommand, *zpopminCommand,
                        *zpopmaxCommand, *sremCommand, *execCommand,
                        *expireCommand, *pexpireCommand, *xclaimCommand,
                        *xgroupCommand, *rreplayCommand, *rpoplpushCommand;

    /* Configuration */
    char *default_masteruser;               /* AUTH with this user and masterauth with master */
    char *default_masterauth;               /* AUTH with this password with master */
    int verbosity;                  /* Loglevel in keydb.conf */
    int maxidletime;                /* Client timeout in seconds */
    int tcpkeepalive;               /* Set SO_KEEPALIVE if non-zero. */
    int active_expire_enabled;      /* Can be disabled for testing purposes. */
    int active_expire_effort;       /* From 1 (default) to 10, active effort. */
    int active_defrag_enabled;
    int jemalloc_bg_thread;         /* Enable jemalloc background thread */
    size_t active_defrag_ignore_bytes; /* minimum amount of fragmentation waste to start active defrag */
    int active_defrag_threshold_lower; /* minimum percentage of fragmentation to start active defrag */
    int active_defrag_threshold_upper; /* maximum percentage of fragmentation at which we use maximum effort */
    int active_defrag_cycle_min;       /* minimal effort for defrag in CPU percentage */
    int active_defrag_cycle_max;       /* maximal effort for defrag in CPU percentage */
    unsigned long active_defrag_max_scan_fields; /* maximum number of fields of set/hash/zset/list to process from within the main dict scan */
    std::atomic<size_t> client_max_querybuf_len; /* Limit for client query buffer length */
    int dbnum;                      /* Total number of configured DBs */
    int supervised;                 /* 1 if supervised, 0 otherwise. */
    int supervised_mode;            /* See SUPERVISED_* */
    int daemonize;                  /* True if running as a daemon */
    clientBufferLimitsConfig client_obuf_limits[CLIENT_TYPE_OBUF_COUNT];

    /* System hardware info */
    size_t system_memory_size;  /* Total memory in system as reported by OS */

    unsigned char uuid[UUID_BINARY_LEN];         /* This server's UUID - populated on boot */
    bool fUsePro = false;
    int thread_min_client_threshold = 50;
};

struct redisServer {
    /* General */
    int dynamic_hz;             /* Change hz value depending on # of clients. */
    int config_hz;              /* Configured HZ value. May be different than
                                   the actual 'hz' field value if dynamic-hz
                                   is enabled. */
    std::atomic<int> hz;                     /* serverCron() calls frequency in hertz */
    redisDb *db;
    dict *commands;             /* Command table */
    dict *orig_commands;        /* Command table before command renaming. */

    struct redisServerThreadVars rgthreadvar[MAX_EVENT_LOOPS];

    std::atomic<unsigned int> lruclock;      /* Clock for LRU eviction */
    int shutdown_asap;          /* SHUTDOWN needed ASAP */
    int activerehashing;        /* Incremental rehash in serverCron() */
    int active_defrag_running;  /* Active defragmentation running (holds current scan aggressiveness) */
    int cronloops;              /* Number of times the cron function run */
    char runid[CONFIG_RUN_ID_SIZE+1];  /* ID always different at every exec. */
    int sentinel_mode;          /* True if this instance is a Sentinel. */
    size_t initial_memory_usage; /* Bytes used after initialization. */
    int always_show_logo;       /* Show logo even for non-stdout logging. */
    /* Modules */
    dict *moduleapi;            /* Exported core APIs dictionary for modules. */
    dict *sharedapi;            /* Like moduleapi but containing the APIs that
                                   modules share with each other. */
    list *loadmodule_queue;     /* List of modules to load at startup. */
    pid_t module_child_pid;     /* PID of module child */
    /* Networking */
    int port;                   /* TCP listening port */
    int tls_port;               /* TLS listening port */
    int tcp_backlog;            /* TCP listen() backlog */
    char *bindaddr[CONFIG_BINDADDR_MAX]; /* Addresses we should bind to */
    int bindaddr_count;         /* Number of addresses in g_pserver->bindaddr[] */
    char *unixsocket;           /* UNIX socket path */
    mode_t unixsocketperm;      /* UNIX socket permission */
    int sofd;                   /* Unix socket file descriptor */
    int cfd[CONFIG_BINDADDR_MAX];/* Cluster bus listening socket */
    int cfd_count;              /* Used slots in cfd[] */
    list *clients;              /* List of active clients */
    list *clients_to_close;     /* Clients to close asynchronously */
    list *slaves, *monitors;    /* List of slaves and MONITORs */
    rax *clients_index;         /* Active clients dictionary by client ID. */
    mstime_t clients_pause_end_time; /* Time when we undo clients_paused */
    dict *migrate_cached_sockets;/* MIGRATE cached sockets */
    std::atomic<uint64_t> next_client_id; /* Next client unique ID. Incremental. */
    int protected_mode;         /* Don't accept external connections. */
    /* RDB / AOF loading information */
    int loading;                /* We are loading data from disk if true */
    off_t loading_total_bytes;
    off_t loading_loaded_bytes;
    time_t loading_start_time;
    off_t loading_process_events_interval_bytes;

    int active_expire_enabled;      /* Can be disabled for testing purposes. */

    /* Fields used only for stats */
    long long stat_numcommands;     /* Number of processed commands */
    long long stat_numconnections;  /* Number of connections received */
    long long stat_expiredkeys;     /* Number of expired keys */
    double stat_expired_stale_perc; /* Percentage of keys probably expired */
    long long stat_expired_time_cap_reached_count; /* Early expire cylce stops.*/
    long long stat_expire_cycle_time_used; /* Cumulative microseconds used. */
    long long stat_evictedkeys;     /* Number of evicted keys (maxmemory) */
    long long stat_keyspace_hits;   /* Number of successful lookups of keys */
    long long stat_keyspace_misses; /* Number of failed lookups of keys */
    long long stat_active_defrag_hits;      /* number of allocations moved */
    long long stat_active_defrag_misses;    /* number of allocations scanned but not moved */
    long long stat_active_defrag_key_hits;  /* number of keys with moved allocations */
    long long stat_active_defrag_key_misses;/* number of keys scanned and not moved */
    long long stat_active_defrag_scanned;   /* number of dictEntries scanned */
    size_t stat_peak_memory;        /* Max used memory record */
    long long stat_fork_time;       /* Time needed to perform latest fork() */
    double stat_fork_rate;          /* Fork rate in GB/sec. */
    long long stat_rejected_conn;   /* Clients rejected because of maxclients */
    long long stat_sync_full;       /* Number of full resyncs with slaves. */
    long long stat_sync_partial_ok; /* Number of accepted PSYNC requests. */
    long long stat_sync_partial_err;/* Number of unaccepted PSYNC requests. */
    list *slowlog;                  /* SLOWLOG list of commands */
    long long slowlog_entry_id;     /* SLOWLOG current entry ID */
    long long slowlog_log_slower_than; /* SLOWLOG time limit (to get logged) */
    unsigned long slowlog_max_len;     /* SLOWLOG max number of items logged */
    struct malloc_stats cron_malloc_stats; /* sampled in serverCron(). */
    std::atomic<long long> stat_net_input_bytes; /* Bytes read from network. */
    std::atomic<long long> stat_net_output_bytes; /* Bytes written to network. */
    size_t stat_rdb_cow_bytes;      /* Copy on write bytes during RDB saving. */
    size_t stat_aof_cow_bytes;      /* Copy on write bytes during AOF rewrite. */
    size_t stat_module_cow_bytes;   /* Copy on write bytes during module fork. */
    /* The following two are used to track instantaneous metrics, like
     * number of operations per second, network traffic. */
    struct {
        long long last_sample_time; /* Timestamp of last sample in ms */
        long long last_sample_count;/* Count in last sample */
        long long samples[STATS_METRIC_SAMPLES];
        int idx;
    } inst_metric[STATS_METRIC_COUNT];
    /* AOF persistence */
    int aof_enabled;                /* AOF configuration */
    int aof_state;                  /* AOF_(ON|OFF|WAIT_REWRITE) */
    int aof_fsync;                  /* Kind of fsync() policy */
    char *aof_filename;             /* Name of the AOF file */
    int aof_no_fsync_on_rewrite;    /* Don't fsync if a rewrite is in prog. */
    int aof_rewrite_perc;           /* Rewrite AOF if % growth is > M and... */
    off_t aof_rewrite_min_size;     /* the AOF file is at least N bytes. */
    off_t aof_rewrite_base_size;    /* AOF size on latest startup or rewrite. */
    off_t aof_current_size;         /* AOF current size. */
    off_t aof_fsync_offset;         /* AOF offset which is already synced to disk. */
    int aof_flush_sleep;            /* Micros to sleep before flush. (used by tests) */
    int aof_rewrite_scheduled;      /* Rewrite once BGSAVE terminates. */
    pid_t aof_child_pid;            /* PID if rewriting process */
    list *aof_rewrite_buf_blocks;   /* Hold changes during an AOF rewrite. */
    sds aof_buf;      /* AOF buffer, written before entering the event loop */
    int aof_fd;       /* File descriptor of currently selected AOF file */
    int aof_selected_db; /* Currently selected DB in AOF */
    time_t aof_flush_postponed_start; /* UNIX time of postponed AOF flush */
    time_t aof_last_fsync;            /* UNIX time of last fsync() */
    time_t aof_rewrite_time_last;   /* Time used by last AOF rewrite run. */
    time_t aof_rewrite_time_start;  /* Current AOF rewrite start time. */
    int aof_lastbgrewrite_status;   /* C_OK or C_ERR */
    unsigned long aof_delayed_fsync;  /* delayed AOF fsync() counter */
    int aof_rewrite_incremental_fsync;/* fsync incrementally while aof rewriting? */
    int rdb_save_incremental_fsync;   /* fsync incrementally while rdb saving? */
    int aof_last_write_status;      /* C_OK or C_ERR */
    int aof_last_write_errno;       /* Valid if aof_last_write_status is ERR */
    int aof_load_truncated;         /* Don't stop on unexpected AOF EOF. */
    int aof_use_rdb_preamble;       /* Use RDB preamble on AOF rewrites. */
    /* AOF pipes used to communicate between parent and child during rewrite. */
    int aof_pipe_write_data_to_child;
    int aof_pipe_read_data_from_parent;
    int aof_pipe_write_ack_to_parent;
    int aof_pipe_read_ack_from_child;
    aeEventLoop *el_alf_pip_read_ack_from_child;
    int aof_pipe_write_ack_to_child;
    int aof_pipe_read_ack_from_parent;
    int aof_stop_sending_diff;     /* If true stop sending accumulated diffs
                                      to child process. */
    sds aof_child_diff;             /* AOF diff accumulator child side. */
    int aof_rewrite_pending = 0;    /* is a call to aofChildWriteDiffData already queued? */
    /* RDB persistence */
    long long dirty;                /* Changes to DB from the last save */
    long long dirty_before_bgsave;  /* Used to restore dirty on failed BGSAVE */
    pid_t rdb_child_pid;            /* PID of RDB saving child */
    struct saveparam *saveparams;   /* Save points array for RDB */
    int saveparamslen;              /* Number of saving points */
    char *rdb_filename;             /* Name of RDB file */
    char *rdb_s3bucketpath;         /* Path for AWS S3 backup of RDB file */
    int rdb_compression;            /* Use compression in RDB? */
    int rdb_checksum;               /* Use RDB checksum? */
    time_t lastsave;                /* Unix time of last successful save */
    time_t lastbgsave_try;          /* Unix time of last attempted bgsave */
    time_t rdb_save_time_last;      /* Time used by last RDB save run. */
    time_t rdb_save_time_start;     /* Current RDB save start time. */
    int rdb_bgsave_scheduled;       /* BGSAVE when possible if true. */
    int rdb_child_type;             /* Type of save by active child. */
    int lastbgsave_status;          /* C_OK or C_ERR */
    int stop_writes_on_bgsave_err;  /* Don't allow writes if can't BGSAVE */
    int rdb_pipe_write;             /* RDB pipes used to transfer the rdb */
    int rdb_pipe_read;              /* data to the parent process in diskless repl. */
    connection **rdb_pipe_conns;    /* Connections which are currently the */
    int rdb_pipe_numconns;          /* target of diskless rdb fork child. */
    int rdb_pipe_numconns_writing;  /* Number of rdb conns with pending writes. */
    char *rdb_pipe_buff;            /* In diskless replication, this buffer holds data */
    int rdb_pipe_bufflen;           /* that was read from the the rdb pipe. */
    int rdb_key_save_delay;         /* Delay in microseconds between keys while
                                     * writing the RDB. (for testings) */
    int key_load_delay;             /* Delay in microseconds between keys while
                                     * loading aof or rdb. (for testings) */
    /* Pipe and data structures for child -> parent info sharing. */
    int child_info_pipe[2];         /* Pipe used to write the child_info_data. */
    struct {
        int process_type;           /* AOF or RDB child? */
        size_t cow_size;            /* Copy on write size. */
        unsigned long long magic;   /* Magic value to make sure data is valid. */
    } child_info_data;
    /* Propagation of commands in AOF / replication */
    redisOpArray also_propagate;    /* Additional command to propagate. */
    /* Logging */
    char *logfile;                  /* Path of log file */
    int syslog_enabled;             /* Is syslog enabled? */
    char *syslog_ident;             /* Syslog ident */
    int syslog_facility;            /* Syslog facility */
    /* Replication (master) */
    char replid[CONFIG_RUN_ID_SIZE+1];  /* My current replication ID. */
    char replid2[CONFIG_RUN_ID_SIZE+1]; /* replid inherited from master*/
    long long master_repl_offset;   /* My current replication offset */
    long long master_repl_meaningful_offset; /* Offset minus latest PINGs. */
    long long second_replid_offset; /* Accept offsets up to this for replid2. */
    int replicaseldb;                 /* Last SELECTed DB in replication output */
    int repl_ping_slave_period;     /* Master pings the replica every N seconds */
    char *repl_backlog;             /* Replication backlog for partial syncs */
    long long repl_backlog_size;    /* Backlog circular buffer size */
    long long repl_backlog_histlen; /* Backlog actual data length */
    long long repl_backlog_idx;     /* Backlog circular buffer current offset,
                                       that is the next byte will'll write to.*/
    long long repl_backlog_off;     /* Replication "master offset" of first
                                       byte in the replication backlog buffer.*/
    time_t repl_backlog_time_limit; /* Time without slaves after the backlog
                                       gets released. */
    time_t repl_no_slaves_since;    /* We have no slaves since that time.
                                       Only valid if g_pserver->slaves len is 0. */
    int repl_min_slaves_to_write;   /* Min number of slaves to write. */
    int repl_min_slaves_max_lag;    /* Max lag of <count> slaves to write. */
    int repl_good_slaves_count;     /* Number of slaves with lag <= max_lag. */
    int repl_diskless_sync;         /* Master send RDB to slaves sockets directly. */
    int repl_diskless_load;         /* Slave parse RDB directly from the socket.
                                     * see REPL_DISKLESS_LOAD_* enum */
    int repl_diskless_sync_delay;   /* Delay to start a diskless repl BGSAVE. */
    /* Replication (replica) */
    list *masters;
    int enable_multimaster; 
    int repl_timeout;               /* Timeout after N seconds of master idle */
    int repl_syncio_timeout; /* Timeout for synchronous I/O calls */
    int repl_disable_tcp_nodelay;   /* Disable TCP_NODELAY after SYNC? */
    int repl_serve_stale_data; /* Serve stale data when link is down? */
    int repl_slave_ro;          /* Slave is read only? */
    int repl_slave_ignore_maxmemory;    /* If true slaves do not evict. */
    int slave_priority;             /* Reported in INFO and used by Sentinel. */
    int slave_announce_port;        /* Give the master this listening port. */
    char *slave_announce_ip;        /* Give the master this ip address. */
    int repl_slave_lazy_flush;          /* Lazy FLUSHALL before loading DB? */
    /* Replication script cache. */
    dict *repl_scriptcache_dict;        /* SHA1 all slaves are aware of. */
    list *repl_scriptcache_fifo;        /* First in, first out LRU eviction. */
    unsigned int repl_scriptcache_size; /* Max number of elements. */
    /* Synchronous replication. */
    list *clients_waiting_acks;         /* Clients waiting in WAIT command. */
    int get_ack_from_slaves;            /* If true we send REPLCONF GETACK. */
    /* Limits */
    unsigned int maxclients;            /* Max number of simultaneous clients */
    unsigned long long maxmemory;   /* Max number of memory bytes to use */
    int maxmemory_policy;           /* Policy for key eviction */
    int maxmemory_samples;          /* Pricision of random sampling */
    int lfu_log_factor;             /* LFU logarithmic counter factor. */
    int lfu_decay_time;             /* LFU counter decay factor. */
    long long proto_max_bulk_len;   /* Protocol bulk length maximum size. */
    /* Blocked clients */
    unsigned int blocked_clients;   /* # of clients executing a blocking cmd.*/
    unsigned int blocked_clients_by_type[BLOCKED_NUM];
    list *ready_keys;        /* List of readyList structures for BLPOP & co */
    /* Client side caching. */
    unsigned int tracking_clients;  /* # of clients with tracking enabled.*/
    size_t tracking_table_max_keys; /* Max number of keys in tracking table. */
    /* Sort parameters - qsort_r() is only available under BSD so we
     * have to take this state global, in order to pass it to sortCompare() */
    int sort_desc;
    int sort_alpha;
    int sort_bypattern;
    int sort_store;
    /* Zip structure config, see keydb.conf for more information  */
    size_t hash_max_ziplist_entries;
    size_t hash_max_ziplist_value;
    size_t set_max_intset_entries;
    size_t zset_max_ziplist_entries;
    size_t zset_max_ziplist_value;
    size_t hll_sparse_max_bytes;
    size_t stream_node_max_bytes;
    long long stream_node_max_entries;
    /* List parameters */
    int list_max_ziplist_size;
    int list_compress_depth;
    /* time cache */
    std::atomic<time_t> unixtime;    /* Unix time sampled every cron cycle. */
    time_t timezone;            /* Cached timezone. As set by tzset(). */
    int daylight_active;        /* Currently in daylight saving time. */
    mstime_t mstime;            /* 'unixtime' in milliseconds. */
    ustime_t ustime;            /* 'unixtime' in microseconds. */
    /* Pubsub */
    dict *pubsub_channels;  /* Map channels to list of subscribed clients */
    list *pubsub_patterns;  /* A list of pubsub_patterns */
    int notify_keyspace_events; /* Events to propagate via Pub/Sub. This is an
                                   xor of NOTIFY_... flags. */
    /* Cluster */
    int cluster_enabled;      /* Is cluster enabled? */
    mstime_t cluster_node_timeout; /* Cluster node timeout. */
    char *cluster_configfile; /* Cluster auto-generated config file name. */
    struct clusterState *cluster;  /* State of the cluster */
    int cluster_migration_barrier; /* Cluster replicas migration barrier. */
    int cluster_slave_validity_factor; /* Slave max data age for failover. */
    int cluster_require_full_coverage; /* If true, put the cluster down if
                                          there is at least an uncovered slot.*/
    int cluster_slave_no_failover;  /* Prevent replica from starting a failover
                                       if the master is in failure state. */
    char *cluster_announce_ip;  /* IP address to announce on cluster bus. */
    int cluster_announce_port;     /* base port to announce on cluster bus. */
    int cluster_announce_bus_port; /* bus port to announce on cluster bus. */
    int cluster_module_flags;      /* Set of flags that Redis modules are able
                                      to set in order to suppress certain
                                      native Redis Cluster features. Check the
                                      REDISMODULE_CLUSTER_FLAG_*. */
    int cluster_allow_reads_when_down; /* Are reads allowed when the cluster
                                        is down? */
    /* Scripting */
    lua_State *lua; /* The Lua interpreter. We use just one for all clients */
    client *lua_caller = nullptr;   /* The client running EVAL right now, or NULL */
    char* lua_cur_script = nullptr; /* SHA1 of the script currently running, or NULL */
    dict *lua_scripts;         /* A dictionary of SHA1 -> Lua scripts */
    unsigned long long lua_scripts_mem;  /* Cached scripts' memory + oh */
    mstime_t lua_time_limit;  /* Script timeout in milliseconds */
    mstime_t lua_time_start;  /* Start time of script, milliseconds time */
    int lua_write_dirty;  /* True if a write command was called during the
                             execution of the current script. */
    int lua_random_dirty; /* True if a random command was called during the
                             execution of the current script. */
    int lua_replicate_commands; /* True if we are doing single commands repl. */
    int lua_multi_emitted;/* True if we already proagated MULTI. */
    int lua_repl;         /* Script replication flags for redis.set_repl(). */
    int lua_timedout;     /* True if we reached the time limit for script
                             execution. */
    int lua_kill;         /* Kill the script if true. */
    int lua_always_replicate_commands; /* Default replication type. */
    /* Lazy free */
    int lazyfree_lazy_eviction;
    int lazyfree_lazy_expire;
    int lazyfree_lazy_server_del;
    /* Latency monitor */
    long long latency_monitor_threshold;
    dict *latency_events;
    /* ACLs */
    char *acl_filename;     /* ACL Users file. NULL if not configured. */
    unsigned long acllog_max_len; /* Maximum length of the ACL LOG list. */
    /* Assert & bug reporting */
    const char *assert_failed;
    const char *assert_file;
    int assert_line;
    int bug_report_start; /* True if bug report header was already logged. */
    int watchdog_period;  /* Software watchdog period in ms. 0 = off */

    int fActiveReplica;                          /* Can this replica also be a master? */

    // Format:
    //  Lower 20 bits: a counter incrementing for each command executed in the same millisecond
    //  Upper 44 bits: mstime (least significant 44-bits) enough for ~500 years before rollover from date of addition
    uint64_t mvcc_tstamp;

    /* System hardware info */
    size_t system_memory_size;  /* Total memory in system as reported by OS */
    /* TLS Configuration */
    int tls_cluster;
    int tls_replication;
    int tls_auth_clients;
    redisTLSContextConfig tls_ctx_config;
};

typedef struct pubsubPattern {
    client *pclient;
    robj *pattern;
} pubsubPattern;

typedef void redisCommandProc(client *c);
typedef int *redisGetKeysProc(struct redisCommand *cmd, robj **argv, int argc, int *numkeys);
struct redisCommand {
    const char *name;
    redisCommandProc *proc;
    int arity;
    const char *sflags;   /* Flags as string representation, one char per flag. */
    uint64_t flags; /* The actual flags, obtained from the 'sflags' field. */
    /* Use a function to determine keys arguments in a command line.
     * Used for Redis Cluster redirect. */
    redisGetKeysProc *getkeys_proc;
    /* What keys should be loaded in background when calling this command? */
    int firstkey; /* The first argument that's a key (0 = no keys) */
    int lastkey;  /* The last argument that's a key */
    int keystep;  /* The step between first and last key */
    long long microseconds, calls;
    int id;     /* Command ID. This is a progressive ID starting from 0 that
                   is assigned at runtime, and is used in order to check
                   ACLs. A connection is able to execute a given command if
                   the user associated to the connection has this command
                   bit set in the bitmap of allowed commands. */
};

struct redisFunctionSym {
    char *name;
    unsigned long pointer;
};

typedef struct _redisSortObject {
    robj *obj;
    union {
        double score;
        robj *cmpobj;
    } u;
} redisSortObject;

typedef struct _redisSortOperation {
    int type;
    robj *pattern;
} redisSortOperation;

/* Structure to hold list iteration abstraction. */
typedef struct {
    robj_roptr subject;
    unsigned char encoding;
    unsigned char direction; /* Iteration direction */
    quicklistIter *iter;
} listTypeIterator;

/* Structure for an entry while iterating over a list. */
typedef struct {
    listTypeIterator *li;
    quicklistEntry entry; /* Entry in quicklist */
} listTypeEntry;

/* Structure to hold set iteration abstraction. */
typedef struct {
    robj_roptr subject;
    int encoding;
    int ii; /* intset iterator */
    dictIterator *di;
} setTypeIterator;

/* Structure to hold hash iteration abstraction. Note that iteration over
 * hashes involves both fields and values. Because it is possible that
 * not both are required, store pointers in the iterator to avoid
 * unnecessary memory allocation for fields/values. */
typedef struct {
    robj_roptr subject;
    int encoding;

    unsigned char *fptr, *vptr;

    dictIterator *di;
    dictEntry *de;
} hashTypeIterator;

#include "stream.h"  /* Stream data type header file. */

#define OBJ_HASH_KEY 1
#define OBJ_HASH_VALUE 2

/*-----------------------------------------------------------------------------
 * Extern declarations
 *----------------------------------------------------------------------------*/

//extern struct redisServer server;
extern redisServer *g_pserver;
extern struct redisServerConst cserver;
extern __thread struct redisServerThreadVars *serverTL;   // thread local server vars
extern struct sharedObjectsStruct shared;
extern dictType objectKeyPointerValueDictType;
extern dictType objectKeyHeapPointerValueDictType;
extern dictType setDictType;
extern dictType zsetDictType;
extern dictType clusterNodesDictType;
extern dictType clusterNodesBlackListDictType;
extern dictType dbDictType;
extern dictType shaScriptObjectDictType;
extern double R_Zero, R_PosInf, R_NegInf, R_Nan;
extern dictType hashDictType;
extern dictType replScriptCacheDictType;
extern dictType keyptrDictType;
extern dictType modulesDictType;

/*-----------------------------------------------------------------------------
 * Functions prototypes
 *----------------------------------------------------------------------------*/

/* Modules */
void moduleInitModulesSystem(void);
int moduleLoad(const char *path, void **argv, int argc);
void moduleLoadFromQueue(void);
int *moduleGetCommandKeysViaAPI(struct redisCommand *cmd, robj **argv, int argc, int *numkeys);
moduleType *moduleTypeLookupModuleByID(uint64_t id);
void moduleTypeNameByID(char *name, uint64_t moduleid);
void moduleFreeContext(struct RedisModuleCtx *ctx);
void unblockClientFromModule(client *c);
void moduleHandleBlockedClients(int iel);
void moduleBlockedClientTimedOut(client *c);
void moduleBlockedClientPipeReadable(aeEventLoop *el, int fd, void *privdata, int mask);
size_t moduleCount(void);
void moduleAcquireGIL(int fServerThread);
void moduleReleaseGIL(int fServerThread);
void moduleNotifyKeyspaceEvent(int type, const char *event, robj *key, int dbid);
void moduleCallCommandFilters(client *c);
int moduleHasCommandFilters();
void ModuleForkDoneHandler(int exitcode, int bysignal);
int TerminateModuleForkChild(int child_pid, int wait);
ssize_t rdbSaveModulesAux(rio *rdb, int when);
int moduleAllDatatypesHandleErrors();
sds modulesCollectInfo(sds info, const char *section, int for_crash_report, int sections);
void moduleFireServerEvent(uint64_t eid, int subid, void *data);
void processModuleLoadingProgressEvent(int is_aof);
int moduleTryServeClientBlockedOnKey(client *c, robj *key);
void moduleUnblockClient(client *c);
int moduleClientIsBlockedOnKeys(client *c);
void moduleNotifyUserChanged(client *c);

/* Utils */
long long ustime(void);
long long mstime(void);
extern "C" void getRandomHexChars(char *p, size_t len);
extern "C" void getRandomBytes(unsigned char *p, size_t len);
uint64_t crc64(uint64_t crc, const unsigned char *s, uint64_t l);
void exitFromChild(int retcode);
size_t redisPopcount(const void *s, long count);
void redisSetProcTitle(const char *title);
int redisCommunicateSystemd(const char *sd_notify_msg);

/* networking.c -- Networking and Client related operations */
client *createClient(connection *conn, int iel);
void closeTimedoutClients(void);
bool freeClient(client *c);
void freeClientAsync(client *c);
void resetClient(client *c);
void sendReplyToClient(connection *conn);
void *addReplyDeferredLen(client *c);
void setDeferredArrayLen(client *c, void *node, long length);
void setDeferredMapLen(client *c, void *node, long length);
void setDeferredSetLen(client *c, void *node, long length);
void setDeferredAttributeLen(client *c, void *node, long length);
void setDeferredPushLen(client *c, void *node, long length);
void processInputBuffer(client *c, int callFlags);
void processInputBufferAndReplicate(client *c);
void acceptHandler(aeEventLoop *el, int fd, void *privdata, int mask);
void acceptTcpHandler(aeEventLoop *el, int fd, void *privdata, int mask);
void acceptTLSHandler(aeEventLoop *el, int fd, void *privdata, int mask);
void acceptUnixHandler(aeEventLoop *el, int fd, void *privdata, int mask);
void readQueryFromClient(connection *conn);
void addReplyNull(client *c, robj_roptr objOldProtocol = nullptr);
void addReplyNullArray(client *c);
void addReplyNullArrayAsync(client *c);
void addReplyBool(client *c, int b);
void addReplyVerbatim(client *c, const char *s, size_t len, const char *ext);
void addReplyVerbatimAsync(client *c, const char *s, size_t len, const char *ext);
void addReplyProto(client *c, const char *s, size_t len);
void addReplyBulk(client *c, robj_roptr obj);
void AddReplyFromClient(client *c, client *src);
void addReplyBulkCString(client *c, const char *s);
void addReplyBulkCStringAsync(client *c, const char *s);
void addReplyBulkCBuffer(client *c, const void *p, size_t len);
void addReplyBulkLongLong(client *c, long long ll);
void addReply(client *c, robj_roptr obj);
void addReplySds(client *c, sds s);
void addReplyBulkSds(client *c, sds s);
void addReplyError(client *c, const char *err);
void addReplyStatus(client *c, const char *status);
void addReplyDouble(client *c, double d);
void addReplyHumanLongDouble(client *c, long double d);
void addReplyHumanLongDoubleAsync(client *c, long double d);
void addReplyLongLong(client *c, long long ll);
#ifdef __cplusplus
void addReplyLongLongWithPrefixCore(client *c, long long ll, char prefix, bool fAsync);
#endif
void addReplyArrayLen(client *c, long length);
void addReplyMapLen(client *c, long length);
void addReplySetLen(client *c, long length);
void addReplyAttributeLen(client *c, long length);
void addReplyPushLen(client *c, long length);
void addReplyHelp(client *c, const char **help);
void addReplySubcommandSyntaxError(client *c);
void addReplyLoadedModules(client *c);
void copyClientOutputBuffer(client *dst, client *src);
size_t sdsZmallocSize(sds s);
size_t getStringObjectSdsUsedMemory(robj *o);
void freeClientReplyValue(const void *o);
void *dupClientReplyValue(void *o);
void getClientsMaxBuffers(unsigned long *longest_output_list,
                          unsigned long *biggest_input_buffer);
char *getClientPeerId(client *client);
sds catClientInfoString(sds s, client *client);
sds getAllClientsInfoString(int type);
void rewriteClientCommandVector(client *c, int argc, ...);
void rewriteClientCommandArgument(client *c, int i, robj *newval);
void replaceClientCommandVector(client *c, int argc, robj **argv);
unsigned long getClientOutputBufferMemoryUsage(client *c);
void freeClientsInAsyncFreeQueue(int iel);
void asyncCloseClientOnOutputBufferLimitReached(client *c);
int getClientType(client *c);
int getClientTypeByName(const char *name);
const char *getClientTypeName(int cclass);
void flushSlavesOutputBuffers(void);
void disconnectSlaves(void);
void disconnectSlavesExcept(unsigned char *uuid);
int listenToPort(int port, int *fds, int *count, int fReusePort, int fFirstListen);
void pauseClients(mstime_t duration);
int clientsArePaused(void);
void unpauseClientsIfNecessary();
int processEventsWhileBlocked(int iel);
int handleClientsWithPendingWrites(int iel);
int clientHasPendingReplies(client *c);
void unlinkClient(client *c);
int writeToClient(client *c, int handler_installed);
void linkClient(client *c);
void protectClient(client *c);
void unprotectClient(client *c);

// Special Thread-safe addReply() commands for posting messages to clients from a different thread
void addReplyAsync(client *c, robj_roptr obj);
void addReplyArrayLenAsync(client *c, long length);
void addReplyProtoAsync(client *c, const char *s, size_t len);
void addReplyBulkAsync(client *c, robj_roptr obj);
void addReplyBulkCBufferAsync(client *c, const void *p, size_t len);
void addReplyErrorAsync(client *c, const char *err);
void addReplyMapLenAsync(client *c, long length);
void addReplyNullAsync(client *c);
void addReplyDoubleAsync(client *c, double d);
void *addReplyDeferredLenAsync(client *c);
void setDeferredArrayLenAsync(client *c, void *node, long length);
void addReplySdsAsync(client *c, sds s);
void addReplyBulkSdsAsync(client *c, sds s);
void addReplyPushLenAsync(client *c, long length);
void addReplyLongLongAsync(client *c, long long ll);

void ProcessPendingAsyncWrites(void);
client *lookupClientByID(uint64_t id);

#ifdef __GNUC__
void addReplyErrorFormat(client *c, const char *fmt, ...)
    __attribute__((format(printf, 2, 3)));
void addReplyStatusFormat(client *c, const char *fmt, ...)
    __attribute__((format(printf, 2, 3)));
#else
void addReplyErrorFormat(client *c, const char *fmt, ...);
void addReplyStatusFormat(client *c, const char *fmt, ...);
#endif

/* Client side caching (tracking mode) */
void enableTracking(client *c, uint64_t redirect_to, uint64_t options, robj **prefix, size_t numprefix);
void disableTracking(client *c);
void trackingRememberKeys(client *c);
void trackingInvalidateKey(robj *keyobj);
void trackingInvalidateKeysOnFlush(int dbid);
void trackingLimitUsedSlots(void);
uint64_t trackingGetTotalItems(void);
uint64_t trackingGetTotalKeys(void);
void trackingBroadcastInvalidationMessages(void);

/* List data type */
void listTypeTryConversion(robj *subject, robj *value);
void listTypePush(robj *subject, robj *value, int where);
robj *listTypePop(robj *subject, int where);
unsigned long listTypeLength(robj_roptr subject);
listTypeIterator *listTypeInitIterator(robj_roptr subject, long index, unsigned char direction);
void listTypeReleaseIterator(listTypeIterator *li);
int listTypeNext(listTypeIterator *li, listTypeEntry *entry);
robj *listTypeGet(listTypeEntry *entry);
void listTypeInsert(listTypeEntry *entry, robj *value, int where);
int listTypeEqual(listTypeEntry *entry, robj *o);
void listTypeDelete(listTypeIterator *iter, listTypeEntry *entry);
void listTypeConvert(robj *subject, int enc);
void unblockClientWaitingData(client *c);
void popGenericCommand(client *c, int where);

/* MULTI/EXEC/WATCH... */
void unwatchAllKeys(client *c);
void initClientMultiState(client *c);
void freeClientMultiState(client *c);
void queueMultiCommand(client *c);
void touchWatchedKey(redisDb *db, robj *key);
void touchWatchedKeysOnFlush(int dbid);
void discardTransaction(client *c);
void flagTransaction(client *c);
void execCommandPropagateMulti(client *c);
void execCommandPropagateExec(client *c);

/* Redis object implementation */
void decrRefCount(robj_roptr o);
void decrRefCountVoid(const void *o);
void incrRefCount(robj_roptr o);
robj *makeObjectShared(robj *o);
robj *makeObjectShared(const char *rgch, size_t cch);
robj *resetRefCount(robj *obj);
void freeStringObject(robj *o);
void freeListObject(robj *o);
void freeSetObject(robj *o);
void freeZsetObject(robj *o);
void freeHashObject(robj *o);
robj *createObject(int type, void *ptr);
robj *createStringObject(const char *ptr, size_t len);
robj *createRawStringObject(const char *ptr, size_t len);
robj *createEmbeddedStringObject(const char *ptr, size_t len);
robj *dupStringObject(const robj *o);
int isSdsRepresentableAsLongLong(const char *s, long long *llval);
int isObjectRepresentableAsLongLong(robj *o, long long *llongval);
robj *tryObjectEncoding(robj *o);
robj *getDecodedObject(robj *o);
robj_roptr getDecodedObject(robj_roptr o);
size_t stringObjectLen(robj_roptr o);
robj *createStringObjectFromLongLong(long long value);
robj *createStringObjectFromLongLongForValue(long long value);
robj *createStringObjectFromLongDouble(long double value, int humanfriendly);
robj *createQuicklistObject(void);
robj *createZiplistObject(void);
robj *createSetObject(void);
robj *createIntsetObject(void);
robj *createHashObject(void);
robj *createZsetObject(void);
robj *createZsetZiplistObject(void);
robj *createStreamObject(void);
robj *createModuleObject(moduleType *mt, void *value);
int getLongFromObjectOrReply(client *c, robj *o, long *target, const char *msg);
int checkType(client *c, robj_roptr o, int type);
int getLongLongFromObjectOrReply(client *c, robj *o, long long *target, const char *msg);
int getDoubleFromObjectOrReply(client *c, robj *o, double *target, const char *msg);
int getDoubleFromObject(const robj *o, double *target);
int getLongLongFromObject(robj *o, long long *target);
int getUnsignedLongLongFromObject(robj *o, uint64_t *target);
int getLongDoubleFromObject(robj *o, long double *target);
int getLongDoubleFromObjectOrReply(client *c, robj *o, long double *target, const char *msg);
const char *strEncoding(int encoding);
int compareStringObjects(robj *a, robj *b);
int collateStringObjects(robj *a, robj *b);
int equalStringObjects(robj *a, robj *b);
unsigned long long estimateObjectIdleTime(robj *o);
void trimStringObjectIfNeeded(robj *o);
#define sdsEncodedObject(objptr) (objptr->encoding == OBJ_ENCODING_RAW || objptr->encoding == OBJ_ENCODING_EMBSTR)

/* Synchronous I/O with timeout */
ssize_t syncWrite(int fd, const char *ptr, ssize_t size, long long timeout);
ssize_t syncRead(int fd, char *ptr, ssize_t size, long long timeout);
ssize_t syncReadLine(int fd, char *ptr, ssize_t size, long long timeout);

/* Replication */
void initMasterInfo(struct redisMaster *master);
void replicationFeedSlaves(list *slaves, int dictid, robj **argv, int argc);
void replicationFeedSlavesFromMasterStream(list *slaves, char *buf, size_t buflen);
void replicationFeedMonitors(client *c, list *monitors, int dictid, robj **argv, int argc);
void updateSlavesWaitingBgsave(int bgsaveerr, int type);
void replicationCron(void);
void replicationHandleMasterDisconnection(struct redisMaster *mi);
void replicationCacheMaster(struct redisMaster *mi, client *c);
void resizeReplicationBacklog(long long newsize);
struct redisMaster *replicationAddMaster(char *ip, int port);
void replicationUnsetMaster(struct redisMaster *mi);
void refreshGoodSlavesCount(void);
void replicationScriptCacheInit(void);
void replicationScriptCacheFlush(void);
void replicationScriptCacheAdd(sds sha1);
int replicationScriptCacheExists(sds sha1);
void processClientsWaitingReplicas(void);
void unblockClientWaitingReplicas(client *c);
int replicationCountAcksByOffset(long long offset);
void replicationSendNewlineToMaster(struct redisMaster *mi);
long long replicationGetSlaveOffset(struct redisMaster *mi);
char *replicationGetSlaveName(client *c);
long long getPsyncInitialOffset(void);
int replicationSetupSlaveForFullResync(client *replica, long long offset);
void changeReplicationId(void);
void clearReplicationId2(void);
void mergeReplicationId(const char *);
void chopReplicationBacklog(void);
void replicationCacheMasterUsingMyself(struct redisMaster *mi);
void feedReplicationBacklog(const void *ptr, size_t len);
void updateMasterAuth();
void rdbPipeReadHandler(struct aeEventLoop *eventLoop, int fd, void *clientData, int mask);
void rdbPipeWriteHandlerConnRemoved(struct connection *conn);

/* Generic persistence functions */
void startLoadingFile(FILE* fp, const char * filename, int rdbflags);
void startLoading(size_t size, int rdbflags);
void loadingProgress(off_t pos);
void stopLoading(int success);
void startSaving(int rdbflags);
void stopSaving(int success);
int allPersistenceDisabled(void);

#define DISK_ERROR_TYPE_AOF 1       /* Don't accept writes: AOF errors. */
#define DISK_ERROR_TYPE_RDB 2       /* Don't accept writes: RDB errors. */
#define DISK_ERROR_TYPE_NONE 0      /* No problems, we can accept writes. */
int writeCommandsDeniedByDiskError(void);

/* RDB persistence */
#include "rdb.h"
void killRDBChild(void);

/* AOF persistence */
void flushAppendOnlyFile(int force);
void feedAppendOnlyFile(struct redisCommand *cmd, int dictid, robj **argv, int argc);
void aofRemoveTempFile(pid_t childpid);
int rewriteAppendOnlyFileBackground(void);
int loadAppendOnlyFile(char *filename);
void stopAppendOnly(void);
int startAppendOnly(void);
void backgroundRewriteDoneHandler(int exitcode, int bysignal);
void aofRewriteBufferReset(void);
unsigned long aofRewriteBufferSize(void);
ssize_t aofReadDiffFromParent(void);
void killAppendOnlyChild(void);
void restartAOFAfterSYNC();

/* Child info */
void openChildInfoPipe(void);
void closeChildInfoPipe(void);
void sendChildInfo(int process_type);
void receiveChildInfo(void);

/* Fork helpers */
int redisFork();
int hasActiveChildProcess();
void sendChildCOWInfo(int ptype, const char *pname);

/* acl.c -- Authentication related prototypes. */
extern rax *Users;
extern user *DefaultUser;
void ACLInit(void);
/* Return values for ACLCheckUserCredentials(). */
#define ACL_OK 0
#define ACL_DENIED_CMD 1
#define ACL_DENIED_KEY 2
#define ACL_DENIED_AUTH 3 /* Only used for ACL LOG entries. */
int ACLCheckUserCredentials(robj *username, robj *password);
int ACLAuthenticateUser(client *c, robj *username, robj *password);
unsigned long ACLGetCommandID(const char *cmdname);
user *ACLGetUserByName(const char *name, size_t namelen);
int ACLCheckCommandPerm(client *c, int *keyidxptr);
int ACLSetUser(user *u, const char *op, ssize_t oplen);
sds ACLDefaultUserFirstPassword(void);
uint64_t ACLGetCommandCategoryFlagByName(const char *name);
int ACLAppendUserForLoading(sds *argv, int argc, int *argc_err);
const char *ACLSetUserStringError(void);
int ACLLoadConfiguredUsers(void);
sds ACLDescribeUser(user *u);
void ACLLoadUsersAtStartup(void);
void addReplyCommandCategories(client *c, struct redisCommand *cmd);
user *ACLCreateUnlinkedUser();
void ACLFreeUserAndKillClients(user *u);
void addACLLogEntry(client *c, int reason, int keypos, sds username);

/* Sorted sets data type */

/* Input flags. */
#define ZADD_NONE 0
#define ZADD_INCR (1<<0)    /* Increment the score instead of setting it. */
#define ZADD_NX (1<<1)      /* Don't touch elements not already existing. */
#define ZADD_XX (1<<2)      /* Only touch elements already existing. */

/* Output flags. */
#define ZADD_NOP (1<<3)     /* Operation not performed because of conditionals.*/
#define ZADD_NAN (1<<4)     /* Only touch elements already existing. */
#define ZADD_ADDED (1<<5)   /* The element was new and was added. */
#define ZADD_UPDATED (1<<6) /* The element already existed, score updated. */

/* Flags only used by the ZADD command but not by zsetAdd() API: */
#define ZADD_CH (1<<16)      /* Return num of elements added or updated. */

/* Struct to hold a inclusive/exclusive range spec by score comparison. */
typedef struct {
    double min, max;
    int minex, maxex; /* are min or max exclusive? */
} zrangespec;

/* Struct to hold an inclusive/exclusive range spec by lexicographic comparison. */
typedef struct {
    sds min, max;     /* May be set to shared.(minstring|maxstring) */
    int minex, maxex; /* are min or max exclusive? */
} zlexrangespec;

zskiplist *zslCreate(void);
void zslFree(zskiplist *zsl);
zskiplistNode *zslInsert(zskiplist *zsl, double score, sds ele);
unsigned char *zzlInsert(unsigned char *zl, sds ele, double score);
int zslDelete(zskiplist *zsl, double score, sds ele, zskiplistNode **node);
zskiplistNode *zslFirstInRange(zskiplist *zsl, zrangespec *range);
zskiplistNode *zslLastInRange(zskiplist *zsl, zrangespec *range);
double zzlGetScore(unsigned char *sptr);
void zzlNext(unsigned char *zl, unsigned char **eptr, unsigned char **sptr);
void zzlPrev(unsigned char *zl, unsigned char **eptr, unsigned char **sptr);
unsigned char *zzlFirstInRange(unsigned char *zl, zrangespec *range);
unsigned char *zzlLastInRange(unsigned char *zl, zrangespec *range);
unsigned long zsetLength(robj_roptr zobj);
void zsetConvert(robj *zobj, int encoding);
void zsetConvertToZiplistIfNeeded(robj *zobj, size_t maxelelen);
int zsetScore(robj_roptr zobj, sds member, double *score);
unsigned long zslGetRank(zskiplist *zsl, double score, sds o);
int zsetAdd(robj *zobj, double score, sds ele, int *flags, double *newscore);
long zsetRank(robj_roptr zobj, sds ele, int reverse);
int zsetDel(robj *zobj, sds ele);
void genericZpopCommand(client *c, robj **keyv, int keyc, int where, int emitkey, robj *countarg);
sds ziplistGetObject(unsigned char *sptr);
int zslValueGteMin(double value, zrangespec *spec);
int zslValueLteMax(double value, zrangespec *spec);
void zslFreeLexRange(zlexrangespec *spec);
int zslParseLexRange(robj *min, robj *max, zlexrangespec *spec);
unsigned char *zzlFirstInLexRange(unsigned char *zl, zlexrangespec *range);
unsigned char *zzlLastInLexRange(unsigned char *zl, zlexrangespec *range);
zskiplistNode *zslFirstInLexRange(zskiplist *zsl, zlexrangespec *range);
zskiplistNode *zslLastInLexRange(zskiplist *zsl, zlexrangespec *range);
int zzlLexValueGteMin(unsigned char *p, zlexrangespec *spec);
int zzlLexValueLteMax(unsigned char *p, zlexrangespec *spec);
int zslLexValueGteMin(sds value, zlexrangespec *spec);
int zslLexValueLteMax(sds value, zlexrangespec *spec);

/* Core functions */
int getMaxmemoryState(size_t *total, size_t *logical, size_t *tofree, float *level);
size_t freeMemoryGetNotCountedMemory();
int freeMemoryIfNeeded(void);
int freeMemoryIfNeededAndSafe(void);
int processCommand(client *c, int callFlags);
void setupSignalHandlers(void);
struct redisCommand *lookupCommand(sds name);
struct redisCommand *lookupCommandByCString(const char *s);
struct redisCommand *lookupCommandOrOriginal(sds name);
void call(client *c, int flags);
void propagate(struct redisCommand *cmd, int dbid, robj **argv, int argc, int flags);
void alsoPropagate(struct redisCommand *cmd, int dbid, robj **argv, int argc, int target);
void redisOpArrayInit(redisOpArray *oa);
void redisOpArrayFree(redisOpArray *oa);
void forceCommandPropagation(client *c, int flags);
void preventCommandPropagation(client *c);
void preventCommandAOF(client *c);
void preventCommandReplication(client *c);
int prepareForShutdown(int flags);
#ifdef __GNUC__
void serverLog(int level, const char *fmt, ...)
    __attribute__((format(printf, 2, 3)));
#else
void serverLog(int level, const char *fmt, ...);
#endif
void serverLogRaw(int level, const char *msg);
void serverLogFromHandler(int level, const char *msg);
void usage(void);
void updateDictResizePolicy(void);
int htNeedsResize(dict *dict);
void populateCommandTable(void);
void resetCommandTableStats(void);
void adjustOpenFilesLimit(void);
void closeListeningSockets(int unlink_unix_socket);
void updateCachedTime(int update_daylight_info);
void resetServerStats(void);
void activeDefragCycle(void);
unsigned int getLRUClock(void);
unsigned int LRU_CLOCK(void);
const char *evictPolicyToString(void);
struct redisMemOverhead *getMemoryOverheadData(void);
void freeMemoryOverheadData(struct redisMemOverhead *mh);
void checkChildrenDone(void);

#define RESTART_SERVER_NONE 0
#define RESTART_SERVER_GRACEFULLY (1<<0)     /* Do proper shutdown. */
#define RESTART_SERVER_CONFIG_REWRITE (1<<1) /* CONFIG REWRITE before restart.*/
int restartServer(int flags, mstime_t delay);

/* Set data type */
robj *setTypeCreate(const char *value);
int setTypeAdd(robj *subject, const char *value);
int setTypeRemove(robj *subject, const char *value);
int setTypeIsMember(robj_roptr subject, const char *value);
setTypeIterator *setTypeInitIterator(robj_roptr subject);
void setTypeReleaseIterator(setTypeIterator *si);
int setTypeNext(setTypeIterator *si, const char **sdsele, int64_t *llele);
sds setTypeNextObject(setTypeIterator *si);
int setTypeRandomElement(robj *setobj, sds *sdsele, int64_t *llele);
unsigned long setTypeRandomElements(robj *set, unsigned long count, robj *aux_set);
unsigned long setTypeSize(robj_roptr subject);
void setTypeConvert(robj *subject, int enc);

/* Hash data type */
#define HASH_SET_TAKE_FIELD (1<<0)
#define HASH_SET_TAKE_VALUE (1<<1)
#define HASH_SET_COPY 0

void hashTypeConvert(robj *o, int enc);
void hashTypeTryConversion(robj *subject, robj **argv, int start, int end);
int hashTypeExists(robj_roptr o, const char *key);
int hashTypeDelete(robj *o, sds key);
unsigned long hashTypeLength(robj_roptr o);
hashTypeIterator *hashTypeInitIterator(robj_roptr subject);
void hashTypeReleaseIterator(hashTypeIterator *hi);
int hashTypeNext(hashTypeIterator *hi);
void hashTypeCurrentFromZiplist(hashTypeIterator *hi, int what,
                                unsigned char **vstr,
                                unsigned int *vlen,
                                long long *vll);
sds hashTypeCurrentFromHashTable(hashTypeIterator *hi, int what);
void hashTypeCurrentObject(hashTypeIterator *hi, int what, unsigned char **vstr, unsigned int *vlen, long long *vll);
sds hashTypeCurrentObjectNewSds(hashTypeIterator *hi, int what);
robj *hashTypeLookupWriteOrCreate(client *c, robj *key);
robj *hashTypeGetValueObject(robj_roptr o, sds field);
int hashTypeSet(robj *o, sds field, sds value, int flags);

/* Pub / Sub */
int pubsubUnsubscribeAllChannels(client *c, int notify);
int pubsubUnsubscribeAllPatterns(client *c, int notify);
void freePubsubPattern(const void *p);
int listMatchPubsubPattern(void *a, void *b);
int pubsubPublishMessage(robj *channel, robj *message);
void addReplyPubsubMessage(client *c, robj *channel, robj *msg);

/* Keyspace events notification */
void notifyKeyspaceEvent(int type, const char *event, robj *key, int dbid);
int keyspaceEventsStringToFlags(char *classes);
sds keyspaceEventsFlagsToString(int flags);

/* Configuration */
void loadServerConfig(char *filename, char *options);
void appendServerSaveParams(time_t seconds, int changes);
void resetServerSaveParams(void);
struct rewriteConfigState; /* Forward declaration to export API. */
void rewriteConfigRewriteLine(struct rewriteConfigState *state, const char *option, sds line, int force);
int rewriteConfig(char *path);
void initConfigValues();

/* db.c -- Keyspace access API */
int removeExpire(redisDb *db, robj *key);
int removeExpireCore(redisDb *db, robj *key, dictEntry *de);
int removeSubkeyExpire(redisDb *db, robj *key, robj *subkey);
void propagateExpire(redisDb *db, robj *key, int lazy);
int expireIfNeeded(redisDb *db, robj *key);
expireEntry *getExpire(redisDb *db, robj_roptr key);
void setExpire(client *c, redisDb *db, robj *key, robj *subkey, long long when);
void setExpire(client *c, redisDb *db, robj *key, expireEntry &&entry);
robj_roptr lookupKeyRead(redisDb *db, robj *key);
robj *lookupKeyWrite(redisDb *db, robj *key);
robj_roptr lookupKeyReadOrReply(client *c, robj *key, robj *reply);
robj *lookupKeyWriteOrReply(client *c, robj *key, robj *reply);
robj_roptr lookupKeyReadWithFlags(redisDb *db, robj *key, int flags);
robj *lookupKeyWriteWithFlags(redisDb *db, robj *key, int flags);
robj *objectCommandLookup(client *c, robj *key);
robj *objectCommandLookupOrReply(client *c, robj *key, robj *reply);
int objectSetLRUOrLFU(robj *val, long long lfu_freq, long long lru_idle,
                       long long lru_clock, int lru_multiplier);
#define LOOKUP_NONE 0
#define LOOKUP_NOTOUCH (1<<0)
#define LOOKUP_UPDATEMVCC (1<<1)
void dbAdd(redisDb *db, robj *key, robj *val);
void dbOverwrite(redisDb *db, robj *key, robj *val);
int dbMerge(redisDb *db, robj *key, robj *val, int fReplace);
void genericSetKey(redisDb *db, robj *key, robj *val, int keepttl);
void setKey(redisDb *db, robj *key, robj *val);
int dbExists(redisDb *db, robj *key);
robj *dbRandomKey(redisDb *db);
int dbSyncDelete(redisDb *db, robj *key);
int dbDelete(redisDb *db, robj *key);
robj *dbUnshareStringValue(redisDb *db, robj *key, robj *o);

#define EMPTYDB_NO_FLAGS 0      /* No flags. */
#define EMPTYDB_ASYNC (1<<0)    /* Reclaim memory in another thread. */
#define EMPTYDB_BACKUP (1<<2)   /* DB array is a backup for REPL_DISKLESS_LOAD_SWAPDB. */
long long emptyDb(int dbnum, int flags, void(callback)(void*));
long long emptyDbGeneric(redisDb *dbarray, int dbnum, int flags, void(callback)(void*));
void flushAllDataAndResetRDB(int flags);
long long dbTotalServerKeyCount();

int selectDb(client *c, int id);
void signalModifiedKey(redisDb *db, robj *key);
void signalFlushedDb(int dbid);
unsigned int getKeysInSlot(unsigned int hashslot, robj **keys, unsigned int count);
unsigned int countKeysInSlot(unsigned int hashslot);
unsigned int delKeysInSlot(unsigned int hashslot);
int verifyClusterConfigWithData(void);
void scanGenericCommand(client *c, robj_roptr o, unsigned long cursor);
int parseScanCursorOrReply(client *c, robj *o, unsigned long *cursor);
void slotToKeyAdd(robj *key);
void slotToKeyDel(robj *key);
void slotToKeyFlush(void);
int dbAsyncDelete(redisDb *db, robj *key);
void emptyDbAsync(redisDb *db);
void slotToKeyFlushAsync(void);
size_t lazyfreeGetPendingObjectsCount(void);
void freeObjAsync(robj *o);

/* API to get key arguments from commands */
int *getKeysFromCommand(struct redisCommand *cmd, robj **argv, int argc, int *numkeys);
void getKeysFreeResult(int *result);
int *zunionInterGetKeys(struct redisCommand *cmd,robj **argv, int argc, int *numkeys);
int *evalGetKeys(struct redisCommand *cmd, robj **argv, int argc, int *numkeys);
int *sortGetKeys(struct redisCommand *cmd, robj **argv, int argc, int *numkeys);
int *migrateGetKeys(struct redisCommand *cmd, robj **argv, int argc, int *numkeys);
int *georadiusGetKeys(struct redisCommand *cmd, robj **argv, int argc, int *numkeys);
int *xreadGetKeys(struct redisCommand *cmd, robj **argv, int argc, int *numkeys);
int *memoryGetKeys(struct redisCommand *cmd, robj **argv, int argc, int *numkeys);

/* Cluster */
void clusterInit(void);
extern "C" unsigned short crc16(const char *buf, int len);
unsigned int keyHashSlot(char *key, int keylen);
void clusterCron(void);
void clusterPropagatePublish(robj *channel, robj *message);
void migrateCloseTimedoutSockets(void);
void clusterBeforeSleep(void);
int clusterSendModuleMessageToTarget(const char *target, uint64_t module_id, uint8_t type, unsigned char *payload, uint32_t len);

/* Sentinel */
void initSentinelConfig(void);
void initSentinel(void);
void sentinelTimer(void);
const char *sentinelHandleConfiguration(char **argv, int argc);
void sentinelIsRunning(void);

/* keydb-check-rdb & aof */
int redis_check_rdb(const char *rdbfilename, FILE *fp);
int redis_check_rdb_main(int argc, const char **argv, FILE *fp);
int redis_check_aof_main(int argc, char **argv);

/* Scripting */
void scriptingInit(int setup);
int ldbRemoveChild(pid_t pid);
void ldbKillForkedSessions(void);
int ldbPendingChildren(void);
sds luaCreateFunction(client *c, lua_State *lua, robj *body);

/* Blocked clients */
void processUnblockedClients(int iel);
void blockClient(client *c, int btype);
void unblockClient(client *c);
void queueClientForReprocessing(client *c);
void replyToBlockedClientTimedOut(client *c);
int getTimeoutFromObjectOrReply(client *c, robj *object, mstime_t *timeout, int unit);
void disconnectAllBlockedClients(void);
void handleClientsBlockedOnKeys(void);
void signalKeyAsReady(redisDb *db, robj *key);
void blockForKeys(client *c, int btype, robj **keys, int numkeys, mstime_t timeout, robj *target, streamID *ids);

/* expire.c -- Handling of expired keys */
void activeExpireCycle(int type);
void expireSlaveKeys(void);
void rememberSlaveKeyWithExpire(redisDb *db, robj *key);
void flushSlaveKeysWithExpireList(void);
size_t getSlaveKeyWithExpireCount(void);

/* evict.c -- maxmemory handling and LRU eviction. */
void evictionPoolAlloc(void);
#define LFU_INIT_VAL 5
unsigned long LFUGetTimeInMinutes(void);
uint8_t LFULogIncr(uint8_t value);
unsigned long LFUDecrAndReturn(robj *o);

/* Keys hashing / comparison functions for dict.c hash tables. */
uint64_t dictSdsHash(const void *key);
int dictSdsKeyCompare(void *privdata, const void *key1, const void *key2);
void dictSdsDestructor(void *privdata, void *val);

/* Git SHA1 */
extern "C" char *redisGitSHA1(void);
extern "C" char *redisGitDirty(void);
extern "C" uint64_t redisBuildId(void);
extern "C" char *redisBuildIdString(void);

/* Commands prototypes */
void authCommand(client *c);
void pingCommand(client *c);
void echoCommand(client *c);
void commandCommand(client *c);
void setCommand(client *c);
void setnxCommand(client *c);
void setexCommand(client *c);
void psetexCommand(client *c);
void getCommand(client *c);
void delCommand(client *c);
void unlinkCommand(client *c);
void existsCommand(client *c);
void setbitCommand(client *c);
void getbitCommand(client *c);
void bitfieldCommand(client *c);
void setrangeCommand(client *c);
void getrangeCommand(client *c);
void incrCommand(client *c);
void decrCommand(client *c);
void incrbyCommand(client *c);
void decrbyCommand(client *c);
void incrbyfloatCommand(client *c);
void selectCommand(client *c);
void swapdbCommand(client *c);
void randomkeyCommand(client *c);
void keysCommand(client *c);
void scanCommand(client *c);
void dbsizeCommand(client *c);
void lastsaveCommand(client *c);
void saveCommand(client *c);
void bgsaveCommand(client *c);
void bgrewriteaofCommand(client *c);
void shutdownCommand(client *c);
void moveCommand(client *c);
void renameCommand(client *c);
void renamenxCommand(client *c);
void lpushCommand(client *c);
void rpushCommand(client *c);
void lpushxCommand(client *c);
void rpushxCommand(client *c);
void linsertCommand(client *c);
void lpopCommand(client *c);
void rpopCommand(client *c);
void llenCommand(client *c);
void lindexCommand(client *c);
void lrangeCommand(client *c);
void ltrimCommand(client *c);
void typeCommand(client *c);
void lsetCommand(client *c);
void saddCommand(client *c);
void sremCommand(client *c);
void smoveCommand(client *c);
void sismemberCommand(client *c);
void scardCommand(client *c);
void spopCommand(client *c);
void srandmemberCommand(client *c);
void sinterCommand(client *c);
void sinterstoreCommand(client *c);
void sunionCommand(client *c);
void sunionstoreCommand(client *c);
void sdiffCommand(client *c);
void sdiffstoreCommand(client *c);
void sscanCommand(client *c);
void syncCommand(client *c);
void flushdbCommand(client *c);
void flushallCommand(client *c);
void sortCommand(client *c);
void lremCommand(client *c);
void rpoplpushCommand(client *c);
void infoCommand(client *c);
void mgetCommand(client *c);
void monitorCommand(client *c);
void expireCommand(client *c);
void expireatCommand(client *c);
void expireMemberCommand(client *c);
void expireMemberAtCommand(client *c);
void pexpireCommand(client *c);
void pexpireatCommand(client *c);
void getsetCommand(client *c);
void ttlCommand(client *c);
void touchCommand(client *c);
void pttlCommand(client *c);
void persistCommand(client *c);
void replicaofCommand(client *c);
void roleCommand(client *c);
void debugCommand(client *c);
void msetCommand(client *c);
void msetnxCommand(client *c);
void zaddCommand(client *c);
void zincrbyCommand(client *c);
void zrangeCommand(client *c);
void zrangebyscoreCommand(client *c);
void zrevrangebyscoreCommand(client *c);
void zrangebylexCommand(client *c);
void zrevrangebylexCommand(client *c);
void zcountCommand(client *c);
void zlexcountCommand(client *c);
void zrevrangeCommand(client *c);
void zcardCommand(client *c);
void zremCommand(client *c);
void zscoreCommand(client *c);
void zremrangebyscoreCommand(client *c);
void zremrangebylexCommand(client *c);
void zpopminCommand(client *c);
void zpopmaxCommand(client *c);
void bzpopminCommand(client *c);
void bzpopmaxCommand(client *c);
void multiCommand(client *c);
void execCommand(client *c);
void discardCommand(client *c);
void blpopCommand(client *c);
void brpopCommand(client *c);
void brpoplpushCommand(client *c);
void appendCommand(client *c);
void strlenCommand(client *c);
void zrankCommand(client *c);
void zrevrankCommand(client *c);
void hsetCommand(client *c);
void hsetnxCommand(client *c);
void hgetCommand(client *c);
void hmsetCommand(client *c);
void hmgetCommand(client *c);
void hdelCommand(client *c);
void hlenCommand(client *c);
void hstrlenCommand(client *c);
void zremrangebyrankCommand(client *c);
void zunionstoreCommand(client *c);
void zinterstoreCommand(client *c);
void zscanCommand(client *c);
void hkeysCommand(client *c);
void hvalsCommand(client *c);
void hgetallCommand(client *c);
void hexistsCommand(client *c);
void hscanCommand(client *c);
void configCommand(client *c);
void hincrbyCommand(client *c);
void hincrbyfloatCommand(client *c);
void subscribeCommand(client *c);
void unsubscribeCommand(client *c);
void psubscribeCommand(client *c);
void punsubscribeCommand(client *c);
void publishCommand(client *c);
void pubsubCommand(client *c);
void watchCommand(client *c);
void unwatchCommand(client *c);
void clusterCommand(client *c);
void restoreCommand(client *c);
void migrateCommand(client *c);
void askingCommand(client *c);
void readonlyCommand(client *c);
void readwriteCommand(client *c);
void dumpCommand(client *c);
void objectCommand(client *c);
void memoryCommand(client *c);
void clientCommand(client *c);
void helloCommand(client *c);
void evalCommand(client *c);
void evalShaCommand(client *c);
void scriptCommand(client *c);
void timeCommand(client *c);
void bitopCommand(client *c);
void bitcountCommand(client *c);
void bitposCommand(client *c);
void replconfCommand(client *c);
void waitCommand(client *c);
void geoencodeCommand(client *c);
void geodecodeCommand(client *c);
void georadiusbymemberCommand(client *c);
void georadiusbymemberroCommand(client *c);
void georadiusCommand(client *c);
void georadiusroCommand(client *c);
void geoaddCommand(client *c);
void geohashCommand(client *c);
void geoposCommand(client *c);
void geodistCommand(client *c);
void pfselftestCommand(client *c);
void pfaddCommand(client *c);
void pfcountCommand(client *c);
void pfmergeCommand(client *c);
void pfdebugCommand(client *c);
void latencyCommand(client *c);
void moduleCommand(client *c);
void securityWarningCommand(client *c);
void xaddCommand(client *c);
void xrangeCommand(client *c);
void xrevrangeCommand(client *c);
void xlenCommand(client *c);
void xreadCommand(client *c);
void xgroupCommand(client *c);
void xsetidCommand(client *c);
void xackCommand(client *c);
void xpendingCommand(client *c);
void xclaimCommand(client *c);
void xinfoCommand(client *c);
void xdelCommand(client *c);
void xtrimCommand(client *c);
void aclCommand(client *c);
void replicaReplayCommand(client *c);

int FBrokenLinkToMaster();
int FActiveMaster(client *c);
struct redisMaster *MasterInfoFromClient(client *c);

/* MVCC */
uint64_t getMvccTstamp();
void incrementMvccTstamp();

#if __GNUC__ >= 7 && !defined(NO_DEPRECATE_FREE)
 [[deprecated]]
void *calloc(size_t count, size_t size);
 [[deprecated]]
void free(void *ptr);
 [[deprecated]]
void *malloc(size_t size);
 [[deprecated]]
void *realloc(void *ptr, size_t size);
#endif

/* Debugging stuff */
void _serverAssertWithInfo(const client *c, robj_roptr o, const char *estr, const char *file, int line);
extern "C" void _serverAssert(const char *estr, const char *file, int line);
extern "C" void _serverPanic(const char *file, int line, const char *msg, ...);
void bugReportStart(void);
void serverLogObjectDebugInfo(robj_roptr o);
void sigsegvHandler(int sig, siginfo_t *info, void *secret);
sds genRedisInfoString(const char *section);
sds genModulesInfoString(sds info);
void enableWatchdog(int period);
void disableWatchdog(void);
void watchdogScheduleSignal(int period);
void serverLogHexDump(int level, const char *descr, void *value, size_t len);
extern "C" int memtest_preserving_test(unsigned long *m, size_t bytes, int passes);
void mixDigest(unsigned char *digest, const void *ptr, size_t len);
void xorDigest(unsigned char *digest, const void *ptr, size_t len);
int populateCommandTableParseFlags(struct redisCommand *c, const char *strflags);

int moduleGILAcquiredByModule(void);
extern int g_fInCrash;
static inline int GlobalLocksAcquired(void)  // Used in asserts to verify all global locks are correctly acquired for a server-thread to operate
{
    return aeThreadOwnsLock() || moduleGILAcquiredByModule() || g_fInCrash;
}

inline int ielFromEventLoop(const aeEventLoop *eventLoop)
{
    int iel = 0;
    for (; iel < cserver.cthreads; ++iel)
    {
        if (g_pserver->rgthreadvar[iel].el == eventLoop)
            break;
    }
    serverAssert(iel < cserver.cthreads);
    return iel;
}

inline int FCorrectThread(client *c)
{
    return (serverTL != NULL && (g_pserver->rgthreadvar[c->iel].el == serverTL->el))
        || (c->iel == IDX_EVENT_LOOP_MAIN && moduleGILAcquiredByModule())
        || (c->conn == nullptr);
}
#define AssertCorrectThread(c) serverAssert(FCorrectThread(c))

/* TLS stuff */
void tlsInit(void);
int tlsConfigure(redisTLSContextConfig *ctx_config);


class ShutdownException
{};

#define redisDebug(fmt, ...) \
    printf("DEBUG %s:%d > " fmt "\n", __FILE__, __LINE__, __VA_ARGS__)
#define redisDebugMark() \
    printf("-- MARK %s:%d --\n", __FILE__, __LINE__)

#endif<|MERGE_RESOLUTION|>--- conflicted
+++ resolved
@@ -411,16 +411,12 @@
 #define CLIENT_TRACKING (1ULL<<31) /* Client enabled keys tracking in order to
                                    perform client side caching. */
 #define CLIENT_TRACKING_BROKEN_REDIR (1ULL<<32) /* Target client is invalid. */
-<<<<<<< HEAD
-#define CLIENT_FORCE_REPLY (1ULL<<33) /* Should addReply be forced to write the text? */
-#define CLIENT_TRACKING_BCAST (1ULL<<34) /* Tracking in BCAST mode. */
-=======
 #define CLIENT_TRACKING_BCAST (1ULL<<33) /* Tracking in BCAST mode. */
 #define CLIENT_TRACKING_OPTIN (1ULL<<34)  /* Tracking in opt-in mode. */
 #define CLIENT_TRACKING_OPTOUT (1ULL<<35) /* Tracking in opt-out mode. */
 #define CLIENT_TRACKING_CACHING (1ULL<<36) /* CACHING yes/no was given,
                                               depending on optin/optout mode. */
->>>>>>> 6718d5d3
+#define CLIENT_FORCE_REPLY (1ULL<<37) /* Should addReply be forced to write the text? */
 
 /* Client block type (btype field in client structure)
  * if CLIENT_BLOCKED flag is set. */
