--- conflicted
+++ resolved
@@ -773,17 +773,13 @@
 #define LRU_CLOCK_MAX ((1<<LRU_BITS)-1) /* Max value of obj->lru */
 #define LRU_CLOCK_RESOLUTION 1000 /* LRU clock resolution in ms */
 
-<<<<<<< HEAD
 #define OBJ_SHARED_REFCOUNT (0x7FFFFFFF) 
+#define OBJ_STATIC_REFCOUNT (OBJ_SHARED_REFCOUNT-1)
+#define OBJ_FIRST_SPECIAL_REFCOUNT OBJ_STATIC_REFCOUNT
 #define OBJ_MVCC_INVALID (0xFFFFFFFFFFFFFFFFULL)
 
 #define MVCC_MS_SHIFT 20
 
-=======
-#define OBJ_SHARED_REFCOUNT INT_MAX     /* Global object never destroyed. */
-#define OBJ_STATIC_REFCOUNT (INT_MAX-1) /* Object allocated in the stack. */
-#define OBJ_FIRST_SPECIAL_REFCOUNT OBJ_STATIC_REFCOUNT
->>>>>>> 97e58ee0
 typedef struct redisObject {
     unsigned type:4;
     unsigned encoding:4;
@@ -1077,11 +1073,7 @@
  * we'll update it when the structure is changed, to avoid bugs like
  * bug #85 introduced exactly in this way. */
 #define initStaticStringObject(_var,_ptr) do { \
-<<<<<<< HEAD
-    _var.setrefcount(1); \
-=======
-    _var.refcount = OBJ_STATIC_REFCOUNT; \
->>>>>>> 97e58ee0
+    _var.setrefcount(OBJ_STATIC_REFCOUNT); \
     _var.type = OBJ_STRING; \
     _var.encoding = OBJ_ENCODING_RAW; \
     _var.m_ptr = _ptr; \
