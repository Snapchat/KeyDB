--- conflicted
+++ resolved
@@ -2967,9 +2967,9 @@
 void xdelCommand(client *c);
 void xtrimCommand(client *c);
 void aclCommand(client *c);
-<<<<<<< HEAD
 void replicaReplayCommand(client *c);
 void hrenameCommand(client *c);
+void lcsCommand(client *c);
 
 int FBrokenLinkToMaster();
 int FActiveMaster(client *c);
@@ -2988,15 +2988,6 @@
 void *malloc(size_t size);
  [[deprecated]]
 void *realloc(void *ptr, size_t size);
-=======
-void lcsCommand(client *c);
-
-#if defined(__GNUC__)
-void *calloc(size_t count, size_t size) __attribute__ ((deprecated));
-void free(void *ptr) __attribute__ ((deprecated));
-void *malloc(size_t size) __attribute__ ((deprecated));
-void *realloc(void *ptr, size_t size) __attribute__ ((deprecated));
->>>>>>> 5719b305
 #endif
 
 /* Debugging stuff */
