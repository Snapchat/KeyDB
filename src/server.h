--- conflicted
+++ resolved
@@ -175,11 +175,8 @@
 #define CONFIG_DEFAULT_DEFRAG_CYCLE_MAX 75 /* 75% CPU max (at upper threshold) */
 #define CONFIG_DEFAULT_DEFRAG_MAX_SCAN_FIELDS 1000 /* keys with more than 1000 fields will be processed separately */
 #define CONFIG_DEFAULT_PROTO_MAX_BULK_LEN (512ll*1024*1024) /* Bulk request max size */
-<<<<<<< HEAD
 
 #define CONFIG_DEFAULT_THREADS 1
-=======
->>>>>>> 624568ae
 
 #define ACTIVE_EXPIRE_CYCLE_LOOKUPS_PER_LOOP 20 /* Loopkups per loop. */
 #define ACTIVE_EXPIRE_CYCLE_FAST_DURATION 1000 /* Microseconds */
@@ -649,7 +646,6 @@
     void *m_ptr;
 } robj;
 
-<<<<<<< HEAD
 __attribute__((always_inline)) inline void *ptrFromObj(const robj *o)
 {
     if (o->encoding == OBJ_ENCODING_EMBSTR)
@@ -657,8 +653,6 @@
     return o->m_ptr;
 }
 
-=======
->>>>>>> 624568ae
 /* Macro used to initialize a Redis object allocated on the stack.
  * Note that this macro is taken near the structure definition to make sure
  * we'll update it when the structure is changed, to avoid bugs like
@@ -676,7 +670,6 @@
  * which is actually a linked list of blocks like that, that is: client->reply. */
 typedef struct clientReplyBlock {
     size_t size, used;
-<<<<<<< HEAD
 #ifndef __cplusplus
     char buf[];
 #else
@@ -685,9 +678,6 @@
         return reinterpret_cast<char*>(this+1);
     }
 #endif
-=======
-    char buf[];
->>>>>>> 624568ae
 } clientReplyBlock;
 
 /* Redis database representation. There are multiple databases identified
@@ -827,11 +817,7 @@
     int argc;               /* Num of arguments of current command. */
     robj **argv;            /* Arguments of current command. */
     struct redisCommand *cmd, *lastcmd;  /* Last command executed. */
-<<<<<<< HEAD
     user *puser;             /* User associated with this connection. If the
-=======
-    user *user;             /* User associated with this connection. If the
->>>>>>> 624568ae
                                user is set to NULL the connection can do
                                anything (admin). */
     int reqtype;            /* Request protocol type: PROTO_REQ_* */
@@ -846,10 +832,7 @@
     time_t lastinteraction; /* Time of the last interaction, used for timeout */
     time_t obuf_soft_limit_reached_time;
     int flags;              /* Client flags: CLIENT_* macros. */
-<<<<<<< HEAD
     int fPendingAsyncWrite; /* NOTE: Not a flag because it is written to outside of the client lock (locked by the global lock instead) */
-=======
->>>>>>> 624568ae
     int authenticated;      /* Needed when the default user requires auth. */
     int replstate;          /* Replication state if this is a slave. */
     int repl_put_online_on_ack; /* Install slave write handler on ACK. */
@@ -1053,7 +1036,6 @@
 #define CHILD_INFO_TYPE_RDB 0
 #define CHILD_INFO_TYPE_AOF 1
 
-<<<<<<< HEAD
 #define MAX_EVENT_LOOPS 16
 #define IDX_EVENT_LOOP_MAIN 0
 
@@ -1067,8 +1049,6 @@
     list *clients_pending_asyncwrite;
 };
 
-=======
->>>>>>> 624568ae
 struct redisServer {
     /* General */
     pid_t pid;                  /* Main process pid. */
@@ -1083,14 +1063,10 @@
     redisDb *db;
     dict *commands;             /* Command table */
     dict *orig_commands;        /* Command table before command renaming. */
-<<<<<<< HEAD
 
     int cthreads;               /* Number of main worker threads */
     struct redisServerThreadVars rgthreadvar[MAX_EVENT_LOOPS];
 
-=======
-    aeEventLoop *el;
->>>>>>> 624568ae
     unsigned int lruclock;      /* Clock for LRU eviction */
     int shutdown_asap;          /* SHUTDOWN needed ASAP */
     int activerehashing;        /* Incremental rehash in serverCron() */
@@ -1342,10 +1318,6 @@
     /* Blocked clients */
     unsigned int blocked_clients;   /* # of clients executing a blocking cmd.*/
     unsigned int blocked_clients_by_type[BLOCKED_NUM];
-<<<<<<< HEAD
-=======
-    list *unblocked_clients; /* list of clients to unblock before next loop */
->>>>>>> 624568ae
     list *ready_keys;        /* List of readyList structures for BLPOP & co */
     /* Sort parameters - qsort_r() is only available under BSD so we
      * have to take this state global, in order to pass it to sortCompare() */
@@ -1435,11 +1407,8 @@
     pthread_mutex_t lruclock_mutex;
     pthread_mutex_t next_client_id_mutex;
     pthread_mutex_t unixtime_mutex;
-<<<<<<< HEAD
 
     struct fastlock flock;
-=======
->>>>>>> 624568ae
 };
 
 typedef struct pubsubPattern {
@@ -1658,7 +1627,6 @@
 void linkClient(client *c);
 void protectClient(client *c);
 void unprotectClient(client *c);
-<<<<<<< HEAD
 
 // Special Thread-safe addReply() commands for posting messages to clients from a different thread
 void addReplyAsync(client *c, robj *obj);
@@ -1678,8 +1646,6 @@
 void addReplyLongLongAsync(client *c, long long ll);
 
 void ProcessPendingAsyncWrites(void);
-=======
->>>>>>> 624568ae
 
 #ifdef __GNUC__
 void addReplyErrorFormat(client *c, const char *fmt, ...)
@@ -1855,11 +1821,8 @@
 char *ACLSetUserStringError(void);
 int ACLLoadConfiguredUsers(void);
 sds ACLDescribeUser(user *u);
-<<<<<<< HEAD
-=======
 void ACLLoadUsersAtStartup(void);
 void addReplyCommandCategories(client *c, struct redisCommand *cmd);
->>>>>>> 624568ae
 
 /* Sorted sets data type */
 
@@ -2107,11 +2070,7 @@
 char *sentinelHandleConfiguration(char **argv, int argc);
 void sentinelIsRunning(void);
 
-<<<<<<< HEAD
 /* keydb-check-rdb & aof */
-=======
-/* redis-check-rdb & aof */
->>>>>>> 624568ae
 int redis_check_rdb(char *rdbfilename, FILE *fp);
 int redis_check_rdb_main(int argc, char **argv, FILE *fp);
 int redis_check_aof_main(int argc, char **argv);
@@ -2379,7 +2338,6 @@
 int memtest_preserving_test(unsigned long *m, size_t bytes, int passes);
 void mixDigest(unsigned char *digest, void *ptr, size_t len);
 void xorDigest(unsigned char *digest, void *ptr, size_t len);
-<<<<<<< HEAD
 
 inline int ielFromEventLoop(const aeEventLoop *eventLoop)
 {
@@ -2398,8 +2356,6 @@
     return server.rgthreadvar[c->iel].el == serverTL->el;
 }
 #define AssertCorrectThread(c) serverAssert(FCorrectThread(c))
-=======
->>>>>>> 624568ae
 
 #define redisDebug(fmt, ...) \
     printf("DEBUG %s:%d > " fmt "\n", __FILE__, __LINE__, __VA_ARGS__)
