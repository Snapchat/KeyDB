/*
 * Copyright (c) 2009-2012, Salvatore Sanfilippo <antirez at gmail dot com>
 * All rights reserved.
 *
 * Redistribution and use in source and binary forms, with or without
 * modification, are permitted provided that the following conditions are met:
 *
 *   * Redistributions of source code must retain the above copyright notice,
 *     this list of conditions and the following disclaimer.
 *   * Redistributions in binary form must reproduce the above copyright
 *     notice, this list of conditions and the following disclaimer in the
 *     documentation and/or other materials provided with the distribution.
 *   * Neither the name of Redis nor the names of its contributors may be used
 *     to endorse or promote products derived from this software without
 *     specific prior written permission.
 *
 * THIS SOFTWARE IS PROVIDED BY THE COPYRIGHT HOLDERS AND CONTRIBUTORS "AS IS"
 * AND ANY EXPRESS OR IMPLIED WARRANTIES, INCLUDING, BUT NOT LIMITED TO, THE
 * IMPLIED WARRANTIES OF MERCHANTABILITY AND FITNESS FOR A PARTICULAR PURPOSE
 * ARE DISCLAIMED. IN NO EVENT SHALL THE COPYRIGHT OWNER OR CONTRIBUTORS BE
 * LIABLE FOR ANY DIRECT, INDIRECT, INCIDENTAL, SPECIAL, EXEMPLARY, OR
 * CONSEQUENTIAL DAMAGES (INCLUDING, BUT NOT LIMITED TO, PROCUREMENT OF
 * SUBSTITUTE GOODS OR SERVICES; LOSS OF USE, DATA, OR PROFITS; OR BUSINESS
 * INTERRUPTION) HOWEVER CAUSED AND ON ANY THEORY OF LIABILITY, WHETHER IN
 * CONTRACT, STRICT LIABILITY, OR TORT (INCLUDING NEGLIGENCE OR OTHERWISE)
 * ARISING IN ANY WAY OUT OF THE USE OF THIS SOFTWARE, EVEN IF ADVISED OF THE
 * POSSIBILITY OF SUCH DAMAGE.
 */

#ifndef __REDIS_H
#define __REDIS_H

#define TRUE 1
#define FALSE 0

#include "fmacros.h"
#include "config.h"
#include "solarisfixes.h"
#include "rio.h"
#include "atomicvar.h"

#include <concurrentqueue.h>
#include <blockingconcurrentqueue.h>

#include <stdio.h>
#include <stdlib.h>
#include <cmath>
#include <string.h>
#include <string>
#include <time.h>
#include <limits.h>
#include <unistd.h>
#include <errno.h>
#include <inttypes.h>
#include <pthread.h>
#include <syslog.h>
#include <netinet/in.h>
#include <atomic>
#include <vector>
#include <algorithm>
#include <memory>
#include <set>
#include <map>
#include <string>
#include <mutex>
#include <unordered_set>
#include <arpa/inet.h>
#ifdef __cplusplus
extern "C" {
#include <lua.h>
}
#else
#include <lua.h>
#endif
#include <sys/socket.h>
#include <signal.h>

#ifdef HAVE_LIBSYSTEMD
#include <systemd/sd-daemon.h>
#endif

typedef long long mstime_t; /* millisecond time type. */
typedef long long ustime_t; /* microsecond time type. */

#include "fastlock.h"
#include "ae.h"      /* Event driven programming library */
#include "sds.h"     /* Dynamic safe strings */
#include "dict.h"    /* Hash tables */
#include "adlist.h"  /* Linked lists */
#include "zmalloc.h" /* total memory usage aware version of malloc/free */
#include "anet.h"    /* Networking the easy way */
#include "ziplist.h" /* Compact list data structure */
#include "intset.h"  /* Compact integer set structure */
#include "version.h" /* Version macro */
#include "util.h"    /* Misc functions useful in many places */
#include "latency.h" /* Latency monitor API */
#include "sparkline.h" /* ASCII graphs API */
#include "quicklist.h"  /* Lists are encoded as linked lists of
                           N-elements flat arrays */
#include "rax.h"     /* Radix tree */
#include "uuid.h"
#include "semiorderedset.h"
#include "connection.h" /* Connection abstraction */
#include "serverassert.h"
#include "expire.h"
#include "readwritelock.h"

#define REDISMODULE_CORE 1
#include "redismodule.h"    /* Redis modules API defines. */

/* Following includes allow test functions to be called from Redis main() */
#include "zipmap.h"
#include "sha1.h"
#include "endianconv.h"
#include "crc64.h"
#include "IStorage.h"
#include "StorageCache.h"
#include "AsyncWorkQueue.h"
#include "gc.h"

#define FImplies(x, y) (!(x) || (y))

#define LOADING_BOOT 1
#define LOADING_REPLICATION 2

#define OVERLOAD_PROTECT_PERIOD_MS 10'000 // 10 seconds
#define MAX_CLIENTS_SHED_PER_PERIOD (OVERLOAD_PROTECT_PERIOD_MS / 10)  // Restrict to one client per 10ms

#define IPV4_BITS 32
#define IPV6_BITS 128

extern int g_fTestMode;
extern struct redisServer *g_pserver;

class TCleanup {
    std::function<void()> fn;

public:
    TCleanup(std::function<void()> fn)
        : fn(fn)
    {}

    ~TCleanup() {
        fn();
    }
};

struct redisObject;
class robj_roptr
{
    const redisObject *m_ptr;

public:
    robj_roptr()
        : m_ptr(nullptr)
        {}
    robj_roptr(const redisObject *ptr)
        : m_ptr(ptr)
        {}
    robj_roptr(const robj_roptr&) = default;
    robj_roptr(robj_roptr&&) = default;

    robj_roptr &operator=(const robj_roptr&) = default;
    robj_roptr &operator=(const redisObject *ptr)
    {
        m_ptr = ptr;
        return *this;
    }

    bool operator==(const robj_roptr &other) const
    {
        return m_ptr == other.m_ptr;
    }

    bool operator!=(const robj_roptr &other) const
    {
        return m_ptr != other.m_ptr;
    }

    const redisObject* operator->() const
    {
        return m_ptr;
    }

    const redisObject& operator*() const
    {
        return *m_ptr;
    }

    bool operator!() const
    {
        return !m_ptr;
    }

    operator bool() const{
        return !!m_ptr;
    }

    redisObject *unsafe_robjcast()
    {
        return (redisObject*)m_ptr;
    }
};

class unique_sds_ptr
{
    sds m_str;

public:
    unique_sds_ptr()
        : m_str(nullptr)
        {}
    explicit unique_sds_ptr(sds str)
        : m_str(str)
        {}
    
    ~unique_sds_ptr()
    {
        if (m_str)
            sdsfree(m_str);
    }

    unique_sds_ptr(unique_sds_ptr &&other)
    {
        m_str = other.m_str;
        other.m_str = nullptr;
    }

    bool operator==(const unique_sds_ptr &other) const
    {
        return m_str == other.m_str;
    }

    bool operator!=(const unique_sds_ptr &other) const
    {
        return m_str != other.m_str;
    }

    sds operator->() const
    {
        return m_str;
    }

    bool operator!() const
    {
        return !m_str;
    }

    bool operator<(const unique_sds_ptr &other) const { return m_str < other.m_str; }

    sds get() const { return m_str; }
};

void decrRefCount(robj_roptr o);
void incrRefCount(robj_roptr o);
class robj_sharedptr
{
    redisObject *m_ptr;

public:
    robj_sharedptr()
    : m_ptr(nullptr)
    {}
    explicit robj_sharedptr(redisObject *ptr)
    : m_ptr(ptr)
    {
        if(m_ptr)
            incrRefCount(ptr);
    }
    ~robj_sharedptr()
    {
        if (m_ptr)
            decrRefCount(m_ptr);
    }
    robj_sharedptr(const robj_sharedptr& other)
    : m_ptr(other.m_ptr)
    {        
        if(m_ptr)
            incrRefCount(m_ptr);
    }

    robj_sharedptr(robj_sharedptr&& other)
    {
        m_ptr = other.m_ptr;
        other.m_ptr = nullptr;
    }

    robj_sharedptr &operator=(const robj_sharedptr& other)
    {
        robj_sharedptr tmp(other);
        using std::swap;
        swap(m_ptr, tmp.m_ptr);
        return *this;
    }
    robj_sharedptr &operator=(redisObject *ptr)
    {
        robj_sharedptr tmp(ptr);
        using std::swap;
        swap(m_ptr, tmp.m_ptr);
        return *this;
    }
    
    redisObject* operator->() const
    {
        return m_ptr;
    }

    bool operator!() const
    {
        return !m_ptr;
    }

    explicit operator bool() const{
        return !!m_ptr;
    }

    operator redisObject *()
    {
        return (redisObject*)m_ptr;
    }

    redisObject *get() { return m_ptr; }
    const redisObject *get() const { return m_ptr; }
};

inline bool operator==(const robj_sharedptr &lhs, const robj_sharedptr &rhs)
{
    return lhs.get() == rhs.get();
}

inline bool operator!=(const robj_sharedptr &lhs, const robj_sharedptr &rhs)
{
    return !(lhs == rhs);
}

inline bool operator==(const robj_sharedptr &lhs, const void *p)
{
    return lhs.get() == p;
}

inline bool operator==(const void *p, const robj_sharedptr &rhs)
{
    return rhs == p;
}

inline bool operator!=(const robj_sharedptr &lhs, const void *p)
{
    return !(lhs == p);
}

inline bool operator!=(const void *p, const robj_sharedptr &rhs)
{
    return !(rhs == p);
}

/* Error codes */
#define C_OK                    0
#define C_ERR                   -1

/* Static server configuration */
#define CONFIG_DEFAULT_HZ        10             /* Time interrupt calls/sec. */
#define CONFIG_MIN_HZ            1
#define CONFIG_MAX_HZ            500
#define MAX_CLIENTS_PER_CLOCK_TICK 200          /* HZ is adapted based on that. */
#define CONFIG_MAX_LINE    1024
#define CRON_DBS_PER_CALL 16
#define NET_MAX_WRITES_PER_EVENT (1024*64)
#define PROTO_SHARED_SELECT_CMDS 10
#define OBJ_SHARED_INTEGERS 10000
#define OBJ_SHARED_BULKHDR_LEN 32
#define LOG_MAX_LEN    1024 /* Default maximum length of syslog messages.*/
#define AOF_REWRITE_ITEMS_PER_CMD 64
#define AOF_READ_DIFF_INTERVAL_BYTES (1024*10)
#define CONFIG_AUTHPASS_MAX_LEN 512
#define CONFIG_RUN_ID_SIZE 40
#define RDB_EOF_MARK_SIZE 40
#define CONFIG_REPL_BACKLOG_MIN_SIZE (1024*16)          /* 16k */
#define CONFIG_BGSAVE_RETRY_DELAY 5 /* Wait a few secs before trying again. */
#define CONFIG_DEFAULT_PID_FILE "/var/run/keydb.pid"
#define CONFIG_DEFAULT_CLUSTER_CONFIG_FILE "nodes.conf"
#define CONFIG_DEFAULT_UNIX_SOCKET_PERM 0
#define CONFIG_DEFAULT_LOGFILE ""
#define NET_HOST_STR_LEN 256 /* Longest valid hostname */
#define NET_IP_STR_LEN 46 /* INET6_ADDRSTRLEN is 46, but we need to be sure */
#define NET_ADDR_STR_LEN (NET_IP_STR_LEN+32) /* Must be enough for ip:port */
#define NET_HOST_PORT_STR_LEN (NET_HOST_STR_LEN+32) /* Must be enough for hostname:port */
#define CONFIG_BINDADDR_MAX 16
#define CONFIG_MIN_RESERVED_FDS 32
#define CONFIG_DEFAULT_THREADS 1
#define CONFIG_DEFAULT_THREAD_AFFINITY 0
#define CONFIG_DEFAULT_PROC_TITLE_TEMPLATE "{title} {listen-addr} {server-mode}"

#define CONFIG_DEFAULT_ACTIVE_REPLICA 0
#define CONFIG_DEFAULT_ENABLE_MULTIMASTER 0

#define ACTIVE_EXPIRE_CYCLE_LOOKUPS_PER_LOOP 64 /* Loopkups per loop. */
#define ACTIVE_EXPIRE_CYCLE_SUBKEY_LOOKUPS_PER_LOOP 16384 /* Subkey loopkups per loop. */
#define ACTIVE_EXPIRE_CYCLE_FAST_DURATION 1000 /* Microseconds */
#define ACTIVE_EXPIRE_CYCLE_SLOW_TIME_PERC 25 /* CPU max % for keys collection */
#define ACTIVE_EXPIRE_CYCLE_SLOW 0
#define ACTIVE_EXPIRE_CYCLE_FAST 1

/* Children process will exit with this status code to signal that the
 * process terminated without an error: this is useful in order to kill
 * a saving child (RDB or AOF one), without triggering in the parent the
 * write protection that is normally turned on on write errors.
 * Usually children that are terminated with SIGUSR1 will exit with this
 * special code. */
#define SERVER_CHILD_NOERROR_RETVAL    255

/* Reading copy-on-write info is sometimes expensive and may slow down child
 * processes that report it continuously. We measure the cost of obtaining it
 * and hold back additional reading based on this factor. */
#define CHILD_COW_DUTY_CYCLE           100

/* Instantaneous metrics tracking. */
#define STATS_METRIC_SAMPLES 16     /* Number of samples per metric. */
#define STATS_METRIC_COMMAND 0      /* Number of commands executed. */
#define STATS_METRIC_NET_INPUT 1    /* Bytes read to network .*/
#define STATS_METRIC_NET_OUTPUT 2   /* Bytes written to network. */
#define STATS_METRIC_COUNT 3

/* Protocol and I/O related defines */
#define PROTO_IOBUF_LEN         (1024*16)  /* Generic I/O buffer size */
#define PROTO_REPLY_CHUNK_BYTES (16*1024) /* 16k output buffer */
#define PROTO_ASYNC_REPLY_CHUNK_BYTES (1024)
#define PROTO_INLINE_MAX_SIZE   (1024*64) /* Max size of inline reads */
#define PROTO_MBULK_BIG_ARG     (1024*32)
#define LONG_STR_SIZE      21          /* Bytes needed for long -> str + '\0' */
#define REDIS_AUTOSYNC_BYTES (1024*1024*32) /* fdatasync every 32MB */

#define LIMIT_PENDING_QUERYBUF (4*1024*1024) /* 4mb */

/* When configuring the server eventloop, we setup it so that the total number
 * of file descriptors we can handle are g_pserver->maxclients + RESERVED_FDS +
 * a few more to stay safe. Since RESERVED_FDS defaults to 32, we add 96
 * in order to make sure of not over provisioning more than 128 fds. */
#define CONFIG_FDSET_INCR (CONFIG_MIN_RESERVED_FDS+96)

/* OOM Score Adjustment classes. */
#define CONFIG_OOM_MASTER 0
#define CONFIG_OOM_REPLICA 1
#define CONFIG_OOM_BGCHILD 2
#define CONFIG_OOM_COUNT 3

extern int configOOMScoreAdjValuesDefaults[CONFIG_OOM_COUNT];

/* Hash table parameters */
#define HASHTABLE_MIN_FILL        10      /* Minimal hash table fill 10% */
#define HASHTABLE_MAX_LOAD_FACTOR 1.618   /* Maximum hash table load factor. */

/* Command flags. Please check the command table defined in the server.cpp file
 * for more information about the meaning of every flag. */
#define CMD_WRITE (1ULL<<0)            /* "write" flag */
#define CMD_READONLY (1ULL<<1)         /* "read-only" flag */
#define CMD_DENYOOM (1ULL<<2)          /* "use-memory" flag */
#define CMD_MODULE (1ULL<<3)           /* Command exported by module. */
#define CMD_ADMIN (1ULL<<4)            /* "admin" flag */
#define CMD_PUBSUB (1ULL<<5)           /* "pub-sub" flag */
#define CMD_NOSCRIPT (1ULL<<6)         /* "no-script" flag */
#define CMD_RANDOM (1ULL<<7)           /* "random" flag */
#define CMD_SORT_FOR_SCRIPT (1ULL<<8)  /* "to-sort" flag */
#define CMD_LOADING (1ULL<<9)          /* "ok-loading" flag */
#define CMD_STALE (1ULL<<10)           /* "ok-stale" flag */
#define CMD_SKIP_MONITOR (1ULL<<11)    /* "no-monitor" flag */
#define CMD_SKIP_SLOWLOG (1ULL<<12)    /* "no-slowlog" flag */
#define CMD_ASKING (1ULL<<13)          /* "cluster-asking" flag */
#define CMD_FAST (1ULL<<14)            /* "fast" flag */
#define CMD_NO_AUTH (1ULL<<15)         /* "no-auth" flag */
#define CMD_MAY_REPLICATE (1ULL<<16)   /* "may-replicate" flag */

/* Command flags used by the module system. */
#define CMD_MODULE_GETKEYS (1ULL<<17)  /* Use the modules getkeys interface. */
#define CMD_MODULE_NO_CLUSTER (1ULL<<18) /* Deny on Redis Cluster. */

/* Command flags that describe ACLs categories. */
#define CMD_CATEGORY_KEYSPACE (1ULL<<18)
#define CMD_CATEGORY_READ (1ULL<<19)
#define CMD_CATEGORY_WRITE (1ULL<<20)
#define CMD_CATEGORY_SET (1ULL<<21)
#define CMD_CATEGORY_SORTEDSET (1ULL<<22)
#define CMD_CATEGORY_LIST (1ULL<<23)
#define CMD_CATEGORY_HASH (1ULL<<24)
#define CMD_CATEGORY_STRING (1ULL<<25)
#define CMD_CATEGORY_BITMAP (1ULL<<26)
#define CMD_CATEGORY_HYPERLOGLOG (1ULL<<27)
#define CMD_CATEGORY_GEO (1ULL<<28)
#define CMD_CATEGORY_STREAM (1ULL<<29)
#define CMD_CATEGORY_PUBSUB (1ULL<<30)
#define CMD_CATEGORY_ADMIN (1ULL<<31)
#define CMD_CATEGORY_FAST (1ULL<<32)
#define CMD_CATEGORY_SLOW (1ULL<<33)
#define CMD_CATEGORY_BLOCKING (1ULL<<34)
#define CMD_CATEGORY_DANGEROUS (1ULL<<35)
#define CMD_CATEGORY_CONNECTION (1ULL<<36)
#define CMD_CATEGORY_TRANSACTION (1ULL<<37)
#define CMD_CATEGORY_SCRIPTING (1ULL<<38)
#define CMD_CATEGORY_REPLICATION (1ULL<<39)
#define CMD_SKIP_PROPOGATE (1ULL<<40)  /* "noprop" flag */
#define CMD_ASYNC_OK (1ULL<<41) /* This command is safe without a lock */

/* AOF states */
#define AOF_OFF 0             /* AOF is off */
#define AOF_ON 1              /* AOF is on */
#define AOF_WAIT_REWRITE 2    /* AOF waits rewrite to start appending */

/* Client flags */
#define CLIENT_SLAVE (1<<0)   /* This client is a replica */
#define CLIENT_MASTER (1<<1)  /* This client is a master */
#define CLIENT_MONITOR (1<<2) /* This client is a replica monitor, see MONITOR */
#define CLIENT_MULTI (1<<3)   /* This client is in a MULTI context */
#define CLIENT_BLOCKED (1<<4) /* The client is waiting in a blocking operation */
#define CLIENT_DIRTY_CAS (1<<5) /* Watched keys modified. EXEC will fail. */
#define CLIENT_CLOSE_AFTER_REPLY (1<<6) /* Close after writing entire reply. */
#define CLIENT_UNBLOCKED (1<<7) /* This client was unblocked and is stored in
                                  g_pserver->unblocked_clients */
#define CLIENT_LUA (1<<8) /* This is a non connected client used by Lua */
#define CLIENT_ASKING (1<<9)     /* Client issued the ASKING command */
#define CLIENT_CLOSE_ASAP (1<<10)/* Close this client ASAP */
#define CLIENT_UNIX_SOCKET (1<<11) /* Client connected via Unix domain socket */
#define CLIENT_DIRTY_EXEC (1<<12)  /* EXEC will fail for errors while queueing */
#define CLIENT_MASTER_FORCE_REPLY (1<<13)  /* Queue replies even if is master */
#define CLIENT_FORCE_AOF (1<<14)   /* Force AOF propagation of current cmd. */
#define CLIENT_FORCE_REPL (1<<15)  /* Force replication of current cmd. */
#define CLIENT_PRE_PSYNC (1<<16)   /* Instance don't understand PSYNC. */
#define CLIENT_READONLY (1<<17)    /* Cluster client is in read-only state. */
#define CLIENT_PUBSUB (1<<18)      /* Client is in Pub/Sub mode. */
#define CLIENT_PREVENT_AOF_PROP (1<<19)  /* Don't propagate to AOF. */
#define CLIENT_PREVENT_REPL_PROP (1<<20)  /* Don't propagate to slaves. */
#define CLIENT_PREVENT_PROP (CLIENT_PREVENT_AOF_PROP|CLIENT_PREVENT_REPL_PROP)
#define CLIENT_IGNORE_SOFT_SHUTDOWN (CLIENT_MASTER | CLIENT_SLAVE | CLIENT_BLOCKED | CLIENT_MONITOR)
#define CLIENT_PENDING_WRITE (1<<21) /* Client has output to send but a write
                                        handler is yet not installed. */
#define CLIENT_REPLY_OFF (1<<22)   /* Don't send replies to client. */
#define CLIENT_REPLY_SKIP_NEXT (1<<23)  /* Set CLIENT_REPLY_SKIP for next cmd */
#define CLIENT_REPLY_SKIP (1<<24)  /* Don't send just this reply. */
#define CLIENT_LUA_DEBUG (1<<25)  /* Run EVAL in debug mode. */
#define CLIENT_LUA_DEBUG_SYNC (1<<26)  /* EVAL debugging without fork() */
#define CLIENT_MODULE (1<<27) /* Non connected client used by some module. */
#define CLIENT_PROTECTED (1<<28) /* Client should not be freed for now. */
#define CLIENT_PENDING_COMMAND (1<<29) /* Indicates the client has a fully
                                        * parsed command ready for execution. */
#define CLIENT_EXECUTING_COMMAND (1<<30) /* Used to handle reentrency cases in processCommandWhileBlocked 
                                            to ensure we don't process a client already executing */
#define CLIENT_TRACKING (1ULL<<31) /* Client enabled keys tracking in order to
                                   perform client side caching. */
#define CLIENT_TRACKING_BROKEN_REDIR (1ULL<<32) /* Target client is invalid. */
#define CLIENT_TRACKING_BCAST (1ULL<<33) /* Tracking in BCAST mode. */
#define CLIENT_TRACKING_OPTIN (1ULL<<34)  /* Tracking in opt-in mode. */
#define CLIENT_TRACKING_OPTOUT (1ULL<<35) /* Tracking in opt-out mode. */
#define CLIENT_TRACKING_CACHING (1ULL<<36) /* CACHING yes/no was given,
                                              depending on optin/optout mode. */
#define CLIENT_TRACKING_NOLOOP (1ULL<<37) /* Don't send invalidation messages
                                             about writes performed by myself.*/
#define CLIENT_IN_TO_TABLE (1ULL<<38) /* This client is in the timeout table. */
#define CLIENT_PROTOCOL_ERROR (1ULL<<39) /* Protocol error chatting with it. */
#define CLIENT_CLOSE_AFTER_COMMAND (1ULL<<40) /* Close after executing commands
                                               * and writing entire reply. */
#define CLIENT_DENY_BLOCKING (1ULL<<41) /* Indicate that the client should not be blocked.
                                           currently, turned on inside MULTI, Lua, RM_Call,
                                           and AOF client */
#define CLIENT_REPL_RDBONLY (1ULL<<42) /* This client is a replica that only wants
                                          RDB without replication buffer. */
#define CLIENT_FORCE_REPLY (1ULL<<44) /* Should addReply be forced to write the text? */
#define CLIENT_AUDIT_LOGGING (1ULL<<45) /* Client commands required audit logging */
#define CLIENT_IGNORE_OVERLOAD (1ULL<<46) /* Client that should not be disconnected by overload protection */

/* Client block type (btype field in client structure)
 * if CLIENT_BLOCKED flag is set. */
#define BLOCKED_NONE 0    /* Not blocked, no CLIENT_BLOCKED flag set. */
#define BLOCKED_LIST 1    /* BLPOP & co. */
#define BLOCKED_WAIT 2    /* WAIT for synchronous replication. */
#define BLOCKED_MODULE 3  /* Blocked by a loadable module. */
#define BLOCKED_STREAM 4  /* XREAD. */
#define BLOCKED_ZSET 5    /* BZPOP et al. */
#define BLOCKED_PAUSE 6   /* Blocked by CLIENT PAUSE */
#define BLOCKED_ASYNC 7
#define BLOCKED_STORAGE 8
#define BLOCKED_NUM 9     /* Number of blocked states. */

/* Client request types */
#define PROTO_REQ_INLINE 1
#define PROTO_REQ_MULTIBULK 2

/* Client classes for client limits, currently used only for
 * the max-client-output-buffer limit implementation. */
#define CLIENT_TYPE_NORMAL 0 /* Normal req-reply clients + MONITORs */
#define CLIENT_TYPE_SLAVE 1  /* Slaves. */
#define CLIENT_TYPE_PUBSUB 2 /* Clients subscribed to PubSub channels. */
#define CLIENT_TYPE_MASTER 3 /* Master. */
#define CLIENT_TYPE_COUNT 4  /* Total number of client types. */
#define CLIENT_TYPE_OBUF_COUNT 3 /* Number of clients to expose to output
                                    buffer configuration. Just the first
                                    three: normal, replica, pubsub. */

/* Slave replication state. Used in g_pserver->repl_state for slaves to remember
 * what to do next. */
typedef enum {
    REPL_STATE_NONE = 0,            /* No active replication */
    REPL_STATE_CONNECT,             /* Must connect to master */
    REPL_STATE_CONNECTING,          /* Connecting to master */
    REPL_STATE_RETRY_NOREPLPING,    /* Master does not support REPLPING, retry with PING */
    /* --- Handshake states, must be ordered --- */
    REPL_STATE_RECEIVE_PING_REPLY,  /* Wait for PING reply */
    REPL_STATE_SEND_HANDSHAKE,      /* Send handshake sequance to master */
    REPL_STATE_RECEIVE_AUTH_REPLY,  /* Wait for AUTH reply */
    REPL_STATE_RECEIVE_PORT_REPLY,  /* Wait for REPLCONF reply */
    REPL_STATE_RECEIVE_IP_REPLY,    /* Wait for REPLCONF reply */
    REPL_STATE_RECEIVE_CAPA_REPLY,  /* Wait for REPLCONF reply */
    REPL_STATE_RECEIVE_UUID,        /* they should ack with their UUID */
    REPL_STATE_SEND_PSYNC,          /* Send PSYNC */
    REPL_STATE_RECEIVE_PSYNC_REPLY, /* Wait for PSYNC reply */
    /* --- End of handshake states --- */
    REPL_STATE_TRANSFER,        /* Receiving .rdb from master */
    REPL_STATE_CONNECTED,       /* Connected to master */
} repl_state;

/* The state of an in progress coordinated failover */
typedef enum {
    NO_FAILOVER = 0,        /* No failover in progress */
    FAILOVER_WAIT_FOR_SYNC, /* Waiting for target replica to catch up */
    FAILOVER_IN_PROGRESS    /* Waiting for target replica to accept
                             * PSYNC FAILOVER request. */
} failover_state;

/* State of slaves from the POV of the master. Used in client->replstate.
 * In SEND_BULK and ONLINE state the replica receives new updates
 * in its output queue. In the WAIT_BGSAVE states instead the server is waiting
 * to start the next background saving in order to send updates to it. */
#define SLAVE_STATE_WAIT_BGSAVE_START 6 /* We need to produce a new RDB file. */
#define SLAVE_STATE_WAIT_BGSAVE_END 7 /* Waiting RDB file creation to finish. */
#define SLAVE_STATE_SEND_BULK 8 /* Sending RDB file to replica. */
#define SLAVE_STATE_ONLINE 9 /* RDB file transmitted, sending just updates. */
#define SLAVE_STATE_FASTSYNC_TX 10
#define SLAVE_STATE_FASTSYNC_DONE 11

/* Slave capabilities. */
#define SLAVE_CAPA_NONE 0
#define SLAVE_CAPA_EOF (1<<0)    /* Can parse the RDB EOF streaming format. */
#define SLAVE_CAPA_PSYNC2 (1<<1) /* Supports PSYNC2 protocol. */
#define SLAVE_CAPA_ACTIVE_EXPIRE (1<<2) /* Will the slave perform its own expirations? (Don't send delete) */
#define SLAVE_CAPA_KEYDB_FASTSYNC (1<<3)

/* Synchronous read timeout - replica side */
#define CONFIG_REPL_SYNCIO_TIMEOUT 5

/* List related stuff */
#define LIST_HEAD 0
#define LIST_TAIL 1
#define ZSET_MIN 0
#define ZSET_MAX 1

/* Sort operations */
#define SORT_OP_GET 0

/* Log levels */
#define LL_DEBUG 0
#define LL_VERBOSE 1
#define LL_NOTICE 2
#define LL_WARNING 3
#define LL_RAW (1<<10) /* Modifier to log without timestamp */

/* Error severity levels */
#define ERR_CRITICAL 0
#define ERR_ERROR 1
#define ERR_WARNING 2
#define ERR_NOTICE 3

/* Supervision options */
#define SUPERVISED_NONE 0
#define SUPERVISED_AUTODETECT 1
#define SUPERVISED_SYSTEMD 2
#define SUPERVISED_UPSTART 3

/* Anti-warning macro... */
#define UNUSED(V) ((void) V)

#define ZSKIPLIST_MAXLEVEL 32 /* Should be enough for 2^64 elements */
#define ZSKIPLIST_P 0.25      /* Skiplist P = 1/4 */

/* Append only defines */
#define AOF_FSYNC_NO 0
#define AOF_FSYNC_ALWAYS 1
#define AOF_FSYNC_EVERYSEC 2

/* Replication diskless load defines */
#define REPL_DISKLESS_LOAD_DISABLED 0
#define REPL_DISKLESS_LOAD_WHEN_DB_EMPTY 1
#define REPL_DISKLESS_LOAD_SWAPDB 2

/* Storage Memory Model Defines */
#define STORAGE_WRITEBACK 0
#define STORAGE_WRITETHROUGH 1

/* TLS Client Authentication */
#define TLS_CLIENT_AUTH_NO 0
#define TLS_CLIENT_AUTH_YES 1
#define TLS_CLIENT_AUTH_OPTIONAL 2

/* Sanitize dump payload */
#define SANITIZE_DUMP_NO 0
#define SANITIZE_DUMP_YES 1
#define SANITIZE_DUMP_CLIENTS 2

/* Sets operations codes */
#define SET_OP_UNION 0
#define SET_OP_DIFF 1
#define SET_OP_INTER 2

/* oom-score-adj defines */
#define OOM_SCORE_ADJ_NO 0
#define OOM_SCORE_RELATIVE 1
#define OOM_SCORE_ADJ_ABSOLUTE 2

/* Redis maxmemory strategies. Instead of using just incremental number
 * for this defines, we use a set of flags so that testing for certain
 * properties common to multiple policies is faster. */
#define MAXMEMORY_FLAG_LRU (1<<0)
#define MAXMEMORY_FLAG_LFU (1<<1)
#define MAXMEMORY_FLAG_ALLKEYS (1<<2)
#define MAXMEMORY_FLAG_NO_SHARED_INTEGERS \
    (MAXMEMORY_FLAG_LRU|MAXMEMORY_FLAG_LFU)

#define MAXMEMORY_VOLATILE_LRU ((0<<8)|MAXMEMORY_FLAG_LRU)
#define MAXMEMORY_VOLATILE_LFU ((1<<8)|MAXMEMORY_FLAG_LFU)
#define MAXMEMORY_VOLATILE_TTL (2<<8)
#define MAXMEMORY_VOLATILE_RANDOM (3<<8)
#define MAXMEMORY_ALLKEYS_LRU ((4<<8)|MAXMEMORY_FLAG_LRU|MAXMEMORY_FLAG_ALLKEYS)
#define MAXMEMORY_ALLKEYS_LFU ((5<<8)|MAXMEMORY_FLAG_LFU|MAXMEMORY_FLAG_ALLKEYS)
#define MAXMEMORY_ALLKEYS_RANDOM ((6<<8)|MAXMEMORY_FLAG_ALLKEYS)
#define MAXMEMORY_NO_EVICTION (7<<8)

/* Units */
#define UNIT_SECONDS 0
#define UNIT_MILLISECONDS 1

/* SHUTDOWN flags */
#define SHUTDOWN_NOFLAGS 0      /* No flags. */
#define SHUTDOWN_SAVE 1         /* Force SAVE on SHUTDOWN even if no save
                                   points are configured. */
#define SHUTDOWN_NOSAVE 2       /* Don't SAVE on SHUTDOWN. */

/* Command call flags, see call() function */
#define CMD_CALL_NONE 0
#define CMD_CALL_SLOWLOG (1<<0)
#define CMD_CALL_STATS (1<<1)
#define CMD_CALL_PROPAGATE_AOF (1<<2)
#define CMD_CALL_PROPAGATE_REPL (1<<3)
#define CMD_CALL_PROPAGATE (CMD_CALL_PROPAGATE_AOF|CMD_CALL_PROPAGATE_REPL)
#define CMD_CALL_FULL (CMD_CALL_SLOWLOG | CMD_CALL_STATS | CMD_CALL_PROPAGATE | CMD_CALL_NOWRAP)
#define CMD_CALL_NOWRAP (1<<4)  /* Don't wrap also propagate array into
                                   MULTI/EXEC: the caller will handle it.  */
#define CMD_CALL_ASYNC (1<<5)

/* Command propagation flags, see propagate() function */
#define PROPAGATE_NONE 0
#define PROPAGATE_AOF 1
#define PROPAGATE_REPL 2

/* Client pause types, larger types are more restrictive
 * pause types than smaller pause types. */
typedef enum {
    CLIENT_PAUSE_OFF = 0, /* Pause no commands */
    CLIENT_PAUSE_WRITE,   /* Pause write commands */
    CLIENT_PAUSE_ALL      /* Pause all commands */
} pause_type;

/* RDB active child save type. */
#define RDB_CHILD_TYPE_NONE 0
#define RDB_CHILD_TYPE_DISK 1     /* RDB is written to disk. */
#define RDB_CHILD_TYPE_SOCKET 2   /* RDB is written to replica socket. */

/* Keyspace changes notification classes. Every class is associated with a
 * character for configuration purposes. */
#define NOTIFY_KEYSPACE (1<<0)    /* K */
#define NOTIFY_KEYEVENT (1<<1)    /* E */
#define NOTIFY_GENERIC (1<<2)     /* g */
#define NOTIFY_STRING (1<<3)      /* $ */
#define NOTIFY_LIST (1<<4)        /* l */
#define NOTIFY_SET (1<<5)         /* s */
#define NOTIFY_HASH (1<<6)        /* h */
#define NOTIFY_ZSET (1<<7)        /* z */
#define NOTIFY_EXPIRED (1<<8)     /* x */
#define NOTIFY_EVICTED (1<<9)     /* e */
#define NOTIFY_STREAM (1<<10)     /* t */
#define NOTIFY_KEY_MISS (1<<11)   /* m (Note: This one is excluded from NOTIFY_ALL on purpose) */
#define NOTIFY_LOADED (1<<12)     /* module only key space notification, indicate a key loaded from rdb */
#define NOTIFY_MODULE (1<<13)     /* d, module key space notification */
#define NOTIFY_ALL (NOTIFY_GENERIC | NOTIFY_STRING | NOTIFY_LIST | NOTIFY_SET | NOTIFY_HASH | NOTIFY_ZSET | NOTIFY_EXPIRED | NOTIFY_EVICTED | NOTIFY_STREAM | NOTIFY_MODULE) /* A flag */

/* Get the first bind addr or NULL */
#define NET_FIRST_BIND_ADDR (g_pserver->bindaddr_count ? g_pserver->bindaddr[0] : NULL)

/* Using the following macro you can run code inside serverCron() with the
 * specified period, specified in milliseconds.
 * The actual resolution depends on g_pserver->hz. */
#define run_with_period(_ms_) if ((_ms_ <= 1000/g_pserver->hz) || !(g_pserver->cronloops%((_ms_)/(1000/g_pserver->hz))))

/*-----------------------------------------------------------------------------
 * Data types
 *----------------------------------------------------------------------------*/

/* A redis object, that is a type able to hold a string / list / set */

/* The actual Redis Object */
#define OBJ_STRING 0     /* String object. */
#define OBJ_LIST 1       /* List object. */
#define OBJ_SET 2        /* Set object. */
#define OBJ_ZSET 3       /* Sorted set object. */
#define OBJ_HASH 4       /* Hash object. */

/* The "module" object type is a special one that signals that the object
 * is one directly managed by a Redis module. In this case the value points
 * to a moduleValue struct, which contains the object value (which is only
 * handled by the module itself) and the RedisModuleType struct which lists
 * function pointers in order to serialize, deserialize, AOF-rewrite and
 * free the object.
 *
 * Inside the RDB file, module types are encoded as OBJ_MODULE followed
 * by a 64 bit module type ID, which has a 54 bits module-specific signature
 * in order to dispatch the loading to the right module, plus a 10 bits
 * encoding version. */
#define OBJ_MODULE 5     /* Module object. */
#define OBJ_STREAM 6     /* Stream object. */
#define OBJ_CRON 7       /* CRON job */
#define OBJ_NESTEDHASH 8 /* Nested Hash Object */

/* Extract encver / signature from a module type ID. */
#define REDISMODULE_TYPE_ENCVER_BITS 10
#define REDISMODULE_TYPE_ENCVER_MASK ((1<<REDISMODULE_TYPE_ENCVER_BITS)-1)
#define REDISMODULE_TYPE_ENCVER(id) (id & REDISMODULE_TYPE_ENCVER_MASK)
#define REDISMODULE_TYPE_SIGN(id) ((id & ~((uint64_t)REDISMODULE_TYPE_ENCVER_MASK)) >>REDISMODULE_TYPE_ENCVER_BITS)

/* Bit flags for moduleTypeAuxSaveFunc */
#define REDISMODULE_AUX_BEFORE_RDB (1<<0)
#define REDISMODULE_AUX_AFTER_RDB (1<<1)

/* Number of cycles before time thread gives up fork lock */
#define MAX_CYCLES_TO_HOLD_FORK_LOCK 10

struct RedisModule;
struct RedisModuleIO;
struct RedisModuleDigest;
struct RedisModuleCtx;
struct redisObject;
struct RedisModuleDefragCtx;

/* Each module type implementation should export a set of methods in order
 * to serialize and deserialize the value in the RDB file, rewrite the AOF
 * log, create the digest for "DEBUG DIGEST", and free the value when a key
 * is deleted. */
typedef void *(*moduleTypeLoadFunc)(struct RedisModuleIO *io, int encver);
typedef void (*moduleTypeSaveFunc)(struct RedisModuleIO *io, void *value);
typedef int (*moduleTypeAuxLoadFunc)(struct RedisModuleIO *rdb, int encver, int when);
typedef void (*moduleTypeAuxSaveFunc)(struct RedisModuleIO *rdb, int when);
typedef void (*moduleTypeRewriteFunc)(struct RedisModuleIO *io, struct redisObject *key, void *value);
typedef void (*moduleTypeDigestFunc)(struct RedisModuleDigest *digest, void *value);
typedef size_t (*moduleTypeMemUsageFunc)(const void *value);
typedef void (*moduleTypeFreeFunc)(void *value);
typedef size_t (*moduleTypeFreeEffortFunc)(struct redisObject *key, const void *value);
typedef void (*moduleTypeUnlinkFunc)(struct redisObject *key, void *value);
typedef void *(*moduleTypeCopyFunc)(struct redisObject *fromkey, struct redisObject *tokey, const void *value);
typedef int (*moduleTypeDefragFunc)(struct RedisModuleDefragCtx *ctx, struct redisObject *key, void **value);

/* This callback type is called by moduleNotifyUserChanged() every time
 * a user authenticated via the module API is associated with a different
 * user or gets disconnected. This needs to be exposed since you can't cast
 * a function pointer to (void *). */
typedef void (*RedisModuleUserChangedFunc) (uint64_t client_id, void *privdata);


/* The module type, which is referenced in each value of a given type, defines
 * the methods and links to the module exporting the type. */
typedef struct RedisModuleType {
    uint64_t id; /* Higher 54 bits of type ID + 10 lower bits of encoding ver. */
    struct RedisModule *module;
    moduleTypeLoadFunc rdb_load;
    moduleTypeSaveFunc rdb_save;
    moduleTypeRewriteFunc aof_rewrite;
    moduleTypeMemUsageFunc mem_usage;
    moduleTypeDigestFunc digest;
    moduleTypeFreeFunc free;
    moduleTypeFreeEffortFunc free_effort;
    moduleTypeUnlinkFunc unlink;
    moduleTypeCopyFunc copy;
    moduleTypeDefragFunc defrag;
    moduleTypeAuxLoadFunc aux_load;
    moduleTypeAuxSaveFunc aux_save;
    int aux_save_triggers;
    char name[10]; /* 9 bytes name + null term. Charset: A-Z a-z 0-9 _- */
} moduleType;

/* In Redis objects 'robj' structures of type OBJ_MODULE, the value pointer
 * is set to the following structure, referencing the moduleType structure
 * in order to work with the value, and at the same time providing a raw
 * pointer to the value, as created by the module commands operating with
 * the module type.
 *
 * So for example in order to free such a value, it is possible to use
 * the following code:
 *
 *  if (robj->type == OBJ_MODULE) {
 *      moduleValue *mt = robj->ptr;
 *      mt->type->free(mt->value);
 *      zfree(mt); // We need to release this in-the-middle struct as well.
 *  }
 */
typedef struct moduleValue {
    moduleType *type;
    void *value;
} moduleValue;

/* This is a wrapper for the 'rio' streams used inside rdb.c in Redis, so that
 * the user does not have to take the total count of the written bytes nor
 * to care about error conditions. */
typedef struct RedisModuleIO {
    size_t bytes;       /* Bytes read / written so far. */
    rio *prio;           /* Rio stream. */
    moduleType *type;   /* Module type doing the operation. */
    int error;          /* True if error condition happened. */
    int ver;            /* Module serialization version: 1 (old),
                         * 2 (current version with opcodes annotation). */
    struct RedisModuleCtx *ctx; /* Optional context, see RM_GetContextFromIO()*/
    struct redisObject *key;    /* Optional name of key processed */
} RedisModuleIO;

/* Macro to initialize an IO context. Note that the 'ver' field is populated
 * inside rdb.c according to the version of the value to load. */
#define moduleInitIOContext(iovar,mtype,rioptr,keyptr) do { \
    iovar.prio = rioptr; \
    iovar.type = mtype; \
    iovar.bytes = 0; \
    iovar.error = 0; \
    iovar.ver = 0; \
    iovar.key = keyptr; \
    iovar.ctx = NULL; \
} while(0)

/* This is a structure used to export DEBUG DIGEST capabilities to Redis
 * modules. We want to capture both the ordered and unordered elements of
 * a data structure, so that a digest can be created in a way that correctly
 * reflects the values. See the DEBUG DIGEST command implementation for more
 * background. */
typedef struct RedisModuleDigest {
    unsigned char o[20];    /* Ordered elements. */
    unsigned char x[20];    /* Xored elements. */
} RedisModuleDigest;

/* Just start with a digest composed of all zero bytes. */
#define moduleInitDigestContext(mdvar) do { \
    memset(mdvar.o,0,sizeof(mdvar.o)); \
    memset(mdvar.x,0,sizeof(mdvar.x)); \
} while(0)

/* Objects encoding. Some kind of objects like Strings and Hashes can be
 * internally represented in multiple ways. The 'encoding' field of the object
 * is set to one of this fields for this object. */
#define OBJ_ENCODING_RAW 0     /* Raw representation */
#define OBJ_ENCODING_INT 1     /* Encoded as integer */
#define OBJ_ENCODING_HT 2      /* Encoded as hash table */
#define OBJ_ENCODING_ZIPMAP 3  /* Encoded as zipmap */
#define OBJ_ENCODING_LINKEDLIST 4 /* No longer used: old list encoding. */
#define OBJ_ENCODING_ZIPLIST 5 /* Encoded as ziplist */
#define OBJ_ENCODING_INTSET 6  /* Encoded as intset */
#define OBJ_ENCODING_SKIPLIST 7  /* Encoded as skiplist */
#define OBJ_ENCODING_EMBSTR 8  /* Embedded sds string encoding */
#define OBJ_ENCODING_QUICKLIST 9 /* Encoded as linked list of ziplists */
#define OBJ_ENCODING_STREAM 10 /* Encoded as a radix tree of listpacks */

#define LRU_BITS 24
#define LRU_CLOCK_MAX ((1<<LRU_BITS)-1) /* Max value of obj->lru */
#define LRU_CLOCK_RESOLUTION 1000 /* LRU clock resolution in ms */

#define OBJ_SHARED_REFCOUNT (0x7FFFFFFF) 
#define OBJ_STATIC_REFCOUNT (OBJ_SHARED_REFCOUNT-1)
#define OBJ_FIRST_SPECIAL_REFCOUNT OBJ_STATIC_REFCOUNT
#define OBJ_MVCC_INVALID (0xFFFFFFFFFFFFFFFFULL)

#define MVCC_MS_SHIFT 20

// This struct will be allocated ahead of the ROBJ when needed
struct redisObjectExtended {
    uint64_t mvcc_tstamp;
};

typedef struct redisObject {
    friend redisObject *createEmbeddedStringObject(const char *ptr, size_t len);
    friend redisObject *createObject(int type, void *ptr);
protected:
    redisObject() {}

public:
    unsigned type:4;
    unsigned encoding:4;
    unsigned lru:LRU_BITS; /* LRU time (relative to global lru_clock) or
                            * LFU data (least significant 8 bits frequency
                            * and most significant 16 bits access time). */
private:
    mutable std::atomic<unsigned> refcount {0};
public:
    expireEntry expire;
    void *m_ptr;

    inline bool FExpires() const { return refcount.load(std::memory_order_relaxed) >> 31; }
    void SetFExpires(bool fExpires);

    void setrefcount(unsigned ref);
    unsigned getrefcount(std::memory_order order = std::memory_order_relaxed) const { return (refcount.load(order) & ~(1U << 31)); }
    void addref() const { refcount.fetch_add(1, std::memory_order_relaxed); }
    unsigned release() const { return refcount.fetch_sub(1, std::memory_order_seq_cst) & ~(1U << 31); }
} robj;
static_assert(sizeof(redisObject) <= 24, "object size is critical, don't increase");

class redisObjectStack : public redisObjectExtended, public redisObject
{
public:
    redisObjectStack();
};

uint64_t mvccFromObj(robj_roptr o);
void setMvccTstamp(redisObject *o, uint64_t mvcc);
void *allocPtrFromObj(robj_roptr o);
robj *objFromAllocPtr(void *pv);

__attribute__((always_inline)) inline const void *ptrFromObj(robj_roptr &o)
{
    if (o->encoding == OBJ_ENCODING_EMBSTR)
        return ((char*)&(o)->m_ptr) + sizeof(struct sdshdr8);
    return o->m_ptr;
}

__attribute__((always_inline)) inline void *ptrFromObj(const robj *o)
{
    if (o->encoding == OBJ_ENCODING_EMBSTR)
        return ((char*)&((robj*)o)->m_ptr) + sizeof(struct sdshdr8);
    return o->m_ptr;
}

__attribute__((always_inline)) inline const char *szFromObj(robj_roptr o)
{
    return (const char*)ptrFromObj(o);
}

__attribute__((always_inline)) inline char *szFromObj(const robj *o)
{
    return (char*)ptrFromObj(o);
}

/* The a string name for an object's type as listed above
 * Native types are checked against the OBJ_STRING, OBJ_LIST, OBJ_* defines,
 * and Module types have their registered name returned. */
const char *getObjectTypeName(robj_roptr o);

/* Macro used to initialize a Redis object allocated on the stack.
 * Note that this macro is taken near the structure definition to make sure
 * we'll update it when the structure is changed, to avoid bugs like
 * bug #85 introduced exactly in this way. */
#define initStaticStringObject(_var,_ptr) do { \
    _var.setrefcount(OBJ_STATIC_REFCOUNT); \
    _var.type = OBJ_STRING; \
    _var.encoding = OBJ_ENCODING_RAW; \
    _var.m_ptr = _ptr; \
} while(0)

struct evictionPoolEntry; /* Defined in evict.c */

/* This structure is used in order to represent the output buffer of a client,
 * which is actually a linked list of blocks like that, that is: client->reply. */
typedef struct clientReplyBlock {
    size_t size, used;
#ifndef __cplusplus
    char buf[];
#else
    __attribute__((always_inline)) char *buf()
    {
        return reinterpret_cast<char*>(this+1);
    }
#endif
} clientReplyBlock;

struct dictEntry;
class dict_const_iter
{
    friend struct redisDb;
    friend class redisDbPersistentData;
protected:
    dictEntry *de;
public:
    explicit dict_const_iter(dictEntry *de)
        : de(de)
    {}

    const char *key() const { return de ? (const char*)dictGetKey(de) : nullptr; }
    robj_roptr val() const { return de ? (robj*)dictGetVal(de) : nullptr; }
    const robj* operator->() const { return de ? (robj*)dictGetVal(de) : nullptr; }
    operator robj_roptr() const { return de ? (robj*)dictGetVal(de) : nullptr; }

    bool operator==(std::nullptr_t) const { return de == nullptr; }
    bool operator!=(std::nullptr_t) const { return de != nullptr; }
    bool operator==(const dict_const_iter &other) { return de == other.de; }
};
class dict_iter : public dict_const_iter
{
    dict *m_dict = nullptr;
public:
    dict_iter()
        : dict_const_iter(nullptr)
    {}
    explicit dict_iter(std::nullptr_t)
        : dict_const_iter(nullptr)
    {}
    explicit dict_iter(dict *d, dictEntry *de)
        : dict_const_iter(de), m_dict(d)
    {}
    sds key() { return de ? (sds)dictGetKey(de) : nullptr; }
    robj *val() { return de ? (robj*)dictGetVal(de) : nullptr; }
    robj *operator->() { return de ? (robj*)dictGetVal(de) : nullptr; }
    operator robj*() const { return de ? (robj*)dictGetVal(de) : nullptr; }

    void setval(robj *val) {
        dictSetVal(m_dict, de, val);
    }
};

class redisDbPersistentDataSnapshot;
class redisDbPersistentData
{
    friend void dictDbKeyDestructor(void *privdata, void *key);
    friend class redisDbPersistentDataSnapshot;

public:
    redisDbPersistentData();
    virtual ~redisDbPersistentData();

    redisDbPersistentData(const redisDbPersistentData &) = delete;
    redisDbPersistentData(redisDbPersistentData &&) = delete;

    size_t slots() const { return dictSlots(m_pdict); }
    size_t size(bool fCachedOnly = false) const;
    void expand(uint64_t slots) {
        if (m_spstorage)
            m_spstorage->expand(slots);
        else
            dictExpand(m_pdict, slots); 
    }
    
    void trackkey(robj_roptr o, bool fUpdate)
    {
        trackkey(szFromObj(o), fUpdate);
    }

    void trackkey(const char *key, bool fUpdate);

    dict_iter find(const char *key) 
    {
        dictEntry *de = dictFind(m_pdict, key);
        ensure(key, &de);
        return dict_iter(m_pdict, de);
    }

    dict_iter find(robj_roptr key)
    {
        return find(szFromObj(key));
    }

    dict_iter random();

    const expireEntry *random_expire(sds *key)
    {
        auto itr = random();
        if (itr->FExpires()) {
            *key = itr.key();
            return &itr->expire;
        }
        return nullptr;
    }

    dict_iter end()  { return dict_iter(nullptr, nullptr); }
    dict_const_iter end() const { return dict_const_iter(nullptr); }

    void getStats(char *buf, size_t bufsize) { dictGetStats(buf, bufsize, m_pdict); }

    bool insert(char *k, robj *o, bool fAssumeNew = false, dict_iter *existing = nullptr);
    void tryResize();
    int incrementallyRehash();
    void updateValue(dict_iter itr, robj *val);
    bool syncDelete(robj *key);
    bool asyncDelete(robj *key);
    size_t expireSize() const { return m_numexpires; }
    int removeExpire(robj *key, dict_iter itr);
    int removeSubkeyExpire(robj *key, robj *subkey);
    void clear(void(callback)(void*));
    void emptyDbAsync();
    // Note: If you do not need the obj then use the objless iterator version.  It's faster
    bool iterate(std::function<bool(const char*, robj*)> fn);
    void setExpire(robj *key, robj *subkey, long long when);
    void setExpire(const char *key, expireEntry &&e);
    void initialize();
    void prepOverwriteForSnapshot(char *key);

    bool FRehashing() const { return dictIsRehashing(m_pdict) || dictIsRehashing(m_pdictTombstone); }

    void setStorageProvider(StorageCache *pstorage);
    void endStorageProvider();

    void trackChanges(bool fBulk, size_t sizeHint = 0);
    bool FTrackingChanges() const { return !!m_fTrackingChanges; }

    // Process and commit changes for secondary storage.  Note that process and commit are seperated
    //  to allow you to release the global lock before commiting.  To prevent deadlocks you *must*
    //  either release the global lock or keep the same global lock between the two functions as
    //  a second look is kept to ensure writes to secondary storage are ordered
    bool processChanges(bool fSnapshot);
    void processChangesAsync(std::atomic<int> &pendingJobs);
    void commitChanges(const redisDbPersistentDataSnapshot **psnapshotFree = nullptr);

    // This should only be used if you look at the key, we do not fixup
    //  objects stored elsewhere
    dict *dictUnsafeKeyOnly() { return m_pdict; }   

    const redisDbPersistentDataSnapshot *createSnapshot(uint64_t mvccCheckpoint, bool fOptional);
    void endSnapshot(const redisDbPersistentDataSnapshot *psnapshot);
    void endSnapshotAsync(const redisDbPersistentDataSnapshot *psnapshot);
    void restoreSnapshot(const redisDbPersistentDataSnapshot *psnapshot);

    bool FStorageProvider() { return m_spstorage != nullptr; }
    bool removeCachedValue(const char *key, dictEntry **ppde = nullptr);
    void removeAllCachedValues();
    void disableKeyCache();
    bool keycacheIsEnabled();

    void prefetchKeysAsync(client *c, struct parsed_command &command);
    void prefetchKeysFlash(std::unordered_set<client*> &setc);
    void processStorageToken(StorageToken *tok);

    bool FSnapshot() const { return m_spdbSnapshotHOLDER != nullptr; }

    std::unique_ptr<const StorageCache> CloneStorageCache() { return std::unique_ptr<const StorageCache>(m_spstorage->clone()); }
    std::shared_ptr<StorageCache> getStorageCache() { return m_spstorage; }
    void bulkDirectStorageInsert(char **rgKeys, size_t *rgcbKeys, char **rgVals, size_t *rgcbVals, size_t celem);

    dict_iter find_cached_threadsafe(const char *key) const;

<<<<<<< HEAD
    static void storageLoadCallback(struct aeEventLoop *el, struct StorageToken *token);
=======
    static void activeExpireCycleCore(int type);
>>>>>>> 77eaaa22

protected:
    uint64_t m_mvccCheckpoint = 0;

private:
    static void serializeAndStoreChange(StorageCache *storage, redisDbPersistentData *db, const char *key, bool fUpdate);

    void ensure(const char *key);
    void ensure(const char *key, dictEntry **de);
    void storeDatabase();
    void storeKey(sds key, robj *o, bool fOverwrite);
    void recursiveFreeSnapshots(redisDbPersistentDataSnapshot *psnapshot);

    // Keyspace
    dict *m_pdict = nullptr;                 /* The keyspace for this DB */
    dict *m_pdictTombstone = nullptr;        /* Track deletes when we have a snapshot */
    std::atomic<int> m_fTrackingChanges {0};     // Note: Stack based
    std::atomic<int> m_fAllChanged {0};
    dict *m_dictChanged = nullptr;
    size_t m_cnewKeysPending = 0;
    std::shared_ptr<StorageCache> m_spstorage = nullptr;

    // Expire
    size_t m_numexpires = 0;

    // These two pointers are the same, UNLESS the database has been cleared.
    //      in which case m_pdbSnapshot is NULL and we continue as though we weren'
    //      in a snapshot
    const redisDbPersistentDataSnapshot *m_pdbSnapshot = nullptr;
    std::unique_ptr<redisDbPersistentDataSnapshot> m_spdbSnapshotHOLDER;
    const redisDbPersistentDataSnapshot *m_pdbSnapshotASYNC = nullptr;
    
    const redisDbPersistentDataSnapshot *m_pdbSnapshotStorageFlush = nullptr;
    dict *m_dictChangedStorageFlush = nullptr;
    
    int m_refCount = 0;
};

class redisDbPersistentDataSnapshot : protected redisDbPersistentData
{
    friend class redisDbPersistentData;
private:
    bool iterate_threadsafe_core(std::function<bool(const char*, robj_roptr o)> &fn, bool fKeyOnly, bool fCacheOnly, bool fTop) const;

protected:
    static void gcDisposeSnapshot(redisDbPersistentDataSnapshot *psnapshot);
    bool freeTombstoneObjects(int depth);

public:
    int snapshot_depth() const;
    bool FWillFreeChildDebug() const { return m_spdbSnapshotHOLDER != nullptr; }

    bool iterate_threadsafe(std::function<bool(const char*, robj_roptr o)> fn, bool fKeyOnly = false, bool fCacheOnly = false) const;
    unsigned long scan_threadsafe(unsigned long iterator, long count, sds type, list *keys) const;
    
    using redisDbPersistentData::createSnapshot;
    using redisDbPersistentData::endSnapshot;
    using redisDbPersistentData::endSnapshotAsync;
    using redisDbPersistentData::end;
    using redisDbPersistentData::find_cached_threadsafe;
    using redisDbPersistentData::FSnapshot;

    dict_iter random_cache_threadsafe(bool fPrimaryOnly = false) const;

    expireEntry *getExpire(robj_roptr key) { return getExpire(szFromObj(key)); }
    expireEntry *getExpire(const char *key);
    const expireEntry *getExpire(const char *key) const;
    const expireEntry *getExpire(robj_roptr key) const { return getExpire(szFromObj(key)); }

    uint64_t mvccCheckpoint() const { return m_mvccCheckpoint; }

    bool FStale() const;

    // These need to be fixed
    using redisDbPersistentData::size;
    using redisDbPersistentData::expireSize;
};

/* Redis database representation. There are multiple databases identified
 * by integers from 0 (the default database) up to the max configured
 * database. The database number is the 'id' field in the structure. */
struct redisDb : public redisDbPersistentDataSnapshot 
{
    // Legacy C API, Do not add more
    friend void tryResizeHashTables(int);
    friend int dbSyncDelete(redisDb *db, robj *key);
    friend int dbAsyncDelete(redisDb *db, robj *key);
    friend long long emptyDb(int dbnum, int flags, void(callback)(void*));
    friend void scanGenericCommand(struct client *c, robj_roptr o, unsigned long cursor);
    friend int dbSwapDatabases(int id1, int id2);
    friend int removeExpire(redisDb *db, robj *key);
    friend void setExpire(struct client *c, redisDb *db, robj *key, robj *subkey, long long when);
    friend void setExpire(client *c, redisDb *db, robj *key, expireEntry &&e);
    friend int evictionPoolPopulate(int dbid, redisDb *db, bool fVolatile, struct evictionPoolEntry *pool);
    friend void activeDefragCycle(void);
    friend void activeExpireCycle(int);
    friend void expireSlaveKeys(void);
    friend int performEvictions(bool fPreSnapshot);

    typedef ::dict_const_iter const_iter;
    typedef ::dict_iter iter;

    redisDb() = default;

    void initialize(int id);
    void storageProviderInitialize();
    void storageProviderDelete();
    virtual ~redisDb();

    void dbOverwriteCore(redisDb::iter itr, sds keySds, robj *val, bool fUpdateMvcc, bool fRemoveExpire);

    bool FKeyExpires(const char *key);
    size_t clear(bool fAsync, void(callback)(void*));

    // Import methods from redisDbPersistentData hidden by redisDbPersistentDataSnapshot
    using redisDbPersistentData::slots;
    using redisDbPersistentData::size;
    using redisDbPersistentData::expand;
    using redisDbPersistentData::trackkey;
    using redisDbPersistentData::find;
    using redisDbPersistentData::random;
    using redisDbPersistentData::random_expire;
    using redisDbPersistentData::end;
    using redisDbPersistentData::getStats;
    using redisDbPersistentData::insert;
    using redisDbPersistentData::tryResize;
    using redisDbPersistentData::incrementallyRehash;
    using redisDbPersistentData::updateValue;
    using redisDbPersistentData::syncDelete;
    using redisDbPersistentData::asyncDelete;
    using redisDbPersistentData::expireSize;
    using redisDbPersistentData::removeExpire;
    using redisDbPersistentData::removeSubkeyExpire;
    using redisDbPersistentData::clear;
    using redisDbPersistentData::emptyDbAsync;
    using redisDbPersistentData::iterate;
    using redisDbPersistentData::setExpire;
    using redisDbPersistentData::trackChanges;
    using redisDbPersistentData::processChanges;
    using redisDbPersistentData::processChangesAsync;
    using redisDbPersistentData::commitChanges;
    using redisDbPersistentData::endSnapshot;
    using redisDbPersistentData::restoreSnapshot;
    using redisDbPersistentData::removeAllCachedValues;
    using redisDbPersistentData::disableKeyCache;
    using redisDbPersistentData::keycacheIsEnabled;
    using redisDbPersistentData::dictUnsafeKeyOnly;
    using redisDbPersistentData::prefetchKeysAsync;
    using redisDbPersistentData::prefetchKeysFlash;
    using redisDbPersistentData::processStorageToken;
    using redisDbPersistentData::prepOverwriteForSnapshot;
    using redisDbPersistentData::FRehashing;
    using redisDbPersistentData::FTrackingChanges;
    using redisDbPersistentData::CloneStorageCache;
    using redisDbPersistentData::getStorageCache;
    using redisDbPersistentData::bulkDirectStorageInsert;

public:
    const redisDbPersistentDataSnapshot *createSnapshot(uint64_t mvccCheckpoint, bool fOptional) {
        auto psnapshot = redisDbPersistentData::createSnapshot(mvccCheckpoint, fOptional);
        if (psnapshot != nullptr)
            mvccLastSnapshot = psnapshot->mvccCheckpoint();
        return psnapshot;
    }

    unsigned long expires_cursor = 0;
    dict *blocking_keys;        /* Keys with clients waiting for data (BLPOP)*/
    dict *ready_keys;           /* Blocked keys that received a PUSH */
    dict *watched_keys;         /* WATCHED keys for MULTI/EXEC CAS */
    int id;                     /* Database ID */
    long long last_expire_set;  /* when the last expire was set */
    double avg_ttl;             /* Average TTL, just for stats */
    list *defrag_later;         /* List of key names to attempt to defrag one by one, gradually. */
    uint64_t mvccLastSnapshot = 0;
};

/* Declare database backup that include redis main DBs and slots to keys map.
 * Definition is in db.c. We can't define it here since we define CLUSTER_SLOTS
 * in cluster.h. */
typedef struct dbBackup dbBackup;

/* Declare database backup that include redis main DBs and slots to keys map.
 * Definition is in db.c. We can't define it here since we define CLUSTER_SLOTS
 * in cluster.h. */
typedef struct dbBackup dbBackup;

/* Client MULTI/EXEC state */
typedef struct multiCmd {
    robj **argv;
    int argc;
    struct redisCommand *cmd;
} multiCmd;

typedef struct multiState {
    multiCmd *commands;     /* Array of MULTI commands */
    int count;              /* Total number of MULTI commands */
    int cmd_flags;          /* The accumulated command flags OR-ed together.
                               So if at least a command has a given flag, it
                               will be set in this field. */
    int cmd_inv_flags;      /* Same as cmd_flags, OR-ing the ~flags. so that it
                               is possible to know if all the commands have a
                               certain flag. */
} multiState;

struct listPos {
    int wherefrom;      /* Where to pop from */
    int whereto;        /* Where to push to */
};                      /* The positions in the src/dst lists
                            * where we want to pop/push an element
                            * for BLPOP, BRPOP and BLMOVE. */

/* This structure holds the blocking operation state for a client.
 * The fields used depend on client->btype. */
typedef struct blockingState {
    /* Generic fields. */
    mstime_t timeout;       /* Blocking operation timeout. If UNIX current time
                             * is > timeout then the operation timed out. */

    /* BLOCKED_LIST, BLOCKED_ZSET and BLOCKED_STREAM */
    ::dict *keys;             /* The keys we are waiting to terminate a blocking
                             * operation such as BLPOP or XREAD. Or NULL. */
    robj *target;           /* The key that should receive the element,
                             * for BLMOVE. */

    listPos listpos;

    /* BLOCK_STREAM */
    size_t xread_count;     /* XREAD COUNT option. */
    robj *xread_group;      /* XREADGROUP group name. */
    robj *xread_consumer;   /* XREADGROUP consumer name. */
    int xread_group_noack;

    /* BLOCKED_WAIT */
    int numreplicas;        /* Number of replicas we are waiting for ACK. */
    long long reploffset;   /* Replication offset to reach. */

    /* BLOCKED_MODULE */
    void *module_blocked_handle; /* RedisModuleBlockedClient structure.
                                    which is opaque for the Redis core, only
                                    handled in module.c. */
} blockingState;

/* The following structure represents a node in the g_pserver->ready_keys list,
 * where we accumulate all the keys that had clients blocked with a blocking
 * operation such as B[LR]POP, but received new data in the context of the
 * last executed command.
 *
 * After the execution of every command or script, we run this list to check
 * if as a result we should serve data to clients blocked, unblocking them.
 * Note that g_pserver->ready_keys will not have duplicates as there dictionary
 * also called ready_keys in every structure representing a Redis database,
 * where we make sure to remember if a given key was already added in the
 * g_pserver->ready_keys list. */
typedef struct readyList {
    redisDb *db;
    robj *key;
} readyList;

/* This structure represents a Redis user. This is useful for ACLs, the
 * user is associated to the connection after the connection is authenticated.
 * If there is no associated user, the connection uses the default user. */
#define USER_COMMAND_BITS_COUNT 1024    /* The total number of command bits
                                           in the user structure. The last valid
                                           command ID we can set in the user
                                           is USER_COMMAND_BITS_COUNT-1. */
#define USER_FLAG_ENABLED (1<<0)        /* The user is active. */
#define USER_FLAG_DISABLED (1<<1)       /* The user is disabled. */
#define USER_FLAG_ALLKEYS (1<<2)        /* The user can mention any key. */
#define USER_FLAG_ALLCOMMANDS (1<<3)    /* The user can run all commands. */
#define USER_FLAG_NOPASS      (1<<4)    /* The user requires no password, any
                                           provided password will work. For the
                                           default user, this also means that
                                           no AUTH is needed, and every
                                           connection is immediately
                                           authenticated. */
#define USER_FLAG_ALLCHANNELS (1<<5)    /* The user can mention any Pub/Sub
                                           channel. */
#define USER_FLAG_SANITIZE_PAYLOAD (1<<6)       /* The user require a deep RESTORE
                                                 * payload sanitization. */
#define USER_FLAG_SANITIZE_PAYLOAD_SKIP (1<<7)  /* The user should skip the
                                                 * deep sanitization of RESTORE
                                                 * payload. */

typedef struct {
    sds name;       /* The username as an SDS string. */
    uint64_t flags; /* See USER_FLAG_* */

    /* The bit in allowed_commands is set if this user has the right to
     * execute this command. In commands having subcommands, if this bit is
     * set, then all the subcommands are also available.
     *
     * If the bit for a given command is NOT set and the command has
     * subcommands, Redis will also check allowed_subcommands in order to
     * understand if the command can be executed. */
    uint64_t allowed_commands[USER_COMMAND_BITS_COUNT/64];

    /* This array points, for each command ID (corresponding to the command
     * bit set in allowed_commands), to an array of SDS strings, terminated by
     * a NULL pointer, with all the sub commands that can be executed for
     * this command. When no subcommands matching is used, the field is just
     * set to NULL to avoid allocating USER_COMMAND_BITS_COUNT pointers. */
    sds **allowed_subcommands;
    list *passwords; /* A list of SDS valid passwords for this user. */
    list *patterns;  /* A list of allowed key patterns. If this field is NULL
                        the user cannot mention any key in a command, unless
                        the flag ALLKEYS is set in the user. */
    list *channels;  /* A list of allowed Pub/Sub channel patterns. If this
                        field is NULL the user cannot mention any channel in a
                        `PUBLISH` or [P][UNSUBSCRIBE] command, unless the flag
                        ALLCHANNELS is set in the user. */
} user;

/* With multiplexing we need to take per-client state.
 * Clients are taken in a linked list. */

#define CLIENT_ID_AOF (UINT64_MAX) /* Reserved ID for the AOF client. If you
                                      need more reserved IDs use UINT64_MAX-1,
                                      -2, ... and so forth. */

struct parsed_command {
    robj** argv = nullptr;
    int argc = 0;
    int argcMax;
    long long reploff = 0;
    size_t argv_len_sum = 0;    /* Sum of lengths of objects in argv list. */

    parsed_command(int maxargs) {
        argv = (robj**)zmalloc(sizeof(robj*)*maxargs);
        argcMax = maxargs;
    }

    parsed_command &operator=(parsed_command &&o) {
        argv = o.argv;
        argc = o.argc;
        argcMax = o.argcMax;
        reploff = o.reploff;
        o.argv = nullptr;
        o.argc = 0;
        o.argcMax = 0;
        o.reploff = 0;
        return *this;
    }

    parsed_command(parsed_command &o) = delete;
    parsed_command(parsed_command &&o) {
        argv = o.argv;
        argc = o.argc;
        argcMax = o.argcMax;
        reploff = o.reploff;
        o.argv = nullptr;
        o.argc = 0;
        o.argcMax = 0;
        o.reploff = 0;
    }

    ~parsed_command() {
        if (argv != nullptr) {
            for (int i = 0; i < argc; ++i) {
                decrRefCount(argv[i]);
            }
            zfree(argv);
        }
    }
};

struct client {
    uint64_t id;            /* Client incremental unique ID. */
    connection *conn;
    int resp;               /* RESP protocol version. Can be 2 or 3. */
    redisDb *db;            /* Pointer to currently SELECTed DB. */
    robj *name;             /* As set by CLIENT SETNAME. */
    sds querybuf;           /* Buffer we use to accumulate client queries. */
    size_t qb_pos;          /* The position we have read in querybuf. */
    sds pending_querybuf;   /* If this client is flagged as master, this buffer
                               represents the yet not applied portion of the
                               replication stream that we are receiving from
                               the master. */
    size_t querybuf_peak;   /* Recent (100ms or more) peak of querybuf size. */
    int original_argc;      /* Num of arguments of original command if arguments were rewritten. */
    robj **original_argv;   /* Arguments of original command if arguments were rewritten. */
    struct redisCommand *cmd, *lastcmd;  /* Last command executed. */
    ::user *user;             /* User associated with this connection. If the
                               user is set to NULL the connection can do
                               anything (admin). */
    int reqtype;            /* Request protocol type: PROTO_REQ_* */
    int multibulklen;       /* Number of multi bulk arguments left to read. */
    long bulklen;           /* Length of bulk argument in multi bulk request. */
    list *reply;            /* List of reply objects to send to the client. */
    unsigned long long reply_bytes; /* Tot bytes of objects in reply list. */
    size_t sentlen;         /* Amount of bytes already sent in the current
                               buffer or object being sent. */
    time_t ctime;           /* Client creation time. */
    long duration;          /* Current command duration. Used for measuring latency of blocking/non-blocking cmds */
    time_t lastinteraction; /* Time of the last interaction, used for timeout */
    time_t obuf_soft_limit_reached_time;
    std::atomic<uint64_t> flags;              /* Client flags: CLIENT_* macros. */
    int casyncOpsPending;
    int fPendingAsyncWrite; /* NOTE: Not a flag because it is written to outside of the client lock (locked by the global lock instead) */
    std::atomic<bool> fPendingAsyncWriteHandler;
    int authenticated;      /* Needed when the default user requires auth. */
    int replstate;          /* Replication state if this is a replica. */
    int repl_put_online_on_ack; /* Install replica write handler on ACK. */
    int repldbfd;           /* Replication DB file descriptor. */
    off_t repldboff;        /* Replication DB file offset. */
    off_t repldbsize;       /* Replication DB file size. */
    sds replpreamble;       /* Replication DB preamble. */
    time_t repl_down_since; /* When client lost connection. */
    long long read_reploff; /* Read replication offset if this is a master. */
    long long reploff;      /* Applied replication offset if this is a master. */
    long long reploff_cmd;  /* The replication offset of the executing command, reploff gets set to this after the execution completes */
    long long repl_ack_off; /* Replication ack offset, if this is a replica. */
    long long repl_ack_time;/* Replication ack time, if this is a replica. */
    long long repl_last_partial_write; /* The last time the server did a partial write from the RDB child pipe to this replica  */
    long long psync_initial_offset; /* FULLRESYNC reply offset other slaves
                                       copying this replica output buffer
                                       should use. */
                                       
    long long repl_curr_off = -1;/* Replication offset of the replica, also where in the backlog we need to start from
                                  * when sending data to this replica. */
    long long repl_end_off = -1; /* Replication offset to write to, stored in the replica, as opposed to using the global offset 
                                  * to prevent needing the global lock */

    char replid[CONFIG_RUN_ID_SIZE+1]; /* Master replication ID (if master). */
    int slave_listening_port; /* As configured with: REPLCONF listening-port */
    char *slave_addr;       /* Optionally given by REPLCONF ip-address */
    int slave_capa;         /* Slave capabilities: SLAVE_CAPA_* bitwise OR. */
    multiState mstate;      /* MULTI/EXEC state */
    int btype;              /* Type of blocking op if CLIENT_BLOCKED. */
    blockingState bpop;     /* blocking state */
    long long woff;         /* Last write global replication offset. */
    list *watched_keys;     /* Keys WATCHED for MULTI/EXEC CAS */
    ::dict *pubsub_channels;  /* channels a client is interested in (SUBSCRIBE) */
    list *pubsub_patterns;  /* patterns a client is interested in (SUBSCRIBE) */
    sds peerid;             /* Cached peer ID. */
    sds sockname;           /* Cached connection target address. */
    listNode *client_list_node; /* list node in client list */
    listNode *paused_list_node; /* list node within the pause list */
    RedisModuleUserChangedFunc auth_callback; /* Module callback to execute
                                               * when the authenticated user
                                               * changes. */
    void *auth_callback_privdata; /* Private data that is passed when the auth
                                   * changed callback is executed. Opaque for
                                   * Redis Core. */
    void *auth_module;      /* The module that owns the callback, which is used
                             * to disconnect the client if the module is
                             * unloaded for cleanup. Opaque for Redis Core.*/

    /* UUID announced by the client (default nil) - used to detect multiple connections to/from the same peer */
    /* compliant servers will announce their UUIDs when a replica connection is started, and return when asked */
    /* UUIDs are transient and lost when the server is shut down */
    unsigned char uuid[UUID_BINARY_LEN];

    /* If this client is in tracking mode and this field is non zero,
     * invalidation messages for keys fetched by this client will be send to
     * the specified client ID. */
    uint64_t client_tracking_redirection;
    rax *client_tracking_prefixes; /* A dictionary of prefixes we are already
                                      subscribed to in BCAST mode, in the
                                      context of client side caching. */
    /* In clientsCronTrackClientsMemUsage() we track the memory usage of
     * each client and add it to the sum of all the clients of a given type,
     * however we need to remember what was the old contribution of each
     * client, and in which categoty the client was, in order to remove it
     * before adding it the new value. */
    uint64_t client_cron_last_memory_usage;
    int      client_cron_last_memory_type;
    /* Response buffer */
    int bufpos;
    char buf[PROTO_REPLY_CHUNK_BYTES];

    /* Async Response Buffer - other threads write here */
    clientReplyBlock *replyAsync;

    uint64_t mvccCheckpoint = 0;    // the MVCC checkpoint of our last write

    int iel; /* the event loop index we're registered with */
    struct fastlock lock {"client"};
    int master_error;
    std::vector<parsed_command> vecqueuedcmd;
    int argc;
    robj **argv;
    size_t argv_len_sumActive = 0;

    bool FPendingReplicaWrite() const {
        return repl_curr_off != repl_end_off && replstate == SLAVE_STATE_ONLINE;
    }

    // post a function from a non-client thread to run on its client thread
    bool postFunction(std::function<void(client *)> fn, bool fLock = true);
    size_t argv_len_sum() const;
    bool asyncCommand(std::function<void(const redisDbPersistentDataSnapshot *, const std::vector<robj_sharedptr> &)> &&mainFn, 
                        std::function<void(const redisDbPersistentDataSnapshot *)> &&postFn = nullptr);
    char* fprint;
};

struct saveparam {
    time_t seconds;
    int changes;
};

struct moduleLoadQueueEntry {
    sds path;
    int argc;
    robj **argv;
};

struct sentinelLoadQueueEntry {
    int argc;
    sds *argv;
    int linenum;
    sds line;
};

struct sentinelConfig {
    list *pre_monitor_cfg;
    list *monitor_cfg;
    list *post_monitor_cfg;
};

struct sharedObjectsStruct {
    robj *crlf, *ok, *err, *emptybulk, *czero, *cone, *pong, *space,
    *colon, *queued, *nullbulk, *null[4], *nullarray[4], *emptymap[4], *emptyset[4],
    *emptyarray, *wrongtypeerr, *nokeyerr, *syntaxerr, *sameobjecterr,
    *outofrangeerr, *noscripterr, *loadingerr, *slowscripterr, *bgsaveerr,
    *masterdownerr, *roslaveerr, *execaborterr, *noautherr, *noreplicaserr,
    *busykeyerr, *oomerr, *overloaderr, *plus, *messagebulk, *pmessagebulk, *subscribebulk,
    *unsubscribebulk, *psubscribebulk, *punsubscribebulk, *del, *unlink,
    *rpop, *lpop, *lpush, *rpoplpush, *lmove, *blmove, *zpopmin, *zpopmax,
    *emptyscan, *multi, *exec, *left, *right, *hset, *srem, *xgroup, *xclaim,  
    *script, *replconf, *eval, *persist, *set, *pexpireat, *pexpire, 
    *time, *pxat, *px, *retrycount, *force, *justid, 
    *lastid, *ping, *replping, *setid, *keepttl, *load, *createconsumer,
    *getack, *special_asterick, *special_equals, *default_username,
    *hdel, *zrem, *mvccrestore, *pexpirememberat, *redacted,
    *select[PROTO_SHARED_SELECT_CMDS],
    *integers[OBJ_SHARED_INTEGERS],
    *mbulkhdr[OBJ_SHARED_BULKHDR_LEN], /* "*<value>\r\n" */
    *bulkhdr[OBJ_SHARED_BULKHDR_LEN];  /* "$<value>\r\n" */
    sds minstring, maxstring;
};

/* ZSETs use a specialized version of Skiplists */
struct zskiplistLevel {
        struct zskiplistNode *forward;
        unsigned long span;
};
typedef struct zskiplistNode {
    sds ele;
    double score;
    struct zskiplistNode *backward;
    
#ifdef __cplusplus
    zskiplistLevel *level(size_t idx) {
        return reinterpret_cast<zskiplistLevel*>(this+1) + idx;
    }
#else
    struct zskiplistLevel level[];
#endif
} zskiplistNode;

typedef struct zskiplist {
    struct zskiplistNode *header, *tail;
    unsigned long length;
    int level;
} zskiplist;

typedef struct zset {
    ::dict *dict;
    zskiplist *zsl;
} zset;

typedef struct clientBufferLimitsConfig {
    unsigned long long hard_limit_bytes;
    unsigned long long soft_limit_bytes;
    time_t soft_limit_seconds;
} clientBufferLimitsConfig;

extern clientBufferLimitsConfig clientBufferLimitsDefaults[CLIENT_TYPE_OBUF_COUNT];

/* The redisOp structure defines a Redis Operation, that is an instance of
 * a command with an argument vector, database ID, propagation target
 * (PROPAGATE_*), and command pointer.
 *
 * Currently only used to additionally propagate more commands to AOF/Replication
 * after the propagation of the executed command. */
typedef struct redisOp {
    robj **argv;
    int argc, dbid, target;
    struct redisCommand *cmd;
} redisOp;

/* Defines an array of Redis operations. There is an API to add to this
 * structure in an easy way.
 *
 * redisOpArrayInit();
 * redisOpArrayAppend();
 * redisOpArrayFree();
 */
typedef struct redisOpArray {
    redisOp *ops;
    int numops;
} redisOpArray;

/* This structure is returned by the getMemoryOverheadData() function in
 * order to return memory overhead information. */
struct redisMemOverhead {
    size_t peak_allocated;
    size_t total_allocated;
    size_t startup_allocated;
    size_t repl_backlog;
    size_t clients_slaves;
    size_t clients_normal;
    size_t aof_buffer;
    size_t lua_caches;
    size_t overhead_total;
    size_t dataset;
    size_t total_keys;
    size_t bytes_per_key;
    float dataset_perc;
    float peak_perc;
    float total_frag;
    ssize_t total_frag_bytes;
    float allocator_frag;
    ssize_t allocator_frag_bytes;
    float allocator_rss;
    ssize_t allocator_rss_bytes;
    float rss_extra;
    size_t rss_extra_bytes;
    size_t num_dbs;
    struct {
        size_t dbid;
        size_t overhead_ht_main;
        size_t overhead_ht_expires;
    } *db;
};


struct redisMaster {
    char *masteruser;               /* AUTH with this user and masterauth with master */
    char *masterauth;               /* AUTH with this password with master */
    char *masterhost;               /* Hostname of master */
    int masterport;                 /* Port of master */
    client *cached_master;          /* Cached master to be reused for PSYNC. */
    client *master;
    /* The following two fields is where we store master PSYNC replid/offset
     * while the PSYNC is in progress. At the end we'll copy the fields into
     * the server->master client structure. */
    char master_replid[CONFIG_RUN_ID_SIZE+1];  /* Master PSYNC runid. */
    long long master_initial_offset;           /* Master PSYNC offset. */

    bool isActive = false;
    bool isKeydbFastsync = false;
    int repl_state;          /* Replication status if the instance is a replica */
    off_t repl_transfer_size; /* Size of RDB to read from master during sync. */
    off_t repl_transfer_read; /* Amount of RDB read from master during sync. */
    off_t repl_transfer_last_fsync_off; /* Offset when we fsync-ed last time. */
    connection *repl_transfer_s;     /* Replica -> Master SYNC socket */
    int repl_transfer_fd;    /* Replica -> Master SYNC temp file descriptor */
    char *repl_transfer_tmpfile; /* Replica-> master SYNC temp file name */
    time_t repl_transfer_lastio; /* Unix time of the latest read, for timeout */
    time_t repl_down_since; /* Unix time at which link with master went down */

    class SnapshotPayloadParseState *parseState;
    sds bulkreadBuffer = nullptr;

    unsigned char master_uuid[UUID_BINARY_LEN];  /* Used during sync with master, this is our master's UUID */
                                                /* After we've connected with our master use the UUID in g_pserver->master */
    uint64_t mvccLastSync;
    /* During a handshake the server may have stale keys, we track these here to share once a reciprocal connection is made */
    std::map<int, std::vector<robj_sharedptr>> *staleKeyMap;
    int ielReplTransfer = -1;
};

struct MasterSaveInfo {
    MasterSaveInfo() {
        memcpy(master_replid, "0000000000000000000000000000000000000000", sizeof(master_replid));
    }
    MasterSaveInfo(const redisMaster &mi) {
        memcpy(master_replid, mi.master_replid, sizeof(mi.master_replid));
        if (mi.master) {
            master_initial_offset = mi.master->reploff;
            selected_db = mi.master->db->id;
        } else if (mi.cached_master) {
            master_initial_offset = mi.cached_master->reploff;
            selected_db = mi.cached_master->db->id;
        } else {
            master_initial_offset = -1;
            selected_db = 0;
        }
        masterport = mi.masterport;
        if (mi.masterhost)
            masterhost = sdsstring(sdsdup(mi.masterhost));
        masterport = mi.masterport;
    }
    MasterSaveInfo(const MasterSaveInfo &other) {
        masterhost = other.masterhost;
        masterport = other.masterport;
        memcpy(master_replid, other.master_replid, sizeof(master_replid));
        master_initial_offset = other.master_initial_offset;
    }

    MasterSaveInfo &operator=(const MasterSaveInfo &other) {
        masterhost = other.masterhost;
        masterport = other.masterport;
        memcpy(master_replid, other.master_replid, sizeof(master_replid));
        master_initial_offset = other.master_initial_offset;
        return *this;
    }

    sdsstring masterhost;
    int masterport;
    char master_replid[CONFIG_RUN_ID_SIZE+1];
    long long master_initial_offset;
    int selected_db;
};

/* This structure can be optionally passed to RDB save/load functions in
 * order to implement additional functionalities, by storing and loading
 * metadata to the RDB file.
 *
 * Currently the only use is to select a DB at load time, useful in
 * replication in order to make sure that chained slaves (slaves of slaves)
 * select the correct DB and are able to accept the stream coming from the
 * top-level master. */
class rdbSaveInfo {
public:
    rdbSaveInfo() {
        repl_stream_db = -1;
        repl_id_is_set = 0;
        memcpy(repl_id, "0000000000000000000000000000000000000000", sizeof(repl_id));
        repl_id[CONFIG_RUN_ID_SIZE] = '\0';
        repl_offset = -1;
        fForceSetKey = TRUE;
        mvccMinThreshold = 0;
    }
    rdbSaveInfo(const rdbSaveInfo &other) {
        repl_stream_db = other.repl_stream_db;
        repl_id_is_set = other.repl_id_is_set;
        memcpy(repl_id, other.repl_id, sizeof(repl_id));
        repl_offset = other.repl_offset;
        fForceSetKey = other.fForceSetKey;
        mvccMinThreshold = other.mvccMinThreshold;
        vecmastersaveinfo = other.vecmastersaveinfo;
        master_repl_offset = other.master_repl_offset;
        mi = other.mi;
    }

    rdbSaveInfo &operator=(const rdbSaveInfo &other) {
        repl_stream_db = other.repl_stream_db;
        repl_id_is_set = other.repl_id_is_set;
        memcpy(repl_id, other.repl_id, sizeof(repl_id));
        repl_offset = other.repl_offset;
        fForceSetKey = other.fForceSetKey;
        mvccMinThreshold = other.mvccMinThreshold;
        vecmastersaveinfo = other.vecmastersaveinfo;
        master_repl_offset = other.master_repl_offset;
        mi = other.mi;

        return *this;
    }

    void addMaster(const MasterSaveInfo &si) {
        vecmastersaveinfo.push_back(si);
    }

    size_t numMasters() {
        return vecmastersaveinfo.size();
    }

    /* Used saving and loading. */
    int repl_stream_db;  /* DB to select in g_pserver->master client. */

    /* Used only loading. */
    int repl_id_is_set;  /* True if repl_id field is set. */
    char repl_id[CONFIG_RUN_ID_SIZE+1];     /* Replication ID. */
    long long repl_offset;                  /* Replication offset. */
    int fForceSetKey;

    /* Used In Save */
    long long master_repl_offset;

    uint64_t mvccMinThreshold;
    std::vector<MasterSaveInfo> vecmastersaveinfo;
    struct redisMaster *mi = nullptr;
};

struct malloc_stats {
    size_t zmalloc_used;
    size_t process_rss;
    size_t allocator_allocated;
    size_t allocator_active;
    size_t allocator_resident;
    size_t sys_total;
    size_t sys_available;
};

typedef struct socketFds {
    int fd[CONFIG_BINDADDR_MAX];
    int count;
} socketFds;

/*-----------------------------------------------------------------------------
 * TLS Context Configuration
 *----------------------------------------------------------------------------*/

typedef struct redisTLSContextConfig {
    char *cert_file;                /* Server side and optionally client side cert file name */
    char *key_file;                 /* Private key filename for cert_file */
    char *key_file_pass;            /* Optional password for key_file */
    char *client_cert_file;         /* Certificate to use as a client; if none, use cert_file */
    char *client_key_file;          /* Private key filename for client_cert_file */
    char *client_key_file_pass;     /* Optional password for client_key_file */
    char *dh_params_file;
    char *ca_cert_file;
    char *ca_cert_dir;
    char *protocols;
    char *ciphers;
    char *ciphersuites;
    int prefer_server_ciphers;
    int session_caching;
    int session_cache_size;
    int session_cache_timeout;
    time_t cert_file_last_modified;
    time_t key_file_last_modified;
    time_t client_cert_file_last_modified;
    time_t client_key_file_last_modified;
    time_t ca_cert_file_last_modified;
    time_t ca_cert_dir_last_modified;
} redisTLSContextConfig;

/*-----------------------------------------------------------------------------
 * Global server state
 *----------------------------------------------------------------------------*/

struct clusterState;

/* AIX defines hz to __hz, we don't use this define and in order to allow
 * Redis build on AIX we need to undef it. */
#ifdef _AIX
#undef hz
#endif

#define CHILD_TYPE_NONE 0
#define CHILD_TYPE_RDB 1
#define CHILD_TYPE_AOF 2
#define CHILD_TYPE_LDB 3
#define CHILD_TYPE_MODULE 4

typedef enum childInfoType {
    CHILD_INFO_TYPE_CURRENT_INFO,
    CHILD_INFO_TYPE_AOF_COW_SIZE,
    CHILD_INFO_TYPE_RDB_COW_SIZE,
    CHILD_INFO_TYPE_MODULE_COW_SIZE
} childInfoType;

#define MAX_EVENT_LOOPS 16
#define IDX_EVENT_LOOP_MAIN 0

class GarbageCollectorCollection
{
    GarbageCollector<redisDbPersistentDataSnapshot> garbageCollectorSnapshot;
    GarbageCollector<ICollectable> garbageCollectorGeneric;

    class CPtrCollectable : public ICollectable 
    {
        void *m_pv;

    public:
        CPtrCollectable(void *pv) 
            : m_pv(pv)
            {}

        CPtrCollectable(CPtrCollectable &&move) {
            m_pv = move.m_pv;
            move.m_pv = nullptr;
        }

        virtual ~CPtrCollectable() {
            zfree(m_pv);
        }
    };

public:
    struct Epoch
    {
        uint64_t epochSnapshot = 0;
        uint64_t epochGeneric = 0;

        void reset() {
            epochSnapshot = 0;
            epochGeneric = 0;
        }

        Epoch() = default;

        Epoch (const Epoch &other) {
            epochSnapshot = other.epochSnapshot;
            epochGeneric = other.epochGeneric;
        }

        Epoch &operator=(const Epoch &other) {
            serverAssert(isReset());
            epochSnapshot = other.epochSnapshot;
            epochGeneric = other.epochGeneric;
            return *this;
        }

        bool isReset() const {
            return epochSnapshot == 0 && epochGeneric == 0;
        }
    };

    Epoch startEpoch()
    {
        Epoch e;
        e.epochSnapshot = garbageCollectorSnapshot.startEpoch();
        e.epochGeneric = garbageCollectorGeneric.startEpoch();
        return e;
    }

    void endEpoch(Epoch &e, bool fNoFree = false)
    {
        auto epochSnapshot = e.epochSnapshot;
        auto epochGeneric = e.epochGeneric;
        e.reset();  // We must do this early as GC'd dtors can themselves try to enqueue more data
        garbageCollectorSnapshot.endEpoch(epochSnapshot, fNoFree);
        garbageCollectorGeneric.endEpoch(epochGeneric, fNoFree);
    }

    bool empty()
    {
        return garbageCollectorGeneric.empty() && garbageCollectorSnapshot.empty();
    }

    void shutdown()
    {
        garbageCollectorSnapshot.shutdown();
        garbageCollectorGeneric.shutdown();
    }

    void enqueue(Epoch e, std::unique_ptr<redisDbPersistentDataSnapshot> &&sp)
    {
        garbageCollectorSnapshot.enqueue(e.epochSnapshot, std::move(sp));
    }

    void enqueue(Epoch e, std::unique_ptr<ICollectable> &&sp)
    {
        garbageCollectorGeneric.enqueue(e.epochGeneric, std::move(sp));
    }

    template<typename T>
    void enqueueCPtr(Epoch e, T p)
    {
        auto sp = std::make_unique<CPtrCollectable>(reinterpret_cast<void*>(p));
        enqueue(e, std::move(sp));
    }
};

// Per-thread variabels that may be accessed without a lock
struct redisServerThreadVars {
    aeEventLoop *el = nullptr;
    socketFds ipfd;             /* TCP socket file descriptors */
    socketFds tlsfd;            /* TLS socket file descriptors */
    int in_eval;                /* Are we inside EVAL? */
    int in_exec;                /* Are we inside EXEC? */
    std::vector<client*> clients_pending_write; /* There is to write or install handler. */
    list *unblocked_clients;     /* list of clients to unblock before next loop NOT THREADSAFE */
    list *clients_pending_asyncwrite;
    int cclients;
    int cclientsReplica = 0;
    client *current_client; /* Current client */
    long fixed_time_expire = 0;     /* If > 0, expire keys against server.mstime. */
    client *lua_client = nullptr;   /* The "fake client" to query Redis from Lua */
    struct fastlock lockPendingWrite { "thread pending write" };
    char neterr[ANET_ERR_LEN];   /* Error buffer for anet.c */
    long unsigned commandsExecuted = 0;
    GarbageCollectorCollection::Epoch gcEpoch;
    const redisDbPersistentDataSnapshot **rgdbSnapshot = nullptr;
    long long stat_total_error_replies; /* Total number of issued error replies ( command + rejected errors ) */
    long long prev_err_count; /* per thread marker of exisiting errors during a call */
    bool fRetrySetAofEvent = false;
    bool modulesEnabledThisAeLoop = false; /* In this loop of aeMain, were modules enabled before 
                                              the thread went to sleep? */
    bool disable_async_commands = false; /* this is only valid for one cycle of the AE loop and is reset in afterSleep */
    
    int propagate_in_transaction = 0;  /* Make sure we don't propagate nested MULTI/EXEC */
    int client_pause_in_transaction = 0; /* Was a client pause executed during this Exec? */
    std::unordered_set<client*> setclientsProcess;
    std::unordered_set<client*> setclientsPrefetch;
    std::unordered_set<StorageToken*> setStorageTokensProcess;
    dictAsyncRehashCtl *rehashCtl = nullptr;

    int getRdbKeySaveDelay();
private:
    int rdb_key_save_delay = -1; // thread local cache
};

// Const vars are not changed after worker threads are launched
struct redisServerConst {
    pid_t pid;                  /* Main process pid. */
    time_t stat_starttime;          /* Server start time */
    pthread_t main_thread_id;         /* Main thread id */
    pthread_t time_thread_id;
    char *configfile;           /* Absolute config file path, or NULL */
    char *executable;           /* Absolute executable file path. */
    char **exec_argv;           /* Executable argv vector (copy). */

    int cthreads;               /* Number of main worker threads */
    int fThreadAffinity;        /* Should we pin threads to cores? */
    int threadAffinityOffset = 0; /* Where should we start pinning them? */
    char *pidfile;              /* PID file path */

    /* Fast pointers to often looked up command */
    struct redisCommand *delCommand, *multiCommand, *lpushCommand,
                        *lpopCommand, *rpopCommand, *zpopminCommand,
                        *zpopmaxCommand, *sremCommand, *execCommand,
                        *expireCommand, *pexpireCommand, *xclaimCommand,
                        *xgroupCommand, *rreplayCommand, *rpoplpushCommand,
                        *hdelCommand, *zremCommand, *lmoveCommand;

    /* Configuration */
    char *default_masteruser;               /* AUTH with this user and masterauth with master */
    char *default_masterauth;               /* AUTH with this password with master */
    int verbosity;                  /* Loglevel in keydb.conf */
    int maxidletime;                /* Client timeout in seconds */
    int tcpkeepalive;               /* Set SO_KEEPALIVE if non-zero. */
    int active_expire_enabled;      /* Can be disabled for testing purposes. */
    int active_defrag_enabled;
    int jemalloc_bg_thread;         /* Enable jemalloc background thread */
    size_t active_defrag_ignore_bytes; /* minimum amount of fragmentation waste to start active defrag */
    int active_defrag_threshold_lower; /* minimum percentage of fragmentation to start active defrag */
    int active_defrag_threshold_upper; /* maximum percentage of fragmentation at which we use maximum effort */
    int active_defrag_cycle_min;       /* minimal effort for defrag in CPU percentage */
    int active_defrag_cycle_max;       /* maximal effort for defrag in CPU percentage */
    unsigned long active_defrag_max_scan_fields; /* maximum number of fields of set/hash/zset/list to process from within the main dict scan */
    size_t client_max_querybuf_len; /* Limit for client query buffer length */
    int dbnum = 0;                      /* Total number of configured DBs */
    int supervised;                 /* 1 if supervised, 0 otherwise. */
    int supervised_mode;            /* See SUPERVISED_* */
    int daemonize;                  /* True if running as a daemon */
    int sanitize_dump_payload;      /* Enables deep sanitization for ziplist and listpack in RDB and RESTORE. */
    int skip_checksum_validation;   /* Disables checksum validateion for RDB and RESTORE payload. */
    int set_proc_title;             /* True if change proc title */
    char *proc_title_template;      /* Process title template format */
    clientBufferLimitsConfig client_obuf_limits[CLIENT_TYPE_OBUF_COUNT];

    /* System hardware info */
    size_t system_memory_size;  /* Total memory in system as reported by OS */

    unsigned char uuid[UUID_BINARY_LEN];         /* This server's UUID - populated on boot */

    int enable_motd;            /* Flag to retrieve the Message of today using CURL request*/

    int delete_on_evict = false;   // Only valid when a storage provider is set
    int thread_min_client_threshold = 50;
    int multimaster_no_forward;
    int storage_memory_model = STORAGE_WRITETHROUGH;
    char *storage_conf = nullptr;
    int fForkBgSave = false;
    int time_thread_priority = false;
    long long repl_backlog_disk_size = 0;
    int force_backlog_disk = 0;
};

struct redisServer {
    /* General */
    int dynamic_hz;             /* Change hz value depending on # of clients. */
    int config_hz;              /* Configured HZ value. May be different than
                                   the actual 'hz' field value if dynamic-hz
                                   is enabled. */
    mode_t umask;               /* The umask value of the process on startup */
    std::atomic<int> hz;        /* serverCron() calls frequency in hertz */
    int in_fork_child;          /* indication that this is a fork child */
    IStorage *metadataDb = nullptr;
    redisDb **db = nullptr;
    dict *commands;             /* Command table */
    dict *orig_commands;        /* Command table before command renaming. */


    struct redisServerThreadVars rgthreadvar[MAX_EVENT_LOOPS];
    struct redisServerThreadVars modulethreadvar; /* Server thread local variables to be used by module threads */
    pthread_t rgthread[MAX_EVENT_LOOPS];

    std::atomic<unsigned int> lruclock;      /* Clock for LRU eviction */
    std::atomic<int> shutdown_asap;          /* SHUTDOWN needed ASAP */
    rax *errors;                /* Errors table */
    int activerehashing;        /* Incremental rehash in serverCron() */
    int active_defrag_running;  /* Active defragmentation running (holds current scan aggressiveness) */
    int enable_async_rehash = 1;    /* Should we use the async rehash feature? */
    int cronloops;              /* Number of times the cron function run */
    char runid[CONFIG_RUN_ID_SIZE+1];  /* ID always different at every exec. */
    int sentinel_mode;          /* True if this instance is a Sentinel. */
    size_t initial_memory_usage; /* Bytes used after initialization. */
    int always_show_logo;       /* Show logo even for non-stdout logging. */
    char *ignore_warnings;      /* Config: warnings that should be ignored. */
    pause_type client_pause_type;      /* True if clients are currently paused */
    /* Modules */
    ::dict *moduleapi;            /* Exported core APIs dictionary for modules. */
    ::dict *sharedapi;            /* Like moduleapi but containing the APIs that
                                   modules share with each other. */
    list *loadmodule_queue;     /* List of modules to load at startup. */
    pid_t child_pid;            /* PID of current child */
    int child_type;             /* Type of current child */
    client *module_client;      /* "Fake" client to call Redis from modules */
    /* Networking */
    int port;                   /* TCP listening port */
    int tls_port;               /* TLS listening port */
    int tcp_backlog;            /* TCP listen() backlog */
    char *bindaddr[CONFIG_BINDADDR_MAX]; /* Addresses we should bind to */
    int bindaddr_count;         /* Number of addresses in g_pserver->bindaddr[] */
    char *unixsocket;           /* UNIX socket path */
    mode_t unixsocketperm;      /* UNIX socket permission */
    int sofd;                   /* Unix socket file descriptor */
    socketFds cfd;              /* Cluster bus listening socket */
    list *clients;              /* List of active clients */
    list *clients_to_close;     /* Clients to close asynchronously */
    list *slaves, *monitors;    /* List of slaves and MONITORs */
    rax *clients_timeout_table; /* Radix tree for blocked clients timeouts. */
    long fixed_time_expire;     /* If > 0, expire keys against server.mstime. */
    rax *clients_index;         /* Active clients dictionary by client ID. */
    list *paused_clients;       /* List of pause clients */
    mstime_t client_pause_end_time; /* Time when we undo clients_paused */
    ::dict *migrate_cached_sockets;/* MIGRATE cached sockets */
    std::atomic<uint64_t> next_client_id; /* Next client unique ID. Incremental. */
    int protected_mode;         /* Don't accept external connections. */
    long long events_processed_while_blocked; /* processEventsWhileBlocked() */

    /* RDB / AOF loading information */
    std::atomic<int> loading; /* We are loading data from disk if true */
    off_t loading_total_bytes;
    off_t loading_rdb_used_mem;
    off_t loading_loaded_bytes;
    time_t loading_start_time;
    unsigned long loading_process_events_interval_bytes;
    unsigned int loading_process_events_interval_keys;

    int active_expire_enabled;      /* Can be disabled for testing purposes. */
    int active_expire_effort;       /* From 1 (default) to 10, active effort. */

    int replicaIsolationFactor = 1;

    /* Fields used only for stats */
    long long stat_numcommands;     /* Number of processed commands */
    long long stat_numconnections;  /* Number of connections received */
    long long stat_expiredkeys;     /* Number of expired keys */
    double stat_expired_stale_perc; /* Percentage of keys probably expired */
    long long stat_expired_time_cap_reached_count; /* Early expire cylce stops.*/
    long long stat_expire_cycle_time_used; /* Cumulative microseconds used. */
    long long stat_evictedkeys;     /* Number of evicted keys (maxmemory) */
    long long stat_keyspace_hits;   /* Number of successful lookups of keys */
    long long stat_keyspace_misses; /* Number of failed lookups of keys */
    long long stat_active_defrag_hits;      /* number of allocations moved */
    long long stat_active_defrag_misses;    /* number of allocations scanned but not moved */
    long long stat_active_defrag_key_hits;  /* number of keys with moved allocations */
    long long stat_active_defrag_key_misses;/* number of keys scanned and not moved */
    long long stat_active_defrag_scanned;   /* number of dictEntries scanned */
    size_t stat_peak_memory;        /* Max used memory record */
    long long stat_fork_time;       /* Time needed to perform latest fork() */
    double stat_fork_rate;          /* Fork rate in GB/sec. */
    long long stat_total_forks;     /* Total count of fork. */
    long long stat_rejected_conn;   /* Clients rejected because of maxclients */
    long long stat_sync_full;       /* Number of full resyncs with slaves. */
    long long stat_sync_partial_ok; /* Number of accepted PSYNC requests. */
    long long stat_sync_partial_err;/* Number of unaccepted PSYNC requests. */
    list *slowlog;                  /* SLOWLOG list of commands */
    long long slowlog_entry_id;     /* SLOWLOG current entry ID */
    long long slowlog_log_slower_than; /* SLOWLOG time limit (to get logged) */
    unsigned long slowlog_max_len;     /* SLOWLOG max number of items logged */
    struct malloc_stats cron_malloc_stats; /* sampled in serverCron(). */
    std::atomic<long long> stat_net_input_bytes; /* Bytes read from network. */
    std::atomic<long long> stat_net_output_bytes; /* Bytes written to network. */
    size_t stat_current_cow_bytes;  /* Copy on write bytes while child is active. */
    monotime stat_current_cow_updated;  /* Last update time of stat_current_cow_bytes */
    size_t stat_current_save_keys_processed;  /* Processed keys while child is active. */
    size_t stat_current_save_keys_total;  /* Number of keys when child started. */
    size_t stat_rdb_cow_bytes;      /* Copy on write bytes during RDB saving. */
    size_t stat_aof_cow_bytes;      /* Copy on write bytes during AOF rewrite. */
    size_t stat_module_cow_bytes;   /* Copy on write bytes during module fork. */
    double stat_module_progress;   /* Module save progress. */
    uint64_t stat_clients_type_memory[CLIENT_TYPE_COUNT];/* Mem usage by type */
    long long stat_unexpected_error_replies; /* Number of unexpected (aof-loading, replica to master, etc.) error replies */
    long long stat_dump_payload_sanitizations; /* Number deep dump payloads integrity validations. */
    std::atomic<long long> stat_total_reads_processed; /* Total number of read events processed */
    std::atomic<long long> stat_total_writes_processed; /* Total number of write events processed */
    long long stat_storage_provider_read_hits;
    long long stat_storage_provider_read_misses;
    /* The following two are used to track instantaneous metrics, like
     * number of operations per second, network traffic. */
    struct {
        long long last_sample_time; /* Timestamp of last sample in ms */
        long long last_sample_count;/* Count in last sample */
        long long samples[STATS_METRIC_SAMPLES];
        int idx;
    } inst_metric[STATS_METRIC_COUNT];
    /* AOF persistence */
    int aof_enabled;                /* AOF configuration */
    int aof_state;                  /* AOF_(ON|OFF|WAIT_REWRITE) */
    int aof_fsync;                  /* Kind of fsync() policy */
    char *aof_filename;             /* Name of the AOF file */
    int aof_no_fsync_on_rewrite;    /* Don't fsync if a rewrite is in prog. */
    int aof_rewrite_perc;           /* Rewrite AOF if % growth is > M and... */
    off_t aof_rewrite_min_size;     /* the AOF file is at least N bytes. */
    off_t aof_rewrite_base_size;    /* AOF size on latest startup or rewrite. */
    off_t aof_current_size;         /* AOF current size. */
    off_t aof_fsync_offset;         /* AOF offset which is already synced to disk. */
    int aof_flush_sleep;            /* Micros to sleep before flush. (used by tests) */
    int aof_rewrite_scheduled;      /* Rewrite once BGSAVE terminates. */
    list *aof_rewrite_buf_blocks;   /* Hold changes during an AOF rewrite. */
    sds aof_buf;      /* AOF buffer, written before entering the event loop */
    int aof_fd;       /* File descriptor of currently selected AOF file */
    int aof_selected_db; /* Currently selected DB in AOF */
    time_t aof_flush_postponed_start; /* UNIX time of postponed AOF flush */
    time_t aof_last_fsync;            /* UNIX time of last fsync() */
    time_t aof_rewrite_time_last;   /* Time used by last AOF rewrite run. */
    time_t aof_rewrite_time_start;  /* Current AOF rewrite start time. */
    int aof_lastbgrewrite_status;   /* C_OK or C_ERR */
    unsigned long aof_delayed_fsync;  /* delayed AOF fsync() counter */
    int aof_rewrite_incremental_fsync;/* fsync incrementally while aof rewriting? */
    int rdb_save_incremental_fsync;   /* fsync incrementally while rdb saving? */
    int aof_last_write_status;      /* C_OK or C_ERR */
    int aof_last_write_errno;       /* Valid if aof write/fsync status is ERR */
    int aof_load_truncated;         /* Don't stop on unexpected AOF EOF. */
    int aof_use_rdb_preamble;       /* Use RDB preamble on AOF rewrites. */
    redisAtomic int aof_bio_fsync_status; /* Status of AOF fsync in bio job. */
    redisAtomic int aof_bio_fsync_errno;  /* Errno of AOF fsync in bio job. */
    /* AOF pipes used to communicate between parent and child during rewrite. */
    int aof_pipe_write_data_to_child;
    int aof_pipe_read_data_from_parent;
    int aof_pipe_write_ack_to_parent;
    int aof_pipe_read_ack_from_child;
    aeEventLoop *el_alf_pip_read_ack_from_child;
    int aof_pipe_write_ack_to_child;
    int aof_pipe_read_ack_from_parent;
    int aof_stop_sending_diff;     /* If true stop sending accumulated diffs
                                      to child process. */
    sds aof_child_diff;             /* AOF diff accumulator child side. */
    int aof_rewrite_pending = 0;    /* is a call to aofChildWriteDiffData already queued? */
    /* RDB persistence */
    int allowRdbResizeOp;           /* Debug situations we may want rehash to be ocurring, so ignore resize */
    long long dirty;                /* Changes to DB from the last save */
    long long dirty_before_bgsave;  /* Used to restore dirty on failed BGSAVE */
    struct _rdbThreadVars
    {
        std::atomic<bool> fRdbThreadCancel {false};
        std::atomic<bool> fDone {false};
        int tmpfileNum = 0;
        pthread_t rdb_child_thread;
        int fRdbThreadActive = false;
    } rdbThreadVars;
    struct saveparam *saveparams;   /* Save points array for RDB */
    int saveparamslen;              /* Number of saving points */
    char *rdb_filename;             /* Name of RDB file */
    char *rdb_s3bucketpath;         /* Path for AWS S3 backup of RDB file */
    int rdb_compression;            /* Use compression in RDB? */
    int rdb_checksum;               /* Use RDB checksum? */
    int rdb_del_sync_files;         /* Remove RDB files used only for SYNC if
                                       the instance does not use persistence. */
    time_t lastsave;                /* Unix time of last successful save */
    time_t lastbgsave_try;          /* Unix time of last attempted bgsave */
    time_t rdb_save_time_last;      /* Time used by last RDB save run. */
    time_t rdb_save_time_start;     /* Current RDB save start time. */
    mstime_t rdb_save_latency;      /* Used to track end to end latency of rdb save*/
    pid_t rdb_child_pid = -1;       /* Used only during fork bgsave */
    int rdb_bgsave_scheduled;       /* BGSAVE when possible if true. */
    int rdb_child_type;             /* Type of save by active child. */
    int lastbgsave_status;          /* C_OK or C_ERR */
    int stop_writes_on_bgsave_err;  /* Don't allow writes if can't BGSAVE */
    int rdb_pipe_read;              /* RDB pipe used to transfer the rdb data */
                                    /* to the parent process in diskless repl. */
    int rdb_child_exit_pipe;        /* Used by the diskless parent allow child exit. */
    connection **rdb_pipe_conns;    /* Connections which are currently the */
    int rdb_pipe_numconns;          /* target of diskless rdb fork child. */
    int rdb_pipe_numconns_writing;  /* Number of rdb conns with pending writes. */
    char *rdb_pipe_buff;            /* In diskless replication, this buffer holds data */
    int rdb_pipe_bufflen;           /* that was read from the the rdb pipe. */
    int rdb_key_save_delay;         /* Delay in microseconds between keys while
                                     * writing the RDB. (for testings). negative
                                     * value means fractions of microsecons (on average). */
    int key_load_delay;             /* Delay in microseconds between keys while
                                     * loading aof or rdb. (for testings). negative
                                     * value means fractions of microsecons (on average). */
    /* Pipe and data structures for child -> parent info sharing. */
    int child_info_pipe[2];         /* Pipe used to write the child_info_data. */
    int child_info_nread;           /* Num of bytes of the last read from pipe */
    /* Propagation of commands in AOF / replication */
    redisOpArray also_propagate;    /* Additional command to propagate. */
    int replication_allowed;        /* Are we allowed to replicate? */
    /* Logging */
    char *logfile;                  /* Path of log file */
    int syslog_enabled;             /* Is syslog enabled? */
    char *syslog_ident;             /* Syslog ident */
    int syslog_facility;            /* Syslog facility */
    int crashlog_enabled;           /* Enable signal handler for crashlog.
                                     * disable for clean core dumps. */
    int memcheck_enabled;           /* Enable memory check on crash. */
    int use_exit_on_panic;          /* Use exit() on panic and assert rather than
                                     * abort(). useful for Valgrind. */
    /* Replication (master) */
    char replid[CONFIG_RUN_ID_SIZE+1];  /* My current replication ID. */
    char replid2[CONFIG_RUN_ID_SIZE+1]; /* replid inherited from master*/
    long long master_repl_offset;   /* My current replication offset */
    long long second_replid_offset; /* Accept offsets up to this for replid2. */
    int replicaseldb;                 /* Last SELECTed DB in replication output */
    int repl_ping_slave_period;     /* Master pings the replica every N seconds */
    char *repl_backlog;             /* Replication backlog for partial syncs */
    char *repl_backlog_disk = nullptr;
    long long repl_backlog_size;    /* Backlog circular buffer size */
    long long repl_backlog_config_size; /* The repl backlog may grow but we want to know what the user set it to */
    long long repl_backlog_histlen; /* Backlog actual data length */
    long long repl_backlog_idx;     /* Backlog circular buffer current offset,
                                       that is the next byte will'll write to.*/
    long long repl_backlog_off;     /* Replication "master offset" of first
                                       byte in the replication backlog buffer.*/
    long long repl_backlog_start;   /* Used to compute indicies from offsets
                                       basically, index = (offset - start) % size */
    fastlock repl_backlog_lock {"replication backlog"};
    time_t repl_backlog_time_limit; /* Time without slaves after the backlog
                                       gets released. */
    time_t repl_no_slaves_since;    /* We have no slaves since that time.
                                       Only valid if g_pserver->slaves len is 0. */
    int repl_min_slaves_to_write;   /* Min number of slaves to write. */
    int repl_min_slaves_max_lag;    /* Max lag of <count> slaves to write. */
    int repl_good_slaves_count;     /* Number of slaves with lag <= max_lag. */
    int repl_diskless_sync;         /* Master send RDB to slaves sockets directly. */
    int repl_diskless_load;         /* Slave parse RDB directly from the socket.
                                     * see REPL_DISKLESS_LOAD_* enum */
    int repl_diskless_sync_delay;   /* Delay to start a diskless repl BGSAVE. */
    std::atomic <long long> repl_lowest_off; /* The lowest offset amongst all replicas
                                                -1 if there are no replicas */
    /* Replication (replica) */
    list *masters;
    int enable_multimaster; 
    int repl_timeout;               /* Timeout after N seconds of master idle */
    int repl_syncio_timeout; /* Timeout for synchronous I/O calls */
    int repl_disable_tcp_nodelay;   /* Disable TCP_NODELAY after SYNC? */
    int repl_serve_stale_data; /* Serve stale data when link is down? */
    int repl_quorum;           /* For multimaster what do we consider a quorum? -1 means all master must be online */
    int repl_slave_ro;          /* Slave is read only? */
    int repl_slave_ignore_maxmemory;    /* If true slaves do not evict. */
    int slave_priority;             /* Reported in INFO and used by Sentinel. */
    int replica_announced;          /* If true, replica is announced by Sentinel */
    int slave_announce_port;        /* Give the master this listening port. */
    char *slave_announce_ip;        /* Give the master this ip address. */
    int repl_slave_lazy_flush;          /* Lazy FLUSHALL before loading DB? */
    /* Replication script cache. */
    ::dict *repl_scriptcache_dict;        /* SHA1 all slaves are aware of. */
    list *repl_scriptcache_fifo;        /* First in, first out LRU eviction. */
    unsigned int repl_scriptcache_size; /* Max number of elements. */
    /* Synchronous replication. */
    list *clients_waiting_acks;         /* Clients waiting in WAIT command. */
    int get_ack_from_slaves;            /* If true we send REPLCONF GETACK. */
    /* Limits */
    unsigned int maxclients;            /* Max number of simultaneous clients */
    unsigned int maxclientsReserved;    /* Reserved amount for health checks (localhost conns) */
    unsigned long long maxmemory;   /* Max number of memory bytes to use */
    unsigned long long maxstorage;  /* Max number of bytes to use in a storage provider */
    int maxmemory_policy;           /* Policy for key eviction */
    int maxmemory_samples;          /* Precision of random sampling */
    int maxmemory_eviction_tenacity;/* Aggressiveness of eviction processing */
    int force_eviction_percent;     /* Force eviction when this percent of system memory is remaining */
    int lfu_log_factor;             /* LFU logarithmic counter factor. */
    int lfu_decay_time;             /* LFU counter decay factor. */
    long long proto_max_bulk_len;   /* Protocol bulk length maximum size. */
    int oom_score_adj_base;         /* Base oom_score_adj value, as observed on startup */
    int oom_score_adj_values[CONFIG_OOM_COUNT];   /* Linux oom_score_adj configuration */
    int oom_score_adj;                            /* If true, oom_score_adj is managed */
    int disable_thp;                              /* If true, disable THP by syscall */
    /* Blocked clients */
    unsigned int blocked_clients;   /* # of clients executing a blocking cmd.*/
    unsigned int blocked_clients_by_type[BLOCKED_NUM];
    list *ready_keys;        /* List of readyList structures for BLPOP & co */
    /* Client side caching. */
    unsigned int tracking_clients;  /* # of clients with tracking enabled.*/
    size_t tracking_table_max_keys; /* Max number of keys in tracking table. */
    /* Sort parameters - qsort_r() is only available under BSD so we
     * have to take this state global, in order to pass it to sortCompare() */
    int sort_desc;
    int sort_alpha;
    int sort_bypattern;
    int sort_store;
    /* Zip structure config, see keydb.conf for more information  */
    size_t hash_max_ziplist_entries;
    size_t hash_max_ziplist_value;
    size_t set_max_intset_entries;
    size_t zset_max_ziplist_entries;
    size_t zset_max_ziplist_value;
    size_t hll_sparse_max_bytes;
    size_t stream_node_max_bytes;
    long long stream_node_max_entries;
    /* List parameters */
    int list_max_ziplist_size;
    int list_compress_depth;
    /* time cache */
    std::atomic<time_t> unixtime;    /* Unix time sampled every cron cycle. */
    time_t timezone;            /* Cached timezone. As set by tzset(). */
    int daylight_active;        /* Currently in daylight saving time. */
    mstime_t mstime;            /* 'unixtime' in milliseconds. */
    ustime_t ustime;            /* 'unixtime' in microseconds. */
    size_t blocking_op_nesting; /* Nesting level of blocking operation, used to reset blocked_last_cron. */
    long long blocked_last_cron; /* Indicate the mstime of the last time we did cron jobs from a blocking operation */
    /* Pubsub */
    dict *pubsub_channels;  /* Map channels to list of subscribed clients */
    dict *pubsub_patterns;  /* A dict of pubsub_patterns */
    int notify_keyspace_events; /* Events to propagate via Pub/Sub. This is an
                                   xor of NOTIFY_... flags. */
    /* Cluster */
    int cluster_enabled;      /* Is cluster enabled? */
    mstime_t cluster_node_timeout; /* Cluster node timeout. */
    char *cluster_configfile; /* Cluster auto-generated config file name. */
    struct clusterState *cluster;  /* State of the cluster */
    int cluster_migration_barrier; /* Cluster replicas migration barrier. */
    int cluster_allow_replica_migration; /* Automatic replica migrations to orphaned masters and from empty masters */
    int cluster_slave_validity_factor; /* Slave max data age for failover. */
    int cluster_require_full_coverage; /* If true, put the cluster down if
                                          there is at least an uncovered slot.*/
    int cluster_slave_no_failover;  /* Prevent replica from starting a failover
                                       if the master is in failure state. */
    char *cluster_announce_ip;  /* IP address to announce on cluster bus. */
    int cluster_announce_port;     /* base port to announce on cluster bus. */
    int cluster_announce_tls_port; /* TLS port to announce on cluster bus. */
    int cluster_announce_bus_port; /* bus port to announce on cluster bus. */
    int cluster_module_flags;      /* Set of flags that Redis modules are able
                                      to set in order to suppress certain
                                      native Redis Cluster features. Check the
                                      REDISMODULE_CLUSTER_FLAG_*. */
    int cluster_allow_reads_when_down; /* Are reads allowed when the cluster
                                        is down? */
    int cluster_config_file_lock_fd;   /* cluster config fd, will be flock */
    /* Scripting */
    lua_State *lua; /* The Lua interpreter. We use just one for all clients */
    client *lua_caller = nullptr;   /* The client running EVAL right now, or NULL */
    char* lua_cur_script = nullptr; /* SHA1 of the script currently running, or NULL */
    ::dict *lua_scripts;         /* A dictionary of SHA1 -> Lua scripts */
    unsigned long long lua_scripts_mem;  /* Cached scripts' memory + oh */
    mstime_t lua_time_limit;  /* Script timeout in milliseconds */
    monotime lua_time_start;  /* monotonic timer to detect timed-out script */
    mstime_t lua_time_snapshot; /* Snapshot of mstime when script is started */
    int lua_write_dirty;  /* True if a write command was called during the
                             execution of the current script. */
    int lua_random_dirty; /* True if a random command was called during the
                             execution of the current script. */
    int lua_replicate_commands; /* True if we are doing single commands repl. */
    int lua_multi_emitted;/* True if we already propagated MULTI. */
    int lua_repl;         /* Script replication flags for redis.set_repl(). */
    int lua_timedout;     /* True if we reached the time limit for script
                             execution. */
    int lua_kill;         /* Kill the script if true. */
    int lua_always_replicate_commands; /* Default replication type. */
    int lua_oom;          /* OOM detected when script start? */
    /* Lazy free */
    int lazyfree_lazy_eviction;
    int lazyfree_lazy_expire;
    int lazyfree_lazy_server_del;
    int lazyfree_lazy_user_del;
    int lazyfree_lazy_user_flush;
    /* Latency monitor */
    long long latency_monitor_threshold;
    ::dict *latency_events;
    /* ACLs */
    char *acl_filename;           /* ACL Users file. NULL if not configured. */
    unsigned long acllog_max_len; /* Maximum length of the ACL LOG list. */
    sds requirepass;              /* Remember the cleartext password set with
                                     the old "requirepass" directive for
                                     backward compatibility with Redis <= 5. */
    int acl_pubsub_default;      /* Default ACL pub/sub channels flag */
    /* Assert & bug reporting */
    int watchdog_period;  /* Software watchdog period in ms. 0 = off */

    int fActiveReplica;                          /* Can this replica also be a master? */
    int fWriteDuringActiveLoad;                  /* Can this active-replica write during an RDB load? */
    int fEnableFastSync = false;

    // Format:
    //  Lower 20 bits: a counter incrementing for each command executed in the same millisecond
    //  Upper 44 bits: mstime (least significant 44-bits) enough for ~500 years before rollover from date of addition
    uint64_t mvcc_tstamp;

    AsyncWorkQueue *asyncworkqueue;
    AsyncWorkQueue *asyncreadworkqueue;
    AsyncWorkQueue *asyncwriteworkqueue;

    /* System hardware info */
    size_t system_memory_size;  /* Total memory in system as reported by OS */

    GarbageCollectorCollection garbageCollector;

    IStorageFactory *m_pstorageFactory = nullptr;
    int storage_flush_period;   // The time between flushes in the CRON job

    long long snapshot_slip = 500;   // The amount of time in milliseconds we let a snapshot be behind the current database

    /* TLS Configuration */
    int tls_cluster;
    int tls_replication;
    int tls_auth_clients;
    int tls_rotation;

    std::set<sdsstring> tls_auditlog_blocklist; /* Certificates that can be excluded from audit logging */
    std::set<sdsstring> tls_overload_ignorelist; /* Certificates that are be excluded load shedding */
    std::set<sdsstring> tls_allowlist;
    class IPV4 {
        struct in_addr m_ip;
        struct in_addr m_mask;

        int bitsFromMask() const {
            uint32_t mask = ntohl(m_mask.s_addr);
            int bits = 0;
            while (mask > 0) {
                bits += mask & 1;
                mask >>= 1;
            }
            return bits;
        }

    public:
        IPV4(struct in_addr ip, struct in_addr mask) : m_ip(ip), m_mask(mask) {};
        bool match(struct in_addr ip) const
        {
            return (ip.s_addr & m_mask.s_addr) == m_ip.s_addr;
        }

        sds getString() const
        {
            sds result = sdsempty();
            char buf[INET_ADDRSTRLEN];
            inet_ntop(AF_INET, &m_ip, buf, sizeof(buf));
            result = sdscat(result, buf);
            int bits = bitsFromMask();
            if (bits != IPV4_BITS) {
                result = sdscat(result, "/");
                result = sdscat(result, std::to_string(bits).c_str());
            }
            return result;
        }

        bool operator<(const IPV4& rhs) const
        {
            return memcmp(&m_ip, &rhs.m_ip, sizeof(m_ip)) < 0 || (memcmp(&m_ip, &rhs.m_ip, sizeof(m_ip)) == 0 && memcmp(&m_mask, &rhs.m_mask, sizeof(m_mask)) < 0);
        }
    };
    class IPV6 {
        struct in6_addr m_ip;
        struct in6_addr m_mask;

        int bitsFromMask() const {
            int bits = 0;
            for (unsigned int i = 0; i < sizeof(struct in6_addr); i++) {
                uint8_t mask = m_mask.s6_addr[i];
                while (mask > 0) {
                    bits += mask & 1;
                    mask >>= 1;
                }
            }
            return bits;
        }
    public:
        IPV6(struct in6_addr ip, struct in6_addr mask) : m_ip(ip), m_mask(mask) {};
        bool match(struct in6_addr ip) const
        {
            for (unsigned int i = 0; i < sizeof(struct in6_addr); i++) {
                if ((ip.s6_addr[i] & m_mask.s6_addr[i]) != m_ip.s6_addr[i])
                    return false;
            }
            return true;
        }

        sds getString() const
        {
            sds result = sdsempty();
            char buf[INET6_ADDRSTRLEN];
            inet_ntop(AF_INET6, &m_ip, buf, sizeof(buf));
            result = sdscat(result, buf);
            int bits = bitsFromMask();
            if (bits != IPV6_BITS) {
                result = sdscat(result, "/");
                result = sdscat(result, std::to_string(bits).c_str());
            }
            return result;
        }

        bool operator<(const IPV6& rhs) const
        {
            return memcmp(&m_ip, &rhs.m_ip, sizeof(m_ip)) < 0 || (memcmp(&m_ip, &rhs.m_ip, sizeof(m_ip)) == 0 && memcmp(&m_mask, &rhs.m_mask, sizeof(m_mask)) < 0);
        }
    };
    std::set<IPV4> overload_ignorelist;
    std::set<IPV6> overload_ignorelist_ipv6;
    redisTLSContextConfig tls_ctx_config;

    /* cpu affinity */
    char *server_cpulist; /* cpu affinity list of redis server main/io thread. */
    char *bio_cpulist; /* cpu affinity list of bio thread. */
    char *aof_rewrite_cpulist; /* cpu affinity list of aof rewrite process. */
    char *bgsave_cpulist; /* cpu affinity list of bgsave process. */

    int prefetch_enabled = 1;
    /* Sentinel config */
    struct sentinelConfig *sentinel_config; /* sentinel config to load at startup time. */
    /* Coordinate failover info */
    mstime_t failover_end_time; /* Deadline for failover command. */
    int force_failover; /* If true then failover will be foreced at the
                         * deadline, otherwise failover is aborted. */
    char *target_replica_host; /* Failover target host. If null during a
                                * failover then any replica can be used. */
    int target_replica_port; /* Failover target port */
    int failover_state; /* Failover state */

    int enable_async_commands;
    int multithread_load_enabled = 0;
    int active_client_balancing = 1;

    long long repl_batch_offStart = -1;
    long long repl_batch_idxStart = -1;

    long long rand_total_threshold;

    int config_soft_shutdown = false;
    bool soft_shutdown = false;

    int flash_disable_key_cache = false;

    /* Lock Contention Ring Buffer */
    static const size_t s_lockContentionSamples = 64;
    uint16_t rglockSamples[s_lockContentionSamples];
    unsigned ilockRingHead = 0;


    sds sdsAvailabilityZone;
    int overload_protect_threshold = 0;
    int overload_protect_tenacity = 0;
    int overload_protect_strength = 0;
    float last_overload_cpu_reading = 0.0f;
    int is_overloaded = 0;

    int module_blocked_pipe[2]; /* Pipe used to awake the event loop if a
                                client blocked on a module command needs
                                to be processed. */

    bool FRdbSaveInProgress() const { return g_pserver->rdbThreadVars.fRdbThreadActive; }
};

inline int redisServerThreadVars::getRdbKeySaveDelay() {
    if (rdb_key_save_delay < 0) {
        __atomic_load(&g_pserver->rdb_key_save_delay, &rdb_key_save_delay, __ATOMIC_ACQUIRE);
    }
    return rdb_key_save_delay;
}


#define MAX_KEYS_BUFFER 256

/* A result structure for the various getkeys function calls. It lists the
 * keys as indices to the provided argv.
 */
typedef struct {
    int keysbuf[MAX_KEYS_BUFFER];       /* Pre-allocated buffer, to save heap allocations */
    int *keys;                          /* Key indices array, points to keysbuf or heap */
    int numkeys;                        /* Number of key indices return */
    int size;                           /* Available array size */
} getKeysResult;
#define GETKEYS_RESULT_INIT { {0}, NULL, 0, MAX_KEYS_BUFFER }

typedef void redisCommandProc(client *c);
typedef int redisGetKeysProc(struct redisCommand *cmd, robj **argv, int argc, getKeysResult *result);
struct redisCommand {
    const char *name;
    redisCommandProc *proc;
    int arity;
    const char *sflags;   /* Flags as string representation, one char per flag. */
    uint64_t flags; /* The actual flags, obtained from the 'sflags' field. */
    /* Use a function to determine keys arguments in a command line.
     * Used for Redis Cluster redirect. */
    redisGetKeysProc *getkeys_proc;
    /* What keys should be loaded in background when calling this command? */
    int firstkey; /* The first argument that's a key (0 = no keys) */
    int lastkey;  /* The last argument that's a key */
    int keystep;  /* The step between first and last key */
    long long microseconds, calls, rejected_calls, failed_calls;
    int id;     /* Command ID. This is a progressive ID starting from 0 that
                   is assigned at runtime, and is used in order to check
                   ACLs. A connection is able to execute a given command if
                   the user associated to the connection has this command
                   bit set in the bitmap of allowed commands. */
};

struct redisError {
    long long count;
};

struct redisFunctionSym {
    char *name;
    unsigned long pointer;
};

typedef struct _redisSortObject {
    robj *obj;
    union {
        double score;
        robj *cmpobj;
    } u;
} redisSortObject;

typedef struct _redisSortOperation {
    int type;
    robj *pattern;
} redisSortOperation;

/* Structure to hold list iteration abstraction. */
typedef struct {
    robj_roptr subject;
    unsigned char encoding;
    unsigned char direction; /* Iteration direction */
    quicklistIter *iter;
} listTypeIterator;

/* Structure for an entry while iterating over a list. */
typedef struct {
    listTypeIterator *li;
    quicklistEntry entry; /* Entry in quicklist */
} listTypeEntry;

/* Structure to hold set iteration abstraction. */
typedef struct {
    robj_roptr subject;
    int encoding;
    int ii; /* intset iterator */
    dictIterator *di;
} setTypeIterator;

/* Structure to hold hash iteration abstraction. Note that iteration over
 * hashes involves both fields and values. Because it is possible that
 * not both are required, store pointers in the iterator to avoid
 * unnecessary memory allocation for fields/values. */
typedef struct {
    robj_roptr subject;
    int encoding;

    unsigned char *fptr, *vptr;

    dictIterator *di;
    dictEntry *de;
} hashTypeIterator;

#include "stream.h"  /* Stream data type header file. */

#define OBJ_HASH_KEY 1
#define OBJ_HASH_VALUE 2

/* Used in evict.cpp */
enum class EvictReason {
    User,       /* User memory exceeded limit */
    System      /* System memory exceeded limit */
};

/*-----------------------------------------------------------------------------
 * Extern declarations
 *----------------------------------------------------------------------------*/

//extern struct redisServer server;
extern struct redisServerConst cserver;
extern thread_local struct redisServerThreadVars *serverTL;   // thread local server vars
extern struct sharedObjectsStruct shared;
extern dictType objectKeyPointerValueDictType;
extern dictType objectKeyHeapPointerValueDictType;
extern dictType setDictType;
extern dictType zsetDictType;
extern dictType clusterNodesDictType;
extern dictType clusterNodesBlackListDictType;
extern dictType dbDictType;
extern dictType dbTombstoneDictType;
extern dictType dbSnapshotDictType;
extern dictType shaScriptObjectDictType;
extern double R_Zero, R_PosInf, R_NegInf, R_Nan;
extern dictType hashDictType;
extern dictType keylistDictType;
extern dictType replScriptCacheDictType;
extern dictType dbExpiresDictType;
extern dictType modulesDictType;
extern dictType sdsReplyDictType;
extern fastlock g_lockasyncfree;

/*-----------------------------------------------------------------------------
 * Functions prototypes
 *----------------------------------------------------------------------------*/

/* Modules */
void moduleInitModulesSystem(void);
void moduleInitModulesSystemLast(void);
int moduleLoad(const char *path, void **argv, int argc);
void moduleLoadFromQueue(void);
int moduleGetCommandKeysViaAPI(struct redisCommand *cmd, robj **argv, int argc, getKeysResult *result);
moduleType *moduleTypeLookupModuleByID(uint64_t id);
void moduleTypeNameByID(char *name, uint64_t moduleid);
const char *moduleTypeModuleName(moduleType *mt);
void moduleFreeContext(struct RedisModuleCtx *ctx, bool propogate = true);
void unblockClientFromModule(client *c);
void moduleHandleBlockedClients(int iel);
void moduleBlockedClientTimedOut(client *c);
void moduleBlockedClientPipeReadable(aeEventLoop *el, int fd, void *privdata, int mask);
size_t moduleCount(void);
void moduleAcquireGIL(int fServerThread, int fExclusive = FALSE);
int moduleTryAcquireGIL(bool fServerThread, int fExclusive = FALSE);
void moduleReleaseGIL(int fServerThread, int fExclusive = FALSE);
void moduleNotifyKeyspaceEvent(int type, const char *event, robj *key, int dbid);
void moduleCallCommandFilters(client *c);
int moduleHasCommandFilters();
void ModuleForkDoneHandler(int exitcode, int bysignal);
int TerminateModuleForkChild(int child_pid, int wait);
ssize_t rdbSaveModulesAux(rio *rdb, int when);
int moduleAllDatatypesHandleErrors();
sds modulesCollectInfo(sds info, const char *section, int for_crash_report, int sections);
void moduleFireServerEvent(uint64_t eid, int subid, void *data);
void processModuleLoadingProgressEvent(int is_aof);
int moduleTryServeClientBlockedOnKey(client *c, robj *key);
void moduleUnblockClient(client *c);
int moduleBlockedClientMayTimeout(client *c);
int moduleClientIsBlockedOnKeys(client *c);
void moduleNotifyUserChanged(client *c);
void moduleNotifyKeyUnlink(robj *key, robj *val);
robj *moduleTypeDupOrReply(client *c, robj *fromkey, robj *tokey, robj *value);
int moduleDefragValue(robj *key, robj *obj, long *defragged);
int moduleLateDefrag(robj *key, robj *value, unsigned long *cursor, long long endtime, long long *defragged);
long moduleDefragGlobals(void);

/* Utils */
long long ustime(void);
long long mstime(void);
extern "C" void getRandomHexChars(char *p, size_t len);
extern "C" void getRandomBytes(unsigned char *p, size_t len);
uint64_t crc64(uint64_t crc, const unsigned char *s, uint64_t l);
void exitFromChild(int retcode);
long long redisPopcount(const void *s, long count);
int redisSetProcTitle(const char *title);
int validateProcTitleTemplate(const char *_template);
int redisCommunicateSystemd(const char *sd_notify_msg);
void redisSetCpuAffinity(const char *cpulist);
void saveMasterStatusToStorage(bool fShutdown);

/* networking.c -- Networking and Client related operations */
client *createClient(connection *conn, int iel);
void closeTimedoutClients(void);
bool freeClient(client *c);
void freeClientAsync(client *c);
void resetClient(client *c);
void freeClientOriginalArgv(client *c);
void sendReplyToClient(connection *conn);
void *addReplyDeferredLen(client *c);
void setDeferredArrayLen(client *c, void *node, long length);
void setDeferredMapLen(client *c, void *node, long length);
void setDeferredSetLen(client *c, void *node, long length);
void setDeferredAttributeLen(client *c, void *node, long length);
void setDeferredPushLen(client *c, void *node, long length);
void processInputBuffer(client *c, bool fParse, int callFlags);
void acceptHandler(aeEventLoop *el, int fd, void *privdata, int mask);
void acceptTcpHandler(aeEventLoop *el, int fd, void *privdata, int mask);
void acceptTLSHandler(aeEventLoop *el, int fd, void *privdata, int mask);
void acceptUnixHandler(aeEventLoop *el, int fd, void *privdata, int mask);
void readQueryFromClient(connection *conn);
void addReplyNull(client *c);
void addReplyNullArray(client *c);
void addReplyBool(client *c, int b);
void addReplyVerbatim(client *c, const char *s, size_t len, const char *ext);
void addReplyProto(client *c, const char *s, size_t len);
void addReplyProtoCString(client *c, const char *s);
void addReplyBulk(client *c, robj_roptr obj);
void AddReplyFromClient(client *c, client *src);
void addReplyBulkCString(client *c, const char *s);
void addReplyBulkCBuffer(client *c, const void *p, size_t len);
void addReplyBulkLongLong(client *c, long long ll);
void addReply(client *c, robj_roptr obj);
void addReplySds(client *c, sds s);
void addReplyBulkSds(client *c, sds s);
void setDeferredReplyBulkSds(client *c, void *node, sds s);
void addReplyErrorObject(client *c, robj *err, int severity = 0);
void addReplyErrorSds(client *c, sds err);
void addReplyError(client *c, const char *err);
void addReplyStatus(client *c, const char *status);
void addReplyDouble(client *c, double d);
void addReplyBigNum(client *c, const char* num, size_t len);
void addReplyHumanLongDouble(client *c, long double d);
void addReplyLongLong(client *c, long long ll);
#ifdef __cplusplus
void addReplyLongLongWithPrefix(client *c, long long ll, char prefix);
#endif
void addReplyArrayLen(client *c, long length);
void addReplyMapLen(client *c, long length);
void addReplySetLen(client *c, long length);
void addReplyAttributeLen(client *c, long length);
void addReplyPushLen(client *c, long length);
void addReplyHelp(client *c, const char **help);
void addReplySubcommandSyntaxError(client *c);
void addReplyLoadedModules(client *c);
void copyClientOutputBuffer(client *dst, client *src);
size_t sdsZmallocSize(sds s);
size_t getStringObjectSdsUsedMemory(robj *o);
void freeClientReplyValue(const void *o);
void *dupClientReplyValue(void *o);
void getClientsMaxBuffers(unsigned long *longest_output_list,
                          unsigned long *biggest_input_buffer);
char *getClientPeerId(client *client);
char *getClientSockName(client *client);
sds catClientInfoString(sds s, client *client);
sds getAllClientsInfoString(int type);
void rewriteClientCommandVector(client *c, int argc, ...);
void rewriteClientCommandArgument(client *c, int i, robj *newval);
void replaceClientCommandVector(client *c, int argc, robj **argv);
void redactClientCommandArgument(client *c, int argc);
unsigned long getClientOutputBufferMemoryUsage(client *c);
int freeClientsInAsyncFreeQueue(int iel);
int closeClientOnOutputBufferLimitReached(client *c, int async);
int getClientType(client *c);
int getClientTypeByName(const char *name);
const char *getClientTypeName(int cclass);
void flushSlavesOutputBuffers(void);
void disconnectSlaves(void);
void disconnectSlavesExcept(unsigned char *uuid);
int listenToPort(int port, socketFds *fds, int fReusePort, int fFirstListen);
void pauseClients(mstime_t duration, pause_type type);
void unpauseClients(void);
int areClientsPaused(void);
int checkClientPauseTimeoutAndReturnIfPaused(void);
void processEventsWhileBlocked(int iel);
void loadingCron(void);
void whileBlockedCron();
void blockingOperationStarts();
void blockingOperationEnds();
int handleClientsWithPendingWrites(int iel, int aof_state);
int clientHasPendingReplies(client *c);
void unlinkClient(client *c);
int writeToClient(client *c, int handler_installed);
void linkClient(client *c);
void protectClient(client *c);
void unprotectClient(client *c);

void ProcessPendingAsyncWrites(void);
client *lookupClientByID(uint64_t id);
int authRequired(client *c);

#ifdef __GNUC__
void addReplyErrorFormat(client *c, const char *fmt, ...)
    __attribute__((format(printf, 2, 3)));
void addReplyStatusFormat(client *c, const char *fmt, ...)
    __attribute__((format(printf, 2, 3)));
#else
void addReplyErrorFormat(client *c, const char *fmt, ...);
void addReplyStatusFormat(client *c, const char *fmt, ...);
#endif

/* Client side caching (tracking mode) */
void enableTracking(client *c, uint64_t redirect_to, uint64_t options, robj **prefix, size_t numprefix);
void disableTracking(client *c);
void trackingRememberKeys(client *c);
void trackingInvalidateKey(client *c, robj *keyobj);
void trackingInvalidateKeysOnFlush(int async);
void freeTrackingRadixTree(rax *rt);
void freeTrackingRadixTreeAsync(rax *rt);
void trackingLimitUsedSlots(void);
uint64_t trackingGetTotalItems(void);
uint64_t trackingGetTotalKeys(void);
uint64_t trackingGetTotalPrefixes(void);
void trackingBroadcastInvalidationMessages(void);
int checkPrefixCollisionsOrReply(client *c, robj **prefix, size_t numprefix);

/* List data type */
void listTypeTryConversion(robj *subject, robj *value);
void listTypePush(robj *subject, robj *value, int where);
robj *listTypePop(robj *subject, int where);
unsigned long listTypeLength(robj_roptr subject);
listTypeIterator *listTypeInitIterator(robj_roptr subject, long index, unsigned char direction);
void listTypeReleaseIterator(listTypeIterator *li);
int listTypeNext(listTypeIterator *li, listTypeEntry *entry);
robj *listTypeGet(listTypeEntry *entry);
void listTypeInsert(listTypeEntry *entry, robj *value, int where);
int listTypeEqual(listTypeEntry *entry, robj *o);
void listTypeDelete(listTypeIterator *iter, listTypeEntry *entry);
void listTypeConvert(robj *subject, int enc);
robj *listTypeDup(robj *o);
void unblockClientWaitingData(client *c);
void popGenericCommand(client *c, int where);
void listElementsRemoved(client *c, robj *key, int where, robj *o, long count);

/* MULTI/EXEC/WATCH... */
void unwatchAllKeys(client *c);
void initClientMultiState(client *c);
void freeClientMultiState(client *c);
void queueMultiCommand(client *c);
void touchWatchedKey(redisDb *db, robj *key);
int isWatchedKeyExpired(client *c);
void touchAllWatchedKeysInDb(redisDb *emptied, redisDb *replaced_with);
void discardTransaction(client *c);
void flagTransaction(client *c);
void execCommandAbort(client *c, sds error);
void execCommandPropagateMulti(int dbid);
void execCommandPropagateExec(int dbid);
void beforePropagateMulti();
void afterPropagateExec();

/* Redis object implementation */
void decrRefCount(robj_roptr o);
void decrRefCountVoid(const void *o);
void incrRefCount(robj_roptr o);
robj *makeObjectShared(robj *o);
robj *makeObjectShared(const char *rgch, size_t cch);
robj *resetRefCount(robj *obj);
void freeStringObject(robj *o);
void freeListObject(robj *o);
void freeSetObject(robj *o);
void freeZsetObject(robj *o);
void freeHashObject(robj *o);
robj *createObject(int type, void *ptr);
robj *createStringObject(const char *ptr, size_t len);
robj *createRawStringObject(const char *ptr, size_t len);
robj *createEmbeddedStringObject(const char *ptr, size_t len);
robj *tryCreateRawStringObject(const char *ptr, size_t len);
robj *tryCreateStringObject(const char *ptr, size_t len);
robj *dupStringObject(const robj *o);
int isSdsRepresentableAsLongLong(const char *s, long long *llval);
int isObjectRepresentableAsLongLong(robj *o, long long *llongval);
robj *tryObjectEncoding(robj *o);
robj *getDecodedObject(robj *o);
robj_roptr getDecodedObject(robj_roptr o);
size_t stringObjectLen(robj_roptr o);
robj *createStringObjectFromLongLong(long long value);
robj *createStringObjectFromLongLongForValue(long long value);
robj *createStringObjectFromLongDouble(long double value, int humanfriendly);
robj *createQuicklistObject(void);
robj *createZiplistObject(void);
robj *createSetObject(void);
robj *createIntsetObject(void);
robj *createHashObject(void);
robj *createZsetObject(void);
robj *createZsetZiplistObject(void);
robj *createStreamObject(void);
robj *createModuleObject(moduleType *mt, void *value);
int getLongFromObjectOrReply(client *c, robj *o, long *target, const char *msg);
int getUnsignedLongLongFromObjectOrReply(client *c, robj *o, uint64_t *target, const char *msg);
int getPositiveLongFromObjectOrReply(client *c, robj *o, long *target, const char *msg);
int getRangeLongFromObjectOrReply(client *c, robj *o, long min, long max, long *target, const char *msg);
int checkType(client *c, robj_roptr o, int type);
int getLongLongFromObjectOrReply(client *c, robj *o, long long *target, const char *msg);
int getDoubleFromObjectOrReply(client *c, robj *o, double *target, const char *msg);
int getDoubleFromObject(const robj *o, double *target);
int getLongLongFromObject(robj *o, long long *target);
int getUnsignedLongLongFromObject(robj *o, uint64_t *target);
int getLongDoubleFromObject(robj *o, long double *target);
int getLongDoubleFromObjectOrReply(client *c, robj *o, long double *target, const char *msg);
int getIntFromObjectOrReply(client *c, robj *o, int *target, const char *msg);
const char *strEncoding(int encoding);
int compareStringObjects(robj *a, robj *b);
int collateStringObjects(robj *a, robj *b);
int equalStringObjects(robj *a, robj *b);
unsigned long long estimateObjectIdleTime(robj_roptr o);
void trimStringObjectIfNeeded(robj *o);

robj *deserializeStoredObject(const void *data, size_t cb);
std::unique_ptr<expireEntry> deserializeExpire(const char *str, size_t cch, size_t *poffset);
sds serializeStoredObject(robj_roptr o, sds sdsPrefix = nullptr);
sds serializeStoredObjectAndExpire(robj_roptr o);

#define sdsEncodedObject(objptr) (objptr->encoding == OBJ_ENCODING_RAW || objptr->encoding == OBJ_ENCODING_EMBSTR)

/* Synchronous I/O with timeout */
ssize_t syncWrite(int fd, const char *ptr, ssize_t size, long long timeout);
ssize_t syncRead(int fd, char *ptr, ssize_t size, long long timeout);
ssize_t syncReadLine(int fd, char *ptr, ssize_t size, long long timeout);

/* Replication */
void initMasterInfo(struct redisMaster *master);
void replicationFeedSlaves(list *slaves, int dictid, robj **argv, int argc);
void replicationFeedSlavesFromMasterStream(char *buf, size_t buflen);
void replicationFeedMonitors(client *c, list *monitors, int dictid, robj **argv, int argc);
void updateSlavesWaitingBgsave(int bgsaveerr, int type);
void replicationCron(void);
void replicationStartPendingFork(void);
void replicationHandleMasterDisconnection(struct redisMaster *mi);
void replicationCacheMaster(struct redisMaster *mi, client *c);
void replicationCreateCachedMasterClone(redisMaster *mi);
void resizeReplicationBacklog(long long newsize);
struct redisMaster *replicationAddMaster(char *ip, int port);
void replicationUnsetMaster(struct redisMaster *mi);
void refreshGoodSlavesCount(void);
void replicationScriptCacheInit(void);
void replicationScriptCacheFlush(void);
void replicationScriptCacheAdd(sds sha1);
int replicationScriptCacheExists(sds sha1);
void processClientsWaitingReplicas(void);
void unblockClientWaitingReplicas(client *c);
int replicationCountAcksByOffset(long long offset);
void replicationSendNewlineToMaster(struct redisMaster *mi);
long long replicationGetSlaveOffset(struct redisMaster *mi);
char *replicationGetSlaveName(client *c);
long long getPsyncInitialOffset(void);
int replicationSetupSlaveForFullResync(client *replica, long long offset);
void changeReplicationId(void);
void clearReplicationId2(void);
void chopReplicationBacklog(void);
void replicationCacheMasterUsingMyself(struct redisMaster *mi);
void replicationCacheMasterUsingMaster(struct redisMaster *mi);
void feedReplicationBacklog(const void *ptr, size_t len);
void updateMasterAuth();
void showLatestBacklog();
void rdbPipeReadHandler(struct aeEventLoop *eventLoop, int fd, void *clientData, int mask);
void rdbPipeWriteHandlerConnRemoved(struct connection *conn);
void replicationNotifyLoadedKey(redisDb *db, robj_roptr key, robj_roptr val, long long expire);
void replicateSubkeyExpire(redisDb *db, robj_roptr key, robj_roptr subkey, long long expire);
void clearFailoverState(void);
void updateFailoverStatus(void);
void abortFailover(redisMaster *mi, const char *err);
const char *getFailoverStateString();
int canFeedReplicaReplBuffer(client *replica);
void trimReplicationBacklog();

/* Generic persistence functions */
void startLoadingFile(FILE* fp, const char * filename, int rdbflags);
void startLoading(size_t size, int rdbflags);
void loadingProgress(off_t pos);
void stopLoading(int success);
void startSaving(int rdbflags);
void stopSaving(int success);
int allPersistenceDisabled(void);

#define DISK_ERROR_TYPE_AOF 1       /* Don't accept writes: AOF errors. */
#define DISK_ERROR_TYPE_RDB 2       /* Don't accept writes: RDB errors. */
#define DISK_ERROR_TYPE_NONE 0      /* No problems, we can accept writes. */
int writeCommandsDeniedByDiskError(void);

/* RDB persistence */
#include "rdb.h"
void killRDBChild(bool fSynchronous = false);
int bg_unlink(const char *filename);


/* AOF persistence */
void flushAppendOnlyFile(int force);
void feedAppendOnlyFile(struct redisCommand *cmd, int dictid, robj **argv, int argc);
void aofRemoveTempFile(pid_t childpid);
int rewriteAppendOnlyFileBackground(void);
int loadAppendOnlyFile(char *filename);
void stopAppendOnly(void);
int startAppendOnly(void);
void backgroundRewriteDoneHandler(int exitcode, int bysignal);
void aofRewriteBufferReset(void);
unsigned long aofRewriteBufferSize(void);
ssize_t aofReadDiffFromParent(void);
void killAppendOnlyChild(void);
void restartAOFAfterSYNC();

/* Child info */
void openChildInfoPipe(void);
void closeChildInfoPipe(void);
void sendChildInfoGeneric(childInfoType info_type, size_t keys, double progress, const char *pname);
void sendChildCowInfo(childInfoType info_type, const char *pname);
void sendChildInfo(childInfoType info_type, size_t keys, const char *pname);
void receiveChildInfo(void);

/* Fork helpers */
void executeWithoutGlobalLock(std::function<void()> func);
int redisFork(int type);
int hasActiveChildProcess();
int hasActiveChildProcessOrBGSave();
void resetChildState();
int isMutuallyExclusiveChildType(int type);

/* acl.c -- Authentication related prototypes. */
extern rax *Users;
extern user *DefaultUser;
void ACLInit(void);
/* Return values for ACLCheckAllPerm(). */
#define ACL_OK 0
#define ACL_DENIED_CMD 1
#define ACL_DENIED_KEY 2
#define ACL_DENIED_AUTH 3 /* Only used for ACL LOG entries. */
#define ACL_DENIED_CHANNEL 4 /* Only used for pub/sub commands */
int ACLCheckUserCredentials(robj *username, robj *password);
int ACLAuthenticateUser(client *c, robj *username, robj *password);
unsigned long ACLGetCommandID(const char *cmdname);
void ACLClearCommandID(void);
user *ACLGetUserByName(const char *name, size_t namelen);
int ACLCheckAllPerm(client *c, int *idxptr);
int ACLSetUser(user *u, const char *op, ssize_t oplen);
sds ACLDefaultUserFirstPassword(void);
uint64_t ACLGetCommandCategoryFlagByName(const char *name);
int ACLAppendUserForLoading(sds *argv, int argc, int *argc_err);
const char *ACLSetUserStringError(void);
int ACLLoadConfiguredUsers(void);
sds ACLDescribeUser(user *u);
void ACLLoadUsersAtStartup(void);
void addReplyCommandCategories(client *c, struct redisCommand *cmd);
user *ACLCreateUnlinkedUser();
void ACLFreeUserAndKillClients(user *u);
void addACLLogEntry(client *c, int reason, int keypos, sds username);
void ACLUpdateDefaultUserPassword(sds password);

/* Sorted sets data type */

/* Input flags. */
#define ZADD_IN_NONE 0
#define ZADD_IN_INCR (1<<0)    /* Increment the score instead of setting it. */
#define ZADD_IN_NX (1<<1)      /* Don't touch elements not already existing. */
#define ZADD_IN_XX (1<<2)      /* Only touch elements already existing. */
#define ZADD_IN_GT (1<<3)      /* Only update existing when new scores are higher. */
#define ZADD_IN_LT (1<<4)      /* Only update existing when new scores are lower. */

/* Output flags. */
#define ZADD_OUT_NOP (1<<0)     /* Operation not performed because of conditionals.*/
#define ZADD_OUT_NAN (1<<1)     /* Only touch elements already existing. */
#define ZADD_OUT_ADDED (1<<2)   /* The element was new and was added. */
#define ZADD_OUT_UPDATED (1<<3) /* The element already existed, score updated. */

/* Struct to hold an inclusive/exclusive range spec by score comparison. */
typedef struct {
    double min, max;
    int minex, maxex; /* are min or max exclusive? */
} zrangespec;

/* Struct to hold an inclusive/exclusive range spec by lexicographic comparison. */
typedef struct {
    sds min, max;     /* May be set to shared.(minstring|maxstring) */
    int minex, maxex; /* are min or max exclusive? */
} zlexrangespec;

zskiplist *zslCreate(void);
void zslFree(zskiplist *zsl);
zskiplistNode *zslInsert(zskiplist *zsl, double score, sds ele);
unsigned char *zzlInsert(unsigned char *zl, sds ele, double score);
int zslDelete(zskiplist *zsl, double score, sds ele, zskiplistNode **node);
zskiplistNode *zslFirstInRange(zskiplist *zsl, zrangespec *range);
zskiplistNode *zslLastInRange(zskiplist *zsl, zrangespec *range);
double zzlGetScore(unsigned char *sptr);
void zzlNext(unsigned char *zl, unsigned char **eptr, unsigned char **sptr);
void zzlPrev(unsigned char *zl, unsigned char **eptr, unsigned char **sptr);
unsigned char *zzlFirstInRange(unsigned char *zl, zrangespec *range);
unsigned char *zzlLastInRange(unsigned char *zl, zrangespec *range);
unsigned long zsetLength(robj_roptr zobj);
void zsetConvert(robj *zobj, int encoding);
void zsetConvertToZiplistIfNeeded(robj *zobj, size_t maxelelen, size_t totelelen);
int zsetScore(robj_roptr zobj, sds member, double *score);
unsigned long zslGetRank(zskiplist *zsl, double score, sds o);
int zsetAdd(robj *zobj, double score, sds ele, int in_flags, int *out_flags, double *newscore);
long zsetRank(robj_roptr zobj, sds ele, int reverse);
int zsetDel(robj *zobj, sds ele);
robj *zsetDup(robj *o);
int zsetZiplistValidateIntegrity(unsigned char *zl, size_t size, int deep);
void genericZpopCommand(client *c, robj **keyv, int keyc, int where, int emitkey, robj *countarg);
sds ziplistGetObject(unsigned char *sptr);
int zslValueGteMin(double value, zrangespec *spec);
int zslValueLteMax(double value, zrangespec *spec);
void zslFreeLexRange(zlexrangespec *spec);
int zslParseLexRange(robj *min, robj *max, zlexrangespec *spec);
unsigned char *zzlFirstInLexRange(unsigned char *zl, zlexrangespec *range);
unsigned char *zzlLastInLexRange(unsigned char *zl, zlexrangespec *range);
zskiplistNode *zslFirstInLexRange(zskiplist *zsl, zlexrangespec *range);
zskiplistNode *zslLastInLexRange(zskiplist *zsl, zlexrangespec *range);
int zzlLexValueGteMin(unsigned char *p, zlexrangespec *spec);
int zzlLexValueLteMax(unsigned char *p, zlexrangespec *spec);
int zslLexValueGteMin(sds value, zlexrangespec *spec);
int zslLexValueLteMax(sds value, zlexrangespec *spec);

/* Core functions */
int getMaxmemoryState(size_t *total, size_t *logical, size_t *tofree, float *level, EvictReason *reason=nullptr, bool fQuickCycle=false, bool fPreSnapshot=false);
size_t freeMemoryGetNotCountedMemory();
int overMaxmemoryAfterAlloc(size_t moremem);
int processCommand(client *c, int callFlags);
int processPendingCommandsAndResetClient(client *c, int flags);
void setupSignalHandlers(void);
void removeSignalHandlers(void);
int createSocketAcceptHandler(socketFds *sfd, aeFileProc *accept_handler);
int changeListenPort(int port, socketFds *sfd, aeFileProc *accept_handler, bool fFirstCall);
int changeBindAddr(sds *addrlist, int addrlist_len, bool fFirstCall);
struct redisCommand *lookupCommand(sds name);
struct redisCommand *lookupCommandByCString(const char *s);
struct redisCommand *lookupCommandOrOriginal(sds name);
void call(client *c, int flags);
void propagate(struct redisCommand *cmd, int dbid, robj **argv, int argc, int flags);
void alsoPropagate(struct redisCommand *cmd, int dbid, robj **argv, int argc, int target);
void redisOpArrayInit(redisOpArray *oa);
void redisOpArrayFree(redisOpArray *oa);
void forceCommandPropagation(client *c, int flags);
void preventCommandPropagation(client *c);
void preventCommandAOF(client *c);
void preventCommandReplication(client *c);
void slowlogPushCurrentCommand(client *c, struct redisCommand *cmd, ustime_t duration);
int prepareForShutdown(int flags);
#ifdef __GNUC__
void _serverLog(int level, const char *fmt, ...)
    __attribute__((format(printf, 2, 3)));
#else
void _serverLog(int level, const char *fmt, ...);
#endif
void serverLogRaw(int level, const char *msg);
void serverLogFromHandler(int level, const char *msg);
void usage(void);
void updateDictResizePolicy(void);
int htNeedsResize(dict *dict);
void populateCommandTable(void);
void resetCommandTableStats(void);
void resetErrorTableStats(void);
void adjustOpenFilesLimit(void);
void incrementErrorCount(const char *fullerr, size_t namelen);
void closeListeningSockets(int unlink_unix_socket);
void updateCachedTime(void);
void resetServerStats(void);
void activeDefragCycle(void);
unsigned int getLRUClock(void);
unsigned int LRU_CLOCK(void);
const char *evictPolicyToString(void);
struct redisMemOverhead *getMemoryOverheadData(void);
void freeMemoryOverheadData(struct redisMemOverhead *mh);
void checkChildrenDone(void);
int setOOMScoreAdj(int process_class);
void rejectCommandFormat(client *c, const char *fmt, ...);
extern "C" void *activeDefragAlloc(void *ptr);
robj *activeDefragStringOb(robj* ob, long *defragged);

#define RESTART_SERVER_NONE 0
#define RESTART_SERVER_GRACEFULLY (1<<0)     /* Do proper shutdown. */
#define RESTART_SERVER_CONFIG_REWRITE (1<<1) /* CONFIG REWRITE before restart.*/
int restartServer(int flags, mstime_t delay);

/* Set data type */
robj *setTypeCreate(const char *value);
int setTypeAdd(robj *subject, const char *value);
int setTypeRemove(robj *subject, const char *value);
int setTypeIsMember(robj_roptr subject, const char *value);
setTypeIterator *setTypeInitIterator(robj_roptr subject);
void setTypeReleaseIterator(setTypeIterator *si);
int setTypeNext(setTypeIterator *si, const char **sdsele, int64_t *llele);
sds setTypeNextObject(setTypeIterator *si);
int setTypeRandomElement(robj *setobj, sds *sdsele, int64_t *llele);
unsigned long setTypeRandomElements(robj *set, unsigned long count, robj *aux_set);
unsigned long setTypeSize(robj_roptr subject);
void setTypeConvert(robj *subject, int enc);
robj *setTypeDup(robj *o);

/* Hash data type */
#define HASH_SET_TAKE_FIELD (1<<0)
#define HASH_SET_TAKE_VALUE (1<<1)
#define HASH_SET_COPY 0

void hashTypeConvert(robj *o, int enc);
void hashTypeTryConversion(robj *subject, robj **argv, int start, int end);
int hashTypeExists(robj_roptr o, const char *key);
int hashTypeDelete(robj *o, sds key);
unsigned long hashTypeLength(robj_roptr o);
hashTypeIterator *hashTypeInitIterator(robj_roptr subject);
void hashTypeReleaseIterator(hashTypeIterator *hi);
int hashTypeNext(hashTypeIterator *hi);
void hashTypeCurrentFromZiplist(hashTypeIterator *hi, int what,
                                unsigned char **vstr,
                                unsigned int *vlen,
                                long long *vll);
sds hashTypeCurrentFromHashTable(hashTypeIterator *hi, int what);
void hashTypeCurrentObject(hashTypeIterator *hi, int what, unsigned char **vstr, unsigned int *vlen, long long *vll);
sds hashTypeCurrentObjectNewSds(hashTypeIterator *hi, int what);
robj *hashTypeLookupWriteOrCreate(client *c, robj *key);
robj *hashTypeGetValueObject(robj_roptr o, sds field);
int hashTypeSet(robj *o, sds field, sds value, int flags);
robj *hashTypeDup(robj *o);
int hashZiplistValidateIntegrity(unsigned char *zl, size_t size, int deep);

/* Pub / Sub */
int pubsubUnsubscribeAllChannels(client *c, int notify);
int pubsubUnsubscribeAllPatterns(client *c, int notify);
int pubsubPublishMessage(robj *channel, robj *message);
void addReplyPubsubMessage(client *c, robj *channel, robj *msg);

/* Keyspace events notification */
void notifyKeyspaceEvent(int type, const char *event, robj *key, int dbid);
int keyspaceEventsStringToFlags(char *classes);
sds keyspaceEventsFlagsToString(int flags);

/* Configuration */
void loadServerConfig(char *filename, char config_from_stdin, char *options);
void appendServerSaveParams(time_t seconds, int changes);
void resetServerSaveParams(void);
struct rewriteConfigState; /* Forward declaration to export API. */
void rewriteConfigRewriteLine(struct rewriteConfigState *state, const char *option, sds line, int force);
void rewriteConfigMarkAsProcessed(struct rewriteConfigState *state, const char *option);
int rewriteConfig(char *path, int force_all);
void initConfigValues();

/* db.c -- Keyspace access API */
class AeLocker;
int removeExpire(redisDb *db, robj *key);
int removeSubkeyExpire(redisDb *db, robj *key, robj *subkey);
void propagateExpire(redisDb *db, robj *key, int lazy);
void propagateSubkeyExpire(redisDb *db, int type, robj *key, robj *subkey);
void deleteExpiredKeyAndPropagate(redisDb *db, robj *keyobj);
int keyIsExpired(const redisDbPersistentDataSnapshot *db, robj *key);
int expireIfNeeded(redisDb *db, robj *key);
void setExpire(client *c, redisDb *db, robj *key, robj *subkey, long long when);
void setExpire(client *c, redisDb *db, robj *key, expireEntry &&entry);
robj_roptr lookupKeyRead(redisDb *db, robj *key, uint64_t mvccCheckpoint, AeLocker &locker);
robj_roptr lookupKeyRead(redisDb *db, robj *key);
int checkAlreadyExpired(long long when);
robj *lookupKeyWrite(redisDb *db, robj *key);
robj_roptr lookupKeyReadOrReply(client *c, robj *key, robj *reply, AeLocker &locker);
robj_roptr lookupKeyReadOrReply(client *c, robj *key, robj *reply);
robj *lookupKeyWriteOrReply(client *c, robj *key, robj *reply);
robj_roptr lookupKeyReadWithFlags(redisDb *db, robj *key, int flags);
robj *lookupKeyWriteWithFlags(redisDb *db, robj *key, int flags);
robj_roptr objectCommandLookup(client *c, robj *key);
robj_roptr objectCommandLookupOrReply(client *c, robj *key, robj *reply);
void SentReplyOnKeyMiss(client *c, robj *reply);
int objectSetLRUOrLFU(robj *val, long long lfu_freq, long long lru_idle,
                       long long lru_clock, int lru_multiplier);
#define LOOKUP_NONE 0
#define LOOKUP_NOTOUCH (1<<0)
#define LOOKUP_NONOTIFY (1<<1)
#define LOOKUP_UPDATEMVCC (1<<2)
void dbAdd(redisDb *db, robj *key, robj *val);
void dbOverwrite(redisDb *db, robj *key, robj *val, bool fRemoveExpire = false, dict_iter *pitrExisting = nullptr);
int dbMerge(redisDb *db, sds key, robj *val, int fReplace);
void genericSetKey(client *c, redisDb *db, robj *key, robj *val, int keepttl, int signal);
void setKey(client *c, redisDb *db, robj *key, robj *val);
robj *dbRandomKey(redisDb *db);
int dbSyncDelete(redisDb *db, robj *key);
int dbDelete(redisDb *db, robj *key);
robj *dbUnshareStringValue(redisDb *db, robj *key, robj *o);
int dbnumFromDb(redisDb *db);

#define EMPTYDB_NO_FLAGS 0      /* No flags. */
#define EMPTYDB_ASYNC (1<<0)    /* Reclaim memory in another thread. */
long long emptyDb(int dbnum, int flags, void(callback)(void*));
long long emptyDbStructure(redisDb **dbarray, int dbnum, int flags, void(callback)(void*));
void flushAllDataAndResetRDB(int flags);
long long dbTotalServerKeyCount();
const dbBackup *backupDb(void);
void restoreDbBackup(const dbBackup *buckup);
void discardDbBackup(const dbBackup *buckup, int flags, void(callback)(void*));


int selectDb(client *c, int id);
void signalModifiedKey(client *c, redisDb *db, robj *key);
void signalFlushedDb(int dbid, int async);
unsigned int getKeysInSlot(unsigned int hashslot, robj **keys, unsigned int count);
unsigned int countKeysInSlot(unsigned int hashslot);
unsigned int delKeysInSlot(unsigned int hashslot);
int verifyClusterConfigWithData(void);
void scanGenericCommand(client *c, robj_roptr o, unsigned long cursor);
int parseScanCursorOrReply(client *c, robj *o, unsigned long *cursor);
void slotToKeyAdd(sds key);
void slotToKeyDel(sds key);
int dbAsyncDelete(redisDb *db, robj *key);
void slotToKeyFlush(int async);
size_t lazyfreeGetPendingObjectsCount(void);
size_t lazyfreeGetFreedObjectsCount(void);
void freeObjAsync(robj *key, robj *obj);
void freeSlotsToKeysMapAsync(rax *rt);
void freeSlotsToKeysMap(rax *rt, int async);


/* API to get key arguments from commands */
int *getKeysPrepareResult(getKeysResult *result, int numkeys);
int getKeysFromCommand(struct redisCommand *cmd, robj **argv, int argc, getKeysResult *result);
void getKeysFreeResult(getKeysResult *result);
int zunionInterDiffGetKeys(struct redisCommand *cmd,robj **argv, int argc, getKeysResult *result);
int zunionInterDiffStoreGetKeys(struct redisCommand *cmd,robj **argv, int argc, getKeysResult *result);
int evalGetKeys(struct redisCommand *cmd, robj **argv, int argc, getKeysResult *result);
int sortGetKeys(struct redisCommand *cmd, robj **argv, int argc, getKeysResult *result);
int migrateGetKeys(struct redisCommand *cmd, robj **argv, int argc, getKeysResult *result);
int georadiusGetKeys(struct redisCommand *cmd, robj **argv, int argc, getKeysResult *result);
int xreadGetKeys(struct redisCommand *cmd, robj **argv, int argc, getKeysResult *result);
int memoryGetKeys(struct redisCommand *cmd, robj **argv, int argc, getKeysResult *result);
int lcsGetKeys(struct redisCommand *cmd, robj **argv, int argc, getKeysResult *result);

/* Cluster */
void clusterInit(void);
extern "C" unsigned short crc16(const char *buf, int len);
unsigned int keyHashSlot(const char *key, int keylen);
void clusterCron(void);
void clusterPropagatePublish(robj *channel, robj *message);
void migrateCloseTimedoutSockets(void);
void clusterBeforeSleep(void);
int clusterSendModuleMessageToTarget(const char *target, uint64_t module_id, uint8_t type, unsigned char *payload, uint32_t len);
void createDumpPayload(rio *payload, robj_roptr o, robj *key);

/* Sentinel */
void initSentinelConfig(void);
void initSentinel(void);
void sentinelTimer(void);
const char *sentinelHandleConfiguration(char **argv, int argc);
void queueSentinelConfig(sds *argv, int argc, int linenum, sds line);
void loadSentinelConfigFromQueue(void);
void sentinelIsRunning(void);
void sentinelCheckConfigFile(void);

/* keydb-check-rdb & aof */
int redis_check_rdb(const char *rdbfilename, FILE *fp);
int redis_check_rdb_main(int argc, const char **argv, FILE *fp);
int redis_check_aof_main(int argc, char **argv);

/* Scripting */
void scriptingInit(int setup);
int ldbRemoveChild(pid_t pid);
void ldbKillForkedSessions(void);
int ldbPendingChildren(void);
sds luaCreateFunction(client *c, lua_State *lua, robj *body);
void freeLuaScriptsAsync(dict *lua_scripts);

/* Blocked clients */
void processUnblockedClients(int iel);
void blockClient(client *c, int btype);
void unblockClient(client *c);
void queueClientForReprocessing(client *c);
void replyToBlockedClientTimedOut(client *c);
int getTimeoutFromObjectOrReply(client *c, robj *object, mstime_t *timeout, int unit);
void disconnectAllBlockedClients(void);
void handleClientsBlockedOnKeys(void);
void signalKeyAsReady(redisDb *db, robj *key, int type);
void signalKeyAsReady(redisDb *db, sds key, int type);
void blockForKeys(client *c, int btype, robj **keys, int numkeys, mstime_t timeout, robj *target, struct listPos *listpos, streamID *ids);
void updateStatsOnUnblock(client *c, long blocked_us, long reply_us);

/* timeout.c -- Blocked clients timeout and connections timeout. */
void addClientToTimeoutTable(client *c);
void removeClientFromTimeoutTable(client *c);
void handleBlockedClientsTimeout(void);
int clientsCronHandleTimeout(client *c, mstime_t now_ms);

/* timeout.c -- Blocked clients timeout and connections timeout. */
void addClientToTimeoutTable(client *c);
void removeClientFromTimeoutTable(client *c);
void handleBlockedClientsTimeout(void);
int clientsCronHandleTimeout(client *c, mstime_t now_ms);

/* expire.c -- Handling of expired keys */
void activeExpireCycle(int type);
void expireSlaveKeys(void);
void rememberSlaveKeyWithExpire(redisDb *db, robj *key);
void flushSlaveKeysWithExpireList(void);
size_t getSlaveKeyWithExpireCount(void);

/* evict.c -- maxmemory handling and LRU eviction. */
void evictionPoolAlloc(void);
#define LFU_INIT_VAL 5
unsigned long LFUGetTimeInMinutes(void);
uint8_t LFULogIncr(uint8_t value);
unsigned long LFUDecrAndReturn(robj_roptr o);
#define EVICT_OK 0
#define EVICT_RUNNING 1
#define EVICT_FAIL 2
int performEvictions(bool fPreSnapshot);

/* meminfo.cpp -- get memory info from /proc/memoryinfo for linux distros */
size_t getMemAvailable();
size_t getMemTotal();

/* Keys hashing / comparison functions for dict.c hash tables. */
uint64_t dictSdsHash(const void *key);
int dictSdsKeyCompare(void *privdata, const void *key1, const void *key2);
void dictSdsDestructor(void *privdata, void *val);

/* Git SHA1 */
extern "C" char *redisGitSHA1(void);
extern "C" char *redisGitDirty(void);
extern "C" uint64_t redisBuildId(void);
extern "C" char *redisBuildIdString(void);

int parseUnitString(const char *sz);

/* Commands prototypes */
void authCommand(client *c);
void pingCommand(client *c);
void echoCommand(client *c);
void commandCommand(client *c);
void setCommand(client *c);
void setnxCommand(client *c);
void setexCommand(client *c);
void psetexCommand(client *c);
void getCommand(client *c);
void getexCommand(client *c);
void getdelCommand(client *c);
void delCommand(client *c);
void unlinkCommand(client *c);
void existsCommand(client *c);
void mexistsCommand(client *c);
void setbitCommand(client *c);
void getbitCommand(client *c);
void bitfieldCommand(client *c);
void bitfieldroCommand(client *c);
void setrangeCommand(client *c);
void getrangeCommand(client *c);
void incrCommand(client *c);
void decrCommand(client *c);
void incrbyCommand(client *c);
void decrbyCommand(client *c);
void incrbyfloatCommand(client *c);
void selectCommand(client *c);
void swapdbCommand(client *c);
void randomkeyCommand(client *c);
void keysCommand(client *c);
void scanCommand(client *c);
void dbsizeCommand(client *c);
void lastsaveCommand(client *c);
void saveCommand(client *c);
void bgsaveCommand(client *c);
void bgrewriteaofCommand(client *c);
void shutdownCommand(client *c);
void moveCommand(client *c);
void copyCommand(client *c);
void renameCommand(client *c);
void renamenxCommand(client *c);
void lpushCommand(client *c);
void rpushCommand(client *c);
void lpushxCommand(client *c);
void rpushxCommand(client *c);
void linsertCommand(client *c);
void lpopCommand(client *c);
void rpopCommand(client *c);
void llenCommand(client *c);
void lindexCommand(client *c);
void lrangeCommand(client *c);
void ltrimCommand(client *c);
void typeCommand(client *c);
void lsetCommand(client *c);
void saddCommand(client *c);
void sremCommand(client *c);
void smoveCommand(client *c);
void sismemberCommand(client *c);
void smismemberCommand(client *c);
void scardCommand(client *c);
void spopCommand(client *c);
void srandmemberCommand(client *c);
void sinterCommand(client *c);
void sinterstoreCommand(client *c);
void sunionCommand(client *c);
void sunionstoreCommand(client *c);
void sdiffCommand(client *c);
void sdiffstoreCommand(client *c);
void sscanCommand(client *c);
void syncCommand(client *c);
void flushdbCommand(client *c);
void flushallCommand(client *c);
void sortCommand(client *c);
void lremCommand(client *c);
void lposCommand(client *c);
void rpoplpushCommand(client *c);
void lmoveCommand(client *c);
void infoCommand(client *c);
void mgetCommand(client *c);
void monitorCommand(client *c);
void expireCommand(client *c);
void expireatCommand(client *c);
void expireMemberCommand(client *c);
void expireMemberAtCommand(client *c);
void pexpireMemberAtCommand(client *c);
void pexpireCommand(client *c);
void pexpireatCommand(client *c);
void getsetCommand(client *c);
void ttlCommand(client *c);
void touchCommand(client *c);
void pttlCommand(client *c);
void persistCommand(client *c);
void replicaofCommand(client *c);
void roleCommand(client *c);
void debugCommand(client *c);
void msetCommand(client *c);
void msetnxCommand(client *c);
void zaddCommand(client *c);
void zincrbyCommand(client *c);
void zrangeCommand(client *c);
void zrangebyscoreCommand(client *c);
void zrevrangebyscoreCommand(client *c);
void zrangebylexCommand(client *c);
void zrevrangebylexCommand(client *c);
void zcountCommand(client *c);
void zlexcountCommand(client *c);
void zrevrangeCommand(client *c);
void zcardCommand(client *c);
void zremCommand(client *c);
void zscoreCommand(client *c);
void zmscoreCommand(client *c);
void zremrangebyscoreCommand(client *c);
void zremrangebylexCommand(client *c);
void zpopminCommand(client *c);
void zpopmaxCommand(client *c);
void bzpopminCommand(client *c);
void bzpopmaxCommand(client *c);
void zrandmemberCommand(client *c);
void multiCommand(client *c);
void execCommand(client *c);
void discardCommand(client *c);
void blpopCommand(client *c);
void brpopCommand(client *c);
void brpoplpushCommand(client *c);
void blmoveCommand(client *c);
void appendCommand(client *c);
void strlenCommand(client *c);
void zrankCommand(client *c);
void zrevrankCommand(client *c);
void hsetCommand(client *c);
void hsetnxCommand(client *c);
void hgetCommand(client *c);
void hmsetCommand(client *c);
void hmgetCommand(client *c);
void hdelCommand(client *c);
void hlenCommand(client *c);
void hstrlenCommand(client *c);
void zremrangebyrankCommand(client *c);
void zunionstoreCommand(client *c);
void zinterstoreCommand(client *c);
void zdiffstoreCommand(client *c);
void zunionCommand(client *c);
void zinterCommand(client *c);
void zrangestoreCommand(client *c);
void zdiffCommand(client *c);
void zscanCommand(client *c);
void hkeysCommand(client *c);
void hvalsCommand(client *c);
void hgetallCommand(client *c);
void hexistsCommand(client *c);
void hscanCommand(client *c);
void hrandfieldCommand(client *c);
void configCommand(client *c);
void hincrbyCommand(client *c);
void hincrbyfloatCommand(client *c);
void subscribeCommand(client *c);
void unsubscribeCommand(client *c);
void psubscribeCommand(client *c);
void punsubscribeCommand(client *c);
void publishCommand(client *c);
void pubsubCommand(client *c);
void watchCommand(client *c);
void unwatchCommand(client *c);
void clusterCommand(client *c);
void restoreCommand(client *c);
void mvccrestoreCommand(client *c);
void migrateCommand(client *c);
void askingCommand(client *c);
void readonlyCommand(client *c);
void readwriteCommand(client *c);
void dumpCommand(client *c);
void objectCommand(client *c);
void memoryCommand(client *c);
void clientCommand(client *c);
void helloCommand(client *c);
void evalCommand(client *c);
void evalShaCommand(client *c);
void scriptCommand(client *c);
void timeCommand(client *c);
void bitopCommand(client *c);
void bitcountCommand(client *c);
void bitposCommand(client *c);
void replconfCommand(client *c);
void waitCommand(client *c);
void geoencodeCommand(client *c);
void geodecodeCommand(client *c);
void georadiusbymemberCommand(client *c);
void georadiusbymemberroCommand(client *c);
void georadiusCommand(client *c);
void georadiusroCommand(client *c);
void geoaddCommand(client *c);
void geohashCommand(client *c);
void geoposCommand(client *c);
void geodistCommand(client *c);
void geosearchCommand(client *c);
void geosearchstoreCommand(client *c);
void pfselftestCommand(client *c);
void pfaddCommand(client *c);
void pfcountCommand(client *c);
void pfmergeCommand(client *c);
void pfdebugCommand(client *c);
void latencyCommand(client *c);
void moduleCommand(client *c);
void securityWarningCommand(client *c);
void xaddCommand(client *c);
void xrangeCommand(client *c);
void xrevrangeCommand(client *c);
void xlenCommand(client *c);
void xreadCommand(client *c);
void xgroupCommand(client *c);
void xsetidCommand(client *c);
void xackCommand(client *c);
void xpendingCommand(client *c);
void xclaimCommand(client *c);
void xautoclaimCommand(client *c);
void xinfoCommand(client *c);
void xdelCommand(client *c);
void xtrimCommand(client *c);
void aclCommand(client *c);
void replicaReplayCommand(client *c);
void hrenameCommand(client *c);
void stralgoCommand(client *c);
void resetCommand(client *c);
void failoverCommand(client *c);
void lfenceCommand(client *c);


int FBrokenLinkToMaster(int *pconnectMasters = nullptr);
int FActiveMaster(client *c);
struct redisMaster *MasterInfoFromClient(client *c);
bool FInReplicaReplay();
void updateActiveReplicaMastersFromRsi(rdbSaveInfo *rsi);

/* MVCC */
uint64_t getMvccTstamp();
void incrementMvccTstamp();

#if __GNUC__ >= 7 && !defined(NO_DEPRECATE_FREE)
 [[deprecated]]
void *calloc(size_t count, size_t size) noexcept;
 [[deprecated]]
void free(void *ptr) noexcept;
 [[deprecated]]
void *malloc(size_t size) noexcept;
 [[deprecated]]
void *realloc(void *ptr, size_t size) noexcept;
#endif

/* Debugging stuff */
void bugReportStart(void);
void serverLogObjectDebugInfo(robj_roptr o);
void sigsegvHandler(int sig, siginfo_t *info, void *secret);
const char *getSafeInfoString(const char *s, size_t len, char **tmp);
sds genRedisInfoString(const char *section);
sds genModulesInfoString(sds info);
void enableWatchdog(int period);
void disableWatchdog(void);
void watchdogScheduleSignal(int period);
void serverLogHexDump(int level, const char *descr, void *value, size_t len);
extern "C" int memtest_preserving_test(unsigned long *m, size_t bytes, int passes);
void mixDigest(unsigned char *digest, const void *ptr, size_t len);
void xorDigest(unsigned char *digest, const void *ptr, size_t len);
int populateCommandTableParseFlags(struct redisCommand *c, const char *strflags);



int moduleGILAcquiredByModule(void);
extern int g_fInCrash;
static inline int GlobalLocksAcquired(void)  // Used in asserts to verify all global locks are correctly acquired for a server-thread to operate
{
    return aeThreadOwnsLock() || moduleGILAcquiredByModule() || g_fInCrash;
}

inline int ielFromEventLoop(const aeEventLoop *eventLoop)
{
    int iel = 0;
    for (; iel < cserver.cthreads; ++iel)
    {
        if (g_pserver->rgthreadvar[iel].el == eventLoop)
            break;
    }
    serverAssert(iel < cserver.cthreads);
    return iel;
}

inline bool FFastSyncEnabled() {
    return g_pserver->fEnableFastSync && !g_pserver->fActiveReplica;
}

inline int FCorrectThread(client *c)
{
    return (c->conn == nullptr)
        || (c->iel == IDX_EVENT_LOOP_MAIN && moduleGILAcquiredByModule())
        || (serverTL != NULL && (g_pserver->rgthreadvar[c->iel].el == serverTL->el));
}
#define AssertCorrectThread(c) serverAssert(FCorrectThread(c))

void flushReplBacklogToClients();

template<typename FN_PTR, class ...TARGS>
void runAndPropogateToReplicas(FN_PTR *pfn, TARGS... args) {
    // Store the replication backlog starting params, we use this to know how much data was written.
    //  these are TLS in case we need to expand the buffer and therefore need to update them
    bool fNestedProcess = (g_pserver->repl_batch_idxStart >= 0);
    if (!fNestedProcess) {
        g_pserver->repl_batch_offStart = g_pserver->master_repl_offset;
        g_pserver->repl_batch_idxStart = g_pserver->repl_backlog_idx;
    }

    pfn(args...);

    if (!fNestedProcess) {
        flushReplBacklogToClients();
        g_pserver->repl_batch_offStart = -1;
        g_pserver->repl_batch_idxStart = -1;
    }
}

void debugDelay(int usec);
void killIOThreads(void);
void killThreads(void);
void makeThreadKillable(void);

/* Use macro for checking log level to avoid evaluating arguments in cases log
 * should be ignored due to low level. */
#define serverLog(level, ...) do {\
        if (((level)&0xff) < cserver.verbosity) break;\
        _serverLog(level, __VA_ARGS__);\
    } while(0)

/* TLS stuff */
void tlsInit(void);
void tlsInitThread();
void tlsCleanupThread();
void tlsCleanup(void);
int tlsConfigure(redisTLSContextConfig *ctx_config);
void tlsReload(void);


class ShutdownException
{};

#define redisDebug(fmt, ...) \
    printf("DEBUG %s:%d > " fmt "\n", __FILE__, __LINE__, __VA_ARGS__)
#define redisDebugMark() \
    printf("-- MARK %s:%d --\n", __FILE__, __LINE__)

int iAmMaster(void);

#endif

<|MERGE_RESOLUTION|>--- conflicted
+++ resolved
@@ -1241,11 +1241,8 @@
 
     dict_iter find_cached_threadsafe(const char *key) const;
 
-<<<<<<< HEAD
     static void storageLoadCallback(struct aeEventLoop *el, struct StorageToken *token);
-=======
     static void activeExpireCycleCore(int type);
->>>>>>> 77eaaa22
 
 protected:
     uint64_t m_mvccCheckpoint = 0;
