/*
 * Copyright (c) 2009-2012, Salvatore Sanfilippo <antirez at gmail dot com>
 * All rights reserved.
 *
 * Redistribution and use in source and binary forms, with or without
 * modification, are permitted provided that the following conditions are met:
 *
 *   * Redistributions of source code must retain the above copyright notice,
 *     this list of conditions and the following disclaimer.
 *   * Redistributions in binary form must reproduce the above copyright
 *     notice, this list of conditions and the following disclaimer in the
 *     documentation and/or other materials provided with the distribution.
 *   * Neither the name of Redis nor the names of its contributors may be used
 *     to endorse or promote products derived from this software without
 *     specific prior written permission.
 *
 * THIS SOFTWARE IS PROVIDED BY THE COPYRIGHT HOLDERS AND CONTRIBUTORS "AS IS"
 * AND ANY EXPRESS OR IMPLIED WARRANTIES, INCLUDING, BUT NOT LIMITED TO, THE
 * IMPLIED WARRANTIES OF MERCHANTABILITY AND FITNESS FOR A PARTICULAR PURPOSE
 * ARE DISCLAIMED. IN NO EVENT SHALL THE COPYRIGHT OWNER OR CONTRIBUTORS BE
 * LIABLE FOR ANY DIRECT, INDIRECT, INCIDENTAL, SPECIAL, EXEMPLARY, OR
 * CONSEQUENTIAL DAMAGES (INCLUDING, BUT NOT LIMITED TO, PROCUREMENT OF
 * SUBSTITUTE GOODS OR SERVICES; LOSS OF USE, DATA, OR PROFITS; OR BUSINESS
 * INTERRUPTION) HOWEVER CAUSED AND ON ANY THEORY OF LIABILITY, WHETHER IN
 * CONTRACT, STRICT LIABILITY, OR TORT (INCLUDING NEGLIGENCE OR OTHERWISE)
 * ARISING IN ANY WAY OUT OF THE USE OF THIS SOFTWARE, EVEN IF ADVISED OF THE
 * POSSIBILITY OF SUCH DAMAGE.
 */

#ifndef __REDIS_H
#define __REDIS_H

#define TRUE 1
#define FALSE 0

#include "fmacros.h"
#include "config.h"
#include "solarisfixes.h"
#include "rio.h"

#include <stdio.h>
#include <stdlib.h>
#include <cmath>
#include <string.h>
#include <string>
#include <time.h>
#include <limits.h>
#include <unistd.h>
#include <errno.h>
#include <inttypes.h>
#include <pthread.h>
#include <syslog.h>
#include <netinet/in.h>
#include <atomic>
#include <vector>
#include <algorithm>
#include <memory>
#include <set>
#include <map>
#ifdef __cplusplus
extern "C" {
#include <lua.h>
}
#else
#include <lua.h>
#endif
#include <sys/socket.h>
#include <signal.h>

#ifdef HAVE_LIBSYSTEMD
#include <systemd/sd-daemon.h>
#endif

typedef long long mstime_t; /* millisecond time type. */
typedef long long ustime_t; /* microsecond time type. */

#include "fastlock.h"
#include "ae.h"      /* Event driven programming library */
#include "sds.h"     /* Dynamic safe strings */
#include "dict.h"    /* Hash tables */
#include "adlist.h"  /* Linked lists */
#include "zmalloc.h" /* total memory usage aware version of malloc/free */
#include "anet.h"    /* Networking the easy way */
#include "ziplist.h" /* Compact list data structure */
#include "intset.h"  /* Compact integer set structure */
#include "version.h" /* Version macro */
#include "util.h"    /* Misc functions useful in many places */
#include "latency.h" /* Latency monitor API */
#include "sparkline.h" /* ASCII graphs API */
#include "quicklist.h"  /* Lists are encoded as linked lists of
                           N-elements flat arrays */
#include "rax.h"     /* Radix tree */
#include "uuid.h"
#include "semiorderedset.h"
#include "connection.h" /* Connection abstraction */

#define REDISMODULE_CORE 1
#include "redismodule.h"    /* Redis modules API defines. */

/* Following includes allow test functions to be called from Redis main() */
#include "zipmap.h"
#include "sha1.h"
#include "endianconv.h"
#include "crc64.h"
#include "IStorage.h"
#include "AsyncWorkQueue.h"
#include "gc.h"

#define FImplies(x, y) (!(x) || (y))

extern int g_fTestMode;

struct redisObject;
class robj_roptr
{
    const redisObject *m_ptr;

public:
    robj_roptr()
        : m_ptr(nullptr)
        {}
    robj_roptr(const redisObject *ptr)
        : m_ptr(ptr)
        {}
    robj_roptr(const robj_roptr&) = default;
    robj_roptr(robj_roptr&&) = default;

    robj_roptr &operator=(const robj_roptr&) = default;
    robj_roptr &operator=(const redisObject *ptr)
    {
        m_ptr = ptr;
        return *this;
    }

    bool operator==(const robj_roptr &other) const
    {
        return m_ptr == other.m_ptr;
    }

    bool operator!=(const robj_roptr &other) const
    {
        return m_ptr != other.m_ptr;
    }

    const redisObject* operator->() const
    {
        return m_ptr;
    }

    const redisObject& operator*() const
    {
        return *m_ptr;
    }

    bool operator!() const
    {
        return !m_ptr;
    }

    operator bool() const{
        return !!m_ptr;
    }

    redisObject *unsafe_robjcast()
    {
        return (redisObject*)m_ptr;
    }
};

class unique_sds_ptr
{
    sds m_str;

public:
    unique_sds_ptr()
        : m_str(nullptr)
        {}
    explicit unique_sds_ptr(sds str)
        : m_str(str)
        {}
    
    ~unique_sds_ptr()
    {
        if (m_str)
            sdsfree(m_str);
    }

    unique_sds_ptr(unique_sds_ptr &&other)
    {
        m_str = other.m_str;
        other.m_str = nullptr;
    }

    bool operator==(const unique_sds_ptr &other) const
    {
        return m_str == other.m_str;
    }

    bool operator!=(const unique_sds_ptr &other) const
    {
        return m_str != other.m_str;
    }

    sds operator->() const
    {
        return m_str;
    }

    bool operator!() const
    {
        return !m_str;
    }

    bool operator<(const unique_sds_ptr &other) const { return m_str < other.m_str; }

    sds get() const { return m_str; }
};

void decrRefCount(robj_roptr o);
void incrRefCount(robj_roptr o);
class robj_sharedptr
{
    redisObject *m_ptr;

public:
    robj_sharedptr()
        : m_ptr(nullptr)
        {}
    robj_sharedptr(redisObject *ptr)
        : m_ptr(ptr)
        {
            incrRefCount(ptr);
        }
    ~robj_sharedptr()
    {
        if (m_ptr)
            decrRefCount(m_ptr);
    }
    robj_sharedptr(const robj_sharedptr& other)
    {
        m_ptr = other.m_ptr;
        incrRefCount(m_ptr);
    }

    robj_sharedptr(robj_sharedptr&& other)
    {
        m_ptr = other.m_ptr;
        other.m_ptr = nullptr;
    }

    robj_sharedptr &operator=(const robj_sharedptr& other)
    {
        if (m_ptr)
            decrRefCount(m_ptr);
        m_ptr = other.m_ptr;
        incrRefCount(m_ptr);
        return *this;
    }
    robj_sharedptr &operator=(redisObject *ptr)
    {
        if (m_ptr)
            decrRefCount(m_ptr);
        m_ptr = ptr;
        incrRefCount(m_ptr);
        return *this;
    }

    bool operator==(const robj_sharedptr &other) const
    {
        return m_ptr == other.m_ptr;
    }

    bool operator!=(const robj_sharedptr &other) const
    {
        return m_ptr != other.m_ptr;
    }

    redisObject* operator->() const
    {
        return m_ptr;
    }

    bool operator!() const
    {
        return !m_ptr;
    }

    operator bool() const{
        return !!m_ptr;
    }

    operator redisObject *()
    {
        return (redisObject*)m_ptr;
    }

    redisObject *get() { return m_ptr; }
};

/* Error codes */
#define C_OK                    0
#define C_ERR                   -1

/* Static server configuration */
#define CONFIG_DEFAULT_HZ        10             /* Time interrupt calls/sec. */
#define CONFIG_MIN_HZ            1
#define CONFIG_MAX_HZ            500
#define MAX_CLIENTS_PER_CLOCK_TICK 200          /* HZ is adapted based on that. */
#define CONFIG_MAX_LINE    1024
#define CRON_DBS_PER_CALL 16
#define NET_MAX_WRITES_PER_EVENT (1024*64)
#define PROTO_SHARED_SELECT_CMDS 10
#define OBJ_SHARED_INTEGERS 10000
#define OBJ_SHARED_BULKHDR_LEN 32
#define LOG_MAX_LEN    1024 /* Default maximum length of syslog messages.*/
#define AOF_REWRITE_ITEMS_PER_CMD 64
#define AOF_READ_DIFF_INTERVAL_BYTES (1024*10)
#define CONFIG_AUTHPASS_MAX_LEN 512
#define CONFIG_RUN_ID_SIZE 40
#define RDB_EOF_MARK_SIZE 40
#define CONFIG_REPL_BACKLOG_MIN_SIZE (1024*16)          /* 16k */
#define CONFIG_BGSAVE_RETRY_DELAY 5 /* Wait a few secs before trying again. */
#define CONFIG_DEFAULT_PID_FILE "/var/run/keydb.pid"
#define CONFIG_DEFAULT_CLUSTER_CONFIG_FILE "nodes.conf"
#define CONFIG_DEFAULT_UNIX_SOCKET_PERM 0
#define CONFIG_DEFAULT_LOGFILE ""
#define NET_IP_STR_LEN 46 /* INET6_ADDRSTRLEN is 46, but we need to be sure */
#define NET_PEER_ID_LEN (NET_IP_STR_LEN+32) /* Must be enough for ip:port */
#define CONFIG_BINDADDR_MAX 16
#define CONFIG_MIN_RESERVED_FDS 32
#define CONFIG_DEFAULT_RDB_FILENAME "dump.rdb"
#define CONFIG_DEFAULT_THREADS 1
#define CONFIG_DEFAULT_THREAD_AFFINITY 0

#define CONFIG_DEFAULT_ACTIVE_REPLICA 0
#define CONFIG_DEFAULT_ENABLE_MULTIMASTER 0

#define CONFIG_DEFAULT_LICENSE_KEY ""

#define ACTIVE_EXPIRE_CYCLE_LOOKUPS_PER_LOOP 64 /* Loopkups per loop. */
#define ACTIVE_EXPIRE_CYCLE_FAST_DURATION 1000 /* Microseconds */
#define ACTIVE_EXPIRE_CYCLE_SLOW_TIME_PERC 25 /* CPU max % for keys collection */
#define ACTIVE_EXPIRE_CYCLE_SLOW 0
#define ACTIVE_EXPIRE_CYCLE_FAST 1

/* Children process will exit with this status code to signal that the
 * process terminated without an error: this is useful in order to kill
 * a saving child (RDB or AOF one), without triggering in the parent the
 * write protection that is normally turned on on write errors.
 * Usually children that are terminated with SIGUSR1 will exit with this
 * special code. */
#define SERVER_CHILD_NOERROR_RETVAL    255

/* Instantaneous metrics tracking. */
#define STATS_METRIC_SAMPLES 16     /* Number of samples per metric. */
#define STATS_METRIC_COMMAND 0      /* Number of commands executed. */
#define STATS_METRIC_NET_INPUT 1    /* Bytes read to network .*/
#define STATS_METRIC_NET_OUTPUT 2   /* Bytes written to network. */
#define STATS_METRIC_COUNT 3

/* Protocol and I/O related defines */
#define PROTO_MAX_QUERYBUF_LEN  (1024*1024*1024) /* 1GB max query buffer. */
#define PROTO_IOBUF_LEN         (1024*16)  /* Generic I/O buffer size */
#define PROTO_REPLY_CHUNK_BYTES (16*1024) /* 16k output buffer */
#define PROTO_INLINE_MAX_SIZE   (1024*64) /* Max size of inline reads */
#define PROTO_MBULK_BIG_ARG     (1024*32)
#define LONG_STR_SIZE      21          /* Bytes needed for long -> str + '\0' */
#define REDIS_AUTOSYNC_BYTES (1024*1024*32) /* fdatasync every 32MB */

#define LIMIT_PENDING_QUERYBUF (4*1024*1024) /* 4mb */

/* When configuring the server eventloop, we setup it so that the total number
 * of file descriptors we can handle are g_pserver->maxclients + RESERVED_FDS +
 * a few more to stay safe. Since RESERVED_FDS defaults to 32, we add 96
 * in order to make sure of not over provisioning more than 128 fds. */
#define CONFIG_FDSET_INCR (CONFIG_MIN_RESERVED_FDS+96)

/* Hash table parameters */
#define HASHTABLE_MIN_FILL        10      /* Minimal hash table fill 10% */

/* Command flags. Please check the command table defined in the redis.c file
 * for more information about the meaning of every flag. */
#define CMD_WRITE (1ULL<<0)            /* "write" flag */
#define CMD_READONLY (1ULL<<1)         /* "read-only" flag */
#define CMD_DENYOOM (1ULL<<2)          /* "use-memory" flag */
#define CMD_MODULE (1ULL<<3)           /* Command exported by module. */
#define CMD_ADMIN (1ULL<<4)            /* "admin" flag */
#define CMD_PUBSUB (1ULL<<5)           /* "pub-sub" flag */
#define CMD_NOSCRIPT (1ULL<<6)         /* "no-script" flag */
#define CMD_RANDOM (1ULL<<7)           /* "random" flag */
#define CMD_SORT_FOR_SCRIPT (1ULL<<8)  /* "to-sort" flag */
#define CMD_LOADING (1ULL<<9)          /* "ok-loading" flag */
#define CMD_STALE (1ULL<<10)           /* "ok-stale" flag */
#define CMD_SKIP_MONITOR (1ULL<<11)    /* "no-monitor" flag */
#define CMD_SKIP_SLOWLOG (1ULL<<12)    /* "no-slowlog" flag */
#define CMD_ASKING (1ULL<<13)          /* "cluster-asking" flag */
#define CMD_FAST (1ULL<<14)            /* "fast" flag */
#define CMD_NO_AUTH (1ULL<<15)         /* "no-auth" flag */

/* Command flags used by the module system. */
#define CMD_MODULE_GETKEYS (1ULL<<16)  /* Use the modules getkeys interface. */
#define CMD_MODULE_NO_CLUSTER (1ULL<<17) /* Deny on Redis Cluster. */

/* Command flags that describe ACLs categories. */
#define CMD_CATEGORY_KEYSPACE (1ULL<<18)
#define CMD_CATEGORY_READ (1ULL<<19)
#define CMD_CATEGORY_WRITE (1ULL<<20)
#define CMD_CATEGORY_SET (1ULL<<21)
#define CMD_CATEGORY_SORTEDSET (1ULL<<22)
#define CMD_CATEGORY_LIST (1ULL<<23)
#define CMD_CATEGORY_HASH (1ULL<<24)
#define CMD_CATEGORY_STRING (1ULL<<25)
#define CMD_CATEGORY_BITMAP (1ULL<<26)
#define CMD_CATEGORY_HYPERLOGLOG (1ULL<<27)
#define CMD_CATEGORY_GEO (1ULL<<28)
#define CMD_CATEGORY_STREAM (1ULL<<29)
#define CMD_CATEGORY_PUBSUB (1ULL<<30)
#define CMD_CATEGORY_ADMIN (1ULL<<31)
#define CMD_CATEGORY_FAST (1ULL<<32)
#define CMD_CATEGORY_SLOW (1ULL<<33)
#define CMD_CATEGORY_BLOCKING (1ULL<<34)
#define CMD_CATEGORY_DANGEROUS (1ULL<<35)
#define CMD_CATEGORY_CONNECTION (1ULL<<36)
#define CMD_CATEGORY_TRANSACTION (1ULL<<37)
#define CMD_CATEGORY_SCRIPTING (1ULL<<38)
#define CMD_SKIP_PROPOGATE (1ULL<<39)  /* "noprop" flag */

/* AOF states */
#define AOF_OFF 0             /* AOF is off */
#define AOF_ON 1              /* AOF is on */
#define AOF_WAIT_REWRITE 2    /* AOF waits rewrite to start appending */

/* Client flags */
#define CLIENT_SLAVE (1<<0)   /* This client is a repliaca */
#define CLIENT_MASTER (1<<1)  /* This client is a master */
#define CLIENT_MONITOR (1<<2) /* This client is a replica monitor, see MONITOR */
#define CLIENT_MULTI (1<<3)   /* This client is in a MULTI context */
#define CLIENT_BLOCKED (1<<4) /* The client is waiting in a blocking operation */
#define CLIENT_DIRTY_CAS (1<<5) /* Watched keys modified. EXEC will fail. */
#define CLIENT_CLOSE_AFTER_REPLY (1<<6) /* Close after writing entire reply. */
#define CLIENT_UNBLOCKED (1<<7) /* This client was unblocked and is stored in
                                  g_pserver->unblocked_clients */
#define CLIENT_LUA (1<<8) /* This is a non connected client used by Lua */
#define CLIENT_ASKING (1<<9)     /* Client issued the ASKING command */
#define CLIENT_CLOSE_ASAP (1<<10)/* Close this client ASAP */
#define CLIENT_UNIX_SOCKET (1<<11) /* Client connected via Unix domain socket */
#define CLIENT_DIRTY_EXEC (1<<12)  /* EXEC will fail for errors while queueing */
#define CLIENT_MASTER_FORCE_REPLY (1<<13)  /* Queue replies even if is master */
#define CLIENT_FORCE_AOF (1<<14)   /* Force AOF propagation of current cmd. */
#define CLIENT_FORCE_REPL (1<<15)  /* Force replication of current cmd. */
#define CLIENT_PRE_PSYNC (1<<16)   /* Instance don't understand PSYNC. */
#define CLIENT_READONLY (1<<17)    /* Cluster client is in read-only state. */
#define CLIENT_PUBSUB (1<<18)      /* Client is in Pub/Sub mode. */
#define CLIENT_PREVENT_AOF_PROP (1<<19)  /* Don't propagate to AOF. */
#define CLIENT_PREVENT_REPL_PROP (1<<20)  /* Don't propagate to slaves. */
#define CLIENT_PREVENT_PROP (CLIENT_PREVENT_AOF_PROP|CLIENT_PREVENT_REPL_PROP)
#define CLIENT_PENDING_WRITE (1<<21) /* Client has output to send but a write
                                        handler is yet not installed. */
#define CLIENT_REPLY_OFF (1<<22)   /* Don't send replies to client. */
#define CLIENT_REPLY_SKIP_NEXT (1<<23)  /* Set CLIENT_REPLY_SKIP for next cmd */
#define CLIENT_REPLY_SKIP (1<<24)  /* Don't send just this reply. */
#define CLIENT_LUA_DEBUG (1<<25)  /* Run EVAL in debug mode. */
#define CLIENT_LUA_DEBUG_SYNC (1<<26)  /* EVAL debugging without fork() */
#define CLIENT_MODULE (1<<27) /* Non connected client used by some module. */
#define CLIENT_PROTECTED (1<<28) /* Client should not be freed for now. */
#define CLIENT_PENDING_READ (1<<29) /* The client has pending reads and was put
                                       in the list of clients we can read
                                       from. */
#define CLIENT_PENDING_COMMAND (1<<30) /* Used in threaded I/O to signal after
                                          we return single threaded that the
                                          client has already pending commands
                                          to be executed. */
#define CLIENT_TRACKING (1ULL<<31) /* Client enabled keys tracking in order to
                                   perform client side caching. */
#define CLIENT_TRACKING_BROKEN_REDIR (1ULL<<32) /* Target client is invalid. */
#define CLIENT_FORCE_REPLY (1ULL<<33) /* Should addReply be forced to write the text? */

/* Client block type (btype field in client structure)
 * if CLIENT_BLOCKED flag is set. */
#define BLOCKED_NONE 0    /* Not blocked, no CLIENT_BLOCKED flag set. */
#define BLOCKED_LIST 1    /* BLPOP & co. */
#define BLOCKED_WAIT 2    /* WAIT for synchronous replication. */
#define BLOCKED_MODULE 3  /* Blocked by a loadable module. */
#define BLOCKED_STREAM 4  /* XREAD. */
#define BLOCKED_ZSET 5    /* BZPOP et al. */
#define BLOCKED_ASYNC 6
#define BLOCKED_NUM 7     /* Number of blocked states. */

/* Client request types */
#define PROTO_REQ_INLINE 1
#define PROTO_REQ_MULTIBULK 2

/* Client classes for client limits, currently used only for
 * the max-client-output-buffer limit implementation. */
#define CLIENT_TYPE_NORMAL 0 /* Normal req-reply clients + MONITORs */
#define CLIENT_TYPE_SLAVE 1  /* Slaves. */
#define CLIENT_TYPE_PUBSUB 2 /* Clients subscribed to PubSub channels. */
#define CLIENT_TYPE_MASTER 3 /* Master. */
#define CLIENT_TYPE_OBUF_COUNT 3 /* Number of clients to expose to output
                                    buffer configuration. Just the first
                                    three: normal, replica, pubsub. */

/* Slave replication state. Used in g_pserver->repl_state for slaves to remember
 * what to do next. */
#define REPL_STATE_NONE 0 /* No active replication */
#define REPL_STATE_CONNECT 1 /* Must connect to master */
#define REPL_STATE_CONNECTING 2 /* Connecting to master */
/* --- Handshake states, must be ordered --- */
#define REPL_STATE_RECEIVE_PONG 3 /* Wait for PING reply */
#define REPL_STATE_SEND_AUTH 4 /* Send AUTH to master */
#define REPL_STATE_RECEIVE_AUTH 5 /* Wait for AUTH reply */
#define REPL_STATE_SEND_UUID 6 /* send our UUID */
#define REPL_STATE_RECEIVE_UUID 7 /* they should ack with their UUID */
#define REPL_STATE_SEND_KEY 8
#define REPL_STATE_KEY_ACK 9
#define REPL_STATE_SEND_PORT 10 /* Send REPLCONF listening-port */
#define REPL_STATE_RECEIVE_PORT 11 /* Wait for REPLCONF reply */
#define REPL_STATE_SEND_IP 12 /* Send REPLCONF ip-address */
#define REPL_STATE_RECEIVE_IP 13 /* Wait for REPLCONF reply */
#define REPL_STATE_SEND_CAPA 14 /* Send REPLCONF capa */
#define REPL_STATE_RECEIVE_CAPA 15 /* Wait for REPLCONF reply */
#define REPL_STATE_SEND_PSYNC 16 /* Send PSYNC */
#define REPL_STATE_RECEIVE_PSYNC 17 /* Wait for PSYNC reply */
/* --- End of handshake states --- */
#define REPL_STATE_TRANSFER 18 /* Receiving .rdb from master */
#define REPL_STATE_CONNECTED 19 /* Connected to master */

/* State of slaves from the POV of the master. Used in client->replstate.
 * In SEND_BULK and ONLINE state the replica receives new updates
 * in its output queue. In the WAIT_BGSAVE states instead the server is waiting
 * to start the next background saving in order to send updates to it. */
#define SLAVE_STATE_WAIT_BGSAVE_START 6 /* We need to produce a new RDB file. */
#define SLAVE_STATE_WAIT_BGSAVE_END 7 /* Waiting RDB file creation to finish. */
#define SLAVE_STATE_SEND_BULK 8 /* Sending RDB file to replica. */
#define SLAVE_STATE_ONLINE 9 /* RDB file transmitted, sending just updates. */

/* Slave capabilities. */
#define SLAVE_CAPA_NONE 0
#define SLAVE_CAPA_EOF (1<<0)    /* Can parse the RDB EOF streaming format. */
#define SLAVE_CAPA_PSYNC2 (1<<1) /* Supports PSYNC2 protocol. */
#define SLAVE_CAPA_ACTIVE_EXPIRE (1<<2) /* Will the slave perform its own expirations? (Don't send delete) */

/* Synchronous read timeout - replica side */
#define CONFIG_REPL_SYNCIO_TIMEOUT 5

/* List related stuff */
#define LIST_HEAD 0
#define LIST_TAIL 1
#define ZSET_MIN 0
#define ZSET_MAX 1

/* Sort operations */
#define SORT_OP_GET 0

/* Log levels */
#define LL_DEBUG 0
#define LL_VERBOSE 1
#define LL_NOTICE 2
#define LL_WARNING 3
#define LL_RAW (1<<10) /* Modifier to log without timestamp */

/* Supervision options */
#define SUPERVISED_NONE 0
#define SUPERVISED_AUTODETECT 1
#define SUPERVISED_SYSTEMD 2
#define SUPERVISED_UPSTART 3

/* Anti-warning macro... */
#define UNUSED(V) ((void) V)

#define ZSKIPLIST_MAXLEVEL 64 /* Should be enough for 2^64 elements */
#define ZSKIPLIST_P 0.25      /* Skiplist P = 1/4 */

/* Append only defines */
#define AOF_FSYNC_NO 0
#define AOF_FSYNC_ALWAYS 1
#define AOF_FSYNC_EVERYSEC 2

/* Replication diskless load defines */
#define REPL_DISKLESS_LOAD_DISABLED 0
#define REPL_DISKLESS_LOAD_WHEN_DB_EMPTY 1
#define REPL_DISKLESS_LOAD_SWAPDB 2

/* Sets operations codes */
#define SET_OP_UNION 0
#define SET_OP_DIFF 1
#define SET_OP_INTER 2

/* Redis maxmemory strategies. Instead of using just incremental number
 * for this defines, we use a set of flags so that testing for certain
 * properties common to multiple policies is faster. */
#define MAXMEMORY_FLAG_LRU (1<<0)
#define MAXMEMORY_FLAG_LFU (1<<1)
#define MAXMEMORY_FLAG_ALLKEYS (1<<2)
#define MAXMEMORY_FLAG_NO_SHARED_INTEGERS \
    (MAXMEMORY_FLAG_LRU|MAXMEMORY_FLAG_LFU)

#define MAXMEMORY_VOLATILE_LRU ((0<<8)|MAXMEMORY_FLAG_LRU)
#define MAXMEMORY_VOLATILE_LFU ((1<<8)|MAXMEMORY_FLAG_LFU)
#define MAXMEMORY_VOLATILE_TTL (2<<8)
#define MAXMEMORY_VOLATILE_RANDOM (3<<8)
#define MAXMEMORY_ALLKEYS_LRU ((4<<8)|MAXMEMORY_FLAG_LRU|MAXMEMORY_FLAG_ALLKEYS)
#define MAXMEMORY_ALLKEYS_LFU ((5<<8)|MAXMEMORY_FLAG_LFU|MAXMEMORY_FLAG_ALLKEYS)
#define MAXMEMORY_ALLKEYS_RANDOM ((6<<8)|MAXMEMORY_FLAG_ALLKEYS)
#define MAXMEMORY_NO_EVICTION (7<<8)

/* Units */
#define UNIT_SECONDS 0
#define UNIT_MILLISECONDS 1

/* SHUTDOWN flags */
#define SHUTDOWN_NOFLAGS 0      /* No flags. */
#define SHUTDOWN_SAVE 1         /* Force SAVE on SHUTDOWN even if no save
                                   points are configured. */
#define SHUTDOWN_NOSAVE 2       /* Don't SAVE on SHUTDOWN. */

/* Command call flags, see call() function */
#define CMD_CALL_NONE 0
#define CMD_CALL_SLOWLOG (1<<0)
#define CMD_CALL_STATS (1<<1)
#define CMD_CALL_PROPAGATE_AOF (1<<2)
#define CMD_CALL_PROPAGATE_REPL (1<<3)
#define CMD_CALL_PROPAGATE (CMD_CALL_PROPAGATE_AOF|CMD_CALL_PROPAGATE_REPL)
#define CMD_CALL_FULL (CMD_CALL_SLOWLOG | CMD_CALL_STATS | CMD_CALL_PROPAGATE)

/* Command propagation flags, see propagate() function */
#define PROPAGATE_NONE 0
#define PROPAGATE_AOF 1
#define PROPAGATE_REPL 2

/* RDB active child save type. */
#define RDB_CHILD_TYPE_NONE 0
#define RDB_CHILD_TYPE_DISK 1     /* RDB is written to disk. */
#define RDB_CHILD_TYPE_SOCKET 2   /* RDB is written to replica socket. */

/* Keyspace changes notification classes. Every class is associated with a
 * character for configuration purposes. */
#define NOTIFY_KEYSPACE (1<<0)    /* K */
#define NOTIFY_KEYEVENT (1<<1)    /* E */
#define NOTIFY_GENERIC (1<<2)     /* g */
#define NOTIFY_STRING (1<<3)      /* $ */
#define NOTIFY_LIST (1<<4)        /* l */
#define NOTIFY_SET (1<<5)         /* s */
#define NOTIFY_HASH (1<<6)        /* h */
#define NOTIFY_ZSET (1<<7)        /* z */
#define NOTIFY_EXPIRED (1<<8)     /* x */
#define NOTIFY_EVICTED (1<<9)     /* e */
#define NOTIFY_STREAM (1<<10)     /* t */
#define NOTIFY_KEY_MISS (1<<11)   /* m */
#define NOTIFY_ALL (NOTIFY_GENERIC | NOTIFY_STRING | NOTIFY_LIST | NOTIFY_SET | NOTIFY_HASH | NOTIFY_ZSET | NOTIFY_EXPIRED | NOTIFY_EVICTED | NOTIFY_STREAM | NOTIFY_KEY_MISS) /* A flag */

/* Get the first bind addr or NULL */
#define NET_FIRST_BIND_ADDR (g_pserver->bindaddr_count ? g_pserver->bindaddr[0] : NULL)

/* Using the following macro you can run code inside serverCron() with the
 * specified period, specified in milliseconds.
 * The actual resolution depends on g_pserver->hz. */
#define run_with_period(_ms_) if ((_ms_ <= 1000/g_pserver->hz) || !(g_pserver->cronloops%((_ms_)/(1000/g_pserver->hz))))

/* We can print the stacktrace, so our assert is defined this way: */
#define serverAssertWithInfo(_c,_o,_e) ((_e)?(void)0 : (_serverAssertWithInfo(_c,_o,#_e,__FILE__,__LINE__),_exit(1)))
#define serverAssert(_e) ((_e)?(void)0 : (_serverAssert(#_e,__FILE__,__LINE__),_exit(1)))
#ifdef _DEBUG
#define serverAssertDebug(_e) serverAssert(_e)
#else
#define serverAssertDebug(_e)
#endif
#define serverPanic(...) _serverPanic(__FILE__,__LINE__,__VA_ARGS__),_exit(1)

/*-----------------------------------------------------------------------------
 * Data types
 *----------------------------------------------------------------------------*/

/* A redis object, that is a type able to hold a string / list / set */

/* The actual Redis Object */
#define OBJ_STRING 0    /* String object. */
#define OBJ_LIST 1      /* List object. */
#define OBJ_SET 2       /* Set object. */
#define OBJ_ZSET 3      /* Sorted set object. */
#define OBJ_HASH 4      /* Hash object. */

/* The "module" object type is a special one that signals that the object
 * is one directly managed by a Redis module. In this case the value points
 * to a moduleValue struct, which contains the object value (which is only
 * handled by the module itself) and the RedisModuleType struct which lists
 * function pointers in order to serialize, deserialize, AOF-rewrite and
 * free the object.
 *
 * Inside the RDB file, module types are encoded as OBJ_MODULE followed
 * by a 64 bit module type ID, which has a 54 bits module-specific signature
 * in order to dispatch the loading to the right module, plus a 10 bits
 * encoding version. */
#define OBJ_MODULE 5    /* Module object. */
#define OBJ_STREAM 6    /* Stream object. */
#define OBJ_CRON 7      /* CRON job */


/* Extract encver / signature from a module type ID. */
#define REDISMODULE_TYPE_ENCVER_BITS 10
#define REDISMODULE_TYPE_ENCVER_MASK ((1<<REDISMODULE_TYPE_ENCVER_BITS)-1)
#define REDISMODULE_TYPE_ENCVER(id) (id & REDISMODULE_TYPE_ENCVER_MASK)
#define REDISMODULE_TYPE_SIGN(id) ((id & ~((uint64_t)REDISMODULE_TYPE_ENCVER_MASK)) >>REDISMODULE_TYPE_ENCVER_BITS)

/* Bit flags for moduleTypeAuxSaveFunc */
#define REDISMODULE_AUX_BEFORE_RDB (1<<0)
#define REDISMODULE_AUX_AFTER_RDB (1<<1)

struct RedisModule;
struct RedisModuleIO;
struct RedisModuleDigest;
struct RedisModuleCtx;
struct redisObject;

/* Each module type implementation should export a set of methods in order
 * to serialize and deserialize the value in the RDB file, rewrite the AOF
 * log, create the digest for "DEBUG DIGEST", and free the value when a key
 * is deleted. */
typedef void *(*moduleTypeLoadFunc)(struct RedisModuleIO *io, int encver);
typedef void (*moduleTypeSaveFunc)(struct RedisModuleIO *io, void *value);
typedef int (*moduleTypeAuxLoadFunc)(struct RedisModuleIO *rdb, int encver, int when);
typedef void (*moduleTypeAuxSaveFunc)(struct RedisModuleIO *rdb, int when);
typedef void (*moduleTypeRewriteFunc)(struct RedisModuleIO *io, struct redisObject *key, void *value);
typedef void (*moduleTypeDigestFunc)(struct RedisModuleDigest *digest, void *value);
typedef size_t (*moduleTypeMemUsageFunc)(const void *value);
typedef void (*moduleTypeFreeFunc)(void *value);

/* A callback that is called when the client authentication changes. This
 * needs to be exposed since you can't cast a function pointer to (void *) */
typedef void (*RedisModuleUserChangedFunc) (uint64_t client_id, void *privdata);


/* The module type, which is referenced in each value of a given type, defines
 * the methods and links to the module exporting the type. */
typedef struct RedisModuleType {
    uint64_t id; /* Higher 54 bits of type ID + 10 lower bits of encoding ver. */
    struct RedisModule *module;
    moduleTypeLoadFunc rdb_load;
    moduleTypeSaveFunc rdb_save;
    moduleTypeRewriteFunc aof_rewrite;
    moduleTypeMemUsageFunc mem_usage;
    moduleTypeDigestFunc digest;
    moduleTypeFreeFunc free;
    moduleTypeAuxLoadFunc aux_load;
    moduleTypeAuxSaveFunc aux_save;
    int aux_save_triggers;
    char name[10]; /* 9 bytes name + null term. Charset: A-Z a-z 0-9 _- */
} moduleType;

/* In Redis objects 'robj' structures of type OBJ_MODULE, the value pointer
 * is set to the following structure, referencing the moduleType structure
 * in order to work with the value, and at the same time providing a raw
 * pointer to the value, as created by the module commands operating with
 * the module type.
 *
 * So for example in order to free such a value, it is possible to use
 * the following code:
 *
 *  if (robj->type == OBJ_MODULE) {
 *      moduleValue *mt = robj->ptr;
 *      mt->type->free(mt->value);
 *      zfree(mt); // We need to release this in-the-middle struct as well.
 *  }
 */
typedef struct moduleValue {
    moduleType *type;
    void *value;
} moduleValue;

/* This is a wrapper for the 'rio' streams used inside rdb.c in Redis, so that
 * the user does not have to take the total count of the written bytes nor
 * to care about error conditions. */
typedef struct RedisModuleIO {
    size_t bytes;       /* Bytes read / written so far. */
    rio *prio;           /* Rio stream. */
    moduleType *type;   /* Module type doing the operation. */
    int error;          /* True if error condition happened. */
    int ver;            /* Module serialization version: 1 (old),
                         * 2 (current version with opcodes annotation). */
    struct RedisModuleCtx *ctx; /* Optional context, see RM_GetContextFromIO()*/
    struct redisObject *key;    /* Optional name of key processed */
} RedisModuleIO;

/* Macro to initialize an IO context. Note that the 'ver' field is populated
 * inside rdb.c according to the version of the value to load. */
#define moduleInitIOContext(iovar,mtype,rioptr,keyptr) do { \
    iovar.prio = rioptr; \
    iovar.type = mtype; \
    iovar.bytes = 0; \
    iovar.error = 0; \
    iovar.ver = 0; \
    iovar.key = keyptr; \
    iovar.ctx = NULL; \
} while(0);

/* This is a structure used to export DEBUG DIGEST capabilities to Redis
 * modules. We want to capture both the ordered and unordered elements of
 * a data structure, so that a digest can be created in a way that correctly
 * reflects the values. See the DEBUG DIGEST command implementation for more
 * background. */
typedef struct RedisModuleDigest {
    unsigned char o[20];    /* Ordered elements. */
    unsigned char x[20];    /* Xored elements. */
} RedisModuleDigest;

/* Just start with a digest composed of all zero bytes. */
#define moduleInitDigestContext(mdvar) do { \
    memset(mdvar.o,0,sizeof(mdvar.o)); \
    memset(mdvar.x,0,sizeof(mdvar.x)); \
} while(0);

/* Objects encoding. Some kind of objects like Strings and Hashes can be
 * internally represented in multiple ways. The 'encoding' field of the object
 * is set to one of this fields for this object. */
#define OBJ_ENCODING_RAW 0     /* Raw representation */
#define OBJ_ENCODING_INT 1     /* Encoded as integer */
#define OBJ_ENCODING_HT 2      /* Encoded as hash table */
#define OBJ_ENCODING_ZIPMAP 3  /* Encoded as zipmap */
#define OBJ_ENCODING_LINKEDLIST 4 /* No longer used: old list encoding. */
#define OBJ_ENCODING_ZIPLIST 5 /* Encoded as ziplist */
#define OBJ_ENCODING_INTSET 6  /* Encoded as intset */
#define OBJ_ENCODING_SKIPLIST 7  /* Encoded as skiplist */
#define OBJ_ENCODING_EMBSTR 8  /* Embedded sds string encoding */
#define OBJ_ENCODING_QUICKLIST 9 /* Encoded as linked list of ziplists */
#define OBJ_ENCODING_STREAM 10 /* Encoded as a radix tree of listpacks */

#define LRU_BITS 24
#define LRU_CLOCK_MAX ((1<<LRU_BITS)-1) /* Max value of obj->lru */
#define LRU_CLOCK_RESOLUTION 1000 /* LRU clock resolution in ms */

#define OBJ_SHARED_REFCOUNT (0x7FFFFFFF) 
#define OBJ_MVCC_INVALID (0xFFFFFFFFFFFFFFFFULL)

#define MVCC_MS_SHIFT 20

typedef struct redisObject {
    unsigned type:4;
    unsigned encoding:4;
    unsigned lru:LRU_BITS; /* LRU time (relative to global lru_clock) or
                            * LFU data (least significant 8 bits frequency
                            * and most significant 16 bits access time). */
private:
    mutable std::atomic<unsigned> refcount {0};
public:
    uint64_t mvcc_tstamp;
    void *m_ptr;

    inline bool FExpires() const { return refcount.load(std::memory_order_relaxed) >> 31; }
    void SetFExpires(bool fExpires);

    void setrefcount(unsigned ref);
    unsigned getrefcount(std::memory_order order) const { return (refcount.load(order) & ~(1U << 31)); }
    void addref() const { refcount.fetch_add(1, std::memory_order_relaxed); }
    unsigned release() const { return refcount.fetch_sub(1, std::memory_order_relaxed) & ~(1U << 31); }
} robj;
static_assert(sizeof(redisObject) == 24, "object size is critical, don't increase");

__attribute__((always_inline)) inline const void *ptrFromObj(robj_roptr &o)
{
    if (o->encoding == OBJ_ENCODING_EMBSTR)
        return ((char*)&(o)->m_ptr) + sizeof(struct sdshdr8);
    return o->m_ptr;
}

__attribute__((always_inline)) inline void *ptrFromObj(const robj *o)
{
    if (o->encoding == OBJ_ENCODING_EMBSTR)
        return ((char*)&((robj*)o)->m_ptr) + sizeof(struct sdshdr8);
    return o->m_ptr;
}

__attribute__((always_inline)) inline const char *szFromObj(robj_roptr o)
{
    return (const char*)ptrFromObj(o);
}

__attribute__((always_inline)) inline char *szFromObj(const robj *o)
{
    return (char*)ptrFromObj(o);
}

class expireEntryFat
{
    friend class expireEntry;
public:
    struct subexpireEntry
    {
        long long when;
        std::unique_ptr<const char, void(*)(const char*)> spsubkey;

        subexpireEntry(long long when, const char *subkey)
            : when(when), spsubkey(subkey, sdsfree)
        {}

        subexpireEntry(const subexpireEntry &e)
            : when(e.when), spsubkey(nullptr, sdsfree)
        {
            if (e.spsubkey)
                spsubkey = std::unique_ptr<const char, void(*)(const char*)>((const char*)sdsdup((sds)e.spsubkey.get()), sdsfree);
        }

        subexpireEntry(subexpireEntry &&e) = default;
        subexpireEntry& operator=(subexpireEntry &&e) = default;

        bool operator<(long long when) const noexcept { return this->when < when; }
        bool operator<(const subexpireEntry &se) { return this->when < se.when; }
    };

private:
    sdsimmutablestring m_keyPrimary;
    std::vector<subexpireEntry> m_vecexpireEntries;  // Note a NULL for the sds portion means the expire is for the primary key

public:
    expireEntryFat(const sdsimmutablestring &keyPrimary)
        : m_keyPrimary(keyPrimary)
        {}
        
    expireEntryFat(const expireEntryFat &e) = default;
    expireEntryFat(expireEntryFat &&e) = default;

    long long when() const noexcept { return m_vecexpireEntries.front().when; }
    const char *key() const noexcept { return static_cast<const char*>(m_keyPrimary); }

    bool operator<(long long when) const noexcept { return this->when() <  when; }

    void expireSubKey(const char *szSubkey, long long when)
    {
        // First check if the subkey already has an expiration
        for (auto &entry : m_vecexpireEntries)
        {
            if (szSubkey != nullptr)
            {
                // if this is a subkey expiry then its not a match if the expireEntry is either for the
                //  primary key or a different subkey
                if (entry.spsubkey == nullptr || sdscmp((sds)entry.spsubkey.get(), (sds)szSubkey) != 0)
                    continue;
            }
            else
            {
                if (entry.spsubkey != nullptr)
                    continue;
            }
            m_vecexpireEntries.erase(m_vecexpireEntries.begin() + (&entry - m_vecexpireEntries.data()));
            break;
        }
        auto itrInsert = std::lower_bound(m_vecexpireEntries.begin(), m_vecexpireEntries.end(), when);
        const char *subkey = (szSubkey) ? sdsdup(szSubkey) : nullptr;
        m_vecexpireEntries.emplace(itrInsert, when, subkey);
    }

    bool FEmpty() const noexcept { return m_vecexpireEntries.empty(); }
    const subexpireEntry &nextExpireEntry() const noexcept { return m_vecexpireEntries.front(); }
    void popfrontExpireEntry() { m_vecexpireEntries.erase(m_vecexpireEntries.begin()); }
    const subexpireEntry &operator[](size_t idx) const { return m_vecexpireEntries[idx]; }
    size_t size() const noexcept { return m_vecexpireEntries.size(); }
};

class expireEntry {
    struct
    {
        sdsimmutablestring m_key;
        expireEntryFat *m_pfatentry = nullptr;
    } u;
    long long m_when;   // LLONG_MIN means this is a fat entry and we should use the pointer

public:
    class iter
    {
        friend class expireEntry;
        const expireEntry *m_pentry = nullptr;
        size_t m_idx = 0;

    public:
        iter(const expireEntry *pentry, size_t idx)
            : m_pentry(pentry), m_idx(idx)
        {}

        iter &operator++() { ++m_idx; return *this; }
        
        const char *subkey() const
        {
            if (m_pentry->FFat())
                return (*m_pentry->pfatentry())[m_idx].spsubkey.get();
            return nullptr;
        }
        long long when() const
        {
            if (m_pentry->FFat())
                return (*m_pentry->pfatentry())[m_idx].when;
            return m_pentry->when();
        }

        bool operator!=(const iter &other)
        {
            return m_idx != other.m_idx;
        }

        const iter &operator*() const { return *this; }
    };

    expireEntry(sds key, const char *subkey, long long when)
    {
        if (subkey != nullptr)
        {
            m_when = LLONG_MIN;
            u.m_pfatentry = new (MALLOC_LOCAL) expireEntryFat(sdsimmutablestring(sdsdupshared(key)));
            u.m_pfatentry->expireSubKey(subkey, when);
        }
        else
        {
            u.m_key = sdsimmutablestring(sdsdupshared(key));
            m_when = when;
        }
    }

    expireEntry(expireEntryFat *pfatentry)
    {
        u.m_pfatentry = pfatentry;
        m_when = LLONG_MIN;
    }

    expireEntry(const expireEntry &e)
    {
        *this = e;
    }

    expireEntry(expireEntry &&e)
    {
        u.m_key = std::move(e.u.m_key);
        u.m_pfatentry = std::move(e.u.m_pfatentry);
        m_when = e.m_when;
        e.m_when = 0;
        e.u.m_pfatentry = nullptr;
    }

    ~expireEntry()
    {
        if (FFat())
            delete u.m_pfatentry;
    }

    expireEntry &operator=(const expireEntry &e)
    {
        u.m_key = e.u.m_key;
        m_when = e.m_when;
        if (e.FFat())
            u.m_pfatentry = new (MALLOC_LOCAL) expireEntryFat(*e.u.m_pfatentry);
        return *this;
    }

    void setKeyUnsafe(sds key)
    {
        if (FFat())
            u.m_pfatentry->m_keyPrimary = sdsimmutablestring(sdsdupshared(key));
        else
            u.m_key = sdsimmutablestring(sdsdupshared(key));
    }

    inline bool FFat() const noexcept { return m_when == LLONG_MIN; }
    expireEntryFat *pfatentry() { assert(FFat()); return u.m_pfatentry; }
    const expireEntryFat *pfatentry() const { assert(FFat()); return u.m_pfatentry; }


    bool operator==(const sdsview &key) const noexcept
    { 
        return key == this->key(); 
    }

    bool operator<(const expireEntry &e) const noexcept
    { 
        return when() < e.when(); 
    }
    bool operator<(long long when) const noexcept
    { 
        return this->when() < when;
    }

    const char *key() const noexcept
    { 
        if (FFat())
            return u.m_pfatentry->key();
        return static_cast<const char*>(u.m_key);
    }
    long long when() const noexcept
    { 
        if (FFat())
            return u.m_pfatentry->when();
        return m_when; 
    }

    void update(const char *subkey, long long when)
    {
        if (!FFat())
        {
            if (subkey == nullptr)
            {
                m_when = when;
                return;
            }
            else
            {
                // we have to upgrade to a fat entry
                long long whenT = m_when;
                sdsimmutablestring keyPrimary = u.m_key;
                m_when = LLONG_MIN;
                u.m_pfatentry = new (MALLOC_LOCAL) expireEntryFat(keyPrimary);
                u.m_pfatentry->expireSubKey(nullptr, whenT);
                // at this point we're fat so fall through
            }
        }
        u.m_pfatentry->expireSubKey(subkey, when);
    }
    
    iter begin() const { return iter(this, 0); }
    iter end() const
    {
        if (FFat())
            return iter(this, u.m_pfatentry->size());
        return iter(this, 1);
    }
    
    void erase(iter &itr)
    {
        if (!FFat())
            throw -1;   // assert
        pfatentry()->m_vecexpireEntries.erase(
            pfatentry()->m_vecexpireEntries.begin() + itr.m_idx);
    }

    size_t size() const
    {
        if (FFat())
            return u.m_pfatentry->size();
        return 1;
    }

    bool FGetPrimaryExpire(long long *pwhen) const
    {
        *pwhen = -1;
        for (auto itr : *this)
        {
            if (itr.subkey() == nullptr)
            {
                *pwhen = itr.when();
                return true;
            }
        }
        return false;
    }

    explicit operator sdsview() const noexcept { return key(); }
    explicit operator long long() const noexcept { return when(); }
};
typedef semiorderedset<expireEntry, sdsview, true /*expireEntry can be memmoved*/> expireset;

/* The a string name for an object's type as listed above
 * Native types are checked against the OBJ_STRING, OBJ_LIST, OBJ_* defines,
 * and Module types have their registered name returned. */
const char *getObjectTypeName(robj_roptr o);

/* Macro used to initialize a Redis object allocated on the stack.
 * Note that this macro is taken near the structure definition to make sure
 * we'll update it when the structure is changed, to avoid bugs like
 * bug #85 introduced exactly in this way. */
#define initStaticStringObject(_var,_ptr) do { \
    _var.setrefcount(1); \
    _var.type = OBJ_STRING; \
    _var.encoding = OBJ_ENCODING_RAW; \
    _var.m_ptr = _ptr; \
} while(0)

struct evictionPoolEntry; /* Defined in evict.c */

/* This structure is used in order to represent the output buffer of a client,
 * which is actually a linked list of blocks like that, that is: client->reply. */
typedef struct clientReplyBlock {
    size_t size, used;
#ifndef __cplusplus
    char buf[];
#else
    __attribute__((always_inline)) char *buf()
    {
        return reinterpret_cast<char*>(this+1);
    }
#endif
} clientReplyBlock;

struct dictEntry;
class dict_const_iter
{
    friend struct redisDb;
    friend class redisDbPersistentData;
protected:
    dictEntry *de;
public:
    explicit dict_const_iter(dictEntry *de)
        : de(de)
    {}

    const char *key() const { return de ? (const char*)dictGetKey(de) : nullptr; }
    robj_roptr val() const { return de ? (robj*)dictGetVal(de) : nullptr; }
    const robj* operator->() const { return de ? (robj*)dictGetVal(de) : nullptr; }
    operator robj_roptr() const { return de ? (robj*)dictGetVal(de) : nullptr; }

    bool operator==(std::nullptr_t) const { return de == nullptr; }
    bool operator!=(std::nullptr_t) const { return de != nullptr; }
    bool operator==(const dict_const_iter &other) { return de == other.de; }
};
class dict_iter : public dict_const_iter
{
public:
    explicit dict_iter(dictEntry *de)
        : dict_const_iter(de)
    {}
    sds key() { return de ? (sds)dictGetKey(de) : nullptr; }
    robj *val() { return de ? (robj*)dictGetVal(de) : nullptr; }
    robj *operator->() { return de ? (robj*)dictGetVal(de) : nullptr; }
    operator robj*() const { return de ? (robj*)dictGetVal(de) : nullptr; }

};

class redisDbPersistentDataSnapshot;
class redisDbPersistentData
{
    friend void dictDbKeyDestructor(void *privdata, void *key);
    friend class redisDbPersistentDataSnapshot;

public:
    ~redisDbPersistentData();

    redisDbPersistentData() = default;
    redisDbPersistentData(redisDbPersistentData &&) = default;

    size_t slots() const { return dictSlots(m_pdict); }
    size_t size() const;
    void expand(uint64_t slots) { dictExpand(m_pdict, slots); }
    
    void trackkey(robj_roptr o, bool fUpdate)
    {
        trackkey(szFromObj(o), fUpdate);
    }

    void trackkey(const char *key, bool fUpdate);

    dict_iter find(const char *key) 
    {
        dictEntry *de = dictFind(m_pdict, key);
        ensure(key, &de);
        return dict_iter(de);
    }

    dict_iter find(robj_roptr key)
    {
        return find(szFromObj(key));
    }

    dict_iter random();

    const expireEntry &random_expire()
    {
        return m_setexpire->random_value();
    }

    dict_iter end()  { return dict_iter(nullptr); }
    dict_const_iter end() const { return dict_const_iter(nullptr); }

    void getStats(char *buf, size_t bufsize) { dictGetStats(buf, bufsize, m_pdict); }
    void getExpireStats(char *buf, size_t bufsize) { m_setexpire->getstats(buf, bufsize); }

    bool insert(char *k, robj *o);
    void tryResize();
    int incrementallyRehash();
    void updateValue(dict_iter itr, robj *val);
    bool syncDelete(robj *key);
    bool asyncDelete(robj *key);
    size_t expireSize() const { return m_setexpire->size(); }
    int removeExpire(robj *key, dict_iter itr);
    int removeSubkeyExpire(robj *key, robj *subkey);
    void clear(void(callback)(void*));
    void emptyDbAsync();
    // Note: If you do not need the obj then use the objless iterator version.  It's faster
    bool iterate(std::function<bool(const char*, robj*)> fn);
    void setExpire(robj *key, robj *subkey, long long when);
    void setExpire(expireEntry &&e);
    void initialize();

    void setStorageProvider(IStorage *pstorage);

    void trackChanges(bool fBulk);

    // Process and commit changes for secondary storage.  Note that process and commit are seperated
    //  to allow you to release the global lock before commiting.  To prevent deadlocks you *must*
    //  either release the global lock or keep the same global lock between the two functions as
    //  a second look is kept to ensure writes to secondary storage are ordered
    struct changedesc
    {
        sdsimmutablestring strkey;
        bool fUpdate;

        changedesc(const char *strkey, bool fUpdate) : strkey(strkey), fUpdate(fUpdate) {}
    };
    typedef std::vector<std::pair<changedesc, unique_sds_ptr>> changelist;
    changelist processChanges();
    void commitChanges(const changelist &vec);

    // This should only be used if you look at the key, we do not fixup
    //  objects stored elsewhere
    dict *dictUnsafeKeyOnly() { return m_pdict; }   

    expireset *setexpireUnsafe() { return m_setexpire; }
    const expireset *setexpire() const { return m_setexpire; }

    const redisDbPersistentDataSnapshot *createSnapshot(uint64_t mvccCheckpoint, bool fOptional);
    void endSnapshot(const redisDbPersistentDataSnapshot *psnapshot);
    void endSnapshotAsync(const redisDbPersistentDataSnapshot *psnapshot);
    void restoreSnapshot(const redisDbPersistentDataSnapshot *psnapshot);

    void consolidate_snapshot();

    bool FStorageProvider() { return m_spstorage != nullptr; }
    bool removeCachedValue(const char *key);
    void removeAllCachedValues();

protected:
    uint64_t m_mvccCheckpoint = 0;

private:
    struct changedescCmp
    {
        using is_transparent = void;    // C++14 to allow comparisons with different types
        bool operator()(const changedesc &a, const changedesc &b) const { return a.strkey < b.strkey; }
        bool operator()(const changedesc &a, const char *key) const { return a.strkey < sdsview(key); }
        bool operator()(const char *key, const changedesc &b) const { return sdsview(key) < b.strkey; }
    };

    void ensure(const char *key);
    void ensure(const char *key, dictEntry **de);
    void storeDatabase();
    void storeKey(const char *key, size_t cchKey, robj *o, bool fOverwrite);
    void recursiveFreeSnapshots(redisDbPersistentDataSnapshot *psnapshot);

    // Keyspace
    dict *m_pdict = nullptr;                 /* The keyspace for this DB */
    dict *m_pdictTombstone = nullptr;        /* Track deletes when we have a snapshot */
    int m_fTrackingChanges = 0;     // Note: Stack based
    int m_fAllChanged = 0;
    std::set<changedesc, changedescCmp> m_setchanged;
    size_t m_cnewKeysPending = 0;
    std::shared_ptr<IStorage> m_spstorage = nullptr;

    // Expire
    expireset *m_setexpire = nullptr;

    // These two pointers are the same, UNLESS the database has been cleared.
    //      in which case m_pdbSnapshot is NULL and we continue as though we weren'
    //      in a snapshot
    const redisDbPersistentDataSnapshot *m_pdbSnapshot = nullptr;
    std::unique_ptr<redisDbPersistentDataSnapshot> m_spdbSnapshotHOLDER;
    const redisDbPersistentDataSnapshot *m_pdbSnapshotASYNC = nullptr;
    int m_refCount = 0;
    fastlock m_lockStorage { "storage" };
};

class redisDbPersistentDataSnapshot : protected redisDbPersistentData
{
    friend class redisDbPersistentData;
protected:
    bool m_fConsolidated = false;
    static void gcDisposeSnapshot(redisDbPersistentDataSnapshot *psnapshot);
    int snapshot_depth() const;
    void consolidate_children(redisDbPersistentData *pdbPrimary, bool fForce);
    void freeTombstoneObjects(int depth);

public:
    bool FWillFreeChildDebug() const { return m_spdbSnapshotHOLDER != nullptr; }

    bool iterate_threadsafe(std::function<bool(const char*, robj_roptr o)> fn, bool fKeyOnly = false) const;
    using redisDbPersistentData::createSnapshot;
    using redisDbPersistentData::endSnapshot;
    using redisDbPersistentData::endSnapshotAsync;
    using redisDbPersistentData::end;

    dict_iter random_cache_threadsafe() const;
    dict_iter find_cached_threadsafe(const char *key) const;

    expireEntry *getExpire(robj_roptr key) { return getExpire(szFromObj(key)); }
    expireEntry *getExpire(const char *key);
    const expireEntry *getExpire(const char *key) const;
    const expireEntry *getExpire(robj_roptr key) const { return getExpire(szFromObj(key)); }

    uint64_t mvccCheckpoint() const { return m_mvccCheckpoint; }

    bool FStale() const;

    // These need to be fixed
    using redisDbPersistentData::size;
    using redisDbPersistentData::expireSize;
};

/* Redis database representation. There are multiple databases identified
 * by integers from 0 (the default database) up to the max configured
 * database. The database number is the 'id' field in the structure. */
<<<<<<< HEAD
typedef struct redisDb : public redisDbPersistentDataSnapshot 
{
    // Legacy C API, Do not add more
    friend void tryResizeHashTables(int);
    friend int dbSyncDelete(redisDb *db, robj *key);
    friend int dbAsyncDelete(redisDb *db, robj *key);
    friend long long emptyDb(int dbnum, int flags, void(callback)(void*));
    friend void scanGenericCommand(struct client *c, robj_roptr o, unsigned long cursor);
    friend int dbSwapDatabases(int id1, int id2);
    friend int removeExpire(redisDb *db, robj *key);
    friend void setExpire(struct client *c, redisDb *db, robj *key, robj *subkey, long long when);
    friend void setExpire(client *c, redisDb *db, robj *key, expireEntry &&e);
    friend int evictionPoolPopulate(int dbid, redisDb *db, expireset *setexpire, struct evictionPoolEntry *pool);
    friend void activeDefragCycle(void);
    friend int freeMemoryIfNeeded(void);
    friend void activeExpireCycle(int);
    friend void expireSlaveKeys(void);

    typedef ::dict_const_iter const_iter;
    typedef ::dict_iter iter;

    redisDb()
        : expireitr(nullptr)
    {}
    void initialize(int id);

    void dbOverwriteCore(redisDb::iter itr, robj *key, robj *val, bool fUpdateMvcc, bool fRemoveExpire);


    bool FKeyExpires(const char *key);
    size_t clear(bool fAsync, void(callback)(void*));

    // Import methods from redisDbPersistentData hidden by redisDbPersistentDataSnapshot
    using redisDbPersistentData::slots;
    using redisDbPersistentData::size;
    using redisDbPersistentData::expand;
    using redisDbPersistentData::trackkey;
    using redisDbPersistentData::find;
    using redisDbPersistentData::random;
    using redisDbPersistentData::random_expire;
    using redisDbPersistentData::end;
    using redisDbPersistentData::getStats;
    using redisDbPersistentData::getExpireStats;
    using redisDbPersistentData::insert;
    using redisDbPersistentData::tryResize;
    using redisDbPersistentData::incrementallyRehash;
    using redisDbPersistentData::updateValue;
    using redisDbPersistentData::syncDelete;
    using redisDbPersistentData::asyncDelete;
    using redisDbPersistentData::expireSize;
    using redisDbPersistentData::removeExpire;
    using redisDbPersistentData::removeSubkeyExpire;
    using redisDbPersistentData::clear;
    using redisDbPersistentData::emptyDbAsync;
    using redisDbPersistentData::iterate;
    using redisDbPersistentData::setExpire;
    using redisDbPersistentData::trackChanges;
    using redisDbPersistentData::processChanges;
    using redisDbPersistentData::commitChanges;
    using redisDbPersistentData::setexpireUnsafe;
    using redisDbPersistentData::setexpire;
    using redisDbPersistentData::createSnapshot;
    using redisDbPersistentData::endSnapshot;
    using redisDbPersistentData::restoreSnapshot;
    using redisDbPersistentData::consolidate_snapshot;
    using redisDbPersistentData::removeAllCachedValues;
    using redisDbPersistentData::dictUnsafeKeyOnly;
=======
struct redisDb {
    redisDb() 
        : expireitr(nullptr)
    {};
    
    ~redisDb();

    dict *pdict;                 /* The keyspace for this DB */
    expireset *setexpire;
    expireset::setiter expireitr;
>>>>>>> e3cbd04c

public:
    expireset::setiter expireitr;
    dict *blocking_keys;        /* Keys with clients waiting for data (BLPOP)*/
    dict *ready_keys;           /* Blocked keys that received a PUSH */
    dict *watched_keys;         /* WATCHED keys for MULTI/EXEC CAS */
    int id;                     /* Database ID */
    long long last_expire_set;  /* when the last expire was set */
    double avg_ttl;             /* Average TTL, just for stats */
    list *defrag_later;         /* List of key names to attempt to defrag one by one, gradually. */
};

/* Client MULTI/EXEC state */
typedef struct multiCmd {
    robj **argv;
    int argc;
    struct redisCommand *cmd;
} multiCmd;

typedef struct multiState {
    multiCmd *commands;     /* Array of MULTI commands */
    int count;              /* Total number of MULTI commands */
    int cmd_flags;          /* The accumulated command flags OR-ed together.
                               So if at least a command has a given flag, it
                               will be set in this field. */
    int minreplicas;        /* MINREPLICAS for synchronous replication */
    time_t minreplicas_timeout; /* MINREPLICAS timeout as unixtime. */
} multiState;

/* This structure holds the blocking operation state for a client.
 * The fields used depend on client->btype. */
typedef struct blockingState {
    /* Generic fields. */
    mstime_t timeout;       /* Blocking operation timeout. If UNIX current time
                             * is > timeout then the operation timed out. */

    /* BLOCKED_LIST, BLOCKED_ZSET and BLOCKED_STREAM */
    dict *keys;             /* The keys we are waiting to terminate a blocking
                             * operation such as BLPOP or XREAD. Or NULL. */
    robj *target;           /* The key that should receive the element,
                             * for BRPOPLPUSH. */

    /* BLOCK_STREAM */
    size_t xread_count;     /* XREAD COUNT option. */
    robj *xread_group;      /* XREADGROUP group name. */
    robj *xread_consumer;   /* XREADGROUP consumer name. */
    mstime_t xread_retry_time, xread_retry_ttl;
    int xread_group_noack;

    /* BLOCKED_WAIT */
    int numreplicas;        /* Number of replicas we are waiting for ACK. */
    long long reploffset;   /* Replication offset to reach. */

    /* BLOCKED_MODULE */
    void *module_blocked_handle; /* RedisModuleBlockedClient structure.
                                    which is opaque for the Redis core, only
                                    handled in module.c. */
} blockingState;

/* The following structure represents a node in the g_pserver->ready_keys list,
 * where we accumulate all the keys that had clients blocked with a blocking
 * operation such as B[LR]POP, but received new data in the context of the
 * last executed command.
 *
 * After the execution of every command or script, we run this list to check
 * if as a result we should serve data to clients blocked, unblocking them.
 * Note that g_pserver->ready_keys will not have duplicates as there dictionary
 * also called ready_keys in every structure representing a Redis database,
 * where we make sure to remember if a given key was already added in the
 * g_pserver->ready_keys list. */
typedef struct readyList {
    redisDb *db;
    robj *key;
} readyList;

/* This structure represents a Redis user. This is useful for ACLs, the
 * user is associated to the connection after the connection is authenticated.
 * If there is no associated user, the connection uses the default user. */
#define USER_COMMAND_BITS_COUNT 1024    /* The total number of command bits
                                           in the user structure. The last valid
                                           command ID we can set in the user
                                           is USER_COMMAND_BITS_COUNT-1. */
#define USER_FLAG_ENABLED (1<<0)        /* The user is active. */
#define USER_FLAG_DISABLED (1<<1)       /* The user is disabled. */
#define USER_FLAG_ALLKEYS (1<<2)        /* The user can mention any key. */
#define USER_FLAG_ALLCOMMANDS (1<<3)    /* The user can run all commands. */
#define USER_FLAG_NOPASS      (1<<4)    /* The user requires no password, any
                                           provided password will work. For the
                                           default user, this also means that
                                           no AUTH is needed, and every
                                           connection is immediately
                                           authenticated. */
typedef struct user {
    sds name;       /* The username as an SDS string. */
    uint64_t flags; /* See USER_FLAG_* */

    /* The bit in allowed_commands is set if this user has the right to
     * execute this command. In commands having subcommands, if this bit is
     * set, then all the subcommands are also available.
     *
     * If the bit for a given command is NOT set and the command has
     * subcommands, Redis will also check allowed_subcommands in order to
     * understand if the command can be executed. */
    uint64_t allowed_commands[USER_COMMAND_BITS_COUNT/64];

    /* This array points, for each command ID (corresponding to the command
     * bit set in allowed_commands), to an array of SDS strings, terminated by
     * a NULL pointer, with all the sub commands that can be executed for
     * this command. When no subcommands matching is used, the field is just
     * set to NULL to avoid allocating USER_COMMAND_BITS_COUNT pointers. */
    sds **allowed_subcommands;
    list *passwords; /* A list of SDS valid passwords for this user. */
    list *patterns;  /* A list of allowed key patterns. If this field is NULL
                        the user cannot mention any key in a command, unless
                        the flag ALLKEYS is set in the user. */
} user;

/* With multiplexing we need to take per-client state.
 * Clients are taken in a linked list. */

#define CLIENT_ID_AOF (UINT64_MAX) /* Reserved ID for the AOF client. If you
                                      need more reserved IDs use UINT64_MAX-1,
                                      -2, ... and so forth. */

typedef struct client {
    uint64_t id;            /* Client incremental unique ID. */
    connection *conn;
    int resp;               /* RESP protocol version. Can be 2 or 3. */
    redisDb *db;            /* Pointer to currently SELECTed DB. */
    robj *name;             /* As set by CLIENT SETNAME. */
    sds querybuf;           /* Buffer we use to accumulate client queries. */
    size_t qb_pos;          /* The position we have read in querybuf. */
    sds pending_querybuf;   /* If this client is flagged as master, this buffer
                               represents the yet not applied portion of the
                               replication stream that we are receiving from
                               the master. */
    size_t querybuf_peak;   /* Recent (100ms or more) peak of querybuf size. */
    int argc;               /* Num of arguments of current command. */
    robj **argv;            /* Arguments of current command. */
    struct redisCommand *cmd, *lastcmd;  /* Last command executed. */
    user *puser;             /* User associated with this connection. If the
                               user is set to NULL the connection can do
                               anything (admin). */
    int reqtype;            /* Request protocol type: PROTO_REQ_* */
    int multibulklen;       /* Number of multi bulk arguments left to read. */
    long bulklen;           /* Length of bulk argument in multi bulk request. */
    list *reply;            /* List of reply objects to send to the client. */
    unsigned long long reply_bytes; /* Tot bytes of objects in reply list. */
    size_t sentlen;         /* Amount of bytes already sent in the current
                               buffer or object being sent. */
    size_t sentlenAsync;    /* same as sentlen buf for async buffers (which are a different stream) */
    time_t ctime;           /* Client creation time. */
    time_t lastinteraction; /* Time of the last interaction, used for timeout */
    time_t obuf_soft_limit_reached_time;
    std::atomic<uint64_t> flags;              /* Client flags: CLIENT_* macros. */
    int casyncOpsPending;
    int fPendingAsyncWrite; /* NOTE: Not a flag because it is written to outside of the client lock (locked by the global lock instead) */
    int authenticated;      /* Needed when the default user requires auth. */
    int replstate;          /* Replication state if this is a replica. */
    int repl_put_online_on_ack; /* Install replica write handler on ACK. */
    int repldbfd;           /* Replication DB file descriptor. */
    off_t repldboff;        /* Replication DB file offset. */
    off_t repldbsize;       /* Replication DB file size. */
    sds replpreamble;       /* Replication DB preamble. */
    long long read_reploff; /* Read replication offset if this is a master. */
    long long reploff;      /* Applied replication offset if this is a master. */
    long long reploff_skipped;  /* Repl backlog we did not send to this client */
    long long repl_ack_off; /* Replication ack offset, if this is a replica. */
    long long repl_ack_time;/* Replication ack time, if this is a replica. */
    long long psync_initial_offset; /* FULLRESYNC reply offset other slaves
                                       copying this replica output buffer
                                       should use. */
    char replid[CONFIG_RUN_ID_SIZE+1]; /* Master replication ID (if master). */
    int slave_listening_port; /* As configured with: SLAVECONF listening-port */
    char slave_ip[NET_IP_STR_LEN]; /* Optionally given by REPLCONF ip-address */
    int slave_capa;         /* Slave capabilities: SLAVE_CAPA_* bitwise OR. */
    multiState mstate;      /* MULTI/EXEC state */
    int btype;              /* Type of blocking op if CLIENT_BLOCKED. */
    blockingState bpop;     /* blocking state */
    long long woff;         /* Last write global replication offset. */
    list *watched_keys;     /* Keys WATCHED for MULTI/EXEC CAS */
    dict *pubsub_channels;  /* channels a client is interested in (SUBSCRIBE) */
    list *pubsub_patterns;  /* patterns a client is interested in (SUBSCRIBE) */
    sds peerid;             /* Cached peer ID. */
    listNode *client_list_node; /* list node in client list */
    RedisModuleUserChangedFunc auth_callback; /* Module callback to execute
                                               * when the authenticated user
                                               * changes. */
    void *auth_callback_privdata; /* Private data that is passed when the auth
                                   * changed callback is executed. Opaque for 
                                   * Redis Core. */
    void *auth_module;      /* The module that owns the callback, which is used
                             * to disconnect the client if the module is 
                             * unloaded for cleanup. Opaque for Redis Core.*/

    /* UUID announced by the client (default nil) - used to detect multiple connections to/from the same peer */
    /* compliant servers will announce their UUIDs when a replica connection is started, and return when asked */
    /* UUIDs are transient and lost when the server is shut down */
    unsigned char uuid[UUID_BINARY_LEN];

    /* If this client is in tracking mode and this field is non zero,
     * invalidation messages for keys fetched by this client will be send to
     * the specified client ID. */
    uint64_t client_tracking_redirection;

    /* Response buffer */
    int bufpos;
    char buf[PROTO_REPLY_CHUNK_BYTES];

    /* Async Response Buffer - other threads write here */
    int bufposAsync;
    int buflenAsync;
    char *bufAsync;

    uint64_t mvccCheckpoint = 0;    // the MVCC checkpoint of our last write

    int iel; /* the event loop index we're registered with */
    struct fastlock lock;
} client;

struct saveparam {
    time_t seconds;
    int changes;
};

struct moduleLoadQueueEntry {
    sds path;
    int argc;
    robj **argv;
};

struct sharedObjectsStruct {
    robj *crlf, *ok, *err, *emptybulk, *emptymultibulk, *czero, *cone, *pong, *space,
    *colon, *queued, *nullbulk, *null[4], *nullarray[4], *emptymap[4], *emptyset[4],
    *emptyarray, *wrongtypeerr, *nokeyerr, *syntaxerr, *sameobjecterr,
    *outofrangeerr, *noscripterr, *loadingerr, *slowscripterr, *bgsaveerr,
    *masterdownerr, *roslaveerr, *execaborterr, *noautherr, *noreplicaserr,
    *busykeyerr, *oomerr, *plus, *messagebulk, *pmessagebulk, *subscribebulk,
    *unsubscribebulk, *psubscribebulk, *punsubscribebulk, *del, *unlink,
    *rpop, *lpop, *lpush, *rpoplpush, *zpopmin, *zpopmax, *emptyscan,
    *multi, *exec,
    *select[PROTO_SHARED_SELECT_CMDS],
    *integers[OBJ_SHARED_INTEGERS],
    *mbulkhdr[OBJ_SHARED_BULKHDR_LEN], /* "*<value>\r\n" */
    *bulkhdr[OBJ_SHARED_BULKHDR_LEN];  /* "$<value>\r\n" */
    sds minstring, maxstring;
};

/* ZSETs use a specialized version of Skiplists */
struct zskiplistLevel {
        struct zskiplistNode *forward;
        unsigned long span;
};
typedef struct zskiplistNode {
    sds ele;
    double score;
    struct zskiplistNode *backward;
    
#ifdef __cplusplus
    zskiplistLevel *level(size_t idx) {
        return reinterpret_cast<zskiplistLevel*>(this+1) + idx;
    }
#else
    struct zskiplistLevel level[];
#endif
} zskiplistNode;

typedef struct zskiplist {
    struct zskiplistNode *header, *tail;
    unsigned long length;
    int level;
} zskiplist;

typedef struct zset {
    dict *pdict;
    zskiplist *zsl;
} zset;

typedef struct clientBufferLimitsConfig {
    unsigned long long hard_limit_bytes;
    unsigned long long soft_limit_bytes;
    time_t soft_limit_seconds;
} clientBufferLimitsConfig;

extern clientBufferLimitsConfig clientBufferLimitsDefaults[CLIENT_TYPE_OBUF_COUNT];

/* The redisOp structure defines a Redis Operation, that is an instance of
 * a command with an argument vector, database ID, propagation target
 * (PROPAGATE_*), and command pointer.
 *
 * Currently only used to additionally propagate more commands to AOF/Replication
 * after the propagation of the executed command. */
typedef struct redisOp {
    robj **argv;
    int argc, dbid, target;
    struct redisCommand *cmd;
} redisOp;

/* Defines an array of Redis operations. There is an API to add to this
 * structure in a easy way.
 *
 * redisOpArrayInit();
 * redisOpArrayAppend();
 * redisOpArrayFree();
 */
typedef struct redisOpArray {
    redisOp *ops;
    int numops;
} redisOpArray;

/* This structure is returned by the getMemoryOverheadData() function in
 * order to return memory overhead information. */
struct redisMemOverhead {
    size_t peak_allocated;
    size_t total_allocated;
    size_t startup_allocated;
    size_t repl_backlog;
    size_t clients_slaves;
    size_t clients_normal;
    size_t aof_buffer;
    size_t lua_caches;
    size_t overhead_total;
    size_t dataset;
    size_t total_keys;
    size_t bytes_per_key;
    float dataset_perc;
    float peak_perc;
    float total_frag;
    ssize_t total_frag_bytes;
    float allocator_frag;
    ssize_t allocator_frag_bytes;
    float allocator_rss;
    ssize_t allocator_rss_bytes;
    float rss_extra;
    size_t rss_extra_bytes;
    size_t num_dbs;
    struct {
        size_t dbid;
        size_t overhead_ht_main;
        size_t overhead_ht_expires;
    } *db;
};

/* This structure can be optionally passed to RDB save/load functions in
 * order to implement additional functionalities, by storing and loading
 * metadata to the RDB file.
 *
 * Currently the only use is to select a DB at load time, useful in
 * replication in order to make sure that chained slaves (slaves of slaves)
 * select the correct DB and are able to accept the stream coming from the
 * top-level master. */
typedef struct rdbSaveInfo {
    /* Used saving and loading. */
    int repl_stream_db;  /* DB to select in g_pserver->master client. */

    /* Used only loading. */
    int repl_id_is_set;  /* True if repl_id field is set. */
    char repl_id[CONFIG_RUN_ID_SIZE+1];     /* Replication ID. */
    long long repl_offset;                  /* Replication offset. */
    int fForceSetKey;

    /* Used In Save */
    long long master_repl_offset;

    uint64_t mvccMinThreshold;
    struct redisMaster *mi;
} rdbSaveInfo;

#define RDB_SAVE_INFO_INIT {-1,0,"000000000000000000000000000000",-1, TRUE, 0, 0, nullptr}

struct malloc_stats {
    size_t zmalloc_used;
    size_t process_rss;
    size_t allocator_allocated;
    size_t allocator_active;
    size_t allocator_resident;
};

/*-----------------------------------------------------------------------------
 * TLS Context Configuration
 *----------------------------------------------------------------------------*/

typedef struct redisTLSContextConfig {
    char *cert_file;
    char *key_file;
    char *dh_params_file;
    char *ca_cert_file;
    char *ca_cert_dir;
    char *protocols;
    char *ciphers;
    char *ciphersuites;
    int prefer_server_ciphers;
} redisTLSContextConfig;

/*-----------------------------------------------------------------------------
 * Global server state
 *----------------------------------------------------------------------------*/

struct clusterState;

/* AIX defines hz to __hz, we don't use this define and in order to allow
 * Redis build on AIX we need to undef it. */
#ifdef _AIX
#undef hz
#endif

#define CHILD_INFO_MAGIC 0xC17DDA7A12345678LL
#define CHILD_INFO_TYPE_RDB 0
#define CHILD_INFO_TYPE_AOF 1
#define CHILD_INFO_TYPE_MODULE 3

#define MAX_EVENT_LOOPS 16
#define IDX_EVENT_LOOP_MAIN 0

// Per-thread variabels that may be accessed without a lock
struct redisServerThreadVars {
    aeEventLoop *el;
    int ipfd[CONFIG_BINDADDR_MAX]; /* TCP socket file descriptors */
    int ipfd_count;             /* Used slots in ipfd[] */
    int tlsfd[CONFIG_BINDADDR_MAX]; /* TLS socket file descriptors */
    int tlsfd_count;            /* Used slots in tlsfd[] */
    int clients_paused;         /* True if clients are currently paused */
    std::vector<client*> clients_pending_write; /* There is to write or install handler. */
    list *unblocked_clients;     /* list of clients to unblock before next loop NOT THREADSAFE */
    list *clients_pending_asyncwrite;
    int cclients;
    client *current_client; /* Current client */
    long fixed_time_expire = 0;     /* If > 0, expire keys against server.mstime. */
    int module_blocked_pipe[2]; /* Pipe used to awake the event loop if a
                                client blocked on a module command needs
                                to be processed. */
    client *lua_client = nullptr;   /* The "fake client" to query Redis from Lua */
    struct fastlock lockPendingWrite { "thread pending write" };
    char neterr[ANET_ERR_LEN];   /* Error buffer for anet.c */
    long unsigned commandsExecuted = 0;
    uint64_t gcEpoch = 0;
    const redisDbPersistentDataSnapshot **rgdbSnapshot = nullptr;
    bool fRetrySetAofEvent = false;
};

struct redisMaster {
    char *masteruser;               /* AUTH with this user and masterauth with master */
    char *masterauth;               /* AUTH with this password with master */
    char *masterhost;               /* Hostname of master */
    int masterport;                 /* Port of master */
    client *cached_master;          /* Cached master to be reused for PSYNC. */
    client *master;
    client *clientFake;
    int clientFakeNesting;
    /* The following two fields is where we store master PSYNC replid/offset
     * while the PSYNC is in progress. At the end we'll copy the fields into
     * the server->master client structure. */
    char master_replid[CONFIG_RUN_ID_SIZE+1];  /* Master PSYNC runid. */
    long long master_initial_offset;           /* Master PSYNC offset. */

    int repl_state;          /* Replication status if the instance is a replica */
    off_t repl_transfer_size; /* Size of RDB to read from master during sync. */
    off_t repl_transfer_read; /* Amount of RDB read from master during sync. */
    off_t repl_transfer_last_fsync_off; /* Offset when we fsync-ed last time. */
    connection *repl_transfer_s;     /* Slave -> Master SYNC socket */
    int repl_transfer_fd;    /* Slave -> Master SYNC temp file descriptor */
    char *repl_transfer_tmpfile; /* Slave-> master SYNC temp file name */
    time_t repl_transfer_lastio; /* Unix time of the latest read, for timeout */
    time_t repl_down_since; /* Unix time at which link with master went down */

    unsigned char master_uuid[UUID_BINARY_LEN];  /* Used during sync with master, this is our master's UUID */
                                                /* After we've connected with our master use the UUID in g_pserver->master */
    uint64_t mvccLastSync;
    /* During a handshake the server may have stale keys, we track these here to share once a reciprocal connection is made */
    std::map<int, std::vector<robj_sharedptr>> *staleKeyMap;
};

// Const vars are not changed after worker threads are launched
struct redisServerConst {
    pid_t pid;                  /* Main process pid. */
    time_t stat_starttime;          /* Server start time */
    char *configfile;           /* Absolute config file path, or NULL */
    char *executable;           /* Absolute executable file path. */
    char **exec_argv;           /* Executable argv vector (copy). */

    int cthreads;               /* Number of main worker threads */
    int fThreadAffinity;        /* Should we pin threads to cores? */
    char *pidfile;              /* PID file path */

    /* Fast pointers to often looked up command */
    struct redisCommand *delCommand, *multiCommand, *lpushCommand,
                        *lpopCommand, *rpopCommand, *zpopminCommand,
                        *zpopmaxCommand, *sremCommand, *execCommand,
                        *expireCommand, *pexpireCommand, *xclaimCommand,
                        *xgroupCommand, *rreplayCommand, *rpoplpushCommand;

    /* Configuration */
    char *default_masteruser;               /* AUTH with this user and masterauth with master */
    char *default_masterauth;               /* AUTH with this password with master */
    int verbosity;                  /* Loglevel in keydb.conf */
    int maxidletime;                /* Client timeout in seconds */
    int tcpkeepalive;               /* Set SO_KEEPALIVE if non-zero. */
    int active_expire_enabled;      /* Can be disabled for testing purposes. */
    int active_expire_effort;       /* From 1 (default) to 10, active effort. */
    int active_defrag_enabled;
    int jemalloc_bg_thread;         /* Enable jemalloc background thread */
    size_t active_defrag_ignore_bytes; /* minimum amount of fragmentation waste to start active defrag */
    int active_defrag_threshold_lower; /* minimum percentage of fragmentation to start active defrag */
    int active_defrag_threshold_upper; /* maximum percentage of fragmentation at which we use maximum effort */
    int active_defrag_cycle_min;       /* minimal effort for defrag in CPU percentage */
    int active_defrag_cycle_max;       /* maximal effort for defrag in CPU percentage */
    unsigned long active_defrag_max_scan_fields; /* maximum number of fields of set/hash/zset/list to process from within the main dict scan */
    std::atomic<size_t> client_max_querybuf_len; /* Limit for client query buffer length */
    int dbnum = 0;                      /* Total number of configured DBs */
    int supervised;                 /* 1 if supervised, 0 otherwise. */
    int supervised_mode;            /* See SUPERVISED_* */
    int daemonize;                  /* True if running as a daemon */
    clientBufferLimitsConfig client_obuf_limits[CLIENT_TYPE_OBUF_COUNT];

    /* System hardware info */
    size_t system_memory_size;  /* Total memory in system as reported by OS */

    unsigned char uuid[UUID_BINARY_LEN];         /* This server's UUID - populated on boot */

    sds license_key = nullptr;
    int trial_timeout = 120;
    int delete_on_evict = false;   // Only valid when a storage provider is set
    int thread_min_client_threshold = 50;
};

struct redisServer {
    /* General */
    int dynamic_hz;             /* Change hz value depending on # of clients. */
    int config_hz;              /* Configured HZ value. May be different than
                                   the actual 'hz' field value if dynamic-hz
                                   is enabled. */
    std::atomic<int> hz;                     /* serverCron() calls frequency in hertz */
    redisDb **db = nullptr;
    dict *commands;             /* Command table */
    dict *orig_commands;        /* Command table before command renaming. */

    struct redisServerThreadVars rgthreadvar[MAX_EVENT_LOOPS];

    std::atomic<unsigned int> lruclock;      /* Clock for LRU eviction */
    int shutdown_asap;          /* SHUTDOWN needed ASAP */
    int activerehashing;        /* Incremental rehash in serverCron() */
    int active_defrag_running;  /* Active defragmentation running (holds current scan aggressiveness) */
    int cronloops;              /* Number of times the cron function run */
    char runid[CONFIG_RUN_ID_SIZE+1];  /* ID always different at every exec. */
    int sentinel_mode;          /* True if this instance is a Sentinel. */
    size_t initial_memory_usage; /* Bytes used after initialization. */
    int always_show_logo;       /* Show logo even for non-stdout logging. */
    /* Modules */
    dict *moduleapi;            /* Exported core APIs dictionary for modules. */
    dict *sharedapi;            /* Like moduleapi but containing the APIs that
                                   modules share with each other. */
    list *loadmodule_queue;     /* List of modules to load at startup. */
    pid_t module_child_pid;     /* PID of module child */
    /* Networking */
    int port;                   /* TCP listening port */
    int tls_port;               /* TLS listening port */
    int tcp_backlog;            /* TCP listen() backlog */
    char *bindaddr[CONFIG_BINDADDR_MAX]; /* Addresses we should bind to */
    int bindaddr_count;         /* Number of addresses in g_pserver->bindaddr[] */
    char *unixsocket;           /* UNIX socket path */
    mode_t unixsocketperm;      /* UNIX socket permission */
    int sofd;                   /* Unix socket file descriptor */
    int cfd[CONFIG_BINDADDR_MAX];/* Cluster bus listening socket */
    int cfd_count;              /* Used slots in cfd[] */
    list *clients;              /* List of active clients */
    list *clients_to_close;     /* Clients to close asynchronously */
    list *slaves, *monitors;    /* List of slaves and MONITORs */
    rax *clients_index;         /* Active clients dictionary by client ID. */
    mstime_t clients_pause_end_time; /* Time when we undo clients_paused */
    dict *migrate_cached_sockets;/* MIGRATE cached sockets */
    std::atomic<uint64_t> next_client_id; /* Next client unique ID. Incremental. */
    int protected_mode;         /* Don't accept external connections. */
    /* RDB / AOF loading information */
    int loading;                /* We are loading data from disk if true */
    off_t loading_total_bytes;
    off_t loading_loaded_bytes;
    time_t loading_start_time;
    off_t loading_process_events_interval_bytes;

    int active_expire_enabled;      /* Can be disabled for testing purposes. */

    /* Fields used only for stats */
    long long stat_numcommands;     /* Number of processed commands */
    long long stat_numconnections;  /* Number of connections received */
    long long stat_expiredkeys;     /* Number of expired keys */
    double stat_expired_stale_perc; /* Percentage of keys probably expired */
    long long stat_expired_time_cap_reached_count; /* Early expire cylce stops.*/
    long long stat_expire_cycle_time_used; /* Cumulative microseconds used. */
    long long stat_evictedkeys;     /* Number of evicted keys (maxmemory) */
    long long stat_keyspace_hits;   /* Number of successful lookups of keys */
    long long stat_keyspace_misses; /* Number of failed lookups of keys */
    long long stat_active_defrag_hits;      /* number of allocations moved */
    long long stat_active_defrag_misses;    /* number of allocations scanned but not moved */
    long long stat_active_defrag_key_hits;  /* number of keys with moved allocations */
    long long stat_active_defrag_key_misses;/* number of keys scanned and not moved */
    long long stat_active_defrag_scanned;   /* number of dictEntries scanned */
    size_t stat_peak_memory;        /* Max used memory record */
    long long stat_fork_time;       /* Time needed to perform latest fork() */
    double stat_fork_rate;          /* Fork rate in GB/sec. */
    long long stat_rejected_conn;   /* Clients rejected because of maxclients */
    long long stat_sync_full;       /* Number of full resyncs with slaves. */
    long long stat_sync_partial_ok; /* Number of accepted PSYNC requests. */
    long long stat_sync_partial_err;/* Number of unaccepted PSYNC requests. */
    list *slowlog;                  /* SLOWLOG list of commands */
    long long slowlog_entry_id;     /* SLOWLOG current entry ID */
    long long slowlog_log_slower_than; /* SLOWLOG time limit (to get logged) */
    unsigned long slowlog_max_len;     /* SLOWLOG max number of items logged */
    struct malloc_stats cron_malloc_stats; /* sampled in serverCron(). */
    std::atomic<long long> stat_net_input_bytes; /* Bytes read from network. */
    std::atomic<long long> stat_net_output_bytes; /* Bytes written to network. */
    size_t stat_rdb_cow_bytes;      /* Copy on write bytes during RDB saving. */
    size_t stat_aof_cow_bytes;      /* Copy on write bytes during AOF rewrite. */
    size_t stat_module_cow_bytes;   /* Copy on write bytes during module fork. */
    /* The following two are used to track instantaneous metrics, like
     * number of operations per second, network traffic. */
    struct {
        long long last_sample_time; /* Timestamp of last sample in ms */
        long long last_sample_count;/* Count in last sample */
        long long samples[STATS_METRIC_SAMPLES];
        int idx;
    } inst_metric[STATS_METRIC_COUNT];
    /* AOF persistence */
    int aof_enabled;                /* AOF configuration */
    int aof_state;                  /* AOF_(ON|OFF|WAIT_REWRITE) */
    int aof_fsync;                  /* Kind of fsync() policy */
    char *aof_filename;             /* Name of the AOF file */
    int aof_no_fsync_on_rewrite;    /* Don't fsync if a rewrite is in prog. */
    int aof_rewrite_perc;           /* Rewrite AOF if % growth is > M and... */
    off_t aof_rewrite_min_size;     /* the AOF file is at least N bytes. */
    off_t aof_rewrite_base_size;    /* AOF size on latest startup or rewrite. */
    off_t aof_current_size;         /* AOF current size. */
    off_t aof_fsync_offset;         /* AOF offset which is already synced to disk. */
    int aof_flush_sleep;            /* Micros to sleep before flush. (used by tests) */
    int aof_rewrite_scheduled;      /* Rewrite once BGSAVE terminates. */
    pid_t aof_child_pid;            /* PID if rewriting process */
    list *aof_rewrite_buf_blocks;   /* Hold changes during an AOF rewrite. */
    sds aof_buf;      /* AOF buffer, written before entering the event loop */
    int aof_fd;       /* File descriptor of currently selected AOF file */
    int aof_selected_db; /* Currently selected DB in AOF */
    time_t aof_flush_postponed_start; /* UNIX time of postponed AOF flush */
    time_t aof_last_fsync;            /* UNIX time of last fsync() */
    time_t aof_rewrite_time_last;   /* Time used by last AOF rewrite run. */
    time_t aof_rewrite_time_start;  /* Current AOF rewrite start time. */
    int aof_lastbgrewrite_status;   /* C_OK or C_ERR */
    unsigned long aof_delayed_fsync;  /* delayed AOF fsync() counter */
    int aof_rewrite_incremental_fsync;/* fsync incrementally while aof rewriting? */
    int rdb_save_incremental_fsync;   /* fsync incrementally while rdb saving? */
    int aof_last_write_status;      /* C_OK or C_ERR */
    int aof_last_write_errno;       /* Valid if aof_last_write_status is ERR */
    int aof_load_truncated;         /* Don't stop on unexpected AOF EOF. */
    int aof_use_rdb_preamble;       /* Use RDB preamble on AOF rewrites. */
    /* AOF pipes used to communicate between parent and child during rewrite. */
    int aof_pipe_write_data_to_child;
    int aof_pipe_read_data_from_parent;
    int aof_pipe_write_ack_to_parent;
    int aof_pipe_read_ack_from_child;
    aeEventLoop *el_alf_pip_read_ack_from_child;
    int aof_pipe_write_ack_to_child;
    int aof_pipe_read_ack_from_parent;
    int aof_stop_sending_diff;     /* If true stop sending accumulated diffs
                                      to child process. */
    sds aof_child_diff;             /* AOF diff accumulator child side. */
    int aof_rewrite_pending = 0;    /* is a call to aofChildWriteDiffData already queued? */
    /* RDB persistence */
    long long dirty;                /* Changes to DB from the last save */
    long long dirty_before_bgsave;  /* Used to restore dirty on failed BGSAVE */
    struct _rdbThreadVars
    {
        bool fRdbThreadActive = false;
        volatile bool fRdbThreadCancel = false;
        pthread_t rdb_child_thread;     /* PID of RDB saving child */
        int tmpfileNum = 0;
    } rdbThreadVars;
    struct saveparam *saveparams;   /* Save points array for RDB */
    int saveparamslen;              /* Number of saving points */
    char *rdb_filename;             /* Name of RDB file */
    char *rdb_s3bucketpath;         /* Path for AWS S3 backup of RDB file */
    int rdb_compression;            /* Use compression in RDB? */
    int rdb_checksum;               /* Use RDB checksum? */
    time_t lastsave;                /* Unix time of last successful save */
    time_t lastbgsave_try;          /* Unix time of last attempted bgsave */
    time_t rdb_save_time_last;      /* Time used by last RDB save run. */
    time_t rdb_save_time_start;     /* Current RDB save start time. */
    int rdb_bgsave_scheduled;       /* BGSAVE when possible if true. */
    int rdb_child_type;             /* Type of save by active child. */
    int lastbgsave_status;          /* C_OK or C_ERR */
    int stop_writes_on_bgsave_err;  /* Don't allow writes if can't BGSAVE */
    int rdb_pipe_write;             /* RDB pipes used to transfer the rdb */
    int rdb_pipe_read;              /* data to the parent process in diskless repl. */
    connection **rdb_pipe_conns;    /* Connections which are currently the */
    int rdb_pipe_numconns;          /* target of diskless rdb fork child. */
    int rdb_pipe_numconns_writing;  /* Number of rdb conns with pending writes. */
    char *rdb_pipe_buff;            /* In diskless replication, this buffer holds data */
    int rdb_pipe_bufflen;           /* that was read from the the rdb pipe. */
    int rdb_key_save_delay;         /* Delay in microseconds between keys while
                                     * writing the RDB. (for testings) */
    int key_load_delay;             /* Delay in microseconds between keys while
                                     * loading aof or rdb. (for testings) */
    /* Pipe and data structures for child -> parent info sharing. */
    int child_info_pipe[2];         /* Pipe used to write the child_info_data. */
    struct {
        int process_type;           /* AOF or RDB child? */
        size_t cow_size;            /* Copy on write size. */
        unsigned long long magic;   /* Magic value to make sure data is valid. */
    } child_info_data;
    /* Propagation of commands in AOF / replication */
    redisOpArray also_propagate;    /* Additional command to propagate. */
    /* Logging */
    char *logfile;                  /* Path of log file */
    int syslog_enabled;             /* Is syslog enabled? */
    char *syslog_ident;             /* Syslog ident */
    int syslog_facility;            /* Syslog facility */
    /* Replication (master) */
    char replid[CONFIG_RUN_ID_SIZE+1];  /* My current replication ID. */
    char replid2[CONFIG_RUN_ID_SIZE+1]; /* replid inherited from master*/
    long long master_repl_offset;   /* My current replication offset */
    long long second_replid_offset; /* Accept offsets up to this for replid2. */
    int replicaseldb;                 /* Last SELECTed DB in replication output */
    int repl_ping_slave_period;     /* Master pings the replica every N seconds */
    char *repl_backlog;             /* Replication backlog for partial syncs */
    long long repl_backlog_size;    /* Backlog circular buffer size */
    long long repl_backlog_histlen; /* Backlog actual data length */
    long long repl_backlog_idx;     /* Backlog circular buffer current offset,
                                       that is the next byte will'll write to.*/
    long long repl_backlog_off;     /* Replication "master offset" of first
                                       byte in the replication backlog buffer.*/
    time_t repl_backlog_time_limit; /* Time without slaves after the backlog
                                       gets released. */
    time_t repl_no_slaves_since;    /* We have no slaves since that time.
                                       Only valid if g_pserver->slaves len is 0. */
    int repl_min_slaves_to_write;   /* Min number of slaves to write. */
    int repl_min_slaves_max_lag;    /* Max lag of <count> slaves to write. */
    int repl_good_slaves_count;     /* Number of slaves with lag <= max_lag. */
    int repl_diskless_sync;         /* Master send RDB to slaves sockets directly. */
    int repl_diskless_load;         /* Slave parse RDB directly from the socket.
                                     * see REPL_DISKLESS_LOAD_* enum */
    int repl_diskless_sync_delay;   /* Delay to start a diskless repl BGSAVE. */
    /* Replication (replica) */
    list *masters;
    int enable_multimaster; 
    int repl_timeout;               /* Timeout after N seconds of master idle */
    int repl_syncio_timeout; /* Timeout for synchronous I/O calls */
    int repl_disable_tcp_nodelay;   /* Disable TCP_NODELAY after SYNC? */
    int repl_serve_stale_data; /* Serve stale data when link is down? */
    int repl_slave_ro;          /* Slave is read only? */
    int repl_slave_ignore_maxmemory;    /* If true slaves do not evict. */
    int slave_priority;             /* Reported in INFO and used by Sentinel. */
    int slave_announce_port;        /* Give the master this listening port. */
    char *slave_announce_ip;        /* Give the master this ip address. */
    int repl_slave_lazy_flush;          /* Lazy FLUSHALL before loading DB? */
    /* Replication script cache. */
    dict *repl_scriptcache_dict;        /* SHA1 all slaves are aware of. */
    list *repl_scriptcache_fifo;        /* First in, first out LRU eviction. */
    unsigned int repl_scriptcache_size; /* Max number of elements. */
    /* Synchronous replication. */
    list *clients_waiting_acks;         /* Clients waiting in WAIT command. */
    int get_ack_from_slaves;            /* If true we send REPLCONF GETACK. */
    /* Limits */
    unsigned int maxclients;            /* Max number of simultaneous clients */
    unsigned long long maxmemory;   /* Max number of memory bytes to use */
    int maxmemory_policy;           /* Policy for key eviction */
    int maxmemory_samples;          /* Pricision of random sampling */
    int lfu_log_factor;             /* LFU logarithmic counter factor. */
    int lfu_decay_time;             /* LFU counter decay factor. */
    long long proto_max_bulk_len;   /* Protocol bulk length maximum size. */
    /* Blocked clients */
    unsigned int blocked_clients;   /* # of clients executing a blocking cmd.*/
    unsigned int blocked_clients_by_type[BLOCKED_NUM];
    list *ready_keys;        /* List of readyList structures for BLPOP & co */
    /* Client side caching. */
    unsigned int tracking_clients;  /* # of clients with tracking enabled.*/
    int tracking_table_max_fill;    /* Max fill percentage. */
    /* Sort parameters - qsort_r() is only available under BSD so we
     * have to take this state global, in order to pass it to sortCompare() */
    int sort_desc;
    int sort_alpha;
    int sort_bypattern;
    int sort_store;
    /* Zip structure config, see keydb.conf for more information  */
    size_t hash_max_ziplist_entries;
    size_t hash_max_ziplist_value;
    size_t set_max_intset_entries;
    size_t zset_max_ziplist_entries;
    size_t zset_max_ziplist_value;
    size_t hll_sparse_max_bytes;
    size_t stream_node_max_bytes;
    long long stream_node_max_entries;
    /* List parameters */
    int list_max_ziplist_size;
    int list_compress_depth;
    /* time cache */
    std::atomic<time_t> unixtime;    /* Unix time sampled every cron cycle. */
    time_t timezone;            /* Cached timezone. As set by tzset(). */
    int daylight_active;        /* Currently in daylight saving time. */
    mstime_t mstime;            /* 'unixtime' in milliseconds. */
    ustime_t ustime;            /* 'unixtime' in microseconds. */
    /* Pubsub */
    dict *pubsub_channels;  /* Map channels to list of subscribed clients */
    list *pubsub_patterns;  /* A list of pubsub_patterns */
    int notify_keyspace_events; /* Events to propagate via Pub/Sub. This is an
                                   xor of NOTIFY_... flags. */
    /* Cluster */
    int cluster_enabled;      /* Is cluster enabled? */
    mstime_t cluster_node_timeout; /* Cluster node timeout. */
    char *cluster_configfile; /* Cluster auto-generated config file name. */
    struct clusterState *cluster;  /* State of the cluster */
    int cluster_migration_barrier; /* Cluster replicas migration barrier. */
    int cluster_slave_validity_factor; /* Slave max data age for failover. */
    int cluster_require_full_coverage; /* If true, put the cluster down if
                                          there is at least an uncovered slot.*/
    int cluster_slave_no_failover;  /* Prevent replica from starting a failover
                                       if the master is in failure state. */
    char *cluster_announce_ip;  /* IP address to announce on cluster bus. */
    int cluster_announce_port;     /* base port to announce on cluster bus. */
    int cluster_announce_bus_port; /* bus port to announce on cluster bus. */
    int cluster_module_flags;      /* Set of flags that Redis modules are able
                                      to set in order to suppress certain
                                      native Redis Cluster features. Check the
                                      REDISMODULE_CLUSTER_FLAG_*. */
    int cluster_allow_reads_when_down; /* Are reads allowed when the cluster
                                        is down? */
    /* Scripting */
    lua_State *lua; /* The Lua interpreter. We use just one for all clients */
    client *lua_caller = nullptr;   /* The client running EVAL right now, or NULL */
    char* lua_cur_script = nullptr; /* SHA1 of the script currently running, or NULL */
    dict *lua_scripts;         /* A dictionary of SHA1 -> Lua scripts */
    unsigned long long lua_scripts_mem;  /* Cached scripts' memory + oh */
    mstime_t lua_time_limit;  /* Script timeout in milliseconds */
    mstime_t lua_time_start;  /* Start time of script, milliseconds time */
    int lua_write_dirty;  /* True if a write command was called during the
                             execution of the current script. */
    int lua_random_dirty; /* True if a random command was called during the
                             execution of the current script. */
    int lua_replicate_commands; /* True if we are doing single commands repl. */
    int lua_multi_emitted;/* True if we already proagated MULTI. */
    int lua_repl;         /* Script replication flags for redis.set_repl(). */
    int lua_timedout;     /* True if we reached the time limit for script
                             execution. */
    int lua_kill;         /* Kill the script if true. */
    int lua_always_replicate_commands; /* Default replication type. */
    /* Lazy free */
    int lazyfree_lazy_eviction;
    int lazyfree_lazy_expire;
    int lazyfree_lazy_server_del;
    /* Latency monitor */
    long long latency_monitor_threshold;
    dict *latency_events;
    /* ACLs */
    char *acl_filename;     /* ACL Users file. NULL if not configured. */
    /* Assert & bug reporting */
    const char *assert_failed;
    const char *assert_file;
    int assert_line;
    int bug_report_start; /* True if bug report header was already logged. */
    int watchdog_period;  /* Software watchdog period in ms. 0 = off */

    int fActiveReplica;                          /* Can this replica also be a master? */

    // Format:
    //  Lower 20 bits: a counter incrementing for each command executed in the same millisecond
    //  Upper 44 bits: mstime (least significant 44-bits) enough for ~500 years before rollover from date of addition
    uint64_t mvcc_tstamp;

    AsyncWorkQueue *asyncworkqueue;

    /* System hardware info */
    size_t system_memory_size;  /* Total memory in system as reported by OS */

    GarbageCollector<redisDbPersistentDataSnapshot> garbageCollector;

    IStorageFactory *m_pstorageFactory = nullptr;

    /* TLS Configuration */
    int tls_cluster;
    int tls_replication;
    int tls_auth_clients;
    redisTLSContextConfig tls_ctx_config;


    bool FRdbSaveInProgress() const { return rdbThreadVars.fRdbThreadActive; }
};

typedef struct pubsubPattern {
    client *pclient;
    robj *pattern;
} pubsubPattern;

typedef void redisCommandProc(client *c);
typedef int *redisGetKeysProc(struct redisCommand *cmd, robj **argv, int argc, int *numkeys);
struct redisCommand {
    const char *name;
    redisCommandProc *proc;
    int arity;
    const char *sflags;   /* Flags as string representation, one char per flag. */
    uint64_t flags; /* The actual flags, obtained from the 'sflags' field. */
    /* Use a function to determine keys arguments in a command line.
     * Used for Redis Cluster redirect. */
    redisGetKeysProc *getkeys_proc;
    /* What keys should be loaded in background when calling this command? */
    int firstkey; /* The first argument that's a key (0 = no keys) */
    int lastkey;  /* The last argument that's a key */
    int keystep;  /* The step between first and last key */
    long long microseconds, calls;
    int id;     /* Command ID. This is a progressive ID starting from 0 that
                   is assigned at runtime, and is used in order to check
                   ACLs. A connection is able to execute a given command if
                   the user associated to the connection has this command
                   bit set in the bitmap of allowed commands. */
};

struct redisFunctionSym {
    char *name;
    unsigned long pointer;
};

typedef struct _redisSortObject {
    robj *obj;
    union {
        double score;
        robj *cmpobj;
    } u;
} redisSortObject;

typedef struct _redisSortOperation {
    int type;
    robj *pattern;
} redisSortOperation;

/* Structure to hold list iteration abstraction. */
typedef struct {
    robj_roptr subject;
    unsigned char encoding;
    unsigned char direction; /* Iteration direction */
    quicklistIter *iter;
} listTypeIterator;

/* Structure for an entry while iterating over a list. */
typedef struct {
    listTypeIterator *li;
    quicklistEntry entry; /* Entry in quicklist */
} listTypeEntry;

/* Structure to hold set iteration abstraction. */
typedef struct {
    robj_roptr subject;
    int encoding;
    int ii; /* intset iterator */
    dictIterator *di;
} setTypeIterator;

/* Structure to hold hash iteration abstraction. Note that iteration over
 * hashes involves both fields and values. Because it is possible that
 * not both are required, store pointers in the iterator to avoid
 * unnecessary memory allocation for fields/values. */
typedef struct {
    robj_roptr subject;
    int encoding;

    unsigned char *fptr, *vptr;

    dictIterator *di;
    dictEntry *de;
} hashTypeIterator;

#include "stream.h"  /* Stream data type header file. */

#define OBJ_HASH_KEY 1
#define OBJ_HASH_VALUE 2

/*-----------------------------------------------------------------------------
 * Extern declarations
 *----------------------------------------------------------------------------*/

//extern struct redisServer server;
extern redisServer *g_pserver;
extern struct redisServerConst cserver;
extern thread_local struct redisServerThreadVars *serverTL;   // thread local server vars
extern struct sharedObjectsStruct shared;
extern dictType objectKeyPointerValueDictType;
extern dictType objectKeyHeapPointerValueDictType;
extern dictType setDictType;
extern dictType zsetDictType;
extern dictType clusterNodesDictType;
extern dictType clusterNodesBlackListDictType;
extern dictType dbDictType;
extern dictType dbDictTypeTombstone;
extern dictType dbSnapshotDictType;
extern dictType shaScriptObjectDictType;
extern double R_Zero, R_PosInf, R_NegInf, R_Nan;
extern dictType hashDictType;
extern dictType keylistDictType;
extern dictType replScriptCacheDictType;
extern dictType keyptrDictType;
extern dictType modulesDictType;

/*-----------------------------------------------------------------------------
 * Functions prototypes
 *----------------------------------------------------------------------------*/

/* Modules */
void moduleInitModulesSystem(void);
int moduleLoad(const char *path, void **argv, int argc);
void moduleLoadFromQueue(void);
int *moduleGetCommandKeysViaAPI(struct redisCommand *cmd, robj **argv, int argc, int *numkeys);
moduleType *moduleTypeLookupModuleByID(uint64_t id);
void moduleTypeNameByID(char *name, uint64_t moduleid);
void moduleFreeContext(struct RedisModuleCtx *ctx);
void unblockClientFromModule(client *c);
void moduleHandleBlockedClients(int iel);
void moduleBlockedClientTimedOut(client *c);
void moduleBlockedClientPipeReadable(aeEventLoop *el, int fd, void *privdata, int mask);
size_t moduleCount(void);
void moduleAcquireGIL(int fServerThread);
void moduleReleaseGIL(int fServerThread);
void moduleNotifyKeyspaceEvent(int type, const char *event, robj *key, int dbid);
void moduleCallCommandFilters(client *c);
int moduleHasCommandFilters();
void ModuleForkDoneHandler(int exitcode, int bysignal);
int TerminateModuleForkChild(int child_pid, int wait);
ssize_t rdbSaveModulesAux(rio *rdb, int when);
int moduleAllDatatypesHandleErrors();
sds modulesCollectInfo(sds info, const char *section, int for_crash_report, int sections);
void moduleFireServerEvent(uint64_t eid, int subid, void *data);
void processModuleLoadingProgressEvent(int is_aof);
int moduleTryServeClientBlockedOnKey(client *c, robj *key);
void moduleUnblockClient(client *c);
int moduleClientIsBlockedOnKeys(client *c);
void moduleNotifyUserChanged(client *c);

/* Utils */
long long ustime(void);
long long mstime(void);
extern "C" void getRandomHexChars(char *p, size_t len);
extern "C" void getRandomBytes(unsigned char *p, size_t len);
uint64_t crc64(uint64_t crc, const unsigned char *s, uint64_t l);
void exitFromChild(int retcode);
size_t redisPopcount(const void *s, long count);
void redisSetProcTitle(const char *title);
int redisCommunicateSystemd(const char *sd_notify_msg);

/* networking.c -- Networking and Client related operations */
client *createClient(connection *conn, int iel);
void closeTimedoutClients(void);
bool freeClient(client *c);
void freeClientAsync(client *c);
void resetClient(client *c);
void sendReplyToClient(connection *conn);
void *addReplyDeferredLen(client *c);
void setDeferredArrayLen(client *c, void *node, long length);
void setDeferredMapLen(client *c, void *node, long length);
void setDeferredSetLen(client *c, void *node, long length);
void setDeferredAttributeLen(client *c, void *node, long length);
void setDeferredPushLen(client *c, void *node, long length);
void processInputBuffer(client *c, int callFlags);
void processInputBufferAndReplicate(client *c);
void acceptHandler(aeEventLoop *el, int fd, void *privdata, int mask);
void acceptTcpHandler(aeEventLoop *el, int fd, void *privdata, int mask);
void acceptTLSHandler(aeEventLoop *el, int fd, void *privdata, int mask);
void acceptUnixHandler(aeEventLoop *el, int fd, void *privdata, int mask);
void readQueryFromClient(connection *conn);
void addReplyNull(client *c, robj_roptr objOldProtocol = nullptr);
void addReplyNullArray(client *c);
void addReplyNullArrayAsync(client *c);
void addReplyBool(client *c, int b);
void addReplyVerbatim(client *c, const char *s, size_t len, const char *ext);
void addReplyVerbatimAsync(client *c, const char *s, size_t len, const char *ext);
void addReplyProto(client *c, const char *s, size_t len);
void addReplyBulk(client *c, robj_roptr obj);
void AddReplyFromClient(client *c, client *src);
void addReplyBulkCString(client *c, const char *s);
void addReplyBulkCStringAsync(client *c, const char *s);
void addReplyBulkCBuffer(client *c, const void *p, size_t len);
void addReplyBulkLongLong(client *c, long long ll);
void addReply(client *c, robj_roptr obj);
void addReplySds(client *c, sds s);
void addReplyBulkSds(client *c, sds s);
void addReplyError(client *c, const char *err);
void addReplyStatus(client *c, const char *status);
void addReplyDouble(client *c, double d);
void addReplyHumanLongDouble(client *c, long double d);
void addReplyHumanLongDoubleAsync(client *c, long double d);
void addReplyLongLong(client *c, long long ll);
#ifdef __cplusplus
void addReplyLongLongWithPrefixCore(client *c, long long ll, char prefix, bool fAsync);
#endif
void addReplyArrayLen(client *c, long length);
void addReplyMapLen(client *c, long length);
void addReplySetLen(client *c, long length);
void addReplyAttributeLen(client *c, long length);
void addReplyPushLen(client *c, long length);
void addReplyHelp(client *c, const char **help);
void addReplySubcommandSyntaxError(client *c);
void addReplyLoadedModules(client *c);
void copyClientOutputBuffer(client *dst, client *src);
size_t sdsZmallocSize(sds s);
size_t getStringObjectSdsUsedMemory(robj *o);
void freeClientReplyValue(const void *o);
void *dupClientReplyValue(void *o);
void getClientsMaxBuffers(unsigned long *longest_output_list,
                          unsigned long *biggest_input_buffer);
char *getClientPeerId(client *client);
sds catClientInfoString(sds s, client *client);
sds getAllClientsInfoString(int type);
void rewriteClientCommandVector(client *c, int argc, ...);
void rewriteClientCommandArgument(client *c, int i, robj *newval);
void replaceClientCommandVector(client *c, int argc, robj **argv);
unsigned long getClientOutputBufferMemoryUsage(client *c);
void freeClientsInAsyncFreeQueue(int iel);
void asyncCloseClientOnOutputBufferLimitReached(client *c);
int getClientType(client *c);
int getClientTypeByName(const char *name);
const char *getClientTypeName(int cclass);
void flushSlavesOutputBuffers(void);
void disconnectSlaves(void);
void disconnectSlavesExcept(unsigned char *uuid);
int listenToPort(int port, int *fds, int *count, int fReusePort, int fFirstListen);
void pauseClients(mstime_t duration);
int clientsArePaused(void);
void unpauseClientsIfNecessary();
int processEventsWhileBlocked(int iel);
int handleClientsWithPendingWrites(int iel);
int clientHasPendingReplies(client *c);
void unlinkClient(client *c);
int writeToClient(client *c, int handler_installed);
void linkClient(client *c);
void protectClient(client *c);
void unprotectClient(client *c);

// Special Thread-safe addReply() commands for posting messages to clients from a different thread
void addReplyAsync(client *c, robj_roptr obj);
void addReplyArrayLenAsync(client *c, long length);
void addReplyProtoAsync(client *c, const char *s, size_t len);
void addReplyBulkAsync(client *c, robj_roptr obj);
void addReplyBulkCBufferAsync(client *c, const void *p, size_t len);
void addReplyErrorAsync(client *c, const char *err);
void addReplyMapLenAsync(client *c, long length);
void addReplyNullAsync(client *c);
void addReplyDoubleAsync(client *c, double d);
void *addReplyDeferredLenAsync(client *c);
void setDeferredArrayLenAsync(client *c, void *node, long length);
void addReplySdsAsync(client *c, sds s);
void addReplyBulkSdsAsync(client *c, sds s);
void addReplyPushLenAsync(client *c, long length);
void addReplyLongLongAsync(client *c, long long ll);

void ProcessPendingAsyncWrites(void);
client *lookupClientByID(uint64_t id);

#ifdef __GNUC__
void addReplyErrorFormat(client *c, const char *fmt, ...)
    __attribute__((format(printf, 2, 3)));
void addReplyStatusFormat(client *c, const char *fmt, ...)
    __attribute__((format(printf, 2, 3)));
#else
void addReplyErrorFormat(client *c, const char *fmt, ...);
void addReplyStatusFormat(client *c, const char *fmt, ...);
#endif

/* Client side caching (tracking mode) */
void enableTracking(client *c, uint64_t redirect_to);
void disableTracking(client *c);
void trackingRememberKeys(client *c);
void trackingInvalidateKey(robj *keyobj);
void trackingInvalidateKeysOnFlush(int dbid);
void trackingLimitUsedSlots(void);
unsigned long long trackingGetUsedSlots(void);

/* List data type */
void listTypeTryConversion(robj *subject, robj *value);
void listTypePush(robj *subject, robj *value, int where);
robj *listTypePop(robj *subject, int where);
unsigned long listTypeLength(robj_roptr subject);
listTypeIterator *listTypeInitIterator(robj_roptr subject, long index, unsigned char direction);
void listTypeReleaseIterator(listTypeIterator *li);
int listTypeNext(listTypeIterator *li, listTypeEntry *entry);
robj *listTypeGet(listTypeEntry *entry);
void listTypeInsert(listTypeEntry *entry, robj *value, int where);
int listTypeEqual(listTypeEntry *entry, robj *o);
void listTypeDelete(listTypeIterator *iter, listTypeEntry *entry);
void listTypeConvert(robj *subject, int enc);
void unblockClientWaitingData(client *c);
void popGenericCommand(client *c, int where);

/* MULTI/EXEC/WATCH... */
void unwatchAllKeys(client *c);
void initClientMultiState(client *c);
void freeClientMultiState(client *c);
void queueMultiCommand(client *c);
void touchWatchedKey(redisDb *db, robj *key);
void touchWatchedKeysOnFlush(int dbid);
void discardTransaction(client *c);
void flagTransaction(client *c);
void execCommandPropagateMulti(client *c);
void execCommandPropagateExec(client *c);

/* Redis object implementation */
void decrRefCount(robj_roptr o);
void decrRefCountVoid(const void *o);
void incrRefCount(robj_roptr o);
robj *makeObjectShared(robj *o);
robj *makeObjectShared(const char *rgch, size_t cch);
robj *resetRefCount(robj *obj);
void freeStringObject(robj *o);
void freeListObject(robj *o);
void freeSetObject(robj *o);
void freeZsetObject(robj *o);
void freeHashObject(robj *o);
robj *createObject(int type, void *ptr);
robj *createStringObject(const char *ptr, size_t len);
robj *createRawStringObject(const char *ptr, size_t len);
robj *createEmbeddedStringObject(const char *ptr, size_t len);
robj *dupStringObject(const robj *o);
int isSdsRepresentableAsLongLong(const char *s, long long *llval);
int isObjectRepresentableAsLongLong(robj *o, long long *llongval);
robj *tryObjectEncoding(robj *o);
robj *getDecodedObject(robj *o);
robj_roptr getDecodedObject(robj_roptr o);
size_t stringObjectLen(robj_roptr o);
robj *createStringObjectFromLongLong(long long value);
robj *createStringObjectFromLongLongForValue(long long value);
robj *createStringObjectFromLongDouble(long double value, int humanfriendly);
robj *createQuicklistObject(void);
robj *createZiplistObject(void);
robj *createSetObject(void);
robj *createIntsetObject(void);
robj *createHashObject(void);
robj *createZsetObject(void);
robj *createZsetZiplistObject(void);
robj *createStreamObject(void);
robj *createModuleObject(moduleType *mt, void *value);
int getLongFromObjectOrReply(client *c, robj *o, long *target, const char *msg);
int checkType(client *c, robj_roptr o, int type);
int getLongLongFromObjectOrReply(client *c, robj *o, long long *target, const char *msg);
int getDoubleFromObjectOrReply(client *c, robj *o, double *target, const char *msg);
int getDoubleFromObject(const robj *o, double *target);
int getLongLongFromObject(robj *o, long long *target);
int getUnsignedLongLongFromObject(robj *o, uint64_t *target);
int getLongDoubleFromObject(robj *o, long double *target);
int getLongDoubleFromObjectOrReply(client *c, robj *o, long double *target, const char *msg);
const char *strEncoding(int encoding);
int compareStringObjects(robj *a, robj *b);
int collateStringObjects(robj *a, robj *b);
int equalStringObjects(robj *a, robj *b);
unsigned long long estimateObjectIdleTime(robj_roptr o);
void trimStringObjectIfNeeded(robj *o);

robj *deserializeStoredObject(const redisDbPersistentData *db, const char *key, const void *data, size_t cb);
std::unique_ptr<expireEntry> deserializeExpire(sds key, const char *str, size_t cch, size_t *poffset);
sds serializeStoredObject(robj_roptr o, sds sdsPrefix = nullptr);

#define sdsEncodedObject(objptr) (objptr->encoding == OBJ_ENCODING_RAW || objptr->encoding == OBJ_ENCODING_EMBSTR)

/* Synchronous I/O with timeout */
ssize_t syncWrite(int fd, const char *ptr, ssize_t size, long long timeout);
ssize_t syncRead(int fd, char *ptr, ssize_t size, long long timeout);
ssize_t syncReadLine(int fd, char *ptr, ssize_t size, long long timeout);

/* Replication */
void initMasterInfo(struct redisMaster *master);
void replicationFeedSlaves(list *slaves, int dictid, robj **argv, int argc);
void replicationFeedSlavesFromMasterStream(list *slaves, char *buf, size_t buflen);
void replicationFeedMonitors(client *c, list *monitors, int dictid, robj **argv, int argc);
void updateSlavesWaitingBgsave(int bgsaveerr, int type);
void replicationCron(void);
void replicationHandleMasterDisconnection(struct redisMaster *mi);
void replicationCacheMaster(struct redisMaster *mi, client *c);
void resizeReplicationBacklog(long long newsize);
struct redisMaster *replicationAddMaster(char *ip, int port);
void replicationUnsetMaster(struct redisMaster *mi);
void refreshGoodSlavesCount(void);
void replicationScriptCacheInit(void);
void replicationScriptCacheFlush(void);
void replicationScriptCacheAdd(sds sha1);
int replicationScriptCacheExists(sds sha1);
void processClientsWaitingReplicas(void);
void unblockClientWaitingReplicas(client *c);
int replicationCountAcksByOffset(long long offset);
void replicationSendNewlineToMaster(struct redisMaster *mi);
long long replicationGetSlaveOffset(struct redisMaster *mi);
char *replicationGetSlaveName(client *c);
long long getPsyncInitialOffset(void);
int replicationSetupSlaveForFullResync(client *replica, long long offset);
void changeReplicationId(void);
void clearReplicationId2(void);
void mergeReplicationId(const char *);
void chopReplicationBacklog(void);
void replicationCacheMasterUsingMyself(struct redisMaster *mi);
void feedReplicationBacklog(const void *ptr, size_t len);
void updateMasterAuth();
void rdbPipeReadHandler(struct aeEventLoop *eventLoop, int fd, void *clientData, int mask);
void rdbPipeWriteHandlerConnRemoved(struct connection *conn);

/* Generic persistence functions */
void startLoadingFile(FILE* fp, const char * filename, int rdbflags);
void startLoading(size_t size, int rdbflags);
void loadingProgress(off_t pos);
void stopLoading(int success);
void startSaving(int rdbflags);
void stopSaving(int success);

#define DISK_ERROR_TYPE_AOF 1       /* Don't accept writes: AOF errors. */
#define DISK_ERROR_TYPE_RDB 2       /* Don't accept writes: RDB errors. */
#define DISK_ERROR_TYPE_NONE 0      /* No problems, we can accept writes. */
int writeCommandsDeniedByDiskError(void);

/* RDB persistence */
#include "rdb.h"
void killRDBChild(bool fSynchronous = false);

/* AOF persistence */
void flushAppendOnlyFile(int force);
void feedAppendOnlyFile(struct redisCommand *cmd, int dictid, robj **argv, int argc);
void aofRemoveTempFile(pid_t childpid);
int rewriteAppendOnlyFileBackground(void);
int loadAppendOnlyFile(char *filename);
void stopAppendOnly(void);
int startAppendOnly(void);
void backgroundRewriteDoneHandler(int exitcode, int bysignal);
void aofRewriteBufferReset(void);
unsigned long aofRewriteBufferSize(void);
ssize_t aofReadDiffFromParent(void);
void killAppendOnlyChild(void);
void restartAOFAfterSYNC();

/* Child info */
void openChildInfoPipe(void);
void closeChildInfoPipe(void);
void sendChildInfo(int process_type);
void receiveChildInfo(void);

/* Fork helpers */
int redisFork();
int hasActiveChildProcess();
void sendChildCOWInfo(int ptype, const char *pname);

/* acl.c -- Authentication related prototypes. */
extern rax *Users;
extern user *DefaultUser;
void ACLInit(void);
/* Return values for ACLCheckUserCredentials(). */
#define ACL_OK 0
#define ACL_DENIED_CMD 1
#define ACL_DENIED_KEY 2
int ACLCheckUserCredentials(robj *username, robj *password);
int ACLAuthenticateUser(client *c, robj *username, robj *password);
unsigned long ACLGetCommandID(const char *cmdname);
user *ACLGetUserByName(const char *name, size_t namelen);
int ACLCheckCommandPerm(client *c);
int ACLSetUser(user *u, const char *op, ssize_t oplen);
sds ACLDefaultUserFirstPassword(void);
uint64_t ACLGetCommandCategoryFlagByName(const char *name);
int ACLAppendUserForLoading(sds *argv, int argc, int *argc_err);
const char *ACLSetUserStringError(void);
int ACLLoadConfiguredUsers(void);
sds ACLDescribeUser(user *u);
void ACLLoadUsersAtStartup(void);
void addReplyCommandCategories(client *c, struct redisCommand *cmd);
user *ACLCreateUnlinkedUser();
void ACLFreeUserAndKillClients(user *u);

/* Sorted sets data type */

/* Input flags. */
#define ZADD_NONE 0
#define ZADD_INCR (1<<0)    /* Increment the score instead of setting it. */
#define ZADD_NX (1<<1)      /* Don't touch elements not already existing. */
#define ZADD_XX (1<<2)      /* Only touch elements already existing. */

/* Output flags. */
#define ZADD_NOP (1<<3)     /* Operation not performed because of conditionals.*/
#define ZADD_NAN (1<<4)     /* Only touch elements already existing. */
#define ZADD_ADDED (1<<5)   /* The element was new and was added. */
#define ZADD_UPDATED (1<<6) /* The element already existed, score updated. */

/* Flags only used by the ZADD command but not by zsetAdd() API: */
#define ZADD_CH (1<<16)      /* Return num of elements added or updated. */

/* Struct to hold a inclusive/exclusive range spec by score comparison. */
typedef struct {
    double min, max;
    int minex, maxex; /* are min or max exclusive? */
} zrangespec;

/* Struct to hold an inclusive/exclusive range spec by lexicographic comparison. */
typedef struct {
    sds min, max;     /* May be set to shared.(minstring|maxstring) */
    int minex, maxex; /* are min or max exclusive? */
} zlexrangespec;

zskiplist *zslCreate(void);
void zslFree(zskiplist *zsl);
zskiplistNode *zslInsert(zskiplist *zsl, double score, sds ele);
unsigned char *zzlInsert(unsigned char *zl, sds ele, double score);
int zslDelete(zskiplist *zsl, double score, sds ele, zskiplistNode **node);
zskiplistNode *zslFirstInRange(zskiplist *zsl, zrangespec *range);
zskiplistNode *zslLastInRange(zskiplist *zsl, zrangespec *range);
double zzlGetScore(unsigned char *sptr);
void zzlNext(unsigned char *zl, unsigned char **eptr, unsigned char **sptr);
void zzlPrev(unsigned char *zl, unsigned char **eptr, unsigned char **sptr);
unsigned char *zzlFirstInRange(unsigned char *zl, zrangespec *range);
unsigned char *zzlLastInRange(unsigned char *zl, zrangespec *range);
unsigned long zsetLength(robj_roptr zobj);
void zsetConvert(robj *zobj, int encoding);
void zsetConvertToZiplistIfNeeded(robj *zobj, size_t maxelelen);
int zsetScore(robj_roptr zobj, sds member, double *score);
unsigned long zslGetRank(zskiplist *zsl, double score, sds o);
int zsetAdd(robj *zobj, double score, sds ele, int *flags, double *newscore);
long zsetRank(robj_roptr zobj, sds ele, int reverse);
int zsetDel(robj *zobj, sds ele);
void genericZpopCommand(client *c, robj **keyv, int keyc, int where, int emitkey, robj *countarg);
sds ziplistGetObject(unsigned char *sptr);
int zslValueGteMin(double value, zrangespec *spec);
int zslValueLteMax(double value, zrangespec *spec);
void zslFreeLexRange(zlexrangespec *spec);
int zslParseLexRange(robj *min, robj *max, zlexrangespec *spec);
unsigned char *zzlFirstInLexRange(unsigned char *zl, zlexrangespec *range);
unsigned char *zzlLastInLexRange(unsigned char *zl, zlexrangespec *range);
zskiplistNode *zslFirstInLexRange(zskiplist *zsl, zlexrangespec *range);
zskiplistNode *zslLastInLexRange(zskiplist *zsl, zlexrangespec *range);
int zzlLexValueGteMin(unsigned char *p, zlexrangespec *spec);
int zzlLexValueLteMax(unsigned char *p, zlexrangespec *spec);
int zslLexValueGteMin(sds value, zlexrangespec *spec);
int zslLexValueLteMax(sds value, zlexrangespec *spec);

/* Core functions */
int getMaxmemoryState(size_t *total, size_t *logical, size_t *tofree, float *level);
size_t freeMemoryGetNotCountedMemory();
int freeMemoryIfNeeded(void);
int freeMemoryIfNeededAndSafe(void);
int processCommand(client *c, int callFlags);
void setupSignalHandlers(void);
struct redisCommand *lookupCommand(sds name);
struct redisCommand *lookupCommandByCString(const char *s);
struct redisCommand *lookupCommandOrOriginal(sds name);
void call(client *c, int flags);
void propagate(struct redisCommand *cmd, int dbid, robj **argv, int argc, int flags);
void alsoPropagate(struct redisCommand *cmd, int dbid, robj **argv, int argc, int target);
void redisOpArrayInit(redisOpArray *oa);
void redisOpArrayFree(redisOpArray *oa);
void forceCommandPropagation(client *c, int flags);
void preventCommandPropagation(client *c);
void preventCommandAOF(client *c);
void preventCommandReplication(client *c);
int prepareForShutdown(int flags);
#ifdef __GNUC__
void serverLog(int level, const char *fmt, ...)
    __attribute__((format(printf, 2, 3)));
#else
void serverLog(int level, const char *fmt, ...);
#endif
void serverLogRaw(int level, const char *msg);
void serverLogFromHandler(int level, const char *msg);
void usage(void);
void updateDictResizePolicy(void);
int htNeedsResize(dict *dict);
void populateCommandTable(void);
void resetCommandTableStats(void);
void adjustOpenFilesLimit(void);
void closeListeningSockets(int unlink_unix_socket);
void updateCachedTime(int update_daylight_info);
void resetServerStats(void);
void activeDefragCycle(void);
unsigned int getLRUClock(void);
unsigned int LRU_CLOCK(void);
const char *evictPolicyToString(void);
struct redisMemOverhead *getMemoryOverheadData(void);
void freeMemoryOverheadData(struct redisMemOverhead *mh);
void checkChildrenDone(void);

#define RESTART_SERVER_NONE 0
#define RESTART_SERVER_GRACEFULLY (1<<0)     /* Do proper shutdown. */
#define RESTART_SERVER_CONFIG_REWRITE (1<<1) /* CONFIG REWRITE before restart.*/
int restartServer(int flags, mstime_t delay);

/* Set data type */
robj *setTypeCreate(const char *value);
int setTypeAdd(robj *subject, const char *value);
int setTypeRemove(robj *subject, const char *value);
int setTypeIsMember(robj_roptr subject, const char *value);
setTypeIterator *setTypeInitIterator(robj_roptr subject);
void setTypeReleaseIterator(setTypeIterator *si);
int setTypeNext(setTypeIterator *si, const char **sdsele, int64_t *llele);
sds setTypeNextObject(setTypeIterator *si);
int setTypeRandomElement(robj *setobj, sds *sdsele, int64_t *llele);
unsigned long setTypeRandomElements(robj *set, unsigned long count, robj *aux_set);
unsigned long setTypeSize(robj_roptr subject);
void setTypeConvert(robj *subject, int enc);

/* Hash data type */
#define HASH_SET_TAKE_FIELD (1<<0)
#define HASH_SET_TAKE_VALUE (1<<1)
#define HASH_SET_COPY 0

void hashTypeConvert(robj *o, int enc);
void hashTypeTryConversion(robj *subject, robj **argv, int start, int end);
int hashTypeExists(robj_roptr o, const char *key);
int hashTypeDelete(robj *o, sds key);
unsigned long hashTypeLength(robj_roptr o);
hashTypeIterator *hashTypeInitIterator(robj_roptr subject);
void hashTypeReleaseIterator(hashTypeIterator *hi);
int hashTypeNext(hashTypeIterator *hi);
void hashTypeCurrentFromZiplist(hashTypeIterator *hi, int what,
                                unsigned char **vstr,
                                unsigned int *vlen,
                                long long *vll);
sds hashTypeCurrentFromHashTable(hashTypeIterator *hi, int what);
void hashTypeCurrentObject(hashTypeIterator *hi, int what, unsigned char **vstr, unsigned int *vlen, long long *vll);
sds hashTypeCurrentObjectNewSds(hashTypeIterator *hi, int what);
robj *hashTypeLookupWriteOrCreate(client *c, robj *key);
robj *hashTypeGetValueObject(robj_roptr o, sds field);
int hashTypeSet(robj *o, sds field, sds value, int flags);

/* Pub / Sub */
int pubsubUnsubscribeAllChannels(client *c, int notify);
int pubsubUnsubscribeAllPatterns(client *c, int notify);
void freePubsubPattern(const void *p);
int listMatchPubsubPattern(void *a, void *b);
int pubsubPublishMessage(robj *channel, robj *message);
void addReplyPubsubMessage(client *c, robj *channel, robj *msg);

/* Keyspace events notification */
void notifyKeyspaceEvent(int type, const char *event, robj *key, int dbid);
int keyspaceEventsStringToFlags(char *classes);
sds keyspaceEventsFlagsToString(int flags);

/* Configuration */
void loadServerConfig(char *filename, char *options);
void appendServerSaveParams(time_t seconds, int changes);
void resetServerSaveParams(void);
struct rewriteConfigState; /* Forward declaration to export API. */
void rewriteConfigRewriteLine(struct rewriteConfigState *state, const char *option, sds line, int force);
int rewriteConfig(char *path);
void initConfigValues();

/* db.c -- Keyspace access API */
int removeExpire(redisDb *db, robj *key);
int removeSubkeyExpire(redisDb *db, robj *key, robj *subkey);
void propagateExpire(redisDb *db, robj *key, int lazy);
int expireIfNeeded(redisDb *db, robj *key);
void setExpire(client *c, redisDb *db, robj *key, robj *subkey, long long when);
void setExpire(client *c, redisDb *db, robj *key, expireEntry &&entry);
robj_roptr lookupKeyRead(redisDb *db, robj *key);
robj *lookupKeyWrite(redisDb *db, robj *key);
robj_roptr lookupKeyReadOrReply(client *c, robj *key, robj *reply);
robj *lookupKeyWriteOrReply(client *c, robj *key, robj *reply);
robj_roptr lookupKeyReadWithFlags(redisDb *db, robj *key, int flags);
robj *lookupKeyWriteWithFlags(redisDb *db, robj *key, int flags);
robj_roptr objectCommandLookup(client *c, robj *key);
robj_roptr objectCommandLookupOrReply(client *c, robj *key, robj *reply);
int objectSetLRUOrLFU(robj *val, long long lfu_freq, long long lru_idle,
                       long long lru_clock, int lru_multiplier);
#define LOOKUP_NONE 0
#define LOOKUP_NOTOUCH (1<<0)
#define LOOKUP_UPDATEMVCC (1<<1)
void dbAdd(redisDb *db, robj *key, robj *val);
void dbOverwrite(redisDb *db, robj *key, robj *val, bool fRemoveExpire = false);
int dbMerge(redisDb *db, robj *key, robj *val, int fReplace);
void genericSetKey(redisDb *db, robj *key, robj *val, int keepttl);
void setKey(redisDb *db, robj *key, robj *val);
int dbExists(redisDb *db, robj *key);
robj *dbRandomKey(redisDb *db);
int dbSyncDelete(redisDb *db, robj *key);
int dbDelete(redisDb *db, robj *key);
robj *dbUnshareStringValue(redisDb *db, robj *key, robj *o);
int dbnumFromDb(redisDb *db);

#define EMPTYDB_NO_FLAGS 0      /* No flags. */
#define EMPTYDB_ASYNC (1<<0)    /* Reclaim memory in another thread. */
long long emptyDb(int dbnum, int flags, void(callback)(void*));
long long emptyDbGeneric(redisDb **dbarray, int dbnum, int flags, void(callback)(void*));
void flushAllDataAndResetRDB(int flags);
long long dbTotalServerKeyCount();

int selectDb(client *c, int id);
void signalModifiedKey(redisDb *db, robj *key);
void signalFlushedDb(int dbid);
unsigned int getKeysInSlot(unsigned int hashslot, robj **keys, unsigned int count);
unsigned int countKeysInSlot(unsigned int hashslot);
unsigned int delKeysInSlot(unsigned int hashslot);
int verifyClusterConfigWithData(void);
void scanGenericCommand(client *c, robj_roptr o, unsigned long cursor);
int parseScanCursorOrReply(client *c, robj *o, unsigned long *cursor);
void slotToKeyAdd(robj *key);
void slotToKeyDel(robj *key);
void slotToKeyFlush(void);
int dbAsyncDelete(redisDb *db, robj *key);
void slotToKeyFlushAsync(void);
size_t lazyfreeGetPendingObjectsCount(void);
void freeObjAsync(robj *o);

/* API to get key arguments from commands */
int *getKeysFromCommand(struct redisCommand *cmd, robj **argv, int argc, int *numkeys);
void getKeysFreeResult(int *result);
int *zunionInterGetKeys(struct redisCommand *cmd,robj **argv, int argc, int *numkeys);
int *evalGetKeys(struct redisCommand *cmd, robj **argv, int argc, int *numkeys);
int *sortGetKeys(struct redisCommand *cmd, robj **argv, int argc, int *numkeys);
int *migrateGetKeys(struct redisCommand *cmd, robj **argv, int argc, int *numkeys);
int *georadiusGetKeys(struct redisCommand *cmd, robj **argv, int argc, int *numkeys);
int *xreadGetKeys(struct redisCommand *cmd, robj **argv, int argc, int *numkeys);

/* Cluster */
void clusterInit(void);
extern "C" unsigned short crc16(const char *buf, int len);
unsigned int keyHashSlot(char *key, int keylen);
void clusterCron(void);
void clusterPropagatePublish(robj *channel, robj *message);
void migrateCloseTimedoutSockets(void);
void clusterBeforeSleep(void);
int clusterSendModuleMessageToTarget(const char *target, uint64_t module_id, uint8_t type, unsigned char *payload, uint32_t len);
void createDumpPayload(rio *payload, robj_roptr o, robj *key);

/* Sentinel */
void initSentinelConfig(void);
void initSentinel(void);
void sentinelTimer(void);
const char *sentinelHandleConfiguration(char **argv, int argc);
void sentinelIsRunning(void);

/* keydb-check-rdb & aof */
int redis_check_rdb(const char *rdbfilename, FILE *fp);
int redis_check_rdb_main(int argc, const char **argv, FILE *fp);
int redis_check_aof_main(int argc, char **argv);

/* Scripting */
void scriptingInit(int setup);
int ldbRemoveChild(pid_t pid);
void ldbKillForkedSessions(void);
int ldbPendingChildren(void);
sds luaCreateFunction(client *c, lua_State *lua, robj *body);

/* Blocked clients */
void processUnblockedClients(int iel);
void blockClient(client *c, int btype);
void unblockClient(client *c);
void queueClientForReprocessing(client *c);
void replyToBlockedClientTimedOut(client *c);
int getTimeoutFromObjectOrReply(client *c, robj *object, mstime_t *timeout, int unit);
void disconnectAllBlockedClients(void);
void handleClientsBlockedOnKeys(void);
void signalKeyAsReady(redisDb *db, robj *key);
void blockForKeys(client *c, int btype, robj **keys, int numkeys, mstime_t timeout, robj *target, streamID *ids);

/* expire.c -- Handling of expired keys */
void activeExpireCycle(int type);
void expireSlaveKeys(void);
void rememberSlaveKeyWithExpire(redisDb *db, robj *key);
void flushSlaveKeysWithExpireList(void);
size_t getSlaveKeyWithExpireCount(void);

/* evict.c -- maxmemory handling and LRU eviction. */
void evictionPoolAlloc(void);
#define LFU_INIT_VAL 5
unsigned long LFUGetTimeInMinutes(void);
uint8_t LFULogIncr(uint8_t value);
unsigned long LFUDecrAndReturn(robj_roptr o);

/* Keys hashing / comparison functions for dict.c hash tables. */
uint64_t dictSdsHash(const void *key);
int dictSdsKeyCompare(void *privdata, const void *key1, const void *key2);
void dictSdsDestructor(void *privdata, void *val);

/* Git SHA1 */
extern "C" char *redisGitSHA1(void);
extern "C" char *redisGitDirty(void);
extern "C" uint64_t redisBuildId(void);
extern "C" char *redisBuildIdString(void);

/* Commands prototypes */
void authCommand(client *c);
void pingCommand(client *c);
void echoCommand(client *c);
void commandCommand(client *c);
void setCommand(client *c);
void setnxCommand(client *c);
void setexCommand(client *c);
void psetexCommand(client *c);
void getCommand(client *c);
void delCommand(client *c);
void unlinkCommand(client *c);
void existsCommand(client *c);
void setbitCommand(client *c);
void getbitCommand(client *c);
void bitfieldCommand(client *c);
void setrangeCommand(client *c);
void getrangeCommand(client *c);
void incrCommand(client *c);
void decrCommand(client *c);
void incrbyCommand(client *c);
void decrbyCommand(client *c);
void incrbyfloatCommand(client *c);
void selectCommand(client *c);
void swapdbCommand(client *c);
void randomkeyCommand(client *c);
void keysCommand(client *c);
void scanCommand(client *c);
void dbsizeCommand(client *c);
void lastsaveCommand(client *c);
void saveCommand(client *c);
void bgsaveCommand(client *c);
void bgrewriteaofCommand(client *c);
void shutdownCommand(client *c);
void moveCommand(client *c);
void renameCommand(client *c);
void renamenxCommand(client *c);
void lpushCommand(client *c);
void rpushCommand(client *c);
void lpushxCommand(client *c);
void rpushxCommand(client *c);
void linsertCommand(client *c);
void lpopCommand(client *c);
void rpopCommand(client *c);
void llenCommand(client *c);
void lindexCommand(client *c);
void lrangeCommand(client *c);
void ltrimCommand(client *c);
void typeCommand(client *c);
void lsetCommand(client *c);
void saddCommand(client *c);
void sremCommand(client *c);
void smoveCommand(client *c);
void sismemberCommand(client *c);
void scardCommand(client *c);
void spopCommand(client *c);
void srandmemberCommand(client *c);
void sinterCommand(client *c);
void sinterstoreCommand(client *c);
void sunionCommand(client *c);
void sunionstoreCommand(client *c);
void sdiffCommand(client *c);
void sdiffstoreCommand(client *c);
void sscanCommand(client *c);
void syncCommand(client *c);
void flushdbCommand(client *c);
void flushallCommand(client *c);
void sortCommand(client *c);
void lremCommand(client *c);
void rpoplpushCommand(client *c);
void infoCommand(client *c);
void mgetCommand(client *c);
void monitorCommand(client *c);
void expireCommand(client *c);
void expireatCommand(client *c);
void expireMemberCommand(client *c);
void expireMemberAtCommand(client *c);
void pexpireCommand(client *c);
void pexpireatCommand(client *c);
void getsetCommand(client *c);
void ttlCommand(client *c);
void touchCommand(client *c);
void pttlCommand(client *c);
void persistCommand(client *c);
void replicaofCommand(client *c);
void roleCommand(client *c);
void debugCommand(client *c);
void msetCommand(client *c);
void msetnxCommand(client *c);
void zaddCommand(client *c);
void zincrbyCommand(client *c);
void zrangeCommand(client *c);
void zrangebyscoreCommand(client *c);
void zrevrangebyscoreCommand(client *c);
void zrangebylexCommand(client *c);
void zrevrangebylexCommand(client *c);
void zcountCommand(client *c);
void zlexcountCommand(client *c);
void zrevrangeCommand(client *c);
void zcardCommand(client *c);
void zremCommand(client *c);
void zscoreCommand(client *c);
void zremrangebyscoreCommand(client *c);
void zremrangebylexCommand(client *c);
void zpopminCommand(client *c);
void zpopmaxCommand(client *c);
void bzpopminCommand(client *c);
void bzpopmaxCommand(client *c);
void multiCommand(client *c);
void execCommand(client *c);
void discardCommand(client *c);
void blpopCommand(client *c);
void brpopCommand(client *c);
void brpoplpushCommand(client *c);
void appendCommand(client *c);
void strlenCommand(client *c);
void zrankCommand(client *c);
void zrevrankCommand(client *c);
void hsetCommand(client *c);
void hsetnxCommand(client *c);
void hgetCommand(client *c);
void hmsetCommand(client *c);
void hmgetCommand(client *c);
void hdelCommand(client *c);
void hlenCommand(client *c);
void hstrlenCommand(client *c);
void zremrangebyrankCommand(client *c);
void zunionstoreCommand(client *c);
void zinterstoreCommand(client *c);
void zscanCommand(client *c);
void hkeysCommand(client *c);
void hvalsCommand(client *c);
void hgetallCommand(client *c);
void hexistsCommand(client *c);
void hscanCommand(client *c);
void configCommand(client *c);
void hincrbyCommand(client *c);
void hincrbyfloatCommand(client *c);
void subscribeCommand(client *c);
void unsubscribeCommand(client *c);
void psubscribeCommand(client *c);
void punsubscribeCommand(client *c);
void publishCommand(client *c);
void pubsubCommand(client *c);
void watchCommand(client *c);
void unwatchCommand(client *c);
void clusterCommand(client *c);
void restoreCommand(client *c);
void migrateCommand(client *c);
void askingCommand(client *c);
void readonlyCommand(client *c);
void readwriteCommand(client *c);
void dumpCommand(client *c);
void objectCommand(client *c);
void memoryCommand(client *c);
void clientCommand(client *c);
void helloCommand(client *c);
void evalCommand(client *c);
void evalShaCommand(client *c);
void scriptCommand(client *c);
void timeCommand(client *c);
void bitopCommand(client *c);
void bitcountCommand(client *c);
void bitposCommand(client *c);
void replconfCommand(client *c);
void waitCommand(client *c);
void geoencodeCommand(client *c);
void geodecodeCommand(client *c);
void georadiusbymemberCommand(client *c);
void georadiusbymemberroCommand(client *c);
void georadiusCommand(client *c);
void georadiusroCommand(client *c);
void geoaddCommand(client *c);
void geohashCommand(client *c);
void geoposCommand(client *c);
void geodistCommand(client *c);
void pfselftestCommand(client *c);
void pfaddCommand(client *c);
void pfcountCommand(client *c);
void pfmergeCommand(client *c);
void pfdebugCommand(client *c);
void latencyCommand(client *c);
void moduleCommand(client *c);
void securityWarningCommand(client *c);
void xaddCommand(client *c);
void xrangeCommand(client *c);
void xrevrangeCommand(client *c);
void xlenCommand(client *c);
void xreadCommand(client *c);
void xgroupCommand(client *c);
void xsetidCommand(client *c);
void xackCommand(client *c);
void xpendingCommand(client *c);
void xclaimCommand(client *c);
void xinfoCommand(client *c);
void xdelCommand(client *c);
void xtrimCommand(client *c);
void aclCommand(client *c);
void replicaReplayCommand(client *c);

int FBrokenLinkToMaster();
int FActiveMaster(client *c);
struct redisMaster *MasterInfoFromClient(client *c);

/* MVCC */
uint64_t getMvccTstamp();
void incrementMvccTstamp();

#if __GNUC__ >= 7 && !defined(NO_DEPRECATE_FREE)
 [[deprecated]]
void *calloc(size_t count, size_t size);
 [[deprecated]]
void free(void *ptr);
 [[deprecated]]
void *malloc(size_t size);
 [[deprecated]]
void *realloc(void *ptr, size_t size);
#endif

/* Debugging stuff */
void _serverAssertWithInfo(const client *c, robj_roptr o, const char *estr, const char *file, int line);
extern "C" void _serverAssert(const char *estr, const char *file, int line);
extern "C" void _serverPanic(const char *file, int line, const char *msg, ...);
void bugReportStart(void);
void serverLogObjectDebugInfo(robj_roptr o);
void sigsegvHandler(int sig, siginfo_t *info, void *secret);
sds genRedisInfoString(const char *section);
sds genModulesInfoString(sds info);
void enableWatchdog(int period);
void disableWatchdog(void);
void watchdogScheduleSignal(int period);
void serverLogHexDump(int level, const char *descr, void *value, size_t len);
extern "C" int memtest_preserving_test(unsigned long *m, size_t bytes, int passes);
void mixDigest(unsigned char *digest, const void *ptr, size_t len);
void xorDigest(unsigned char *digest, const void *ptr, size_t len);
int populateCommandTableParseFlags(struct redisCommand *c, const char *strflags);

int moduleGILAcquiredByModule(void);
extern int g_fInCrash;
static inline int GlobalLocksAcquired(void)  // Used in asserts to verify all global locks are correctly acquired for a server-thread to operate
{
    return aeThreadOwnsLock() || moduleGILAcquiredByModule() || g_fInCrash;
}

inline int ielFromEventLoop(const aeEventLoop *eventLoop)
{
    int iel = 0;
    for (; iel < cserver.cthreads; ++iel)
    {
        if (g_pserver->rgthreadvar[iel].el == eventLoop)
            break;
    }
    serverAssert(iel < cserver.cthreads);
    return iel;
}

inline int FCorrectThread(client *c)
{
    return (c->conn == nullptr)
        || (c->iel == IDX_EVENT_LOOP_MAIN && moduleGILAcquiredByModule())
        || (serverTL != NULL && (g_pserver->rgthreadvar[c->iel].el == serverTL->el));
}
#define AssertCorrectThread(c) serverAssert(FCorrectThread(c))

/* TLS stuff */
void tlsInit(void);
void tlsInitThread();
int tlsConfigure(redisTLSContextConfig *ctx_config);

#define redisDebug(fmt, ...) \
    printf("DEBUG %s:%d > " fmt "\n", __FILE__, __LINE__, __VA_ARGS__)
#define redisDebugMark() \
    printf("-- MARK %s:%d --\n", __FILE__, __LINE__)

#endif<|MERGE_RESOLUTION|>--- conflicted
+++ resolved
@@ -1400,8 +1400,7 @@
 /* Redis database representation. There are multiple databases identified
  * by integers from 0 (the default database) up to the max configured
  * database. The database number is the 'id' field in the structure. */
-<<<<<<< HEAD
-typedef struct redisDb : public redisDbPersistentDataSnapshot 
+struct redisDb : public redisDbPersistentDataSnapshot 
 {
     // Legacy C API, Do not add more
     friend void tryResizeHashTables(int);
@@ -1426,6 +1425,7 @@
         : expireitr(nullptr)
     {}
     void initialize(int id);
+    virtual ~redisDb();
 
     void dbOverwriteCore(redisDb::iter itr, robj *key, robj *val, bool fUpdateMvcc, bool fRemoveExpire);
 
@@ -1468,18 +1468,6 @@
     using redisDbPersistentData::consolidate_snapshot;
     using redisDbPersistentData::removeAllCachedValues;
     using redisDbPersistentData::dictUnsafeKeyOnly;
-=======
-struct redisDb {
-    redisDb() 
-        : expireitr(nullptr)
-    {};
-    
-    ~redisDb();
-
-    dict *pdict;                 /* The keyspace for this DB */
-    expireset *setexpire;
-    expireset::setiter expireitr;
->>>>>>> e3cbd04c
 
 public:
     expireset::setiter expireitr;
