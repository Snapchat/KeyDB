--- conflicted
+++ resolved
@@ -676,9 +676,6 @@
  * which is actually a linked list of blocks like that, that is: client->reply. */
 typedef struct clientReplyBlock {
     size_t size, used;
-<<<<<<< HEAD
-    char buf[ZERO_LENGTH_ARRAY_LENGTH];
-=======
 #ifndef __cplusplus
     char buf[];
 #else
@@ -687,7 +684,6 @@
         return reinterpret_cast<char*>(this+1);
     }
 #endif
->>>>>>> 06d4b7ef
 } clientReplyBlock;
 
 /* Redis database representation. There are multiple databases identified
@@ -920,12 +916,8 @@
     struct zskiplistLevel {
         struct zskiplistNode *forward;
         unsigned long span;
-<<<<<<< HEAD
-    } level[ZERO_LENGTH_ARRAY_LENGTH];
-=======
     } level[];
 #endif
->>>>>>> 06d4b7ef
 } zskiplistNode;
 
 typedef struct zskiplist {
@@ -1624,13 +1616,8 @@
 void freeClientsInAsyncFreeQueue(int iel);
 void asyncCloseClientOnOutputBufferLimitReached(client *c);
 int getClientType(client *c);
-<<<<<<< HEAD
-int getClientTypeByName(char *name);
-char *getClientTypeName(int cclass);
-=======
 int getClientTypeByName(const char *name);
 const char *getClientTypeName(int cclass);
->>>>>>> 06d4b7ef
 void flushSlavesOutputBuffers(void);
 void disconnectSlaves(void);
 int listenToPort(int port, int *fds, int *count, int fReusePort);
