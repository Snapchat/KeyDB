--- conflicted
+++ resolved
@@ -1902,12 +1902,9 @@
     struct fastlock lockPendingWrite { "thread pending write" };
     char neterr[ANET_ERR_LEN];   /* Error buffer for anet.c */
     long unsigned commandsExecuted = 0;
-<<<<<<< HEAD
     uint64_t gcEpoch = 0;
     const redisDbPersistentDataSnapshot **rgdbSnapshot = nullptr;
-=======
     bool fRetrySetAofEvent = false;
->>>>>>> b3e68a7c
 };
 
 struct redisMaster {
@@ -1988,15 +1985,11 @@
     size_t system_memory_size;  /* Total memory in system as reported by OS */
 
     unsigned char uuid[UUID_BINARY_LEN];         /* This server's UUID - populated on boot */
-<<<<<<< HEAD
 
     sds license_key = nullptr;
     int trial_timeout = 120;
     int delete_on_evict = false;   // Only valid when a storage provider is set
-=======
-    bool fUsePro = false;
     int thread_min_client_threshold = 50;
->>>>>>> b3e68a7c
 };
 
 struct redisServer {
