/*
 * Copyright (c) 2009-2012, Salvatore Sanfilippo <antirez at gmail dot com>
 * All rights reserved.
 *
 * Redistribution and use in source and binary forms, with or without
 * modification, are permitted provided that the following conditions are met:
 *
 *   * Redistributions of source code must retain the above copyright notice,
 *     this list of conditions and the following disclaimer.
 *   * Redistributions in binary form must reproduce the above copyright
 *     notice, this list of conditions and the following disclaimer in the
 *     documentation and/or other materials provided with the distribution.
 *   * Neither the name of Redis nor the names of its contributors may be used
 *     to endorse or promote products derived from this software without
 *     specific prior written permission.
 *
 * THIS SOFTWARE IS PROVIDED BY THE COPYRIGHT HOLDERS AND CONTRIBUTORS "AS IS"
 * AND ANY EXPRESS OR IMPLIED WARRANTIES, INCLUDING, BUT NOT LIMITED TO, THE
 * IMPLIED WARRANTIES OF MERCHANTABILITY AND FITNESS FOR A PARTICULAR PURPOSE
 * ARE DISCLAIMED. IN NO EVENT SHALL THE COPYRIGHT OWNER OR CONTRIBUTORS BE
 * LIABLE FOR ANY DIRECT, INDIRECT, INCIDENTAL, SPECIAL, EXEMPLARY, OR
 * CONSEQUENTIAL DAMAGES (INCLUDING, BUT NOT LIMITED TO, PROCUREMENT OF
 * SUBSTITUTE GOODS OR SERVICES; LOSS OF USE, DATA, OR PROFITS; OR BUSINESS
 * INTERRUPTION) HOWEVER CAUSED AND ON ANY THEORY OF LIABILITY, WHETHER IN
 * CONTRACT, STRICT LIABILITY, OR TORT (INCLUDING NEGLIGENCE OR OTHERWISE)
 * ARISING IN ANY WAY OUT OF THE USE OF THIS SOFTWARE, EVEN IF ADVISED OF THE
 * POSSIBILITY OF SUCH DAMAGE.
 */

#ifndef __REDIS_H
#define __REDIS_H

#define TRUE 1
#define FALSE 0

#include "fmacros.h"
#include "config.h"
#include "solarisfixes.h"
#include "rio.h"

#include <stdio.h>
#include <stdlib.h>
#include <cmath>
#include <string.h>
#include <time.h>
#include <limits.h>
#include <unistd.h>
#include <errno.h>
#include <inttypes.h>
#include <pthread.h>
#include <syslog.h>
#include <netinet/in.h>
#include <atomic>
#include <vector>
#include <algorithm>
#include <memory>
#include <map>
#include <string>
#include <mutex>
#ifdef __cplusplus
extern "C" {
#include <lua.h>
}
#else
#include <lua.h>
#endif
#include <sys/socket.h>
#include <signal.h>

#ifdef HAVE_LIBSYSTEMD
#include <systemd/sd-daemon.h>
#endif

typedef long long mstime_t; /* millisecond time type. */
typedef long long ustime_t; /* microsecond time type. */

#include "fastlock.h"
#include "ae.h"      /* Event driven programming library */
#include "sds.h"     /* Dynamic safe strings */
#include "dict.h"    /* Hash tables */
#include "adlist.h"  /* Linked lists */
#include "zmalloc.h" /* total memory usage aware version of malloc/free */
#include "anet.h"    /* Networking the easy way */
#include "ziplist.h" /* Compact list data structure */
#include "intset.h"  /* Compact integer set structure */
#include "version.h" /* Version macro */
#include "util.h"    /* Misc functions useful in many places */
#include "latency.h" /* Latency monitor API */
#include "sparkline.h" /* ASCII graphs API */
#include "quicklist.h"  /* Lists are encoded as linked lists of
                           N-elements flat arrays */
#include "rax.h"     /* Radix tree */
#include "uuid.h"
#include "semiorderedset.h"
#include "connection.h" /* Connection abstraction */
#include "serverassert.h"
#include "expire.h"

#define REDISMODULE_CORE 1
#include "redismodule.h"    /* Redis modules API defines. */

/* Following includes allow test functions to be called from Redis main() */
#include "zipmap.h"
#include "sha1.h"
#include "endianconv.h"
#include "crc64.h"

#define LOADING_BOOT 1
#define LOADING_REPLICATION 2

extern int g_fTestMode;

struct redisObject;
class robj_roptr
{
    const redisObject *m_ptr;

public:
    robj_roptr()
        : m_ptr(nullptr)
        {}
    robj_roptr(const redisObject *ptr)
        : m_ptr(ptr)
        {}
    robj_roptr(const robj_roptr&) = default;
    robj_roptr(robj_roptr&&) = default;

    robj_roptr &operator=(const robj_roptr&) = default;
    robj_roptr &operator=(const redisObject *ptr)
    {
        m_ptr = ptr;
        return *this;
    }

    bool operator==(const robj_roptr &other) const
    {
        return m_ptr == other.m_ptr;
    }

    bool operator!=(const robj_roptr &other) const
    {
        return m_ptr != other.m_ptr;
    }

    const redisObject* operator->() const
    {
        return m_ptr;
    }

    bool operator!() const
    {
        return !m_ptr;
    }

    operator bool() const{
        return !!m_ptr;
    }

    redisObject *unsafe_robjcast()
    {
        return (redisObject*)m_ptr;
    }
};

void decrRefCount(robj_roptr o);
void incrRefCount(robj_roptr o);
class robj_sharedptr
{
    redisObject *m_ptr;

public:
    robj_sharedptr()
    : m_ptr(nullptr)
    {}
    explicit robj_sharedptr(redisObject *ptr)
    : m_ptr(ptr)
    {
        if(m_ptr)
            incrRefCount(ptr);
    }
    ~robj_sharedptr()
    {
        if (m_ptr)
            decrRefCount(m_ptr);
    }
    robj_sharedptr(const robj_sharedptr& other)
    : m_ptr(other.m_ptr)
    {        
        if(m_ptr)
            incrRefCount(m_ptr);
    }

    robj_sharedptr(robj_sharedptr&& other)
    {
        m_ptr = other.m_ptr;
        other.m_ptr = nullptr;
    }

    robj_sharedptr &operator=(const robj_sharedptr& other)
    {
        robj_sharedptr tmp(other);
        using std::swap;
        swap(m_ptr, tmp.m_ptr);
        return *this;
    }
    robj_sharedptr &operator=(redisObject *ptr)
    {
        robj_sharedptr tmp(ptr);
        using std::swap;
        swap(m_ptr, tmp.m_ptr);
        return *this;
    }
    
    redisObject* operator->() const
    {
        return m_ptr;
    }

    bool operator!() const
    {
        return !m_ptr;
    }

    explicit operator bool() const{
        return !!m_ptr;
    }

    operator redisObject *()
    {
        return (redisObject*)m_ptr;
    }

    redisObject *get() { return m_ptr; }
    const redisObject *get() const { return m_ptr; }
};

inline bool operator==(const robj_sharedptr &lhs, const robj_sharedptr &rhs)
{
    return lhs.get() == rhs.get();
}

inline bool operator!=(const robj_sharedptr &lhs, const robj_sharedptr &rhs)
{
    return !(lhs == rhs);
}

inline bool operator==(const robj_sharedptr &lhs, const void *p)
{
    return lhs.get() == p;
}

inline bool operator==(const void *p, const robj_sharedptr &rhs)
{
    return rhs == p;
}

inline bool operator!=(const robj_sharedptr &lhs, const void *p)
{
    return !(lhs == p);
}

inline bool operator!=(const void *p, const robj_sharedptr &rhs)
{
    return !(rhs == p);
}

/* Error codes */
#define C_OK                    0
#define C_ERR                   -1

/* Static server configuration */
#define CONFIG_DEFAULT_HZ        10             /* Time interrupt calls/sec. */
#define CONFIG_MIN_HZ            1
#define CONFIG_MAX_HZ            500
#define MAX_CLIENTS_PER_CLOCK_TICK 200          /* HZ is adapted based on that. */
#define CONFIG_MAX_LINE    1024
#define CRON_DBS_PER_CALL 16
#define NET_MAX_WRITES_PER_EVENT (1024*64)
#define PROTO_SHARED_SELECT_CMDS 10
#define OBJ_SHARED_INTEGERS 10000
#define OBJ_SHARED_BULKHDR_LEN 32
#define LOG_MAX_LEN    1024 /* Default maximum length of syslog messages.*/
#define AOF_REWRITE_ITEMS_PER_CMD 64
#define AOF_READ_DIFF_INTERVAL_BYTES (1024*10)
#define CONFIG_AUTHPASS_MAX_LEN 512
#define CONFIG_RUN_ID_SIZE 40
#define RDB_EOF_MARK_SIZE 40
#define CONFIG_REPL_BACKLOG_MIN_SIZE (1024*16)          /* 16k */
#define CONFIG_BGSAVE_RETRY_DELAY 5 /* Wait a few secs before trying again. */
#define CONFIG_DEFAULT_PID_FILE "/var/run/keydb.pid"
#define CONFIG_DEFAULT_CLUSTER_CONFIG_FILE "nodes.conf"
#define CONFIG_DEFAULT_UNIX_SOCKET_PERM 0
#define CONFIG_DEFAULT_LOGFILE ""
#define NET_IP_STR_LEN 46 /* INET6_ADDRSTRLEN is 46, but we need to be sure */
#define NET_PEER_ID_LEN (NET_IP_STR_LEN+32) /* Must be enough for ip:port */
#define CONFIG_BINDADDR_MAX 16
#define CONFIG_MIN_RESERVED_FDS 32
#define CONFIG_DEFAULT_RDB_FILENAME "dump.rdb"
#define CONFIG_DEFAULT_THREADS 1
#define CONFIG_DEFAULT_THREAD_AFFINITY 0

#define CONFIG_DEFAULT_ACTIVE_REPLICA 0
#define CONFIG_DEFAULT_ENABLE_MULTIMASTER 0

#define ACTIVE_EXPIRE_CYCLE_LOOKUPS_PER_LOOP 64 /* Loopkups per loop. */
#define ACTIVE_EXPIRE_CYCLE_FAST_DURATION 1000 /* Microseconds */
#define ACTIVE_EXPIRE_CYCLE_SLOW_TIME_PERC 25 /* CPU max % for keys collection */
#define ACTIVE_EXPIRE_CYCLE_SLOW 0
#define ACTIVE_EXPIRE_CYCLE_FAST 1

/* Children process will exit with this status code to signal that the
 * process terminated without an error: this is useful in order to kill
 * a saving child (RDB or AOF one), without triggering in the parent the
 * write protection that is normally turned on on write errors.
 * Usually children that are terminated with SIGUSR1 will exit with this
 * special code. */
#define SERVER_CHILD_NOERROR_RETVAL    255

/* Instantaneous metrics tracking. */
#define STATS_METRIC_SAMPLES 16     /* Number of samples per metric. */
#define STATS_METRIC_COMMAND 0      /* Number of commands executed. */
#define STATS_METRIC_NET_INPUT 1    /* Bytes read to network .*/
#define STATS_METRIC_NET_OUTPUT 2   /* Bytes written to network. */
#define STATS_METRIC_COUNT 3

/* Protocol and I/O related defines */
#define PROTO_MAX_QUERYBUF_LEN  (1024*1024*1024) /* 1GB max query buffer. */
#define PROTO_IOBUF_LEN         (1024*16)  /* Generic I/O buffer size */
#define PROTO_REPLY_CHUNK_BYTES (16*1024) /* 16k output buffer */
#define PROTO_INLINE_MAX_SIZE   (1024*64) /* Max size of inline reads */
#define PROTO_MBULK_BIG_ARG     (1024*32)
#define LONG_STR_SIZE      21          /* Bytes needed for long -> str + '\0' */
#define REDIS_AUTOSYNC_BYTES (1024*1024*32) /* fdatasync every 32MB */

#define LIMIT_PENDING_QUERYBUF (4*1024*1024) /* 4mb */

/* When configuring the server eventloop, we setup it so that the total number
 * of file descriptors we can handle are g_pserver->maxclients + RESERVED_FDS +
 * a few more to stay safe. Since RESERVED_FDS defaults to 32, we add 96
 * in order to make sure of not over provisioning more than 128 fds. */
#define CONFIG_FDSET_INCR (CONFIG_MIN_RESERVED_FDS+96)

/* OOM Score Adjustment classes. */
#define CONFIG_OOM_MASTER 0
#define CONFIG_OOM_REPLICA 1
#define CONFIG_OOM_BGCHILD 2
#define CONFIG_OOM_COUNT 3

extern int configOOMScoreAdjValuesDefaults[CONFIG_OOM_COUNT];

/* Hash table parameters */
#define HASHTABLE_MIN_FILL        10      /* Minimal hash table fill 10% */

/* Command flags. Please check the command table defined in the redis.c file
 * for more information about the meaning of every flag. */
#define CMD_WRITE (1ULL<<0)            /* "write" flag */
#define CMD_READONLY (1ULL<<1)         /* "read-only" flag */
#define CMD_DENYOOM (1ULL<<2)          /* "use-memory" flag */
#define CMD_MODULE (1ULL<<3)           /* Command exported by module. */
#define CMD_ADMIN (1ULL<<4)            /* "admin" flag */
#define CMD_PUBSUB (1ULL<<5)           /* "pub-sub" flag */
#define CMD_NOSCRIPT (1ULL<<6)         /* "no-script" flag */
#define CMD_RANDOM (1ULL<<7)           /* "random" flag */
#define CMD_SORT_FOR_SCRIPT (1ULL<<8)  /* "to-sort" flag */
#define CMD_LOADING (1ULL<<9)          /* "ok-loading" flag */
#define CMD_STALE (1ULL<<10)           /* "ok-stale" flag */
#define CMD_SKIP_MONITOR (1ULL<<11)    /* "no-monitor" flag */
#define CMD_SKIP_SLOWLOG (1ULL<<12)    /* "no-slowlog" flag */
#define CMD_ASKING (1ULL<<13)          /* "cluster-asking" flag */
#define CMD_FAST (1ULL<<14)            /* "fast" flag */
#define CMD_NO_AUTH (1ULL<<15)         /* "no-auth" flag */

/* Command flags used by the module system. */
#define CMD_MODULE_GETKEYS (1ULL<<16)  /* Use the modules getkeys interface. */
#define CMD_MODULE_NO_CLUSTER (1ULL<<17) /* Deny on Redis Cluster. */

/* Command flags that describe ACLs categories. */
#define CMD_CATEGORY_KEYSPACE (1ULL<<18)
#define CMD_CATEGORY_READ (1ULL<<19)
#define CMD_CATEGORY_WRITE (1ULL<<20)
#define CMD_CATEGORY_SET (1ULL<<21)
#define CMD_CATEGORY_SORTEDSET (1ULL<<22)
#define CMD_CATEGORY_LIST (1ULL<<23)
#define CMD_CATEGORY_HASH (1ULL<<24)
#define CMD_CATEGORY_STRING (1ULL<<25)
#define CMD_CATEGORY_BITMAP (1ULL<<26)
#define CMD_CATEGORY_HYPERLOGLOG (1ULL<<27)
#define CMD_CATEGORY_GEO (1ULL<<28)
#define CMD_CATEGORY_STREAM (1ULL<<29)
#define CMD_CATEGORY_PUBSUB (1ULL<<30)
#define CMD_CATEGORY_ADMIN (1ULL<<31)
#define CMD_CATEGORY_FAST (1ULL<<32)
#define CMD_CATEGORY_SLOW (1ULL<<33)
#define CMD_CATEGORY_BLOCKING (1ULL<<34)
#define CMD_CATEGORY_DANGEROUS (1ULL<<35)
#define CMD_CATEGORY_CONNECTION (1ULL<<36)
#define CMD_CATEGORY_TRANSACTION (1ULL<<37)
#define CMD_CATEGORY_SCRIPTING (1ULL<<38)
#define CMD_CATEGORY_REPLICATION (1ULL<<39)
#define CMD_SKIP_PROPOGATE (1ULL<<40)  /* "noprop" flag */

/* AOF states */
#define AOF_OFF 0             /* AOF is off */
#define AOF_ON 1              /* AOF is on */
#define AOF_WAIT_REWRITE 2    /* AOF waits rewrite to start appending */

/* Client flags */
#define CLIENT_SLAVE (1<<0)   /* This client is a repliaca */
#define CLIENT_MASTER (1<<1)  /* This client is a master */
#define CLIENT_MONITOR (1<<2) /* This client is a replica monitor, see MONITOR */
#define CLIENT_MULTI (1<<3)   /* This client is in a MULTI context */
#define CLIENT_BLOCKED (1<<4) /* The client is waiting in a blocking operation */
#define CLIENT_DIRTY_CAS (1<<5) /* Watched keys modified. EXEC will fail. */
#define CLIENT_CLOSE_AFTER_REPLY (1<<6) /* Close after writing entire reply. */
#define CLIENT_UNBLOCKED (1<<7) /* This client was unblocked and is stored in
                                  g_pserver->unblocked_clients */
#define CLIENT_LUA (1<<8) /* This is a non connected client used by Lua */
#define CLIENT_ASKING (1<<9)     /* Client issued the ASKING command */
#define CLIENT_CLOSE_ASAP (1<<10)/* Close this client ASAP */
#define CLIENT_UNIX_SOCKET (1<<11) /* Client connected via Unix domain socket */
#define CLIENT_DIRTY_EXEC (1<<12)  /* EXEC will fail for errors while queueing */
#define CLIENT_MASTER_FORCE_REPLY (1<<13)  /* Queue replies even if is master */
#define CLIENT_FORCE_AOF (1<<14)   /* Force AOF propagation of current cmd. */
#define CLIENT_FORCE_REPL (1<<15)  /* Force replication of current cmd. */
#define CLIENT_PRE_PSYNC (1<<16)   /* Instance don't understand PSYNC. */
#define CLIENT_READONLY (1<<17)    /* Cluster client is in read-only state. */
#define CLIENT_PUBSUB (1<<18)      /* Client is in Pub/Sub mode. */
#define CLIENT_PREVENT_AOF_PROP (1<<19)  /* Don't propagate to AOF. */
#define CLIENT_PREVENT_REPL_PROP (1<<20)  /* Don't propagate to slaves. */
#define CLIENT_PREVENT_PROP (CLIENT_PREVENT_AOF_PROP|CLIENT_PREVENT_REPL_PROP)
#define CLIENT_PENDING_WRITE (1<<21) /* Client has output to send but a write
                                        handler is yet not installed. */
#define CLIENT_REPLY_OFF (1<<22)   /* Don't send replies to client. */
#define CLIENT_REPLY_SKIP_NEXT (1<<23)  /* Set CLIENT_REPLY_SKIP for next cmd */
#define CLIENT_REPLY_SKIP (1<<24)  /* Don't send just this reply. */
#define CLIENT_LUA_DEBUG (1<<25)  /* Run EVAL in debug mode. */
#define CLIENT_LUA_DEBUG_SYNC (1<<26)  /* EVAL debugging without fork() */
#define CLIENT_MODULE (1<<27) /* Non connected client used by some module. */
#define CLIENT_PROTECTED (1<<28) /* Client should not be freed for now. */
#define CLIENT_PENDING_READ (1<<29) /* The client has pending reads and was put
                                       in the list of clients we can read
                                       from. */
#define CLIENT_PENDING_COMMAND (1<<30) /* Used in threaded I/O to signal after
                                          we return single threaded that the
                                          client has already pending commands
                                          to be executed. */
#define CLIENT_TRACKING (1ULL<<31) /* Client enabled keys tracking in order to
                                   perform client side caching. */
#define CLIENT_TRACKING_BROKEN_REDIR (1ULL<<32) /* Target client is invalid. */
#define CLIENT_TRACKING_BCAST (1ULL<<33) /* Tracking in BCAST mode. */
#define CLIENT_TRACKING_OPTIN (1ULL<<34)  /* Tracking in opt-in mode. */
#define CLIENT_TRACKING_OPTOUT (1ULL<<35) /* Tracking in opt-out mode. */
#define CLIENT_TRACKING_CACHING (1ULL<<36) /* CACHING yes/no was given,
                                              depending on optin/optout mode. */
#define CLIENT_TRACKING_NOLOOP (1ULL<<37) /* Don't send invalidation messages
                                             about writes performed by myself.*/
#define CLIENT_IN_TO_TABLE (1ULL<<38) /* This client is in the timeout table. */
#define CLIENT_PROTOCOL_ERROR (1ULL<<39) /* Protocol error chatting with it. */
#define CLIENT_FORCE_REPLY (1ULL<<40) /* Should addReply be forced to write the text? */

/* Client block type (btype field in client structure)
 * if CLIENT_BLOCKED flag is set. */
#define BLOCKED_NONE 0    /* Not blocked, no CLIENT_BLOCKED flag set. */
#define BLOCKED_LIST 1    /* BLPOP & co. */
#define BLOCKED_WAIT 2    /* WAIT for synchronous replication. */
#define BLOCKED_MODULE 3  /* Blocked by a loadable module. */
#define BLOCKED_STREAM 4  /* XREAD. */
#define BLOCKED_ZSET 5    /* BZPOP et al. */
#define BLOCKED_NUM 6     /* Number of blocked states. */

/* Client request types */
#define PROTO_REQ_INLINE 1
#define PROTO_REQ_MULTIBULK 2

/* Client classes for client limits, currently used only for
 * the max-client-output-buffer limit implementation. */
#define CLIENT_TYPE_NORMAL 0 /* Normal req-reply clients + MONITORs */
#define CLIENT_TYPE_SLAVE 1  /* Slaves. */
#define CLIENT_TYPE_PUBSUB 2 /* Clients subscribed to PubSub channels. */
#define CLIENT_TYPE_MASTER 3 /* Master. */
#define CLIENT_TYPE_COUNT 4  /* Total number of client types. */
#define CLIENT_TYPE_OBUF_COUNT 3 /* Number of clients to expose to output
                                    buffer configuration. Just the first
                                    three: normal, replica, pubsub. */

/* Slave replication state. Used in g_pserver->repl_state for slaves to remember
 * what to do next. */
#define REPL_STATE_NONE 0 /* No active replication */
#define REPL_STATE_CONNECT 1 /* Must connect to master */
#define REPL_STATE_CONNECTING 2 /* Connecting to master */
/* --- Handshake states, must be ordered --- */
#define REPL_STATE_RECEIVE_PONG 3 /* Wait for PING reply */
#define REPL_STATE_SEND_AUTH 4 /* Send AUTH to master */
#define REPL_STATE_RECEIVE_AUTH 5 /* Wait for AUTH reply */
#define REPL_STATE_SEND_UUID 6 /* send our UUID */
#define REPL_STATE_RECEIVE_UUID 7 /* they should ack with their UUID */
#define REPL_STATE_SEND_PORT 8 /* Send REPLCONF listening-port */
#define REPL_STATE_RECEIVE_PORT 9 /* Wait for REPLCONF reply */
#define REPL_STATE_SEND_IP 10 /* Send REPLCONF ip-address */
#define REPL_STATE_RECEIVE_IP 11 /* Wait for REPLCONF reply */
#define REPL_STATE_SEND_CAPA 12 /* Send REPLCONF capa */
#define REPL_STATE_RECEIVE_CAPA 13 /* Wait for REPLCONF reply */
#define REPL_STATE_SEND_PSYNC 14 /* Send PSYNC */
#define REPL_STATE_RECEIVE_PSYNC 15 /* Wait for PSYNC reply */
/* --- End of handshake states --- */
#define REPL_STATE_TRANSFER 16 /* Receiving .rdb from master */
#define REPL_STATE_CONNECTED 17 /* Connected to master */

/* State of slaves from the POV of the master. Used in client->replstate.
 * In SEND_BULK and ONLINE state the replica receives new updates
 * in its output queue. In the WAIT_BGSAVE states instead the server is waiting
 * to start the next background saving in order to send updates to it. */
#define SLAVE_STATE_WAIT_BGSAVE_START 6 /* We need to produce a new RDB file. */
#define SLAVE_STATE_WAIT_BGSAVE_END 7 /* Waiting RDB file creation to finish. */
#define SLAVE_STATE_SEND_BULK 8 /* Sending RDB file to replica. */
#define SLAVE_STATE_ONLINE 9 /* RDB file transmitted, sending just updates. */

/* Slave capabilities. */
#define SLAVE_CAPA_NONE 0
#define SLAVE_CAPA_EOF (1<<0)    /* Can parse the RDB EOF streaming format. */
#define SLAVE_CAPA_PSYNC2 (1<<1) /* Supports PSYNC2 protocol. */
#define SLAVE_CAPA_ACTIVE_EXPIRE (1<<2) /* Will the slave perform its own expirations? (Don't send delete) */

/* Synchronous read timeout - replica side */
#define CONFIG_REPL_SYNCIO_TIMEOUT 5

/* List related stuff */
#define LIST_HEAD 0
#define LIST_TAIL 1
#define ZSET_MIN 0
#define ZSET_MAX 1

/* Sort operations */
#define SORT_OP_GET 0

/* Log levels */
#define LL_DEBUG 0
#define LL_VERBOSE 1
#define LL_NOTICE 2
#define LL_WARNING 3
#define LL_RAW (1<<10) /* Modifier to log without timestamp */

/* Supervision options */
#define SUPERVISED_NONE 0
#define SUPERVISED_AUTODETECT 1
#define SUPERVISED_SYSTEMD 2
#define SUPERVISED_UPSTART 3

/* Anti-warning macro... */
#define UNUSED(V) ((void) V)

#define ZSKIPLIST_MAXLEVEL 32 /* Should be enough for 2^64 elements */
#define ZSKIPLIST_P 0.25      /* Skiplist P = 1/4 */

/* Append only defines */
#define AOF_FSYNC_NO 0
#define AOF_FSYNC_ALWAYS 1
#define AOF_FSYNC_EVERYSEC 2

/* Replication diskless load defines */
#define REPL_DISKLESS_LOAD_DISABLED 0
#define REPL_DISKLESS_LOAD_WHEN_DB_EMPTY 1
#define REPL_DISKLESS_LOAD_SWAPDB 2

/* TLS Client Authentication */
#define TLS_CLIENT_AUTH_NO 0
#define TLS_CLIENT_AUTH_YES 1
#define TLS_CLIENT_AUTH_OPTIONAL 2

/* Sets operations codes */
#define SET_OP_UNION 0
#define SET_OP_DIFF 1
#define SET_OP_INTER 2

/* Redis maxmemory strategies. Instead of using just incremental number
 * for this defines, we use a set of flags so that testing for certain
 * properties common to multiple policies is faster. */
#define MAXMEMORY_FLAG_LRU (1<<0)
#define MAXMEMORY_FLAG_LFU (1<<1)
#define MAXMEMORY_FLAG_ALLKEYS (1<<2)
#define MAXMEMORY_FLAG_NO_SHARED_INTEGERS \
    (MAXMEMORY_FLAG_LRU|MAXMEMORY_FLAG_LFU)

#define MAXMEMORY_VOLATILE_LRU ((0<<8)|MAXMEMORY_FLAG_LRU)
#define MAXMEMORY_VOLATILE_LFU ((1<<8)|MAXMEMORY_FLAG_LFU)
#define MAXMEMORY_VOLATILE_TTL (2<<8)
#define MAXMEMORY_VOLATILE_RANDOM (3<<8)
#define MAXMEMORY_ALLKEYS_LRU ((4<<8)|MAXMEMORY_FLAG_LRU|MAXMEMORY_FLAG_ALLKEYS)
#define MAXMEMORY_ALLKEYS_LFU ((5<<8)|MAXMEMORY_FLAG_LFU|MAXMEMORY_FLAG_ALLKEYS)
#define MAXMEMORY_ALLKEYS_RANDOM ((6<<8)|MAXMEMORY_FLAG_ALLKEYS)
#define MAXMEMORY_NO_EVICTION (7<<8)

/* Units */
#define UNIT_SECONDS 0
#define UNIT_MILLISECONDS 1

/* SHUTDOWN flags */
#define SHUTDOWN_NOFLAGS 0      /* No flags. */
#define SHUTDOWN_SAVE 1         /* Force SAVE on SHUTDOWN even if no save
                                   points are configured. */
#define SHUTDOWN_NOSAVE 2       /* Don't SAVE on SHUTDOWN. */

/* Command call flags, see call() function */
#define CMD_CALL_NONE 0
#define CMD_CALL_SLOWLOG (1<<0)
#define CMD_CALL_STATS (1<<1)
#define CMD_CALL_PROPAGATE_AOF (1<<2)
#define CMD_CALL_PROPAGATE_REPL (1<<3)
#define CMD_CALL_PROPAGATE (CMD_CALL_PROPAGATE_AOF|CMD_CALL_PROPAGATE_REPL)
#define CMD_CALL_FULL (CMD_CALL_SLOWLOG | CMD_CALL_STATS | CMD_CALL_PROPAGATE)
#define CMD_CALL_NOWRAP (1<<4)  /* Don't wrap also propagate array into
                                   MULTI/EXEC: the caller will handle it.  */

/* Command propagation flags, see propagate() function */
#define PROPAGATE_NONE 0
#define PROPAGATE_AOF 1
#define PROPAGATE_REPL 2

/* RDB active child save type. */
#define RDB_CHILD_TYPE_NONE 0
#define RDB_CHILD_TYPE_DISK 1     /* RDB is written to disk. */
#define RDB_CHILD_TYPE_SOCKET 2   /* RDB is written to replica socket. */

/* Keyspace changes notification classes. Every class is associated with a
 * character for configuration purposes. */
#define NOTIFY_KEYSPACE (1<<0)    /* K */
#define NOTIFY_KEYEVENT (1<<1)    /* E */
#define NOTIFY_GENERIC (1<<2)     /* g */
#define NOTIFY_STRING (1<<3)      /* $ */
#define NOTIFY_LIST (1<<4)        /* l */
#define NOTIFY_SET (1<<5)         /* s */
#define NOTIFY_HASH (1<<6)        /* h */
#define NOTIFY_ZSET (1<<7)        /* z */
#define NOTIFY_EXPIRED (1<<8)     /* x */
#define NOTIFY_EVICTED (1<<9)     /* e */
#define NOTIFY_STREAM (1<<10)     /* t */
#define NOTIFY_KEY_MISS (1<<11)   /* m (Note: This one is excluded from NOTIFY_ALL on purpose) */
#define NOTIFY_LOADED (1<<12)     /* module only key space notification, indicate a key loaded from rdb */
#define NOTIFY_ALL (NOTIFY_GENERIC | NOTIFY_STRING | NOTIFY_LIST | NOTIFY_SET | NOTIFY_HASH | NOTIFY_ZSET | NOTIFY_EXPIRED | NOTIFY_EVICTED | NOTIFY_STREAM) /* A flag */

/* Get the first bind addr or NULL */
#define NET_FIRST_BIND_ADDR (g_pserver->bindaddr_count ? g_pserver->bindaddr[0] : NULL)

/* Using the following macro you can run code inside serverCron() with the
 * specified period, specified in milliseconds.
 * The actual resolution depends on g_pserver->hz. */
#define run_with_period(_ms_) if ((_ms_ <= 1000/g_pserver->hz) || !(g_pserver->cronloops%((_ms_)/(1000/g_pserver->hz))))

/*-----------------------------------------------------------------------------
 * Data types
 *----------------------------------------------------------------------------*/

/* A redis object, that is a type able to hold a string / list / set */

/* The actual Redis Object */
#define OBJ_STRING 0    /* String object. */
#define OBJ_LIST 1      /* List object. */
#define OBJ_SET 2       /* Set object. */
#define OBJ_ZSET 3      /* Sorted set object. */
#define OBJ_HASH 4      /* Hash object. */

/* The "module" object type is a special one that signals that the object
 * is one directly managed by a Redis module. In this case the value points
 * to a moduleValue struct, which contains the object value (which is only
 * handled by the module itself) and the RedisModuleType struct which lists
 * function pointers in order to serialize, deserialize, AOF-rewrite and
 * free the object.
 *
 * Inside the RDB file, module types are encoded as OBJ_MODULE followed
 * by a 64 bit module type ID, which has a 54 bits module-specific signature
 * in order to dispatch the loading to the right module, plus a 10 bits
 * encoding version. */
#define OBJ_MODULE 5    /* Module object. */
#define OBJ_STREAM 6    /* Stream object. */
#define OBJ_CRON 7      /* CRON job */


/* Extract encver / signature from a module type ID. */
#define REDISMODULE_TYPE_ENCVER_BITS 10
#define REDISMODULE_TYPE_ENCVER_MASK ((1<<REDISMODULE_TYPE_ENCVER_BITS)-1)
#define REDISMODULE_TYPE_ENCVER(id) (id & REDISMODULE_TYPE_ENCVER_MASK)
#define REDISMODULE_TYPE_SIGN(id) ((id & ~((uint64_t)REDISMODULE_TYPE_ENCVER_MASK)) >>REDISMODULE_TYPE_ENCVER_BITS)

/* Bit flags for moduleTypeAuxSaveFunc */
#define REDISMODULE_AUX_BEFORE_RDB (1<<0)
#define REDISMODULE_AUX_AFTER_RDB (1<<1)

struct RedisModule;
struct RedisModuleIO;
struct RedisModuleDigest;
struct RedisModuleCtx;
struct redisObject;

/* Each module type implementation should export a set of methods in order
 * to serialize and deserialize the value in the RDB file, rewrite the AOF
 * log, create the digest for "DEBUG DIGEST", and free the value when a key
 * is deleted. */
typedef void *(*moduleTypeLoadFunc)(struct RedisModuleIO *io, int encver);
typedef void (*moduleTypeSaveFunc)(struct RedisModuleIO *io, void *value);
typedef int (*moduleTypeAuxLoadFunc)(struct RedisModuleIO *rdb, int encver, int when);
typedef void (*moduleTypeAuxSaveFunc)(struct RedisModuleIO *rdb, int when);
typedef void (*moduleTypeRewriteFunc)(struct RedisModuleIO *io, struct redisObject *key, void *value);
typedef void (*moduleTypeDigestFunc)(struct RedisModuleDigest *digest, void *value);
typedef size_t (*moduleTypeMemUsageFunc)(const void *value);
typedef void (*moduleTypeFreeFunc)(void *value);

/* A callback that is called when the client authentication changes. This
 * needs to be exposed since you can't cast a function pointer to (void *) */
typedef void (*RedisModuleUserChangedFunc) (uint64_t client_id, void *privdata);


/* The module type, which is referenced in each value of a given type, defines
 * the methods and links to the module exporting the type. */
typedef struct RedisModuleType {
    uint64_t id; /* Higher 54 bits of type ID + 10 lower bits of encoding ver. */
    struct RedisModule *module;
    moduleTypeLoadFunc rdb_load;
    moduleTypeSaveFunc rdb_save;
    moduleTypeRewriteFunc aof_rewrite;
    moduleTypeMemUsageFunc mem_usage;
    moduleTypeDigestFunc digest;
    moduleTypeFreeFunc free;
    moduleTypeAuxLoadFunc aux_load;
    moduleTypeAuxSaveFunc aux_save;
    int aux_save_triggers;
    char name[10]; /* 9 bytes name + null term. Charset: A-Z a-z 0-9 _- */
} moduleType;

/* In Redis objects 'robj' structures of type OBJ_MODULE, the value pointer
 * is set to the following structure, referencing the moduleType structure
 * in order to work with the value, and at the same time providing a raw
 * pointer to the value, as created by the module commands operating with
 * the module type.
 *
 * So for example in order to free such a value, it is possible to use
 * the following code:
 *
 *  if (robj->type == OBJ_MODULE) {
 *      moduleValue *mt = robj->ptr;
 *      mt->type->free(mt->value);
 *      zfree(mt); // We need to release this in-the-middle struct as well.
 *  }
 */
typedef struct moduleValue {
    moduleType *type;
    void *value;
} moduleValue;

/* This is a wrapper for the 'rio' streams used inside rdb.c in Redis, so that
 * the user does not have to take the total count of the written bytes nor
 * to care about error conditions. */
typedef struct RedisModuleIO {
    size_t bytes;       /* Bytes read / written so far. */
    rio *prio;           /* Rio stream. */
    moduleType *type;   /* Module type doing the operation. */
    int error;          /* True if error condition happened. */
    int ver;            /* Module serialization version: 1 (old),
                         * 2 (current version with opcodes annotation). */
    struct RedisModuleCtx *ctx; /* Optional context, see RM_GetContextFromIO()*/
    struct redisObject *key;    /* Optional name of key processed */
} RedisModuleIO;

/* Macro to initialize an IO context. Note that the 'ver' field is populated
 * inside rdb.c according to the version of the value to load. */
#define moduleInitIOContext(iovar,mtype,rioptr,keyptr) do { \
    iovar.prio = rioptr; \
    iovar.type = mtype; \
    iovar.bytes = 0; \
    iovar.error = 0; \
    iovar.ver = 0; \
    iovar.key = keyptr; \
    iovar.ctx = NULL; \
} while(0);

/* This is a structure used to export DEBUG DIGEST capabilities to Redis
 * modules. We want to capture both the ordered and unordered elements of
 * a data structure, so that a digest can be created in a way that correctly
 * reflects the values. See the DEBUG DIGEST command implementation for more
 * background. */
typedef struct RedisModuleDigest {
    unsigned char o[20];    /* Ordered elements. */
    unsigned char x[20];    /* Xored elements. */
} RedisModuleDigest;

/* Just start with a digest composed of all zero bytes. */
#define moduleInitDigestContext(mdvar) do { \
    memset(mdvar.o,0,sizeof(mdvar.o)); \
    memset(mdvar.x,0,sizeof(mdvar.x)); \
} while(0);

/* Objects encoding. Some kind of objects like Strings and Hashes can be
 * internally represented in multiple ways. The 'encoding' field of the object
 * is set to one of this fields for this object. */
#define OBJ_ENCODING_RAW 0     /* Raw representation */
#define OBJ_ENCODING_INT 1     /* Encoded as integer */
#define OBJ_ENCODING_HT 2      /* Encoded as hash table */
#define OBJ_ENCODING_ZIPMAP 3  /* Encoded as zipmap */
#define OBJ_ENCODING_LINKEDLIST 4 /* No longer used: old list encoding. */
#define OBJ_ENCODING_ZIPLIST 5 /* Encoded as ziplist */
#define OBJ_ENCODING_INTSET 6  /* Encoded as intset */
#define OBJ_ENCODING_SKIPLIST 7  /* Encoded as skiplist */
#define OBJ_ENCODING_EMBSTR 8  /* Embedded sds string encoding */
#define OBJ_ENCODING_QUICKLIST 9 /* Encoded as linked list of ziplists */
#define OBJ_ENCODING_STREAM 10 /* Encoded as a radix tree of listpacks */

#define LRU_BITS 24
#define LRU_CLOCK_MAX ((1<<LRU_BITS)-1) /* Max value of obj->lru */
#define LRU_CLOCK_RESOLUTION 1000 /* LRU clock resolution in ms */

#define OBJ_SHARED_REFCOUNT (0x7FFFFFFF) 
#define OBJ_STATIC_REFCOUNT (OBJ_SHARED_REFCOUNT-1)
#define OBJ_FIRST_SPECIAL_REFCOUNT OBJ_STATIC_REFCOUNT
#define OBJ_MVCC_INVALID (0xFFFFFFFFFFFFFFFFULL)

#define MVCC_MS_SHIFT 20

// This struct will be allocated ahead of the ROBJ when needed
struct redisObjectExtended {
    uint64_t mvcc_tstamp;
};

typedef class redisObject {
protected:
    redisObject() {}

public:
    unsigned type:4;
    unsigned encoding:4;
    unsigned lru:LRU_BITS; /* LRU time (relative to global lru_clock) or
                            * LFU data (least significant 8 bits frequency
                            * and most significant 16 bits access time). */
private:
    mutable std::atomic<unsigned> refcount {0};
public:
    void *m_ptr;

    inline bool FExpires() const { return refcount.load(std::memory_order_relaxed) >> 31; }
    void SetFExpires(bool fExpires);

    void setrefcount(unsigned ref);
    unsigned getrefcount(std::memory_order order = std::memory_order_relaxed) const { return (refcount.load(order) & ~(1U << 31)); }
    void addref() const { refcount.fetch_add(1, std::memory_order_relaxed); }
    unsigned release() const { return refcount.fetch_sub(1, std::memory_order_seq_cst) & ~(1U << 31); }
} robj;
static_assert(sizeof(redisObject) == 16, "object size is critical, don't increase");

class redisObjectStack : public redisObjectExtended, public redisObject
{
public:
    redisObjectStack();
};

uint64_t mvccFromObj(robj_roptr o);
void setMvccTstamp(redisObject *o, uint64_t mvcc);
void *allocPtrFromObj(robj_roptr o);
robj *objFromAllocPtr(void *pv);

__attribute__((always_inline)) inline const void *ptrFromObj(robj_roptr &o)
{
    if (o->encoding == OBJ_ENCODING_EMBSTR)
        return ((char*)&(o)->m_ptr) + sizeof(struct sdshdr8);
    return o->m_ptr;
}

__attribute__((always_inline)) inline void *ptrFromObj(const robj *o)
{
    if (o->encoding == OBJ_ENCODING_EMBSTR)
        return ((char*)&((robj*)o)->m_ptr) + sizeof(struct sdshdr8);
    return o->m_ptr;
}

__attribute__((always_inline)) inline const char *szFromObj(robj_roptr o)
{
    return (const char*)ptrFromObj(o);
}

__attribute__((always_inline)) inline char *szFromObj(const robj *o)
{
    return (char*)ptrFromObj(o);
}

/* The a string name for an object's type as listed above
 * Native types are checked against the OBJ_STRING, OBJ_LIST, OBJ_* defines,
 * and Module types have their registered name returned. */
const char *getObjectTypeName(robj_roptr o);

/* Macro used to initialize a Redis object allocated on the stack.
 * Note that this macro is taken near the structure definition to make sure
 * we'll update it when the structure is changed, to avoid bugs like
 * bug #85 introduced exactly in this way. */
#define initStaticStringObject(_var,_ptr) do { \
    _var.setrefcount(OBJ_STATIC_REFCOUNT); \
    _var.type = OBJ_STRING; \
    _var.encoding = OBJ_ENCODING_RAW; \
    _var.m_ptr = _ptr; \
} while(0)

struct evictionPoolEntry; /* Defined in evict.c */

/* This structure is used in order to represent the output buffer of a client,
 * which is actually a linked list of blocks like that, that is: client->reply. */
typedef struct clientReplyBlock {
    size_t size, used;
#ifndef __cplusplus
    char buf[];
#else
    __attribute__((always_inline)) char *buf()
    {
        return reinterpret_cast<char*>(this+1);
    }
#endif
} clientReplyBlock;

/* Redis database representation. There are multiple databases identified
 * by integers from 0 (the default database) up to the max configured
 * database. The database number is the 'id' field in the structure. */
struct redisDb {
    redisDb() 
        : expireitr(nullptr)
    {};
    
    ~redisDb();

    dict *pdict;                 /* The keyspace for this DB */
    expireset *setexpire;
    expireset::setiter expireitr;

    dict *blocking_keys;        /* Keys with clients waiting for data (BLPOP)*/
    dict *ready_keys;           /* Blocked keys that received a PUSH */
    dict *watched_keys;         /* WATCHED keys for MULTI/EXEC CAS */
    int id;                     /* Database ID */
    long long last_expire_set;  /* when the last expire was set */
    double avg_ttl;             /* Average TTL, just for stats */
    list *defrag_later;         /* List of key names to attempt to defrag one by one, gradually. */
};

/* Client MULTI/EXEC state */
typedef struct multiCmd {
    robj **argv;
    int argc;
    struct redisCommand *cmd;
} multiCmd;

typedef struct multiState {
    multiCmd *commands;     /* Array of MULTI commands */
    int count;              /* Total number of MULTI commands */
    int cmd_flags;          /* The accumulated command flags OR-ed together.
                               So if at least a command has a given flag, it
                               will be set in this field. */
    int cmd_inv_flags;      /* Same as cmd_flags, OR-ing the ~flags. so that it
                               is possible to know if all the commands have a
                               certain flag. */
    int minreplicas;        /* MINREPLICAS for synchronous replication */
    time_t minreplicas_timeout; /* MINREPLICAS timeout as unixtime. */
} multiState;

/* This structure holds the blocking operation state for a client.
 * The fields used depend on client->btype. */
typedef struct blockingState {
    /* Generic fields. */
    mstime_t timeout;       /* Blocking operation timeout. If UNIX current time
                             * is > timeout then the operation timed out. */

    /* BLOCKED_LIST, BLOCKED_ZSET and BLOCKED_STREAM */
    dict *keys;             /* The keys we are waiting to terminate a blocking
                             * operation such as BLPOP or XREAD. Or NULL. */
    robj *target;           /* The key that should receive the element,
                             * for BRPOPLPUSH. */

    /* BLOCK_STREAM */
    size_t xread_count;     /* XREAD COUNT option. */
    robj *xread_group;      /* XREADGROUP group name. */
    robj *xread_consumer;   /* XREADGROUP consumer name. */
    mstime_t xread_retry_time, xread_retry_ttl;
    int xread_group_noack;

    /* BLOCKED_WAIT */
    int numreplicas;        /* Number of replicas we are waiting for ACK. */
    long long reploffset;   /* Replication offset to reach. */

    /* BLOCKED_MODULE */
    void *module_blocked_handle; /* RedisModuleBlockedClient structure.
                                    which is opaque for the Redis core, only
                                    handled in module.c. */
} blockingState;

/* The following structure represents a node in the g_pserver->ready_keys list,
 * where we accumulate all the keys that had clients blocked with a blocking
 * operation such as B[LR]POP, but received new data in the context of the
 * last executed command.
 *
 * After the execution of every command or script, we run this list to check
 * if as a result we should serve data to clients blocked, unblocking them.
 * Note that g_pserver->ready_keys will not have duplicates as there dictionary
 * also called ready_keys in every structure representing a Redis database,
 * where we make sure to remember if a given key was already added in the
 * g_pserver->ready_keys list. */
typedef struct readyList {
    redisDb *db;
    robj *key;
} readyList;

/* This structure represents a Redis user. This is useful for ACLs, the
 * user is associated to the connection after the connection is authenticated.
 * If there is no associated user, the connection uses the default user. */
#define USER_COMMAND_BITS_COUNT 1024    /* The total number of command bits
                                           in the user structure. The last valid
                                           command ID we can set in the user
                                           is USER_COMMAND_BITS_COUNT-1. */
#define USER_FLAG_ENABLED (1<<0)        /* The user is active. */
#define USER_FLAG_DISABLED (1<<1)       /* The user is disabled. */
#define USER_FLAG_ALLKEYS (1<<2)        /* The user can mention any key. */
#define USER_FLAG_ALLCOMMANDS (1<<3)    /* The user can run all commands. */
#define USER_FLAG_NOPASS      (1<<4)    /* The user requires no password, any
                                           provided password will work. For the
                                           default user, this also means that
                                           no AUTH is needed, and every
                                           connection is immediately
                                           authenticated. */
typedef struct {
    sds name;       /* The username as an SDS string. */
    uint64_t flags; /* See USER_FLAG_* */

    /* The bit in allowed_commands is set if this user has the right to
     * execute this command. In commands having subcommands, if this bit is
     * set, then all the subcommands are also available.
     *
     * If the bit for a given command is NOT set and the command has
     * subcommands, Redis will also check allowed_subcommands in order to
     * understand if the command can be executed. */
    uint64_t allowed_commands[USER_COMMAND_BITS_COUNT/64];

    /* This array points, for each command ID (corresponding to the command
     * bit set in allowed_commands), to an array of SDS strings, terminated by
     * a NULL pointer, with all the sub commands that can be executed for
     * this command. When no subcommands matching is used, the field is just
     * set to NULL to avoid allocating USER_COMMAND_BITS_COUNT pointers. */
    sds **allowed_subcommands;
    list *passwords; /* A list of SDS valid passwords for this user. */
    list *patterns;  /* A list of allowed key patterns. If this field is NULL
                        the user cannot mention any key in a command, unless
                        the flag ALLKEYS is set in the user. */
} user;

/* With multiplexing we need to take per-client state.
 * Clients are taken in a linked list. */

#define CLIENT_ID_AOF (UINT64_MAX) /* Reserved ID for the AOF client. If you
                                      need more reserved IDs use UINT64_MAX-1,
                                      -2, ... and so forth. */

typedef struct client {
    uint64_t id;            /* Client incremental unique ID. */
    connection *conn;
    int resp;               /* RESP protocol version. Can be 2 or 3. */
    redisDb *db;            /* Pointer to currently SELECTed DB. */
    robj *name;             /* As set by CLIENT SETNAME. */
    sds querybuf;           /* Buffer we use to accumulate client queries. */
    size_t qb_pos;          /* The position we have read in querybuf. */
    sds pending_querybuf;   /* If this client is flagged as master, this buffer
                               represents the yet not applied portion of the
                               replication stream that we are receiving from
                               the master. */
    size_t querybuf_peak;   /* Recent (100ms or more) peak of querybuf size. */
    int argc;               /* Num of arguments of current command. */
    robj **argv;            /* Arguments of current command. */
    struct redisCommand *cmd, *lastcmd;  /* Last command executed. */
    user *puser;             /* User associated with this connection. If the
                               user is set to NULL the connection can do
                               anything (admin). */
    int reqtype;            /* Request protocol type: PROTO_REQ_* */
    int multibulklen;       /* Number of multi bulk arguments left to read. */
    long bulklen;           /* Length of bulk argument in multi bulk request. */
    list *reply;            /* List of reply objects to send to the client. */
    unsigned long long reply_bytes; /* Tot bytes of objects in reply list. */
    size_t sentlen;         /* Amount of bytes already sent in the current
                               buffer or object being sent. */
    size_t sentlenAsync;    /* same as sentlen buf for async buffers (which are a different stream) */
    time_t ctime;           /* Client creation time. */
    time_t lastinteraction; /* Time of the last interaction, used for timeout */
    time_t obuf_soft_limit_reached_time;
    std::atomic<uint64_t> flags;              /* Client flags: CLIENT_* macros. */
    int casyncOpsPending;
    int fPendingAsyncWrite; /* NOTE: Not a flag because it is written to outside of the client lock (locked by the global lock instead) */
    int fPendingAsyncWriteHandler;
    int authenticated;      /* Needed when the default user requires auth. */
    int replstate;          /* Replication state if this is a replica. */
    int repl_put_online_on_ack; /* Install replica write handler on ACK. */
    int repldbfd;           /* Replication DB file descriptor. */
    off_t repldboff;        /* Replication DB file offset. */
    off_t repldbsize;       /* Replication DB file size. */
    sds replpreamble;       /* Replication DB preamble. */
    long long read_reploff; /* Read replication offset if this is a master. */
    long long reploff;      /* Applied replication offset if this is a master. */
    long long reploff_skipped;  /* Repl backlog we did not send to this client */
    long long repl_ack_off; /* Replication ack offset, if this is a replica. */
    long long repl_ack_time;/* Replication ack time, if this is a replica. */
    long long psync_initial_offset; /* FULLRESYNC reply offset other slaves
                                       copying this replica output buffer
                                       should use. */
    char replid[CONFIG_RUN_ID_SIZE+1]; /* Master replication ID (if master). */
    int slave_listening_port; /* As configured with: SLAVECONF listening-port */
    char slave_ip[NET_IP_STR_LEN]; /* Optionally given by REPLCONF ip-address */
    int slave_capa;         /* Slave capabilities: SLAVE_CAPA_* bitwise OR. */
    multiState mstate;      /* MULTI/EXEC state */
    int btype;              /* Type of blocking op if CLIENT_BLOCKED. */
    blockingState bpop;     /* blocking state */
    long long woff;         /* Last write global replication offset. */
    list *watched_keys;     /* Keys WATCHED for MULTI/EXEC CAS */
    dict *pubsub_channels;  /* channels a client is interested in (SUBSCRIBE) */
    list *pubsub_patterns;  /* patterns a client is interested in (SUBSCRIBE) */
    sds peerid;             /* Cached peer ID. */
    listNode *client_list_node; /* list node in client list */
    RedisModuleUserChangedFunc auth_callback; /* Module callback to execute
                                               * when the authenticated user
                                               * changes. */
    void *auth_callback_privdata; /* Private data that is passed when the auth
                                   * changed callback is executed. Opaque for
                                   * Redis Core. */
    void *auth_module;      /* The module that owns the callback, which is used
                             * to disconnect the client if the module is
                             * unloaded for cleanup. Opaque for Redis Core.*/

    /* UUID announced by the client (default nil) - used to detect multiple connections to/from the same peer */
    /* compliant servers will announce their UUIDs when a replica connection is started, and return when asked */
    /* UUIDs are transient and lost when the server is shut down */
    unsigned char uuid[UUID_BINARY_LEN];

    /* If this client is in tracking mode and this field is non zero,
     * invalidation messages for keys fetched by this client will be send to
     * the specified client ID. */
    uint64_t client_tracking_redirection;
    rax *client_tracking_prefixes; /* A dictionary of prefixes we are already
                                      subscribed to in BCAST mode, in the
                                      context of client side caching. */
    /* In clientsCronTrackClientsMemUsage() we track the memory usage of
     * each client and add it to the sum of all the clients of a given type,
     * however we need to remember what was the old contribution of each
     * client, and in which categoty the client was, in order to remove it
     * before adding it the new value. */
    uint64_t client_cron_last_memory_usage;
    int      client_cron_last_memory_type;
    /* Response buffer */
    int bufpos;
    char buf[PROTO_REPLY_CHUNK_BYTES];

    /* Async Response Buffer - other threads write here */
    int bufposAsync;
    int buflenAsync;
    char *bufAsync;

    int iel; /* the event loop index we're registered with */
    struct fastlock lock;
    int master_error;

    // post a function from a non-client thread to run on its client thread
    bool postFunction(std::function<void(client *)> fn);
} client;

struct saveparam {
    time_t seconds;
    int changes;
};

struct moduleLoadQueueEntry {
    sds path;
    int argc;
    robj **argv;
};

struct sharedObjectsStruct {
    robj *crlf, *ok, *err, *emptybulk, *emptymultibulk, *czero, *cone, *pong, *space,
    *colon, *queued, *nullbulk, *null[4], *nullarray[4], *emptymap[4], *emptyset[4],
    *emptyarray, *wrongtypeerr, *nokeyerr, *syntaxerr, *sameobjecterr,
    *outofrangeerr, *noscripterr, *loadingerr, *slowscripterr, *bgsaveerr,
    *masterdownerr, *roslaveerr, *execaborterr, *noautherr, *noreplicaserr,
    *busykeyerr, *oomerr, *plus, *messagebulk, *pmessagebulk, *subscribebulk,
    *unsubscribebulk, *psubscribebulk, *punsubscribebulk, *del, *unlink,
    *rpop, *lpop, *lpush, *rpoplpush, *zpopmin, *zpopmax, *emptyscan,
    *multi, *exec, *srem, *hdel, *zrem,
    *select[PROTO_SHARED_SELECT_CMDS],
    *integers[OBJ_SHARED_INTEGERS],
    *mbulkhdr[OBJ_SHARED_BULKHDR_LEN], /* "*<value>\r\n" */
    *bulkhdr[OBJ_SHARED_BULKHDR_LEN];  /* "$<value>\r\n" */
    sds minstring, maxstring;
};

/* ZSETs use a specialized version of Skiplists */
struct zskiplistLevel {
        struct zskiplistNode *forward;
        unsigned long span;
};
typedef struct zskiplistNode {
    sds ele;
    double score;
    struct zskiplistNode *backward;
    
#ifdef __cplusplus
    zskiplistLevel *level(size_t idx) {
        return reinterpret_cast<zskiplistLevel*>(this+1) + idx;
    }
#else
    struct zskiplistLevel level[];
#endif
} zskiplistNode;

typedef struct zskiplist {
    struct zskiplistNode *header, *tail;
    unsigned long length;
    int level;
} zskiplist;

typedef struct zset {
    dict *pdict;
    zskiplist *zsl;
} zset;

typedef struct clientBufferLimitsConfig {
    unsigned long long hard_limit_bytes;
    unsigned long long soft_limit_bytes;
    time_t soft_limit_seconds;
} clientBufferLimitsConfig;

extern clientBufferLimitsConfig clientBufferLimitsDefaults[CLIENT_TYPE_OBUF_COUNT];

/* The redisOp structure defines a Redis Operation, that is an instance of
 * a command with an argument vector, database ID, propagation target
 * (PROPAGATE_*), and command pointer.
 *
 * Currently only used to additionally propagate more commands to AOF/Replication
 * after the propagation of the executed command. */
typedef struct redisOp {
    robj **argv;
    int argc, dbid, target;
    struct redisCommand *cmd;
} redisOp;

/* Defines an array of Redis operations. There is an API to add to this
 * structure in a easy way.
 *
 * redisOpArrayInit();
 * redisOpArrayAppend();
 * redisOpArrayFree();
 */
typedef struct redisOpArray {
    redisOp *ops;
    int numops;
} redisOpArray;

/* This structure is returned by the getMemoryOverheadData() function in
 * order to return memory overhead information. */
struct redisMemOverhead {
    size_t peak_allocated;
    size_t total_allocated;
    size_t startup_allocated;
    size_t repl_backlog;
    size_t clients_slaves;
    size_t clients_normal;
    size_t aof_buffer;
    size_t lua_caches;
    size_t overhead_total;
    size_t dataset;
    size_t total_keys;
    size_t bytes_per_key;
    float dataset_perc;
    float peak_perc;
    float total_frag;
    ssize_t total_frag_bytes;
    float allocator_frag;
    ssize_t allocator_frag_bytes;
    float allocator_rss;
    ssize_t allocator_rss_bytes;
    float rss_extra;
    size_t rss_extra_bytes;
    size_t num_dbs;
    struct {
        size_t dbid;
        size_t overhead_ht_main;
        size_t overhead_ht_expires;
    } *db;
};

/* This structure can be optionally passed to RDB save/load functions in
 * order to implement additional functionalities, by storing and loading
 * metadata to the RDB file.
 *
 * Currently the only use is to select a DB at load time, useful in
 * replication in order to make sure that chained slaves (slaves of slaves)
 * select the correct DB and are able to accept the stream coming from the
 * top-level master. */
typedef struct rdbSaveInfo {
    /* Used saving and loading. */
    int repl_stream_db;  /* DB to select in g_pserver->master client. */

    /* Used only loading. */
    int repl_id_is_set;  /* True if repl_id field is set. */
    char repl_id[CONFIG_RUN_ID_SIZE+1];     /* Replication ID. */
    long long repl_offset;                  /* Replication offset. */
    int fForceSetKey;
    uint64_t mvccMinThreshold;
    struct redisMaster *mi;
} rdbSaveInfo;

#define RDB_SAVE_INFO_INIT {-1,0,"000000000000000000000000000000",-1, TRUE, 0, nullptr}

struct malloc_stats {
    size_t zmalloc_used;
    size_t process_rss;
    size_t allocator_allocated;
    size_t allocator_active;
    size_t allocator_resident;
};

/*-----------------------------------------------------------------------------
 * TLS Context Configuration
 *----------------------------------------------------------------------------*/

typedef struct redisTLSContextConfig {
    char *cert_file;
    char *key_file;
    char *dh_params_file;
    char *ca_cert_file;
    char *ca_cert_dir;
    char *protocols;
    char *ciphers;
    char *ciphersuites;
    int prefer_server_ciphers;
    int session_caching;
    int session_cache_size;
    int session_cache_timeout;
} redisTLSContextConfig;

/*-----------------------------------------------------------------------------
 * Global server state
 *----------------------------------------------------------------------------*/

struct clusterState;

/* AIX defines hz to __hz, we don't use this define and in order to allow
 * Redis build on AIX we need to undef it. */
#ifdef _AIX
#undef hz
#endif

#define CHILD_INFO_MAGIC 0xC17DDA7A12345678LL
#define CHILD_INFO_TYPE_RDB 0
#define CHILD_INFO_TYPE_AOF 1
#define CHILD_INFO_TYPE_MODULE 3

#define MAX_EVENT_LOOPS 16
#define IDX_EVENT_LOOP_MAIN 0

// Per-thread variabels that may be accessed without a lock
struct redisServerThreadVars {
    aeEventLoop *el;
    int ipfd[CONFIG_BINDADDR_MAX]; /* TCP socket file descriptors */
    int ipfd_count;             /* Used slots in ipfd[] */
    int tlsfd[CONFIG_BINDADDR_MAX]; /* TLS socket file descriptors */
    int tlsfd_count;            /* Used slots in tlsfd[] */
    int clients_paused;         /* True if clients are currently paused */
    std::vector<client*> clients_pending_write; /* There is to write or install handler. */
    list *unblocked_clients;     /* list of clients to unblock before next loop NOT THREADSAFE */
    list *clients_pending_asyncwrite;
    int cclients;
    client *current_client; /* Current client */
    long fixed_time_expire = 0;     /* If > 0, expire keys against server.mstime. */
    int module_blocked_pipe[2]; /* Pipe used to awake the event loop if a
                                client blocked on a module command needs
                                to be processed. */
    client *lua_client = nullptr;   /* The "fake client" to query Redis from Lua */
    struct fastlock lockPendingWrite { "thread pending write" };
    char neterr[ANET_ERR_LEN];   /* Error buffer for anet.c */
    long unsigned commandsExecuted = 0;
    bool fRetrySetAofEvent = false;
    std::vector<client*> vecclientsProcess;
};

struct redisMaster {
    char *masteruser;               /* AUTH with this user and masterauth with master */
    char *masterauth;               /* AUTH with this password with master */
    char *masterhost;               /* Hostname of master */
    int masterport;                 /* Port of master */
    client *cached_master;          /* Cached master to be reused for PSYNC. */
    client *master;
    /* The following two fields is where we store master PSYNC replid/offset
     * while the PSYNC is in progress. At the end we'll copy the fields into
     * the server->master client structure. */
    char master_replid[CONFIG_RUN_ID_SIZE+1];  /* Master PSYNC runid. */
    long long master_initial_offset;           /* Master PSYNC offset. */

    bool isActive = false;
    int repl_state;          /* Replication status if the instance is a replica */
    off_t repl_transfer_size; /* Size of RDB to read from master during sync. */
    off_t repl_transfer_read; /* Amount of RDB read from master during sync. */
    off_t repl_transfer_last_fsync_off; /* Offset when we fsync-ed last time. */
    connection *repl_transfer_s;     /* Slave -> Master SYNC socket */
    int repl_transfer_fd;    /* Slave -> Master SYNC temp file descriptor */
    char *repl_transfer_tmpfile; /* Slave-> master SYNC temp file name */
    time_t repl_transfer_lastio; /* Unix time of the latest read, for timeout */
    time_t repl_down_since; /* Unix time at which link with master went down */

    unsigned char master_uuid[UUID_BINARY_LEN];  /* Used during sync with master, this is our master's UUID */
                                                /* After we've connected with our master use the UUID in g_pserver->master */
    uint64_t mvccLastSync;
    /* During a handshake the server may have stale keys, we track these here to share once a reciprocal connection is made */
    std::map<int, std::vector<robj_sharedptr>> *staleKeyMap;
};

// Const vars are not changed after worker threads are launched
struct redisServerConst {
    pid_t pid;                  /* Main process pid. */
    time_t stat_starttime;          /* Server start time */
    char *configfile;           /* Absolute config file path, or NULL */
    char *executable;           /* Absolute executable file path. */
    char **exec_argv;           /* Executable argv vector (copy). */

    int cthreads;               /* Number of main worker threads */
    int fThreadAffinity;        /* Should we pin threads to cores? */
    int threadAffinityOffset = 0; /* Where should we start pinning them? */
    char *pidfile;              /* PID file path */

    /* Fast pointers to often looked up command */
    struct redisCommand *delCommand, *multiCommand, *lpushCommand,
                        *lpopCommand, *rpopCommand, *zpopminCommand,
                        *zpopmaxCommand, *sremCommand, *execCommand,
                        *expireCommand, *pexpireCommand, *xclaimCommand,
                        *xgroupCommand, *rreplayCommand, *rpoplpushCommand,
                        *hdelCommand, *zremCommand;

    /* Configuration */
    char *default_masteruser;               /* AUTH with this user and masterauth with master */
    char *default_masterauth;               /* AUTH with this password with master */
    int verbosity;                  /* Loglevel in keydb.conf */
    int maxidletime;                /* Client timeout in seconds */
    int tcpkeepalive;               /* Set SO_KEEPALIVE if non-zero. */
    int active_expire_enabled;      /* Can be disabled for testing purposes. */
    int active_expire_effort;       /* From 1 (default) to 10, active effort. */
    int active_defrag_enabled;
    int jemalloc_bg_thread;         /* Enable jemalloc background thread */
    size_t active_defrag_ignore_bytes; /* minimum amount of fragmentation waste to start active defrag */
    int active_defrag_threshold_lower; /* minimum percentage of fragmentation to start active defrag */
    int active_defrag_threshold_upper; /* maximum percentage of fragmentation at which we use maximum effort */
    int active_defrag_cycle_min;       /* minimal effort for defrag in CPU percentage */
    int active_defrag_cycle_max;       /* maximal effort for defrag in CPU percentage */
    unsigned long active_defrag_max_scan_fields; /* maximum number of fields of set/hash/zset/list to process from within the main dict scan */
    std::atomic<size_t> client_max_querybuf_len; /* Limit for client query buffer length */
    int dbnum;                      /* Total number of configured DBs */
    int supervised;                 /* 1 if supervised, 0 otherwise. */
    int supervised_mode;            /* See SUPERVISED_* */
    int daemonize;                  /* True if running as a daemon */
    clientBufferLimitsConfig client_obuf_limits[CLIENT_TYPE_OBUF_COUNT];

    /* System hardware info */
    size_t system_memory_size;  /* Total memory in system as reported by OS */

    unsigned char uuid[UUID_BINARY_LEN];         /* This server's UUID - populated on boot */
    bool fUsePro = false;
    int thread_min_client_threshold = 50;
    int multimaster_no_forward;
};

struct redisServer {
    /* General */
    int dynamic_hz;             /* Change hz value depending on # of clients. */
    int config_hz;              /* Configured HZ value. May be different than
                                   the actual 'hz' field value if dynamic-hz
                                   is enabled. */
    std::atomic<int> hz;                     /* serverCron() calls frequency in hertz */
    redisDb *db;
    dict *commands;             /* Command table */
    dict *orig_commands;        /* Command table before command renaming. */

    struct redisServerThreadVars rgthreadvar[MAX_EVENT_LOOPS];

    std::atomic<unsigned int> lruclock;      /* Clock for LRU eviction */
    std::atomic<int> shutdown_asap;          /* SHUTDOWN needed ASAP */
    int activerehashing;        /* Incremental rehash in serverCron() */
    int active_defrag_running;  /* Active defragmentation running (holds current scan aggressiveness) */
    int cronloops;              /* Number of times the cron function run */
    char runid[CONFIG_RUN_ID_SIZE+1];  /* ID always different at every exec. */
    int sentinel_mode;          /* True if this instance is a Sentinel. */
    size_t initial_memory_usage; /* Bytes used after initialization. */
    int always_show_logo;       /* Show logo even for non-stdout logging. */
    /* Modules */
    dict *moduleapi;            /* Exported core APIs dictionary for modules. */
    dict *sharedapi;            /* Like moduleapi but containing the APIs that
                                   modules share with each other. */
    list *loadmodule_queue;     /* List of modules to load at startup. */
    pid_t module_child_pid;     /* PID of module child */
    /* Networking */
    int port;                   /* TCP listening port */
    int tls_port;               /* TLS listening port */
    int tcp_backlog;            /* TCP listen() backlog */
    char *bindaddr[CONFIG_BINDADDR_MAX]; /* Addresses we should bind to */
    int bindaddr_count;         /* Number of addresses in g_pserver->bindaddr[] */
    char *unixsocket;           /* UNIX socket path */
    mode_t unixsocketperm;      /* UNIX socket permission */
    int sofd;                   /* Unix socket file descriptor */
    int cfd[CONFIG_BINDADDR_MAX];/* Cluster bus listening socket */
    int cfd_count;              /* Used slots in cfd[] */
    list *clients;              /* List of active clients */
    list *clients_to_close;     /* Clients to close asynchronously */
    list *slaves, *monitors;    /* List of slaves and MONITORs */
    rax *clients_timeout_table; /* Radix tree for blocked clients timeouts. */
    rax *clients_index;         /* Active clients dictionary by client ID. */
    mstime_t clients_pause_end_time; /* Time when we undo clients_paused */
    dict *migrate_cached_sockets;/* MIGRATE cached sockets */
    std::atomic<uint64_t> next_client_id; /* Next client unique ID. Incremental. */
    int protected_mode;         /* Don't accept external connections. */
<<<<<<< HEAD
=======
    int gopher_enabled;         /* If true the server will reply to gopher
                                   queries. Will still serve RESP2 queries. */
    int io_threads_num;         /* Number of IO threads to use. */
    int io_threads_do_reads;    /* Read and parse from IO threads? */
    int io_threads_active;      /* Is IO threads currently active? */
>>>>>>> 03b59cd5
    long long events_processed_while_blocked; /* processEventsWhileBlocked() */

    /* RDB / AOF loading information */
    std::atomic<int> loading;                /* We are loading data from disk if true */
    off_t loading_total_bytes;
    off_t loading_loaded_bytes;
    time_t loading_start_time;
    off_t loading_process_events_interval_bytes;

    int active_expire_enabled;      /* Can be disabled for testing purposes. */

    /* Fields used only for stats */
    long long stat_numcommands;     /* Number of processed commands */
    long long stat_numconnections;  /* Number of connections received */
    long long stat_expiredkeys;     /* Number of expired keys */
    double stat_expired_stale_perc; /* Percentage of keys probably expired */
    long long stat_expired_time_cap_reached_count; /* Early expire cylce stops.*/
    long long stat_expire_cycle_time_used; /* Cumulative microseconds used. */
    long long stat_evictedkeys;     /* Number of evicted keys (maxmemory) */
    long long stat_keyspace_hits;   /* Number of successful lookups of keys */
    long long stat_keyspace_misses; /* Number of failed lookups of keys */
    long long stat_active_defrag_hits;      /* number of allocations moved */
    long long stat_active_defrag_misses;    /* number of allocations scanned but not moved */
    long long stat_active_defrag_key_hits;  /* number of keys with moved allocations */
    long long stat_active_defrag_key_misses;/* number of keys scanned and not moved */
    long long stat_active_defrag_scanned;   /* number of dictEntries scanned */
    size_t stat_peak_memory;        /* Max used memory record */
    long long stat_fork_time;       /* Time needed to perform latest fork() */
    double stat_fork_rate;          /* Fork rate in GB/sec. */
    long long stat_rejected_conn;   /* Clients rejected because of maxclients */
    long long stat_sync_full;       /* Number of full resyncs with slaves. */
    long long stat_sync_partial_ok; /* Number of accepted PSYNC requests. */
    long long stat_sync_partial_err;/* Number of unaccepted PSYNC requests. */
    list *slowlog;                  /* SLOWLOG list of commands */
    long long slowlog_entry_id;     /* SLOWLOG current entry ID */
    long long slowlog_log_slower_than; /* SLOWLOG time limit (to get logged) */
    unsigned long slowlog_max_len;     /* SLOWLOG max number of items logged */
    struct malloc_stats cron_malloc_stats; /* sampled in serverCron(). */
    std::atomic<long long> stat_net_input_bytes; /* Bytes read from network. */
    std::atomic<long long> stat_net_output_bytes; /* Bytes written to network. */
    size_t stat_rdb_cow_bytes;      /* Copy on write bytes during RDB saving. */
    size_t stat_aof_cow_bytes;      /* Copy on write bytes during AOF rewrite. */
    size_t stat_module_cow_bytes;   /* Copy on write bytes during module fork. */
    uint64_t stat_clients_type_memory[CLIENT_TYPE_COUNT];/* Mem usage by type */
    long long stat_unexpected_error_replies; /* Number of unexpected (aof-loading, replica to master, etc.) error replies */
    long long stat_io_reads_processed; /* Number of read events processed by IO / Main threads */
    long long stat_io_writes_processed; /* Number of write events processed by IO / Main threads */
    _Atomic long long stat_total_reads_processed; /* Total number of read events processed */
    _Atomic long long stat_total_writes_processed; /* Total number of write events processed */
    /* The following two are used to track instantaneous metrics, like
     * number of operations per second, network traffic. */
    struct {
        long long last_sample_time; /* Timestamp of last sample in ms */
        long long last_sample_count;/* Count in last sample */
        long long samples[STATS_METRIC_SAMPLES];
        int idx;
    } inst_metric[STATS_METRIC_COUNT];
    /* AOF persistence */
    int aof_enabled;                /* AOF configuration */
    int aof_state;                  /* AOF_(ON|OFF|WAIT_REWRITE) */
    int aof_fsync;                  /* Kind of fsync() policy */
    char *aof_filename;             /* Name of the AOF file */
    int aof_no_fsync_on_rewrite;    /* Don't fsync if a rewrite is in prog. */
    int aof_rewrite_perc;           /* Rewrite AOF if % growth is > M and... */
    off_t aof_rewrite_min_size;     /* the AOF file is at least N bytes. */
    off_t aof_rewrite_base_size;    /* AOF size on latest startup or rewrite. */
    off_t aof_current_size;         /* AOF current size. */
    off_t aof_fsync_offset;         /* AOF offset which is already synced to disk. */
    int aof_flush_sleep;            /* Micros to sleep before flush. (used by tests) */
    int aof_rewrite_scheduled;      /* Rewrite once BGSAVE terminates. */
    pid_t aof_child_pid;            /* PID if rewriting process */
    list *aof_rewrite_buf_blocks;   /* Hold changes during an AOF rewrite. */
    sds aof_buf;      /* AOF buffer, written before entering the event loop */
    int aof_fd;       /* File descriptor of currently selected AOF file */
    int aof_selected_db; /* Currently selected DB in AOF */
    time_t aof_flush_postponed_start; /* UNIX time of postponed AOF flush */
    time_t aof_last_fsync;            /* UNIX time of last fsync() */
    time_t aof_rewrite_time_last;   /* Time used by last AOF rewrite run. */
    time_t aof_rewrite_time_start;  /* Current AOF rewrite start time. */
    int aof_lastbgrewrite_status;   /* C_OK or C_ERR */
    unsigned long aof_delayed_fsync;  /* delayed AOF fsync() counter */
    int aof_rewrite_incremental_fsync;/* fsync incrementally while aof rewriting? */
    int rdb_save_incremental_fsync;   /* fsync incrementally while rdb saving? */
    int aof_last_write_status;      /* C_OK or C_ERR */
    int aof_last_write_errno;       /* Valid if aof_last_write_status is ERR */
    int aof_load_truncated;         /* Don't stop on unexpected AOF EOF. */
    int aof_use_rdb_preamble;       /* Use RDB preamble on AOF rewrites. */
    /* AOF pipes used to communicate between parent and child during rewrite. */
    int aof_pipe_write_data_to_child;
    int aof_pipe_read_data_from_parent;
    int aof_pipe_write_ack_to_parent;
    int aof_pipe_read_ack_from_child;
    aeEventLoop *el_alf_pip_read_ack_from_child;
    int aof_pipe_write_ack_to_child;
    int aof_pipe_read_ack_from_parent;
    int aof_stop_sending_diff;     /* If true stop sending accumulated diffs
                                      to child process. */
    sds aof_child_diff;             /* AOF diff accumulator child side. */
    int aof_rewrite_pending = 0;    /* is a call to aofChildWriteDiffData already queued? */
    /* RDB persistence */
    long long dirty;                /* Changes to DB from the last save */
    long long dirty_before_bgsave;  /* Used to restore dirty on failed BGSAVE */
    pid_t rdb_child_pid;            /* PID of RDB saving child */
    struct saveparam *saveparams;   /* Save points array for RDB */
    int saveparamslen;              /* Number of saving points */
    char *rdb_filename;             /* Name of RDB file */
    char *rdb_s3bucketpath;         /* Path for AWS S3 backup of RDB file */
    int rdb_compression;            /* Use compression in RDB? */
    int rdb_checksum;               /* Use RDB checksum? */
    int rdb_del_sync_files;         /* Remove RDB files used only for SYNC if
                                       the instance does not use persistence. */
    time_t lastsave;                /* Unix time of last successful save */
    time_t lastbgsave_try;          /* Unix time of last attempted bgsave */
    time_t rdb_save_time_last;      /* Time used by last RDB save run. */
    time_t rdb_save_time_start;     /* Current RDB save start time. */
    int rdb_bgsave_scheduled;       /* BGSAVE when possible if true. */
    int rdb_child_type;             /* Type of save by active child. */
    int lastbgsave_status;          /* C_OK or C_ERR */
    int stop_writes_on_bgsave_err;  /* Don't allow writes if can't BGSAVE */
    int rdb_pipe_write;             /* RDB pipes used to transfer the rdb */
    int rdb_pipe_read;              /* data to the parent process in diskless repl. */
    connection **rdb_pipe_conns;    /* Connections which are currently the */
    int rdb_pipe_numconns;          /* target of diskless rdb fork child. */
    int rdb_pipe_numconns_writing;  /* Number of rdb conns with pending writes. */
    char *rdb_pipe_buff;            /* In diskless replication, this buffer holds data */
    int rdb_pipe_bufflen;           /* that was read from the the rdb pipe. */
    int rdb_key_save_delay;         /* Delay in microseconds between keys while
                                     * writing the RDB. (for testings) */
    int key_load_delay;             /* Delay in microseconds between keys while
                                     * loading aof or rdb. (for testings) */
    /* Pipe and data structures for child -> parent info sharing. */
    int child_info_pipe[2];         /* Pipe used to write the child_info_data. */
    struct {
        int process_type;           /* AOF or RDB child? */
        size_t cow_size;            /* Copy on write size. */
        unsigned long long magic;   /* Magic value to make sure data is valid. */
    } child_info_data;
    /* Propagation of commands in AOF / replication */
    redisOpArray also_propagate;    /* Additional command to propagate. */
    /* Logging */
    char *logfile;                  /* Path of log file */
    int syslog_enabled;             /* Is syslog enabled? */
    char *syslog_ident;             /* Syslog ident */
    int syslog_facility;            /* Syslog facility */
    /* Replication (master) */
    char replid[CONFIG_RUN_ID_SIZE+1];  /* My current replication ID. */
    char replid2[CONFIG_RUN_ID_SIZE+1]; /* replid inherited from master*/
    long long master_repl_offset;   /* My current replication offset */
    long long second_replid_offset; /* Accept offsets up to this for replid2. */
    int replicaseldb;                 /* Last SELECTed DB in replication output */
    int repl_ping_slave_period;     /* Master pings the replica every N seconds */
    char *repl_backlog;             /* Replication backlog for partial syncs */
    long long repl_backlog_size;    /* Backlog circular buffer size */
    long long repl_backlog_histlen; /* Backlog actual data length */
    long long repl_backlog_idx;     /* Backlog circular buffer current offset,
                                       that is the next byte will'll write to.*/
    long long repl_backlog_off;     /* Replication "master offset" of first
                                       byte in the replication backlog buffer.*/
    time_t repl_backlog_time_limit; /* Time without slaves after the backlog
                                       gets released. */
    time_t repl_no_slaves_since;    /* We have no slaves since that time.
                                       Only valid if g_pserver->slaves len is 0. */
    int repl_min_slaves_to_write;   /* Min number of slaves to write. */
    int repl_min_slaves_max_lag;    /* Max lag of <count> slaves to write. */
    int repl_good_slaves_count;     /* Number of slaves with lag <= max_lag. */
    int repl_diskless_sync;         /* Master send RDB to slaves sockets directly. */
    int repl_diskless_load;         /* Slave parse RDB directly from the socket.
                                     * see REPL_DISKLESS_LOAD_* enum */
    int repl_diskless_sync_delay;   /* Delay to start a diskless repl BGSAVE. */
    /* Replication (replica) */
    list *masters;
    int enable_multimaster; 
    int repl_timeout;               /* Timeout after N seconds of master idle */
    int repl_syncio_timeout; /* Timeout for synchronous I/O calls */
    int repl_disable_tcp_nodelay;   /* Disable TCP_NODELAY after SYNC? */
    int repl_serve_stale_data; /* Serve stale data when link is down? */
    int repl_quorum;           /* For multimaster what do we consider a quorum? -1 means all master must be online */
    int repl_slave_ro;          /* Slave is read only? */
    int repl_slave_ignore_maxmemory;    /* If true slaves do not evict. */
    int slave_priority;             /* Reported in INFO and used by Sentinel. */
    int slave_announce_port;        /* Give the master this listening port. */
    char *slave_announce_ip;        /* Give the master this ip address. */
    int repl_slave_lazy_flush;          /* Lazy FLUSHALL before loading DB? */
    /* Replication script cache. */
    dict *repl_scriptcache_dict;        /* SHA1 all slaves are aware of. */
    list *repl_scriptcache_fifo;        /* First in, first out LRU eviction. */
    unsigned int repl_scriptcache_size; /* Max number of elements. */
    /* Synchronous replication. */
    list *clients_waiting_acks;         /* Clients waiting in WAIT command. */
    int get_ack_from_slaves;            /* If true we send REPLCONF GETACK. */
    /* Limits */
    unsigned int maxclients;            /* Max number of simultaneous clients */
    unsigned long long maxmemory;   /* Max number of memory bytes to use */
    int maxmemory_policy;           /* Policy for key eviction */
    int maxmemory_samples;          /* Pricision of random sampling */
    int lfu_log_factor;             /* LFU logarithmic counter factor. */
    int lfu_decay_time;             /* LFU counter decay factor. */
    long long proto_max_bulk_len;   /* Protocol bulk length maximum size. */
    int oom_score_adj_base;         /* Base oom_score_adj value, as observed on startup */
    int oom_score_adj_values[CONFIG_OOM_COUNT];   /* Linux oom_score_adj configuration */
    int oom_score_adj;                            /* If true, oom_score_adj is managed */
    /* Blocked clients */
    unsigned int blocked_clients;   /* # of clients executing a blocking cmd.*/
    unsigned int blocked_clients_by_type[BLOCKED_NUM];
    list *ready_keys;        /* List of readyList structures for BLPOP & co */
    /* Client side caching. */
    unsigned int tracking_clients;  /* # of clients with tracking enabled.*/
    size_t tracking_table_max_keys; /* Max number of keys in tracking table. */
    /* Sort parameters - qsort_r() is only available under BSD so we
     * have to take this state global, in order to pass it to sortCompare() */
    int sort_desc;
    int sort_alpha;
    int sort_bypattern;
    int sort_store;
    /* Zip structure config, see keydb.conf for more information  */
    size_t hash_max_ziplist_entries;
    size_t hash_max_ziplist_value;
    size_t set_max_intset_entries;
    size_t zset_max_ziplist_entries;
    size_t zset_max_ziplist_value;
    size_t hll_sparse_max_bytes;
    size_t stream_node_max_bytes;
    long long stream_node_max_entries;
    /* List parameters */
    int list_max_ziplist_size;
    int list_compress_depth;
    /* time cache */
    std::atomic<time_t> unixtime;    /* Unix time sampled every cron cycle. */
    time_t timezone;            /* Cached timezone. As set by tzset(). */
    int daylight_active;        /* Currently in daylight saving time. */
    mstime_t mstime;            /* 'unixtime' in milliseconds. */
    ustime_t ustime;            /* 'unixtime' in microseconds. */
    /* Pubsub */
    dict *pubsub_channels;  /* Map channels to list of subscribed clients */
    list *pubsub_patterns;  /* A list of pubsub_patterns */
    dict *pubsub_patterns_dict;  /* A dict of pubsub_patterns */
    int notify_keyspace_events; /* Events to propagate via Pub/Sub. This is an
                                   xor of NOTIFY_... flags. */
    /* Cluster */
    int cluster_enabled;      /* Is cluster enabled? */
    mstime_t cluster_node_timeout; /* Cluster node timeout. */
    char *cluster_configfile; /* Cluster auto-generated config file name. */
    struct clusterState *cluster;  /* State of the cluster */
    int cluster_migration_barrier; /* Cluster replicas migration barrier. */
    int cluster_slave_validity_factor; /* Slave max data age for failover. */
    int cluster_require_full_coverage; /* If true, put the cluster down if
                                          there is at least an uncovered slot.*/
    int cluster_slave_no_failover;  /* Prevent replica from starting a failover
                                       if the master is in failure state. */
    char *cluster_announce_ip;  /* IP address to announce on cluster bus. */
    int cluster_announce_port;     /* base port to announce on cluster bus. */
    int cluster_announce_bus_port; /* bus port to announce on cluster bus. */
    int cluster_module_flags;      /* Set of flags that Redis modules are able
                                      to set in order to suppress certain
                                      native Redis Cluster features. Check the
                                      REDISMODULE_CLUSTER_FLAG_*. */
    int cluster_allow_reads_when_down; /* Are reads allowed when the cluster
                                        is down? */
    int cluster_config_file_lock_fd;   /* cluster config fd, will be flock */
    /* Scripting */
    lua_State *lua; /* The Lua interpreter. We use just one for all clients */
    client *lua_caller = nullptr;   /* The client running EVAL right now, or NULL */
    char* lua_cur_script = nullptr; /* SHA1 of the script currently running, or NULL */
    dict *lua_scripts;         /* A dictionary of SHA1 -> Lua scripts */
    unsigned long long lua_scripts_mem;  /* Cached scripts' memory + oh */
    mstime_t lua_time_limit;  /* Script timeout in milliseconds */
    mstime_t lua_time_start;  /* Start time of script, milliseconds time */
    int lua_write_dirty;  /* True if a write command was called during the
                             execution of the current script. */
    int lua_random_dirty; /* True if a random command was called during the
                             execution of the current script. */
    int lua_replicate_commands; /* True if we are doing single commands repl. */
    int lua_multi_emitted;/* True if we already proagated MULTI. */
    int lua_repl;         /* Script replication flags for redis.set_repl(). */
    int lua_timedout;     /* True if we reached the time limit for script
                             execution. */
    int lua_kill;         /* Kill the script if true. */
    int lua_always_replicate_commands; /* Default replication type. */
    int lua_oom;          /* OOM detected when script start? */
    /* Lazy free */
    int lazyfree_lazy_eviction;
    int lazyfree_lazy_expire;
    int lazyfree_lazy_server_del;
    int lazyfree_lazy_user_del;
    /* Latency monitor */
    long long latency_monitor_threshold;
    dict *latency_events;
    /* ACLs */
    char *acl_filename;     /* ACL Users file. NULL if not configured. */
    unsigned long acllog_max_len; /* Maximum length of the ACL LOG list. */
    sds requirepass;        /* Remember the cleartext password set with the
                               old "requirepass" directive for backward
                               compatibility with Redis <= 5. */
    /* Assert & bug reporting */
    const char *assert_failed;
    const char *assert_file;
    int assert_line;
    int bug_report_start; /* True if bug report header was already logged. */
    int watchdog_period;  /* Software watchdog period in ms. 0 = off */

    int fActiveReplica;                          /* Can this replica also be a master? */
    int fWriteDuringActiveLoad;                  /* Can this active-replica write during an RDB load? */

    // Format:
    //  Lower 20 bits: a counter incrementing for each command executed in the same millisecond
    //  Upper 44 bits: mstime (least significant 44-bits) enough for ~500 years before rollover from date of addition
    uint64_t mvcc_tstamp;

    /* System hardware info */
    size_t system_memory_size;  /* Total memory in system as reported by OS */
    /* TLS Configuration */
    int tls_cluster;
    int tls_replication;
    int tls_auth_clients;
    redisTLSContextConfig tls_ctx_config;
    /* cpu affinity */
    char *server_cpulist; /* cpu affinity list of redis server main/io thread. */
    char *bio_cpulist; /* cpu affinity list of bio thread. */
    char *aof_rewrite_cpulist; /* cpu affinity list of aof rewrite process. */
    char *bgsave_cpulist; /* cpu affinity list of bgsave process. */
};

typedef struct pubsubPattern {
    client *pclient;
    robj *pattern;
} pubsubPattern;

typedef void redisCommandProc(client *c);
typedef int *redisGetKeysProc(struct redisCommand *cmd, robj **argv, int argc, int *numkeys);
struct redisCommand {
    const char *name;
    redisCommandProc *proc;
    int arity;
    const char *sflags;   /* Flags as string representation, one char per flag. */
    uint64_t flags; /* The actual flags, obtained from the 'sflags' field. */
    /* Use a function to determine keys arguments in a command line.
     * Used for Redis Cluster redirect. */
    redisGetKeysProc *getkeys_proc;
    /* What keys should be loaded in background when calling this command? */
    int firstkey; /* The first argument that's a key (0 = no keys) */
    int lastkey;  /* The last argument that's a key */
    int keystep;  /* The step between first and last key */
    long long microseconds, calls;
    int id;     /* Command ID. This is a progressive ID starting from 0 that
                   is assigned at runtime, and is used in order to check
                   ACLs. A connection is able to execute a given command if
                   the user associated to the connection has this command
                   bit set in the bitmap of allowed commands. */
};

struct redisFunctionSym {
    char *name;
    unsigned long pointer;
};

typedef struct _redisSortObject {
    robj *obj;
    union {
        double score;
        robj *cmpobj;
    } u;
} redisSortObject;

typedef struct _redisSortOperation {
    int type;
    robj *pattern;
} redisSortOperation;

/* Structure to hold list iteration abstraction. */
typedef struct {
    robj_roptr subject;
    unsigned char encoding;
    unsigned char direction; /* Iteration direction */
    quicklistIter *iter;
} listTypeIterator;

/* Structure for an entry while iterating over a list. */
typedef struct {
    listTypeIterator *li;
    quicklistEntry entry; /* Entry in quicklist */
} listTypeEntry;

/* Structure to hold set iteration abstraction. */
typedef struct {
    robj_roptr subject;
    int encoding;
    int ii; /* intset iterator */
    dictIterator *di;
} setTypeIterator;

/* Structure to hold hash iteration abstraction. Note that iteration over
 * hashes involves both fields and values. Because it is possible that
 * not both are required, store pointers in the iterator to avoid
 * unnecessary memory allocation for fields/values. */
typedef struct {
    robj_roptr subject;
    int encoding;

    unsigned char *fptr, *vptr;

    dictIterator *di;
    dictEntry *de;
} hashTypeIterator;

#include "stream.h"  /* Stream data type header file. */

#define OBJ_HASH_KEY 1
#define OBJ_HASH_VALUE 2

/*-----------------------------------------------------------------------------
 * Extern declarations
 *----------------------------------------------------------------------------*/

//extern struct redisServer server;
extern redisServer *g_pserver;
extern struct redisServerConst cserver;
extern __thread struct redisServerThreadVars *serverTL;   // thread local server vars
extern struct sharedObjectsStruct shared;
extern dictType objectKeyPointerValueDictType;
extern dictType objectKeyHeapPointerValueDictType;
extern dictType setDictType;
extern dictType zsetDictType;
extern dictType clusterNodesDictType;
extern dictType clusterNodesBlackListDictType;
extern dictType dbDictType;
extern dictType shaScriptObjectDictType;
extern double R_Zero, R_PosInf, R_NegInf, R_Nan;
extern dictType hashDictType;
extern dictType replScriptCacheDictType;
extern dictType keyptrDictType;
extern dictType modulesDictType;

/*-----------------------------------------------------------------------------
 * Functions prototypes
 *----------------------------------------------------------------------------*/

/* Modules */
void moduleInitModulesSystem(void);
int moduleLoad(const char *path, void **argv, int argc);
void moduleLoadFromQueue(void);
int *moduleGetCommandKeysViaAPI(struct redisCommand *cmd, robj **argv, int argc, int *numkeys);
moduleType *moduleTypeLookupModuleByID(uint64_t id);
void moduleTypeNameByID(char *name, uint64_t moduleid);
void moduleFreeContext(struct RedisModuleCtx *ctx);
void unblockClientFromModule(client *c);
void moduleHandleBlockedClients(int iel);
void moduleBlockedClientTimedOut(client *c);
void moduleBlockedClientPipeReadable(aeEventLoop *el, int fd, void *privdata, int mask);
size_t moduleCount(void);
<<<<<<< HEAD
void moduleAcquireGIL(int fServerThread);
void moduleReleaseGIL(int fServerThread);
=======
void moduleAcquireGIL(void);
int moduleTryAcquireGIL(void);
void moduleReleaseGIL(void);
>>>>>>> 03b59cd5
void moduleNotifyKeyspaceEvent(int type, const char *event, robj *key, int dbid);
void moduleCallCommandFilters(client *c);
int moduleHasCommandFilters();
void ModuleForkDoneHandler(int exitcode, int bysignal);
int TerminateModuleForkChild(int child_pid, int wait);
ssize_t rdbSaveModulesAux(rio *rdb, int when);
int moduleAllDatatypesHandleErrors();
sds modulesCollectInfo(sds info, const char *section, int for_crash_report, int sections);
void moduleFireServerEvent(uint64_t eid, int subid, void *data);
void processModuleLoadingProgressEvent(int is_aof);
int moduleTryServeClientBlockedOnKey(client *c, robj *key);
void moduleUnblockClient(client *c);
int moduleClientIsBlockedOnKeys(client *c);
void moduleNotifyUserChanged(client *c);

/* Utils */
long long ustime(void);
long long mstime(void);
extern "C" void getRandomHexChars(char *p, size_t len);
extern "C" void getRandomBytes(unsigned char *p, size_t len);
uint64_t crc64(uint64_t crc, const unsigned char *s, uint64_t l);
void exitFromChild(int retcode);
size_t redisPopcount(const void *s, long count);
void redisSetProcTitle(const char *title);
int redisCommunicateSystemd(const char *sd_notify_msg);
void redisSetCpuAffinity(const char *cpulist);

/* networking.c -- Networking and Client related operations */
client *createClient(connection *conn, int iel);
void closeTimedoutClients(void);
bool freeClient(client *c);
void freeClientAsync(client *c);
void resetClient(client *c);
void sendReplyToClient(connection *conn);
void *addReplyDeferredLen(client *c);
void setDeferredArrayLen(client *c, void *node, long length);
void setDeferredMapLen(client *c, void *node, long length);
void setDeferredSetLen(client *c, void *node, long length);
void setDeferredAttributeLen(client *c, void *node, long length);
void setDeferredPushLen(client *c, void *node, long length);
void processInputBuffer(client *c, int callFlags);
void acceptHandler(aeEventLoop *el, int fd, void *privdata, int mask);
void acceptTcpHandler(aeEventLoop *el, int fd, void *privdata, int mask);
void acceptTLSHandler(aeEventLoop *el, int fd, void *privdata, int mask);
void acceptUnixHandler(aeEventLoop *el, int fd, void *privdata, int mask);
void readQueryFromClient(connection *conn);
void addReplyNull(client *c, robj_roptr objOldProtocol = nullptr);
void addReplyNullArray(client *c);
void addReplyNullArrayAsync(client *c);
void addReplyBool(client *c, int b);
void addReplyVerbatim(client *c, const char *s, size_t len, const char *ext);
void addReplyVerbatimAsync(client *c, const char *s, size_t len, const char *ext);
void addReplyProto(client *c, const char *s, size_t len);
void addReplyBulk(client *c, robj_roptr obj);
void AddReplyFromClient(client *c, client *src);
void addReplyBulkCString(client *c, const char *s);
void addReplyBulkCStringAsync(client *c, const char *s);
void addReplyBulkCBuffer(client *c, const void *p, size_t len);
void addReplyBulkLongLong(client *c, long long ll);
void addReply(client *c, robj_roptr obj);
void addReplySds(client *c, sds s);
void addReplyBulkSds(client *c, sds s);
void addReplyErrorObject(client *c, robj *err);
void addReplyErrorSds(client *c, sds err);
void addReplyError(client *c, const char *err);
void addReplyStatus(client *c, const char *status);
void addReplyDouble(client *c, double d);
void addReplyHumanLongDouble(client *c, long double d);
void addReplyHumanLongDoubleAsync(client *c, long double d);
void addReplyLongLong(client *c, long long ll);
#ifdef __cplusplus
void addReplyLongLongWithPrefixCore(client *c, long long ll, char prefix, bool fAsync);
#endif
void addReplyArrayLen(client *c, long length);
void addReplyMapLen(client *c, long length);
void addReplySetLen(client *c, long length);
void addReplyAttributeLen(client *c, long length);
void addReplyPushLen(client *c, long length);
void addReplyHelp(client *c, const char **help);
void addReplySubcommandSyntaxError(client *c);
void addReplyLoadedModules(client *c);
void copyClientOutputBuffer(client *dst, client *src);
size_t sdsZmallocSize(sds s);
size_t getStringObjectSdsUsedMemory(robj *o);
void freeClientReplyValue(const void *o);
void *dupClientReplyValue(void *o);
void getClientsMaxBuffers(unsigned long *longest_output_list,
                          unsigned long *biggest_input_buffer);
char *getClientPeerId(client *client);
sds catClientInfoString(sds s, client *client);
sds getAllClientsInfoString(int type);
void rewriteClientCommandVector(client *c, int argc, ...);
void rewriteClientCommandArgument(client *c, int i, robj *newval);
void replaceClientCommandVector(client *c, int argc, robj **argv);
unsigned long getClientOutputBufferMemoryUsage(client *c);
int freeClientsInAsyncFreeQueue(int iel);
void asyncCloseClientOnOutputBufferLimitReached(client *c);
int getClientType(client *c);
int getClientTypeByName(const char *name);
const char *getClientTypeName(int cclass);
void flushSlavesOutputBuffers(void);
void disconnectSlaves(void);
void disconnectSlavesExcept(unsigned char *uuid);
int listenToPort(int port, int *fds, int *count, int fReusePort, int fFirstListen);
void pauseClients(mstime_t duration);
int clientsArePaused(void);
void unpauseClientsIfNecessary();
void processEventsWhileBlocked(int iel);
int handleClientsWithPendingWrites(int iel, int aof_state);
int clientHasPendingReplies(client *c);
void unlinkClient(client *c);
int writeToClient(client *c, int handler_installed);
void linkClient(client *c);
void protectClient(client *c);
void unprotectClient(client *c);

// Special Thread-safe addReply() commands for posting messages to clients from a different thread
void addReplyAsync(client *c, robj_roptr obj);
void addReplyArrayLenAsync(client *c, long length);
void addReplyProtoAsync(client *c, const char *s, size_t len);
void addReplyBulkAsync(client *c, robj_roptr obj);
void addReplyBulkCBufferAsync(client *c, const void *p, size_t len);
void addReplyErrorAsync(client *c, const char *err);
void addReplyMapLenAsync(client *c, long length);
void addReplyNullAsync(client *c);
void addReplyDoubleAsync(client *c, double d);
void *addReplyDeferredLenAsync(client *c);
void setDeferredArrayLenAsync(client *c, void *node, long length);
void addReplySdsAsync(client *c, sds s);
void addReplyBulkSdsAsync(client *c, sds s);
void addReplyPushLenAsync(client *c, long length);
void addReplyLongLongAsync(client *c, long long ll);

void ProcessPendingAsyncWrites(void);
client *lookupClientByID(uint64_t id);

#ifdef __GNUC__
void addReplyErrorFormat(client *c, const char *fmt, ...)
    __attribute__((format(printf, 2, 3)));
void addReplyStatusFormat(client *c, const char *fmt, ...)
    __attribute__((format(printf, 2, 3)));
#else
void addReplyErrorFormat(client *c, const char *fmt, ...);
void addReplyStatusFormat(client *c, const char *fmt, ...);
#endif

/* Client side caching (tracking mode) */
void enableTracking(client *c, uint64_t redirect_to, uint64_t options, robj **prefix, size_t numprefix);
void disableTracking(client *c);
void trackingRememberKeys(client *c);
void trackingInvalidateKey(client *c, robj *keyobj);
void trackingInvalidateKeysOnFlush(int dbid);
void trackingLimitUsedSlots(void);
uint64_t trackingGetTotalItems(void);
uint64_t trackingGetTotalKeys(void);
uint64_t trackingGetTotalPrefixes(void);
void trackingBroadcastInvalidationMessages(void);

/* List data type */
void listTypeTryConversion(robj *subject, robj *value);
void listTypePush(robj *subject, robj *value, int where);
robj *listTypePop(robj *subject, int where);
unsigned long listTypeLength(robj_roptr subject);
listTypeIterator *listTypeInitIterator(robj_roptr subject, long index, unsigned char direction);
void listTypeReleaseIterator(listTypeIterator *li);
int listTypeNext(listTypeIterator *li, listTypeEntry *entry);
robj *listTypeGet(listTypeEntry *entry);
void listTypeInsert(listTypeEntry *entry, robj *value, int where);
int listTypeEqual(listTypeEntry *entry, robj *o);
void listTypeDelete(listTypeIterator *iter, listTypeEntry *entry);
void listTypeConvert(robj *subject, int enc);
void unblockClientWaitingData(client *c);
void popGenericCommand(client *c, int where);

/* MULTI/EXEC/WATCH... */
void unwatchAllKeys(client *c);
void initClientMultiState(client *c);
void freeClientMultiState(client *c);
void queueMultiCommand(client *c);
void touchWatchedKey(redisDb *db, robj *key);
void touchWatchedKeysOnFlush(int dbid);
void discardTransaction(client *c);
void flagTransaction(client *c);
void execCommandAbort(client *c, sds error);
void execCommandPropagateMulti(client *c);
void execCommandPropagateExec(client *c);

/* Redis object implementation */
void decrRefCount(robj_roptr o);
void decrRefCountVoid(const void *o);
void incrRefCount(robj_roptr o);
robj *makeObjectShared(robj *o);
robj *makeObjectShared(const char *rgch, size_t cch);
robj *resetRefCount(robj *obj);
void freeStringObject(robj *o);
void freeListObject(robj *o);
void freeSetObject(robj *o);
void freeZsetObject(robj *o);
void freeHashObject(robj *o);
robj *createObject(int type, void *ptr);
robj *createStringObject(const char *ptr, size_t len);
robj *createRawStringObject(const char *ptr, size_t len);
robj *createEmbeddedStringObject(const char *ptr, size_t len);
robj *dupStringObject(const robj *o);
int isSdsRepresentableAsLongLong(const char *s, long long *llval);
int isObjectRepresentableAsLongLong(robj *o, long long *llongval);
robj *tryObjectEncoding(robj *o);
robj *getDecodedObject(robj *o);
robj_roptr getDecodedObject(robj_roptr o);
size_t stringObjectLen(robj_roptr o);
robj *createStringObjectFromLongLong(long long value);
robj *createStringObjectFromLongLongForValue(long long value);
robj *createStringObjectFromLongDouble(long double value, int humanfriendly);
robj *createQuicklistObject(void);
robj *createZiplistObject(void);
robj *createSetObject(void);
robj *createIntsetObject(void);
robj *createHashObject(void);
robj *createZsetObject(void);
robj *createZsetZiplistObject(void);
robj *createStreamObject(void);
robj *createModuleObject(moduleType *mt, void *value);
int getLongFromObjectOrReply(client *c, robj *o, long *target, const char *msg);
int checkType(client *c, robj_roptr o, int type);
int getLongLongFromObjectOrReply(client *c, robj *o, long long *target, const char *msg);
int getDoubleFromObjectOrReply(client *c, robj *o, double *target, const char *msg);
int getDoubleFromObject(const robj *o, double *target);
int getLongLongFromObject(robj *o, long long *target);
int getUnsignedLongLongFromObject(robj *o, uint64_t *target);
int getLongDoubleFromObject(robj *o, long double *target);
int getLongDoubleFromObjectOrReply(client *c, robj *o, long double *target, const char *msg);
const char *strEncoding(int encoding);
int compareStringObjects(robj *a, robj *b);
int collateStringObjects(robj *a, robj *b);
int equalStringObjects(robj *a, robj *b);
unsigned long long estimateObjectIdleTime(robj *o);
void trimStringObjectIfNeeded(robj *o);
#define sdsEncodedObject(objptr) (objptr->encoding == OBJ_ENCODING_RAW || objptr->encoding == OBJ_ENCODING_EMBSTR)

/* Synchronous I/O with timeout */
ssize_t syncWrite(int fd, const char *ptr, ssize_t size, long long timeout);
ssize_t syncRead(int fd, char *ptr, ssize_t size, long long timeout);
ssize_t syncReadLine(int fd, char *ptr, ssize_t size, long long timeout);

/* Replication */
void initMasterInfo(struct redisMaster *master);
void replicationFeedSlaves(list *slaves, int dictid, robj **argv, int argc);
void replicationFeedSlavesFromMasterStream(list *slaves, char *buf, size_t buflen);
void replicationFeedMonitors(client *c, list *monitors, int dictid, robj **argv, int argc);
void updateSlavesWaitingBgsave(int bgsaveerr, int type);
void replicationCron(void);
void replicationHandleMasterDisconnection(struct redisMaster *mi);
void replicationCacheMaster(struct redisMaster *mi, client *c);
void resizeReplicationBacklog(long long newsize);
struct redisMaster *replicationAddMaster(char *ip, int port);
void replicationUnsetMaster(struct redisMaster *mi);
void refreshGoodSlavesCount(void);
void replicationScriptCacheInit(void);
void replicationScriptCacheFlush(void);
void replicationScriptCacheAdd(sds sha1);
int replicationScriptCacheExists(sds sha1);
void processClientsWaitingReplicas(void);
void unblockClientWaitingReplicas(client *c);
int replicationCountAcksByOffset(long long offset);
void replicationSendNewlineToMaster(struct redisMaster *mi);
long long replicationGetSlaveOffset(struct redisMaster *mi);
char *replicationGetSlaveName(client *c);
long long getPsyncInitialOffset(void);
int replicationSetupSlaveForFullResync(client *replica, long long offset);
void changeReplicationId(void);
void clearReplicationId2(void);
void mergeReplicationId(const char *);
void chopReplicationBacklog(void);
void replicationCacheMasterUsingMyself(struct redisMaster *mi);
void feedReplicationBacklog(const void *ptr, size_t len);
void updateMasterAuth();
void showLatestBacklog();
void rdbPipeReadHandler(struct aeEventLoop *eventLoop, int fd, void *clientData, int mask);
void rdbPipeWriteHandlerConnRemoved(struct connection *conn);

/* Generic persistence functions */
void startLoadingFile(FILE* fp, const char * filename, int rdbflags);
void startLoading(size_t size, int rdbflags);
void loadingProgress(off_t pos);
void stopLoading(int success);
void startSaving(int rdbflags);
void stopSaving(int success);
int allPersistenceDisabled(void);

#define DISK_ERROR_TYPE_AOF 1       /* Don't accept writes: AOF errors. */
#define DISK_ERROR_TYPE_RDB 2       /* Don't accept writes: RDB errors. */
#define DISK_ERROR_TYPE_NONE 0      /* No problems, we can accept writes. */
int writeCommandsDeniedByDiskError(void);

/* RDB persistence */
#include "rdb.h"
void killRDBChild(void);

/* AOF persistence */
void flushAppendOnlyFile(int force);
void feedAppendOnlyFile(struct redisCommand *cmd, int dictid, robj **argv, int argc);
void aofRemoveTempFile(pid_t childpid);
int rewriteAppendOnlyFileBackground(void);
int loadAppendOnlyFile(char *filename);
void stopAppendOnly(void);
int startAppendOnly(void);
void backgroundRewriteDoneHandler(int exitcode, int bysignal);
void aofRewriteBufferReset(void);
unsigned long aofRewriteBufferSize(void);
ssize_t aofReadDiffFromParent(void);
void killAppendOnlyChild(void);
void restartAOFAfterSYNC();

/* Child info */
void openChildInfoPipe(void);
void closeChildInfoPipe(void);
void sendChildInfo(int process_type);
void receiveChildInfo(void);

/* Fork helpers */
int redisFork();
int hasActiveChildProcess();
void sendChildCOWInfo(int ptype, const char *pname);

/* acl.c -- Authentication related prototypes. */
extern rax *Users;
extern user *DefaultUser;
void ACLInit(void);
/* Return values for ACLCheckUserCredentials(). */
#define ACL_OK 0
#define ACL_DENIED_CMD 1
#define ACL_DENIED_KEY 2
#define ACL_DENIED_AUTH 3 /* Only used for ACL LOG entries. */
int ACLCheckUserCredentials(robj *username, robj *password);
int ACLAuthenticateUser(client *c, robj *username, robj *password);
unsigned long ACLGetCommandID(const char *cmdname);
user *ACLGetUserByName(const char *name, size_t namelen);
int ACLCheckCommandPerm(client *c, int *keyidxptr);
int ACLSetUser(user *u, const char *op, ssize_t oplen);
sds ACLDefaultUserFirstPassword(void);
uint64_t ACLGetCommandCategoryFlagByName(const char *name);
int ACLAppendUserForLoading(sds *argv, int argc, int *argc_err);
const char *ACLSetUserStringError(void);
int ACLLoadConfiguredUsers(void);
sds ACLDescribeUser(user *u);
void ACLLoadUsersAtStartup(void);
void addReplyCommandCategories(client *c, struct redisCommand *cmd);
user *ACLCreateUnlinkedUser();
void ACLFreeUserAndKillClients(user *u);
void addACLLogEntry(client *c, int reason, int keypos, sds username);

/* Sorted sets data type */

/* Input flags. */
#define ZADD_NONE 0
#define ZADD_INCR (1<<0)    /* Increment the score instead of setting it. */
#define ZADD_NX (1<<1)      /* Don't touch elements not already existing. */
#define ZADD_XX (1<<2)      /* Only touch elements already existing. */

/* Output flags. */
#define ZADD_NOP (1<<3)     /* Operation not performed because of conditionals.*/
#define ZADD_NAN (1<<4)     /* Only touch elements already existing. */
#define ZADD_ADDED (1<<5)   /* The element was new and was added. */
#define ZADD_UPDATED (1<<6) /* The element already existed, score updated. */

/* Flags only used by the ZADD command but not by zsetAdd() API: */
#define ZADD_CH (1<<16)      /* Return num of elements added or updated. */

/* Struct to hold a inclusive/exclusive range spec by score comparison. */
typedef struct {
    double min, max;
    int minex, maxex; /* are min or max exclusive? */
} zrangespec;

/* Struct to hold an inclusive/exclusive range spec by lexicographic comparison. */
typedef struct {
    sds min, max;     /* May be set to shared.(minstring|maxstring) */
    int minex, maxex; /* are min or max exclusive? */
} zlexrangespec;

zskiplist *zslCreate(void);
void zslFree(zskiplist *zsl);
zskiplistNode *zslInsert(zskiplist *zsl, double score, sds ele);
unsigned char *zzlInsert(unsigned char *zl, sds ele, double score);
int zslDelete(zskiplist *zsl, double score, sds ele, zskiplistNode **node);
zskiplistNode *zslFirstInRange(zskiplist *zsl, zrangespec *range);
zskiplistNode *zslLastInRange(zskiplist *zsl, zrangespec *range);
double zzlGetScore(unsigned char *sptr);
void zzlNext(unsigned char *zl, unsigned char **eptr, unsigned char **sptr);
void zzlPrev(unsigned char *zl, unsigned char **eptr, unsigned char **sptr);
unsigned char *zzlFirstInRange(unsigned char *zl, zrangespec *range);
unsigned char *zzlLastInRange(unsigned char *zl, zrangespec *range);
unsigned long zsetLength(robj_roptr zobj);
void zsetConvert(robj *zobj, int encoding);
void zsetConvertToZiplistIfNeeded(robj *zobj, size_t maxelelen);
int zsetScore(robj_roptr zobj, sds member, double *score);
unsigned long zslGetRank(zskiplist *zsl, double score, sds o);
int zsetAdd(robj *zobj, double score, sds ele, int *flags, double *newscore);
long zsetRank(robj_roptr zobj, sds ele, int reverse);
int zsetDel(robj *zobj, sds ele);
void genericZpopCommand(client *c, robj **keyv, int keyc, int where, int emitkey, robj *countarg);
sds ziplistGetObject(unsigned char *sptr);
int zslValueGteMin(double value, zrangespec *spec);
int zslValueLteMax(double value, zrangespec *spec);
void zslFreeLexRange(zlexrangespec *spec);
int zslParseLexRange(robj *min, robj *max, zlexrangespec *spec);
unsigned char *zzlFirstInLexRange(unsigned char *zl, zlexrangespec *range);
unsigned char *zzlLastInLexRange(unsigned char *zl, zlexrangespec *range);
zskiplistNode *zslFirstInLexRange(zskiplist *zsl, zlexrangespec *range);
zskiplistNode *zslLastInLexRange(zskiplist *zsl, zlexrangespec *range);
int zzlLexValueGteMin(unsigned char *p, zlexrangespec *spec);
int zzlLexValueLteMax(unsigned char *p, zlexrangespec *spec);
int zslLexValueGteMin(sds value, zlexrangespec *spec);
int zslLexValueLteMax(sds value, zlexrangespec *spec);

/* Core functions */
int getMaxmemoryState(size_t *total, size_t *logical, size_t *tofree, float *level);
size_t freeMemoryGetNotCountedMemory();
int freeMemoryIfNeeded(void);
int freeMemoryIfNeededAndSafe(void);
int processCommand(client *c, int callFlags);
void setupSignalHandlers(void);
struct redisCommand *lookupCommand(sds name);
struct redisCommand *lookupCommandByCString(const char *s);
struct redisCommand *lookupCommandOrOriginal(sds name);
void call(client *c, int flags);
void propagate(struct redisCommand *cmd, int dbid, robj **argv, int argc, int flags);
void alsoPropagate(struct redisCommand *cmd, int dbid, robj **argv, int argc, int target);
void redisOpArrayInit(redisOpArray *oa);
void redisOpArrayFree(redisOpArray *oa);
void forceCommandPropagation(client *c, int flags);
void preventCommandPropagation(client *c);
void preventCommandAOF(client *c);
void preventCommandReplication(client *c);
int prepareForShutdown(int flags);
#ifdef __GNUC__
void serverLog(int level, const char *fmt, ...)
    __attribute__((format(printf, 2, 3)));
#else
void serverLog(int level, const char *fmt, ...);
#endif
void serverLogRaw(int level, const char *msg);
void serverLogFromHandler(int level, const char *msg);
void usage(void);
void updateDictResizePolicy(void);
int htNeedsResize(dict *dict);
void populateCommandTable(void);
void resetCommandTableStats(void);
void adjustOpenFilesLimit(void);
void closeListeningSockets(int unlink_unix_socket);
void updateCachedTime(int update_daylight_info);
void resetServerStats(void);
void activeDefragCycle(void);
unsigned int getLRUClock(void);
unsigned int LRU_CLOCK(void);
const char *evictPolicyToString(void);
struct redisMemOverhead *getMemoryOverheadData(void);
void freeMemoryOverheadData(struct redisMemOverhead *mh);
void checkChildrenDone(void);
int setOOMScoreAdj(int process_class);

#define RESTART_SERVER_NONE 0
#define RESTART_SERVER_GRACEFULLY (1<<0)     /* Do proper shutdown. */
#define RESTART_SERVER_CONFIG_REWRITE (1<<1) /* CONFIG REWRITE before restart.*/
int restartServer(int flags, mstime_t delay);

/* Set data type */
robj *setTypeCreate(const char *value);
int setTypeAdd(robj *subject, const char *value);
int setTypeRemove(robj *subject, const char *value);
int setTypeIsMember(robj_roptr subject, const char *value);
setTypeIterator *setTypeInitIterator(robj_roptr subject);
void setTypeReleaseIterator(setTypeIterator *si);
int setTypeNext(setTypeIterator *si, const char **sdsele, int64_t *llele);
sds setTypeNextObject(setTypeIterator *si);
int setTypeRandomElement(robj *setobj, sds *sdsele, int64_t *llele);
unsigned long setTypeRandomElements(robj *set, unsigned long count, robj *aux_set);
unsigned long setTypeSize(robj_roptr subject);
void setTypeConvert(robj *subject, int enc);

/* Hash data type */
#define HASH_SET_TAKE_FIELD (1<<0)
#define HASH_SET_TAKE_VALUE (1<<1)
#define HASH_SET_COPY 0

void hashTypeConvert(robj *o, int enc);
void hashTypeTryConversion(robj *subject, robj **argv, int start, int end);
int hashTypeExists(robj_roptr o, const char *key);
int hashTypeDelete(robj *o, sds key);
unsigned long hashTypeLength(robj_roptr o);
hashTypeIterator *hashTypeInitIterator(robj_roptr subject);
void hashTypeReleaseIterator(hashTypeIterator *hi);
int hashTypeNext(hashTypeIterator *hi);
void hashTypeCurrentFromZiplist(hashTypeIterator *hi, int what,
                                unsigned char **vstr,
                                unsigned int *vlen,
                                long long *vll);
sds hashTypeCurrentFromHashTable(hashTypeIterator *hi, int what);
void hashTypeCurrentObject(hashTypeIterator *hi, int what, unsigned char **vstr, unsigned int *vlen, long long *vll);
sds hashTypeCurrentObjectNewSds(hashTypeIterator *hi, int what);
robj *hashTypeLookupWriteOrCreate(client *c, robj *key);
robj *hashTypeGetValueObject(robj_roptr o, sds field);
int hashTypeSet(robj *o, sds field, sds value, int flags);

/* Pub / Sub */
int pubsubUnsubscribeAllChannels(client *c, int notify);
int pubsubUnsubscribeAllPatterns(client *c, int notify);
void freePubsubPattern(const void *p);
int listMatchPubsubPattern(void *a, void *b);
int pubsubPublishMessage(robj *channel, robj *message);
void addReplyPubsubMessage(client *c, robj *channel, robj *msg);

/* Keyspace events notification */
void notifyKeyspaceEvent(int type, const char *event, robj *key, int dbid);
int keyspaceEventsStringToFlags(char *classes);
sds keyspaceEventsFlagsToString(int flags);

/* Configuration */
void loadServerConfig(char *filename, char *options);
void appendServerSaveParams(time_t seconds, int changes);
void resetServerSaveParams(void);
struct rewriteConfigState; /* Forward declaration to export API. */
void rewriteConfigRewriteLine(struct rewriteConfigState *state, const char *option, sds line, int force);
int rewriteConfig(char *path, int force_all);
void initConfigValues();

/* db.c -- Keyspace access API */
int removeExpire(redisDb *db, robj *key);
int removeExpireCore(redisDb *db, robj *key, dictEntry *de);
int removeSubkeyExpire(redisDb *db, robj *key, robj *subkey);
void propagateExpire(redisDb *db, robj *key, int lazy);
void propagateSubkeyExpire(redisDb *db, int type, robj *key, robj *subkey);
int expireIfNeeded(redisDb *db, robj *key);
<<<<<<< HEAD
expireEntry *getExpire(redisDb *db, robj_roptr key);
void setExpire(client *c, redisDb *db, robj *key, robj *subkey, long long when);
void setExpire(client *c, redisDb *db, robj *key, expireEntry &&entry);
robj_roptr lookupKeyRead(redisDb *db, robj *key);
=======
long long getExpire(redisDb *db, robj *key);
void setExpire(client *c, redisDb *db, robj *key, long long when);
int checkAlreadyExpired(long long when);
robj *lookupKey(redisDb *db, robj *key, int flags);
robj *lookupKeyRead(redisDb *db, robj *key);
>>>>>>> 03b59cd5
robj *lookupKeyWrite(redisDb *db, robj *key);
robj_roptr lookupKeyReadOrReply(client *c, robj *key, robj *reply);
robj *lookupKeyWriteOrReply(client *c, robj *key, robj *reply);
robj_roptr lookupKeyReadWithFlags(redisDb *db, robj *key, int flags);
robj *lookupKeyWriteWithFlags(redisDb *db, robj *key, int flags);
robj *objectCommandLookup(client *c, robj *key);
robj *objectCommandLookupOrReply(client *c, robj *key, robj *reply);
int objectSetLRUOrLFU(robj *val, long long lfu_freq, long long lru_idle,
                       long long lru_clock, int lru_multiplier);
#define LOOKUP_NONE 0
#define LOOKUP_NOTOUCH (1<<0)
#define LOOKUP_UPDATEMVCC (1<<1)
void dbAdd(redisDb *db, robj *key, robj *val);
int dbAddRDBLoad(redisDb *db, sds key, robj *val);
void dbOverwrite(redisDb *db, robj *key, robj *val);
int dbMerge(redisDb *db, robj *key, robj *val, int fReplace);
void genericSetKey(client *c, redisDb *db, robj *key, robj *val, int keepttl, int signal);
void setKey(client *c, redisDb *db, robj *key, robj *val);
int dbExists(redisDb *db, robj *key);
robj *dbRandomKey(redisDb *db);
int dbSyncDelete(redisDb *db, robj *key);
int dbDelete(redisDb *db, robj *key);
robj *dbUnshareStringValue(redisDb *db, robj *key, robj *o);

#define EMPTYDB_NO_FLAGS 0      /* No flags. */
#define EMPTYDB_ASYNC (1<<0)    /* Reclaim memory in another thread. */
#define EMPTYDB_BACKUP (1<<2)   /* DB array is a backup for REPL_DISKLESS_LOAD_SWAPDB. */
long long emptyDb(int dbnum, int flags, void(callback)(void*));
long long emptyDbGeneric(redisDb *dbarray, int dbnum, int flags, void(callback)(void*));
void flushAllDataAndResetRDB(int flags);
long long dbTotalServerKeyCount();

int selectDb(client *c, int id);
void signalModifiedKey(client *c, redisDb *db, robj *key);
void signalFlushedDb(int dbid);
unsigned int getKeysInSlot(unsigned int hashslot, robj **keys, unsigned int count);
unsigned int countKeysInSlot(unsigned int hashslot);
unsigned int delKeysInSlot(unsigned int hashslot);
int verifyClusterConfigWithData(void);
void scanGenericCommand(client *c, robj_roptr o, unsigned long cursor);
int parseScanCursorOrReply(client *c, robj *o, unsigned long *cursor);
void slotToKeyAdd(sds key);
void slotToKeyDel(sds key);
void slotToKeyFlush(void);
int dbAsyncDelete(redisDb *db, robj *key);
void emptyDbAsync(redisDb *db);
void slotToKeyFlushAsync(void);
size_t lazyfreeGetPendingObjectsCount(void);
void freeObjAsync(robj *o);

/* API to get key arguments from commands */
int *getKeysFromCommand(struct redisCommand *cmd, robj **argv, int argc, int *numkeys);
void getKeysFreeResult(int *result);
int *zunionInterGetKeys(struct redisCommand *cmd,robj **argv, int argc, int *numkeys);
int *evalGetKeys(struct redisCommand *cmd, robj **argv, int argc, int *numkeys);
int *sortGetKeys(struct redisCommand *cmd, robj **argv, int argc, int *numkeys);
int *migrateGetKeys(struct redisCommand *cmd, robj **argv, int argc, int *numkeys);
int *georadiusGetKeys(struct redisCommand *cmd, robj **argv, int argc, int *numkeys);
int *xreadGetKeys(struct redisCommand *cmd, robj **argv, int argc, int *numkeys);
int *memoryGetKeys(struct redisCommand *cmd, robj **argv, int argc, int *numkeys);
int *lcsGetKeys(struct redisCommand *cmd, robj **argv, int argc, int *numkeys);

/* Cluster */
void clusterInit(void);
extern "C" unsigned short crc16(const char *buf, int len);
unsigned int keyHashSlot(char *key, int keylen);
void clusterCron(void);
void clusterPropagatePublish(robj *channel, robj *message);
void migrateCloseTimedoutSockets(void);
void clusterBeforeSleep(void);
int clusterSendModuleMessageToTarget(const char *target, uint64_t module_id, uint8_t type, unsigned char *payload, uint32_t len);

/* Sentinel */
void initSentinelConfig(void);
void initSentinel(void);
void sentinelTimer(void);
const char *sentinelHandleConfiguration(char **argv, int argc);
void sentinelIsRunning(void);

/* keydb-check-rdb & aof */
int redis_check_rdb(const char *rdbfilename, FILE *fp);
int redis_check_rdb_main(int argc, const char **argv, FILE *fp);
int redis_check_aof_main(int argc, char **argv);

/* Scripting */
void scriptingInit(int setup);
int ldbRemoveChild(pid_t pid);
void ldbKillForkedSessions(void);
int ldbPendingChildren(void);
sds luaCreateFunction(client *c, lua_State *lua, robj *body);

/* Blocked clients */
void processUnblockedClients(int iel);
void blockClient(client *c, int btype);
void unblockClient(client *c);
void queueClientForReprocessing(client *c);
void replyToBlockedClientTimedOut(client *c);
int getTimeoutFromObjectOrReply(client *c, robj *object, mstime_t *timeout, int unit);
void disconnectAllBlockedClients(void);
void handleClientsBlockedOnKeys(void);
void signalKeyAsReady(redisDb *db, robj *key);
void blockForKeys(client *c, int btype, robj **keys, int numkeys, mstime_t timeout, robj *target, streamID *ids);

/* timeout.c -- Blocked clients timeout and connections timeout. */
void addClientToTimeoutTable(client *c);
void removeClientFromTimeoutTable(client *c);
void handleBlockedClientsTimeout(void);
int clientsCronHandleTimeout(client *c, mstime_t now_ms);

/* expire.c -- Handling of expired keys */
void activeExpireCycle(int type);
void expireSlaveKeys(void);
void rememberSlaveKeyWithExpire(redisDb *db, robj *key);
void flushSlaveKeysWithExpireList(void);
size_t getSlaveKeyWithExpireCount(void);

/* evict.c -- maxmemory handling and LRU eviction. */
void evictionPoolAlloc(void);
#define LFU_INIT_VAL 5
unsigned long LFUGetTimeInMinutes(void);
uint8_t LFULogIncr(uint8_t value);
unsigned long LFUDecrAndReturn(robj *o);

/* Keys hashing / comparison functions for dict.c hash tables. */
uint64_t dictSdsHash(const void *key);
int dictSdsKeyCompare(void *privdata, const void *key1, const void *key2);
void dictSdsDestructor(void *privdata, void *val);

/* Git SHA1 */
extern "C" char *redisGitSHA1(void);
extern "C" char *redisGitDirty(void);
extern "C" uint64_t redisBuildId(void);
extern "C" char *redisBuildIdString(void);

int parseUnitString(const char *sz);

/* Commands prototypes */
void authCommand(client *c);
void pingCommand(client *c);
void echoCommand(client *c);
void commandCommand(client *c);
void setCommand(client *c);
void setnxCommand(client *c);
void setexCommand(client *c);
void psetexCommand(client *c);
void getCommand(client *c);
void delCommand(client *c);
void unlinkCommand(client *c);
void existsCommand(client *c);
void mexistsCommand(client *c);
void setbitCommand(client *c);
void getbitCommand(client *c);
void bitfieldCommand(client *c);
void bitfieldroCommand(client *c);
void setrangeCommand(client *c);
void getrangeCommand(client *c);
void incrCommand(client *c);
void decrCommand(client *c);
void incrbyCommand(client *c);
void decrbyCommand(client *c);
void incrbyfloatCommand(client *c);
void selectCommand(client *c);
void swapdbCommand(client *c);
void randomkeyCommand(client *c);
void keysCommand(client *c);
void scanCommand(client *c);
void dbsizeCommand(client *c);
void lastsaveCommand(client *c);
void saveCommand(client *c);
void bgsaveCommand(client *c);
void bgrewriteaofCommand(client *c);
void shutdownCommand(client *c);
void moveCommand(client *c);
void renameCommand(client *c);
void renamenxCommand(client *c);
void lpushCommand(client *c);
void rpushCommand(client *c);
void lpushxCommand(client *c);
void rpushxCommand(client *c);
void linsertCommand(client *c);
void lpopCommand(client *c);
void rpopCommand(client *c);
void llenCommand(client *c);
void lindexCommand(client *c);
void lrangeCommand(client *c);
void ltrimCommand(client *c);
void typeCommand(client *c);
void lsetCommand(client *c);
void saddCommand(client *c);
void sremCommand(client *c);
void smoveCommand(client *c);
void sismemberCommand(client *c);
void scardCommand(client *c);
void spopCommand(client *c);
void srandmemberCommand(client *c);
void sinterCommand(client *c);
void sinterstoreCommand(client *c);
void sunionCommand(client *c);
void sunionstoreCommand(client *c);
void sdiffCommand(client *c);
void sdiffstoreCommand(client *c);
void sscanCommand(client *c);
void syncCommand(client *c);
void flushdbCommand(client *c);
void flushallCommand(client *c);
void sortCommand(client *c);
void lremCommand(client *c);
void lposCommand(client *c);
void rpoplpushCommand(client *c);
void infoCommand(client *c);
void mgetCommand(client *c);
void monitorCommand(client *c);
void expireCommand(client *c);
void expireatCommand(client *c);
void expireMemberCommand(client *c);
void expireMemberAtCommand(client *c);
void pexpireMemberAtCommand(client *c);
void pexpireCommand(client *c);
void pexpireatCommand(client *c);
void getsetCommand(client *c);
void ttlCommand(client *c);
void touchCommand(client *c);
void pttlCommand(client *c);
void persistCommand(client *c);
void replicaofCommand(client *c);
void roleCommand(client *c);
void debugCommand(client *c);
void msetCommand(client *c);
void msetnxCommand(client *c);
void zaddCommand(client *c);
void zincrbyCommand(client *c);
void zrangeCommand(client *c);
void zrangebyscoreCommand(client *c);
void zrevrangebyscoreCommand(client *c);
void zrangebylexCommand(client *c);
void zrevrangebylexCommand(client *c);
void zcountCommand(client *c);
void zlexcountCommand(client *c);
void zrevrangeCommand(client *c);
void zcardCommand(client *c);
void zremCommand(client *c);
void zscoreCommand(client *c);
void zremrangebyscoreCommand(client *c);
void zremrangebylexCommand(client *c);
void zpopminCommand(client *c);
void zpopmaxCommand(client *c);
void bzpopminCommand(client *c);
void bzpopmaxCommand(client *c);
void multiCommand(client *c);
void execCommand(client *c);
void discardCommand(client *c);
void blpopCommand(client *c);
void brpopCommand(client *c);
void brpoplpushCommand(client *c);
void appendCommand(client *c);
void strlenCommand(client *c);
void zrankCommand(client *c);
void zrevrankCommand(client *c);
void hsetCommand(client *c);
void hsetnxCommand(client *c);
void hgetCommand(client *c);
void hmsetCommand(client *c);
void hmgetCommand(client *c);
void hdelCommand(client *c);
void hlenCommand(client *c);
void hstrlenCommand(client *c);
void zremrangebyrankCommand(client *c);
void zunionstoreCommand(client *c);
void zinterstoreCommand(client *c);
void zscanCommand(client *c);
void hkeysCommand(client *c);
void hvalsCommand(client *c);
void hgetallCommand(client *c);
void hexistsCommand(client *c);
void hscanCommand(client *c);
void configCommand(client *c);
void hincrbyCommand(client *c);
void hincrbyfloatCommand(client *c);
void subscribeCommand(client *c);
void unsubscribeCommand(client *c);
void psubscribeCommand(client *c);
void punsubscribeCommand(client *c);
void publishCommand(client *c);
void pubsubCommand(client *c);
void watchCommand(client *c);
void unwatchCommand(client *c);
void clusterCommand(client *c);
void restoreCommand(client *c);
void migrateCommand(client *c);
void askingCommand(client *c);
void readonlyCommand(client *c);
void readwriteCommand(client *c);
void dumpCommand(client *c);
void objectCommand(client *c);
void memoryCommand(client *c);
void clientCommand(client *c);
void helloCommand(client *c);
void evalCommand(client *c);
void evalShaCommand(client *c);
void scriptCommand(client *c);
void timeCommand(client *c);
void bitopCommand(client *c);
void bitcountCommand(client *c);
void bitposCommand(client *c);
void replconfCommand(client *c);
void waitCommand(client *c);
void geoencodeCommand(client *c);
void geodecodeCommand(client *c);
void georadiusbymemberCommand(client *c);
void georadiusbymemberroCommand(client *c);
void georadiusCommand(client *c);
void georadiusroCommand(client *c);
void geoaddCommand(client *c);
void geohashCommand(client *c);
void geoposCommand(client *c);
void geodistCommand(client *c);
void pfselftestCommand(client *c);
void pfaddCommand(client *c);
void pfcountCommand(client *c);
void pfmergeCommand(client *c);
void pfdebugCommand(client *c);
void latencyCommand(client *c);
void moduleCommand(client *c);
void securityWarningCommand(client *c);
void xaddCommand(client *c);
void xrangeCommand(client *c);
void xrevrangeCommand(client *c);
void xlenCommand(client *c);
void xreadCommand(client *c);
void xgroupCommand(client *c);
void xsetidCommand(client *c);
void xackCommand(client *c);
void xpendingCommand(client *c);
void xclaimCommand(client *c);
void xinfoCommand(client *c);
void xdelCommand(client *c);
void xtrimCommand(client *c);
void aclCommand(client *c);
void replicaReplayCommand(client *c);
void hrenameCommand(client *c);
void stralgoCommand(client *c);

int FBrokenLinkToMaster();
int FActiveMaster(client *c);
struct redisMaster *MasterInfoFromClient(client *c);

/* MVCC */
uint64_t getMvccTstamp();
void incrementMvccTstamp();

#if __GNUC__ >= 7 && !defined(NO_DEPRECATE_FREE)
 [[deprecated]]
void *calloc(size_t count, size_t size);
 [[deprecated]]
void free(void *ptr);
 [[deprecated]]
void *malloc(size_t size);
 [[deprecated]]
void *realloc(void *ptr, size_t size);
#endif

/* Debugging stuff */
void bugReportStart(void);
void serverLogObjectDebugInfo(robj_roptr o);
void sigsegvHandler(int sig, siginfo_t *info, void *secret);
sds genRedisInfoString(const char *section);
sds genModulesInfoString(sds info);
void enableWatchdog(int period);
void disableWatchdog(void);
void watchdogScheduleSignal(int period);
void serverLogHexDump(int level, const char *descr, void *value, size_t len);
extern "C" int memtest_preserving_test(unsigned long *m, size_t bytes, int passes);
void mixDigest(unsigned char *digest, const void *ptr, size_t len);
void xorDigest(unsigned char *digest, const void *ptr, size_t len);
int populateCommandTableParseFlags(struct redisCommand *c, const char *strflags);

int moduleGILAcquiredByModule(void);
extern int g_fInCrash;
static inline int GlobalLocksAcquired(void)  // Used in asserts to verify all global locks are correctly acquired for a server-thread to operate
{
    return aeThreadOwnsLock() || moduleGILAcquiredByModule() || g_fInCrash;
}

inline int ielFromEventLoop(const aeEventLoop *eventLoop)
{
    int iel = 0;
    for (; iel < cserver.cthreads; ++iel)
    {
        if (g_pserver->rgthreadvar[iel].el == eventLoop)
            break;
    }
    serverAssert(iel < cserver.cthreads);
    return iel;
}

inline int FCorrectThread(client *c)
{
    return (serverTL != NULL && (g_pserver->rgthreadvar[c->iel].el == serverTL->el))
        || (c->iel == IDX_EVENT_LOOP_MAIN && moduleGILAcquiredByModule())
        || (c->conn == nullptr);
}
#define AssertCorrectThread(c) serverAssert(FCorrectThread(c))

/* TLS stuff */
void tlsInit(void);
void tlsInitThread();
int tlsConfigure(redisTLSContextConfig *ctx_config);


class ShutdownException
{};

#define redisDebug(fmt, ...) \
    printf("DEBUG %s:%d > " fmt "\n", __FILE__, __LINE__, __VA_ARGS__)
#define redisDebugMark() \
    printf("-- MARK %s:%d --\n", __FILE__, __LINE__)

int iAmMaster(void);

#endif<|MERGE_RESOLUTION|>--- conflicted
+++ resolved
@@ -1507,14 +1507,6 @@
     dict *migrate_cached_sockets;/* MIGRATE cached sockets */
     std::atomic<uint64_t> next_client_id; /* Next client unique ID. Incremental. */
     int protected_mode;         /* Don't accept external connections. */
-<<<<<<< HEAD
-=======
-    int gopher_enabled;         /* If true the server will reply to gopher
-                                   queries. Will still serve RESP2 queries. */
-    int io_threads_num;         /* Number of IO threads to use. */
-    int io_threads_do_reads;    /* Read and parse from IO threads? */
-    int io_threads_active;      /* Is IO threads currently active? */
->>>>>>> 03b59cd5
     long long events_processed_while_blocked; /* processEventsWhileBlocked() */
 
     /* RDB / AOF loading information */
@@ -1562,8 +1554,8 @@
     long long stat_unexpected_error_replies; /* Number of unexpected (aof-loading, replica to master, etc.) error replies */
     long long stat_io_reads_processed; /* Number of read events processed by IO / Main threads */
     long long stat_io_writes_processed; /* Number of write events processed by IO / Main threads */
-    _Atomic long long stat_total_reads_processed; /* Total number of read events processed */
-    _Atomic long long stat_total_writes_processed; /* Total number of write events processed */
+    std::atomic<long long> stat_total_reads_processed; /* Total number of read events processed */
+    std::atomic<long long> stat_total_writes_processed; /* Total number of write events processed */
     /* The following two are used to track instantaneous metrics, like
      * number of operations per second, network traffic. */
     struct {
@@ -1964,14 +1956,9 @@
 void moduleBlockedClientTimedOut(client *c);
 void moduleBlockedClientPipeReadable(aeEventLoop *el, int fd, void *privdata, int mask);
 size_t moduleCount(void);
-<<<<<<< HEAD
 void moduleAcquireGIL(int fServerThread);
+int moduleTryAcquireGIL(bool fServerThread);
 void moduleReleaseGIL(int fServerThread);
-=======
-void moduleAcquireGIL(void);
-int moduleTryAcquireGIL(void);
-void moduleReleaseGIL(void);
->>>>>>> 03b59cd5
 void moduleNotifyKeyspaceEvent(int type, const char *event, robj *key, int dbid);
 void moduleCallCommandFilters(client *c);
 int moduleHasCommandFilters();
@@ -2505,18 +2492,11 @@
 void propagateExpire(redisDb *db, robj *key, int lazy);
 void propagateSubkeyExpire(redisDb *db, int type, robj *key, robj *subkey);
 int expireIfNeeded(redisDb *db, robj *key);
-<<<<<<< HEAD
 expireEntry *getExpire(redisDb *db, robj_roptr key);
 void setExpire(client *c, redisDb *db, robj *key, robj *subkey, long long when);
 void setExpire(client *c, redisDb *db, robj *key, expireEntry &&entry);
 robj_roptr lookupKeyRead(redisDb *db, robj *key);
-=======
-long long getExpire(redisDb *db, robj *key);
-void setExpire(client *c, redisDb *db, robj *key, long long when);
 int checkAlreadyExpired(long long when);
-robj *lookupKey(redisDb *db, robj *key, int flags);
-robj *lookupKeyRead(redisDb *db, robj *key);
->>>>>>> 03b59cd5
 robj *lookupKeyWrite(redisDb *db, robj *key);
 robj_roptr lookupKeyReadOrReply(client *c, robj *key, robj *reply);
 robj *lookupKeyWriteOrReply(client *c, robj *key, robj *reply);
