/*
 * Copyright (c) 2009-2012, Salvatore Sanfilippo <antirez at gmail dot com>
 * All rights reserved.
 *
 * Redistribution and use in source and binary forms, with or without
 * modification, are permitted provided that the following conditions are met:
 *
 *   * Redistributions of source code must retain the above copyright notice,
 *     this list of conditions and the following disclaimer.
 *   * Redistributions in binary form must reproduce the above copyright
 *     notice, this list of conditions and the following disclaimer in the
 *     documentation and/or other materials provided with the distribution.
 *   * Neither the name of Redis nor the names of its contributors may be used
 *     to endorse or promote products derived from this software without
 *     specific prior written permission.
 *
 * THIS SOFTWARE IS PROVIDED BY THE COPYRIGHT HOLDERS AND CONTRIBUTORS "AS IS"
 * AND ANY EXPRESS OR IMPLIED WARRANTIES, INCLUDING, BUT NOT LIMITED TO, THE
 * IMPLIED WARRANTIES OF MERCHANTABILITY AND FITNESS FOR A PARTICULAR PURPOSE
 * ARE DISCLAIMED. IN NO EVENT SHALL THE COPYRIGHT OWNER OR CONTRIBUTORS BE
 * LIABLE FOR ANY DIRECT, INDIRECT, INCIDENTAL, SPECIAL, EXEMPLARY, OR
 * CONSEQUENTIAL DAMAGES (INCLUDING, BUT NOT LIMITED TO, PROCUREMENT OF
 * SUBSTITUTE GOODS OR SERVICES; LOSS OF USE, DATA, OR PROFITS; OR BUSINESS
 * INTERRUPTION) HOWEVER CAUSED AND ON ANY THEORY OF LIABILITY, WHETHER IN
 * CONTRACT, STRICT LIABILITY, OR TORT (INCLUDING NEGLIGENCE OR OTHERWISE)
 * ARISING IN ANY WAY OUT OF THE USE OF THIS SOFTWARE, EVEN IF ADVISED OF THE
 * POSSIBILITY OF SUCH DAMAGE.
 */

#ifndef __REDIS_H
#define __REDIS_H

#define TRUE 1
#define FALSE 0

#include "fmacros.h"
#include "config.h"
#include "solarisfixes.h"
#include "rio.h"

#include <stdio.h>
#include <stdlib.h>
#include <cmath>
#include <string.h>
#include <time.h>
#include <limits.h>
#include <unistd.h>
#include <errno.h>
#include <inttypes.h>
#include <pthread.h>
#include <syslog.h>
#include <netinet/in.h>
#include <atomic>
#include <vector>
#include <algorithm>
#include <memory>
#include <map>
#include <string>
#ifdef __cplusplus
extern "C" {
#include <lua.h>
}
#else
#include <lua.h>
#endif
#include <sys/socket.h>
#include <signal.h>

#ifdef HAVE_LIBSYSTEMD
#include <systemd/sd-daemon.h>
#endif

typedef long long mstime_t; /* millisecond time type. */
typedef long long ustime_t; /* microsecond time type. */

#include "fastlock.h"
#include "ae.h"      /* Event driven programming library */
#include "sds.h"     /* Dynamic safe strings */
#include "dict.h"    /* Hash tables */
#include "adlist.h"  /* Linked lists */
#include "zmalloc.h" /* total memory usage aware version of malloc/free */
#include "anet.h"    /* Networking the easy way */
#include "ziplist.h" /* Compact list data structure */
#include "intset.h"  /* Compact integer set structure */
#include "version.h" /* Version macro */
#include "util.h"    /* Misc functions useful in many places */
#include "latency.h" /* Latency monitor API */
#include "sparkline.h" /* ASCII graphs API */
#include "quicklist.h"  /* Lists are encoded as linked lists of
                           N-elements flat arrays */
#include "rax.h"     /* Radix tree */
#include "uuid.h"
#include "semiorderedset.h"
#include "connection.h" /* Connection abstraction */

#define REDISMODULE_CORE 1
#include "redismodule.h"    /* Redis modules API defines. */

/* Following includes allow test functions to be called from Redis main() */
#include "zipmap.h"
#include "sha1.h"
#include "endianconv.h"
#include "crc64.h"

extern int g_fTestMode;

struct redisObject;
class robj_roptr
{
    const redisObject *m_ptr;

public:
    robj_roptr()
        : m_ptr(nullptr)
        {}
    robj_roptr(const redisObject *ptr)
        : m_ptr(ptr)
        {}
    robj_roptr(const robj_roptr&) = default;
    robj_roptr(robj_roptr&&) = default;

    robj_roptr &operator=(const robj_roptr&) = default;
    robj_roptr &operator=(const redisObject *ptr)
    {
        m_ptr = ptr;
        return *this;
    }

    bool operator==(const robj_roptr &other) const
    {
        return m_ptr == other.m_ptr;
    }

    bool operator!=(const robj_roptr &other) const
    {
        return m_ptr != other.m_ptr;
    }

    const redisObject* operator->() const
    {
        return m_ptr;
    }

    bool operator!() const
    {
        return !m_ptr;
    }

    operator bool() const{
        return !!m_ptr;
    }

    redisObject *unsafe_robjcast()
    {
        return (redisObject*)m_ptr;
    }
};

void decrRefCount(robj_roptr o);
void incrRefCount(robj_roptr o);
class robj_sharedptr
{
    redisObject *m_ptr;

public:
    robj_sharedptr()
        : m_ptr(nullptr)
        {}
    robj_sharedptr(redisObject *ptr)
        : m_ptr(ptr)
        {
            incrRefCount(ptr);
        }
    ~robj_sharedptr()
    {
        if (m_ptr)
            decrRefCount(m_ptr);
    }
    robj_sharedptr(const robj_sharedptr& other)
    {
        m_ptr = other.m_ptr;
        incrRefCount(m_ptr);
    }

    robj_sharedptr(robj_sharedptr&& other)
    {
        m_ptr = other.m_ptr;
        other.m_ptr = nullptr;
    }

    robj_sharedptr &operator=(const robj_sharedptr& other)
    {
        if (m_ptr)
            decrRefCount(m_ptr);
        m_ptr = other.m_ptr;
        incrRefCount(m_ptr);
        return *this;
    }
    robj_sharedptr &operator=(redisObject *ptr)
    {
        if (m_ptr)
            decrRefCount(m_ptr);
        m_ptr = ptr;
        incrRefCount(m_ptr);
        return *this;
    }

    bool operator==(const robj_sharedptr &other) const
    {
        return m_ptr == other.m_ptr;
    }

    bool operator!=(const robj_sharedptr &other) const
    {
        return m_ptr != other.m_ptr;
    }

    redisObject* operator->() const
    {
        return m_ptr;
    }

    bool operator!() const
    {
        return !m_ptr;
    }

    operator bool() const{
        return !!m_ptr;
    }

    operator redisObject *()
    {
        return (redisObject*)m_ptr;
    }

    redisObject *get() { return m_ptr; }
};

/* Error codes */
#define C_OK                    0
#define C_ERR                   -1

/* Static server configuration */
#define CONFIG_DEFAULT_HZ        10             /* Time interrupt calls/sec. */
#define CONFIG_MIN_HZ            1
#define CONFIG_MAX_HZ            500
#define MAX_CLIENTS_PER_CLOCK_TICK 200          /* HZ is adapted based on that. */
#define CONFIG_MAX_LINE    1024
#define CRON_DBS_PER_CALL 16
#define NET_MAX_WRITES_PER_EVENT (1024*64)
#define PROTO_SHARED_SELECT_CMDS 10
#define OBJ_SHARED_INTEGERS 10000
#define OBJ_SHARED_BULKHDR_LEN 32
#define LOG_MAX_LEN    1024 /* Default maximum length of syslog messages.*/
#define AOF_REWRITE_ITEMS_PER_CMD 64
#define AOF_READ_DIFF_INTERVAL_BYTES (1024*10)
#define CONFIG_AUTHPASS_MAX_LEN 512
#define CONFIG_RUN_ID_SIZE 40
#define RDB_EOF_MARK_SIZE 40
#define CONFIG_REPL_BACKLOG_MIN_SIZE (1024*16)          /* 16k */
#define CONFIG_BGSAVE_RETRY_DELAY 5 /* Wait a few secs before trying again. */
#define CONFIG_DEFAULT_PID_FILE "/var/run/keydb.pid"
#define CONFIG_DEFAULT_CLUSTER_CONFIG_FILE "nodes.conf"
#define CONFIG_DEFAULT_UNIX_SOCKET_PERM 0
#define CONFIG_DEFAULT_LOGFILE ""
#define NET_IP_STR_LEN 46 /* INET6_ADDRSTRLEN is 46, but we need to be sure */
#define NET_PEER_ID_LEN (NET_IP_STR_LEN+32) /* Must be enough for ip:port */
#define CONFIG_BINDADDR_MAX 16
#define CONFIG_MIN_RESERVED_FDS 32
#define CONFIG_DEFAULT_RDB_FILENAME "dump.rdb"
#define CONFIG_DEFAULT_THREADS 1
#define CONFIG_DEFAULT_THREAD_AFFINITY 0

#define CONFIG_DEFAULT_ACTIVE_REPLICA 0
#define CONFIG_DEFAULT_ENABLE_MULTIMASTER 0

#define ACTIVE_EXPIRE_CYCLE_LOOKUPS_PER_LOOP 64 /* Loopkups per loop. */
#define ACTIVE_EXPIRE_CYCLE_FAST_DURATION 1000 /* Microseconds */
#define ACTIVE_EXPIRE_CYCLE_SLOW_TIME_PERC 25 /* CPU max % for keys collection */
#define ACTIVE_EXPIRE_CYCLE_SLOW 0
#define ACTIVE_EXPIRE_CYCLE_FAST 1

/* Children process will exit with this status code to signal that the
 * process terminated without an error: this is useful in order to kill
 * a saving child (RDB or AOF one), without triggering in the parent the
 * write protection that is normally turned on on write errors.
 * Usually children that are terminated with SIGUSR1 will exit with this
 * special code. */
#define SERVER_CHILD_NOERROR_RETVAL    255

/* Instantaneous metrics tracking. */
#define STATS_METRIC_SAMPLES 16     /* Number of samples per metric. */
#define STATS_METRIC_COMMAND 0      /* Number of commands executed. */
#define STATS_METRIC_NET_INPUT 1    /* Bytes read to network .*/
#define STATS_METRIC_NET_OUTPUT 2   /* Bytes written to network. */
#define STATS_METRIC_COUNT 3

/* Protocol and I/O related defines */
#define PROTO_MAX_QUERYBUF_LEN  (1024*1024*1024) /* 1GB max query buffer. */
#define PROTO_IOBUF_LEN         (1024*16)  /* Generic I/O buffer size */
#define PROTO_REPLY_CHUNK_BYTES (16*1024) /* 16k output buffer */
#define PROTO_INLINE_MAX_SIZE   (1024*64) /* Max size of inline reads */
#define PROTO_MBULK_BIG_ARG     (1024*32)
#define LONG_STR_SIZE      21          /* Bytes needed for long -> str + '\0' */
#define REDIS_AUTOSYNC_BYTES (1024*1024*32) /* fdatasync every 32MB */

#define LIMIT_PENDING_QUERYBUF (4*1024*1024) /* 4mb */

/* When configuring the server eventloop, we setup it so that the total number
 * of file descriptors we can handle are g_pserver->maxclients + RESERVED_FDS +
 * a few more to stay safe. Since RESERVED_FDS defaults to 32, we add 96
 * in order to make sure of not over provisioning more than 128 fds. */
#define CONFIG_FDSET_INCR (CONFIG_MIN_RESERVED_FDS+96)

/* Hash table parameters */
#define HASHTABLE_MIN_FILL        10      /* Minimal hash table fill 10% */

/* Command flags. Please check the command table defined in the redis.c file
 * for more information about the meaning of every flag. */
#define CMD_WRITE (1ULL<<0)            /* "write" flag */
#define CMD_READONLY (1ULL<<1)         /* "read-only" flag */
#define CMD_DENYOOM (1ULL<<2)          /* "use-memory" flag */
#define CMD_MODULE (1ULL<<3)           /* Command exported by module. */
#define CMD_ADMIN (1ULL<<4)            /* "admin" flag */
#define CMD_PUBSUB (1ULL<<5)           /* "pub-sub" flag */
#define CMD_NOSCRIPT (1ULL<<6)         /* "no-script" flag */
#define CMD_RANDOM (1ULL<<7)           /* "random" flag */
#define CMD_SORT_FOR_SCRIPT (1ULL<<8)  /* "to-sort" flag */
#define CMD_LOADING (1ULL<<9)          /* "ok-loading" flag */
#define CMD_STALE (1ULL<<10)           /* "ok-stale" flag */
#define CMD_SKIP_MONITOR (1ULL<<11)    /* "no-monitor" flag */
#define CMD_SKIP_SLOWLOG (1ULL<<12)    /* "no-slowlog" flag */
#define CMD_ASKING (1ULL<<13)          /* "cluster-asking" flag */
#define CMD_FAST (1ULL<<14)            /* "fast" flag */
#define CMD_NO_AUTH (1ULL<<15)         /* "no-auth" flag */

/* Command flags used by the module system. */
#define CMD_MODULE_GETKEYS (1ULL<<16)  /* Use the modules getkeys interface. */
#define CMD_MODULE_NO_CLUSTER (1ULL<<17) /* Deny on Redis Cluster. */

/* Command flags that describe ACLs categories. */
#define CMD_CATEGORY_KEYSPACE (1ULL<<18)
#define CMD_CATEGORY_READ (1ULL<<19)
#define CMD_CATEGORY_WRITE (1ULL<<20)
#define CMD_CATEGORY_SET (1ULL<<21)
#define CMD_CATEGORY_SORTEDSET (1ULL<<22)
#define CMD_CATEGORY_LIST (1ULL<<23)
#define CMD_CATEGORY_HASH (1ULL<<24)
#define CMD_CATEGORY_STRING (1ULL<<25)
#define CMD_CATEGORY_BITMAP (1ULL<<26)
#define CMD_CATEGORY_HYPERLOGLOG (1ULL<<27)
#define CMD_CATEGORY_GEO (1ULL<<28)
#define CMD_CATEGORY_STREAM (1ULL<<29)
#define CMD_CATEGORY_PUBSUB (1ULL<<30)
#define CMD_CATEGORY_ADMIN (1ULL<<31)
#define CMD_CATEGORY_FAST (1ULL<<32)
#define CMD_CATEGORY_SLOW (1ULL<<33)
#define CMD_CATEGORY_BLOCKING (1ULL<<34)
#define CMD_CATEGORY_DANGEROUS (1ULL<<35)
#define CMD_CATEGORY_CONNECTION (1ULL<<36)
#define CMD_CATEGORY_TRANSACTION (1ULL<<37)
#define CMD_CATEGORY_SCRIPTING (1ULL<<38)
#define CMD_SKIP_PROPOGATE (1ULL<<39)  /* "noprop" flag */

/* AOF states */
#define AOF_OFF 0             /* AOF is off */
#define AOF_ON 1              /* AOF is on */
#define AOF_WAIT_REWRITE 2    /* AOF waits rewrite to start appending */

/* Client flags */
#define CLIENT_SLAVE (1<<0)   /* This client is a repliaca */
#define CLIENT_MASTER (1<<1)  /* This client is a master */
#define CLIENT_MONITOR (1<<2) /* This client is a replica monitor, see MONITOR */
#define CLIENT_MULTI (1<<3)   /* This client is in a MULTI context */
#define CLIENT_BLOCKED (1<<4) /* The client is waiting in a blocking operation */
#define CLIENT_DIRTY_CAS (1<<5) /* Watched keys modified. EXEC will fail. */
#define CLIENT_CLOSE_AFTER_REPLY (1<<6) /* Close after writing entire reply. */
#define CLIENT_UNBLOCKED (1<<7) /* This client was unblocked and is stored in
                                  g_pserver->unblocked_clients */
#define CLIENT_LUA (1<<8) /* This is a non connected client used by Lua */
#define CLIENT_ASKING (1<<9)     /* Client issued the ASKING command */
#define CLIENT_CLOSE_ASAP (1<<10)/* Close this client ASAP */
#define CLIENT_UNIX_SOCKET (1<<11) /* Client connected via Unix domain socket */
#define CLIENT_DIRTY_EXEC (1<<12)  /* EXEC will fail for errors while queueing */
#define CLIENT_MASTER_FORCE_REPLY (1<<13)  /* Queue replies even if is master */
#define CLIENT_FORCE_AOF (1<<14)   /* Force AOF propagation of current cmd. */
#define CLIENT_FORCE_REPL (1<<15)  /* Force replication of current cmd. */
#define CLIENT_PRE_PSYNC (1<<16)   /* Instance don't understand PSYNC. */
#define CLIENT_READONLY (1<<17)    /* Cluster client is in read-only state. */
#define CLIENT_PUBSUB (1<<18)      /* Client is in Pub/Sub mode. */
#define CLIENT_PREVENT_AOF_PROP (1<<19)  /* Don't propagate to AOF. */
#define CLIENT_PREVENT_REPL_PROP (1<<20)  /* Don't propagate to slaves. */
#define CLIENT_PREVENT_PROP (CLIENT_PREVENT_AOF_PROP|CLIENT_PREVENT_REPL_PROP)
#define CLIENT_PENDING_WRITE (1<<21) /* Client has output to send but a write
                                        handler is yet not installed. */
#define CLIENT_REPLY_OFF (1<<22)   /* Don't send replies to client. */
#define CLIENT_REPLY_SKIP_NEXT (1<<23)  /* Set CLIENT_REPLY_SKIP for next cmd */
#define CLIENT_REPLY_SKIP (1<<24)  /* Don't send just this reply. */
#define CLIENT_LUA_DEBUG (1<<25)  /* Run EVAL in debug mode. */
#define CLIENT_LUA_DEBUG_SYNC (1<<26)  /* EVAL debugging without fork() */
#define CLIENT_MODULE (1<<27) /* Non connected client used by some module. */
#define CLIENT_PROTECTED (1<<28) /* Client should not be freed for now. */
#define CLIENT_PENDING_READ (1<<29) /* The client has pending reads and was put
                                       in the list of clients we can read
                                       from. */
#define CLIENT_PENDING_COMMAND (1<<30) /* Used in threaded I/O to signal after
                                          we return single threaded that the
                                          client has already pending commands
                                          to be executed. */
#define CLIENT_TRACKING (1ULL<<31) /* Client enabled keys tracking in order to
                                   perform client side caching. */
#define CLIENT_TRACKING_BROKEN_REDIR (1ULL<<32) /* Target client is invalid. */
<<<<<<< HEAD
#define CLIENT_FORCE_REPLY (1ULL<<33) /* Should addReply be forced to write the text? */
=======
#define CLIENT_TRACKING_BCAST (1ULL<<33) /* Tracking in BCAST mode. */
>>>>>>> 349aa245

/* Client block type (btype field in client structure)
 * if CLIENT_BLOCKED flag is set. */
#define BLOCKED_NONE 0    /* Not blocked, no CLIENT_BLOCKED flag set. */
#define BLOCKED_LIST 1    /* BLPOP & co. */
#define BLOCKED_WAIT 2    /* WAIT for synchronous replication. */
#define BLOCKED_MODULE 3  /* Blocked by a loadable module. */
#define BLOCKED_STREAM 4  /* XREAD. */
#define BLOCKED_ZSET 5    /* BZPOP et al. */
#define BLOCKED_NUM 6     /* Number of blocked states. */

/* Client request types */
#define PROTO_REQ_INLINE 1
#define PROTO_REQ_MULTIBULK 2

/* Client classes for client limits, currently used only for
 * the max-client-output-buffer limit implementation. */
#define CLIENT_TYPE_NORMAL 0 /* Normal req-reply clients + MONITORs */
#define CLIENT_TYPE_SLAVE 1  /* Slaves. */
#define CLIENT_TYPE_PUBSUB 2 /* Clients subscribed to PubSub channels. */
#define CLIENT_TYPE_MASTER 3 /* Master. */
#define CLIENT_TYPE_OBUF_COUNT 3 /* Number of clients to expose to output
                                    buffer configuration. Just the first
                                    three: normal, replica, pubsub. */

/* Slave replication state. Used in g_pserver->repl_state for slaves to remember
 * what to do next. */
#define REPL_STATE_NONE 0 /* No active replication */
#define REPL_STATE_CONNECT 1 /* Must connect to master */
#define REPL_STATE_CONNECTING 2 /* Connecting to master */
/* --- Handshake states, must be ordered --- */
#define REPL_STATE_RECEIVE_PONG 3 /* Wait for PING reply */
#define REPL_STATE_SEND_AUTH 4 /* Send AUTH to master */
#define REPL_STATE_RECEIVE_AUTH 5 /* Wait for AUTH reply */
#define REPL_STATE_SEND_UUID 6 /* send our UUID */
#define REPL_STATE_RECEIVE_UUID 7 /* they should ack with their UUID */
#define REPL_STATE_SEND_PORT 8 /* Send REPLCONF listening-port */
#define REPL_STATE_RECEIVE_PORT 9 /* Wait for REPLCONF reply */
#define REPL_STATE_SEND_IP 10 /* Send REPLCONF ip-address */
#define REPL_STATE_RECEIVE_IP 11 /* Wait for REPLCONF reply */
#define REPL_STATE_SEND_CAPA 12 /* Send REPLCONF capa */
#define REPL_STATE_RECEIVE_CAPA 13 /* Wait for REPLCONF reply */
#define REPL_STATE_SEND_PSYNC 14 /* Send PSYNC */
#define REPL_STATE_RECEIVE_PSYNC 15 /* Wait for PSYNC reply */
/* --- End of handshake states --- */
#define REPL_STATE_TRANSFER 16 /* Receiving .rdb from master */
#define REPL_STATE_CONNECTED 17 /* Connected to master */

/* State of slaves from the POV of the master. Used in client->replstate.
 * In SEND_BULK and ONLINE state the replica receives new updates
 * in its output queue. In the WAIT_BGSAVE states instead the server is waiting
 * to start the next background saving in order to send updates to it. */
#define SLAVE_STATE_WAIT_BGSAVE_START 6 /* We need to produce a new RDB file. */
#define SLAVE_STATE_WAIT_BGSAVE_END 7 /* Waiting RDB file creation to finish. */
#define SLAVE_STATE_SEND_BULK 8 /* Sending RDB file to replica. */
#define SLAVE_STATE_ONLINE 9 /* RDB file transmitted, sending just updates. */

/* Slave capabilities. */
#define SLAVE_CAPA_NONE 0
#define SLAVE_CAPA_EOF (1<<0)    /* Can parse the RDB EOF streaming format. */
#define SLAVE_CAPA_PSYNC2 (1<<1) /* Supports PSYNC2 protocol. */
#define SLAVE_CAPA_ACTIVE_EXPIRE (1<<2) /* Will the slave perform its own expirations? (Don't send delete) */

/* Synchronous read timeout - replica side */
#define CONFIG_REPL_SYNCIO_TIMEOUT 5

/* List related stuff */
#define LIST_HEAD 0
#define LIST_TAIL 1
#define ZSET_MIN 0
#define ZSET_MAX 1

/* Sort operations */
#define SORT_OP_GET 0

/* Log levels */
#define LL_DEBUG 0
#define LL_VERBOSE 1
#define LL_NOTICE 2
#define LL_WARNING 3
#define LL_RAW (1<<10) /* Modifier to log without timestamp */

/* Supervision options */
#define SUPERVISED_NONE 0
#define SUPERVISED_AUTODETECT 1
#define SUPERVISED_SYSTEMD 2
#define SUPERVISED_UPSTART 3

/* Anti-warning macro... */
#define UNUSED(V) ((void) V)

#define ZSKIPLIST_MAXLEVEL 32 /* Should be enough for 2^64 elements */
#define ZSKIPLIST_P 0.25      /* Skiplist P = 1/4 */

/* Append only defines */
#define AOF_FSYNC_NO 0
#define AOF_FSYNC_ALWAYS 1
#define AOF_FSYNC_EVERYSEC 2

/* Replication diskless load defines */
#define REPL_DISKLESS_LOAD_DISABLED 0
#define REPL_DISKLESS_LOAD_WHEN_DB_EMPTY 1
#define REPL_DISKLESS_LOAD_SWAPDB 2

/* Sets operations codes */
#define SET_OP_UNION 0
#define SET_OP_DIFF 1
#define SET_OP_INTER 2

/* Redis maxmemory strategies. Instead of using just incremental number
 * for this defines, we use a set of flags so that testing for certain
 * properties common to multiple policies is faster. */
#define MAXMEMORY_FLAG_LRU (1<<0)
#define MAXMEMORY_FLAG_LFU (1<<1)
#define MAXMEMORY_FLAG_ALLKEYS (1<<2)
#define MAXMEMORY_FLAG_NO_SHARED_INTEGERS \
    (MAXMEMORY_FLAG_LRU|MAXMEMORY_FLAG_LFU)

#define MAXMEMORY_VOLATILE_LRU ((0<<8)|MAXMEMORY_FLAG_LRU)
#define MAXMEMORY_VOLATILE_LFU ((1<<8)|MAXMEMORY_FLAG_LFU)
#define MAXMEMORY_VOLATILE_TTL (2<<8)
#define MAXMEMORY_VOLATILE_RANDOM (3<<8)
#define MAXMEMORY_ALLKEYS_LRU ((4<<8)|MAXMEMORY_FLAG_LRU|MAXMEMORY_FLAG_ALLKEYS)
#define MAXMEMORY_ALLKEYS_LFU ((5<<8)|MAXMEMORY_FLAG_LFU|MAXMEMORY_FLAG_ALLKEYS)
#define MAXMEMORY_ALLKEYS_RANDOM ((6<<8)|MAXMEMORY_FLAG_ALLKEYS)
#define MAXMEMORY_NO_EVICTION (7<<8)

/* Units */
#define UNIT_SECONDS 0
#define UNIT_MILLISECONDS 1

/* SHUTDOWN flags */
#define SHUTDOWN_NOFLAGS 0      /* No flags. */
#define SHUTDOWN_SAVE 1         /* Force SAVE on SHUTDOWN even if no save
                                   points are configured. */
#define SHUTDOWN_NOSAVE 2       /* Don't SAVE on SHUTDOWN. */

/* Command call flags, see call() function */
#define CMD_CALL_NONE 0
#define CMD_CALL_SLOWLOG (1<<0)
#define CMD_CALL_STATS (1<<1)
#define CMD_CALL_PROPAGATE_AOF (1<<2)
#define CMD_CALL_PROPAGATE_REPL (1<<3)
#define CMD_CALL_PROPAGATE (CMD_CALL_PROPAGATE_AOF|CMD_CALL_PROPAGATE_REPL)
#define CMD_CALL_FULL (CMD_CALL_SLOWLOG | CMD_CALL_STATS | CMD_CALL_PROPAGATE)

/* Command propagation flags, see propagate() function */
#define PROPAGATE_NONE 0
#define PROPAGATE_AOF 1
#define PROPAGATE_REPL 2

/* RDB active child save type. */
#define RDB_CHILD_TYPE_NONE 0
#define RDB_CHILD_TYPE_DISK 1     /* RDB is written to disk. */
#define RDB_CHILD_TYPE_SOCKET 2   /* RDB is written to replica socket. */

/* Keyspace changes notification classes. Every class is associated with a
 * character for configuration purposes. */
#define NOTIFY_KEYSPACE (1<<0)    /* K */
#define NOTIFY_KEYEVENT (1<<1)    /* E */
#define NOTIFY_GENERIC (1<<2)     /* g */
#define NOTIFY_STRING (1<<3)      /* $ */
#define NOTIFY_LIST (1<<4)        /* l */
#define NOTIFY_SET (1<<5)         /* s */
#define NOTIFY_HASH (1<<6)        /* h */
#define NOTIFY_ZSET (1<<7)        /* z */
#define NOTIFY_EXPIRED (1<<8)     /* x */
#define NOTIFY_EVICTED (1<<9)     /* e */
#define NOTIFY_STREAM (1<<10)     /* t */
#define NOTIFY_KEY_MISS (1<<11)   /* m (Note: This one is excluded from NOTIFY_ALL on purpose) */
#define NOTIFY_ALL (NOTIFY_GENERIC | NOTIFY_STRING | NOTIFY_LIST | NOTIFY_SET | NOTIFY_HASH | NOTIFY_ZSET | NOTIFY_EXPIRED | NOTIFY_EVICTED | NOTIFY_STREAM) /* A flag */

/* Get the first bind addr or NULL */
#define NET_FIRST_BIND_ADDR (g_pserver->bindaddr_count ? g_pserver->bindaddr[0] : NULL)

/* Using the following macro you can run code inside serverCron() with the
 * specified period, specified in milliseconds.
 * The actual resolution depends on g_pserver->hz. */
#define run_with_period(_ms_) if ((_ms_ <= 1000/g_pserver->hz) || !(g_pserver->cronloops%((_ms_)/(1000/g_pserver->hz))))

/* We can print the stacktrace, so our assert is defined this way: */
#define serverAssertWithInfo(_c,_o,_e) ((_e)?(void)0 : (_serverAssertWithInfo(_c,_o,#_e,__FILE__,__LINE__),_exit(1)))
#define serverAssert(_e) ((_e)?(void)0 : (_serverAssert(#_e,__FILE__,__LINE__),_exit(1)))
#ifdef _DEBUG
#define serverAssertDebug(_e) serverAssert(_e)
#else
#define serverAssertDebug(_e)
#endif
#define serverPanic(...) _serverPanic(__FILE__,__LINE__,__VA_ARGS__),_exit(1)

/*-----------------------------------------------------------------------------
 * Data types
 *----------------------------------------------------------------------------*/

/* A redis object, that is a type able to hold a string / list / set */

/* The actual Redis Object */
#define OBJ_STRING 0    /* String object. */
#define OBJ_LIST 1      /* List object. */
#define OBJ_SET 2       /* Set object. */
#define OBJ_ZSET 3      /* Sorted set object. */
#define OBJ_HASH 4      /* Hash object. */

/* The "module" object type is a special one that signals that the object
 * is one directly managed by a Redis module. In this case the value points
 * to a moduleValue struct, which contains the object value (which is only
 * handled by the module itself) and the RedisModuleType struct which lists
 * function pointers in order to serialize, deserialize, AOF-rewrite and
 * free the object.
 *
 * Inside the RDB file, module types are encoded as OBJ_MODULE followed
 * by a 64 bit module type ID, which has a 54 bits module-specific signature
 * in order to dispatch the loading to the right module, plus a 10 bits
 * encoding version. */
#define OBJ_MODULE 5    /* Module object. */
#define OBJ_STREAM 6    /* Stream object. */
#define OBJ_CRON 7      /* CRON job */


/* Extract encver / signature from a module type ID. */
#define REDISMODULE_TYPE_ENCVER_BITS 10
#define REDISMODULE_TYPE_ENCVER_MASK ((1<<REDISMODULE_TYPE_ENCVER_BITS)-1)
#define REDISMODULE_TYPE_ENCVER(id) (id & REDISMODULE_TYPE_ENCVER_MASK)
#define REDISMODULE_TYPE_SIGN(id) ((id & ~((uint64_t)REDISMODULE_TYPE_ENCVER_MASK)) >>REDISMODULE_TYPE_ENCVER_BITS)

/* Bit flags for moduleTypeAuxSaveFunc */
#define REDISMODULE_AUX_BEFORE_RDB (1<<0)
#define REDISMODULE_AUX_AFTER_RDB (1<<1)

struct RedisModule;
struct RedisModuleIO;
struct RedisModuleDigest;
struct RedisModuleCtx;
struct redisObject;

/* Each module type implementation should export a set of methods in order
 * to serialize and deserialize the value in the RDB file, rewrite the AOF
 * log, create the digest for "DEBUG DIGEST", and free the value when a key
 * is deleted. */
typedef void *(*moduleTypeLoadFunc)(struct RedisModuleIO *io, int encver);
typedef void (*moduleTypeSaveFunc)(struct RedisModuleIO *io, void *value);
typedef int (*moduleTypeAuxLoadFunc)(struct RedisModuleIO *rdb, int encver, int when);
typedef void (*moduleTypeAuxSaveFunc)(struct RedisModuleIO *rdb, int when);
typedef void (*moduleTypeRewriteFunc)(struct RedisModuleIO *io, struct redisObject *key, void *value);
typedef void (*moduleTypeDigestFunc)(struct RedisModuleDigest *digest, void *value);
typedef size_t (*moduleTypeMemUsageFunc)(const void *value);
typedef void (*moduleTypeFreeFunc)(void *value);

/* A callback that is called when the client authentication changes. This
 * needs to be exposed since you can't cast a function pointer to (void *) */
typedef void (*RedisModuleUserChangedFunc) (uint64_t client_id, void *privdata);


/* The module type, which is referenced in each value of a given type, defines
 * the methods and links to the module exporting the type. */
typedef struct RedisModuleType {
    uint64_t id; /* Higher 54 bits of type ID + 10 lower bits of encoding ver. */
    struct RedisModule *module;
    moduleTypeLoadFunc rdb_load;
    moduleTypeSaveFunc rdb_save;
    moduleTypeRewriteFunc aof_rewrite;
    moduleTypeMemUsageFunc mem_usage;
    moduleTypeDigestFunc digest;
    moduleTypeFreeFunc free;
    moduleTypeAuxLoadFunc aux_load;
    moduleTypeAuxSaveFunc aux_save;
    int aux_save_triggers;
    char name[10]; /* 9 bytes name + null term. Charset: A-Z a-z 0-9 _- */
} moduleType;

/* In Redis objects 'robj' structures of type OBJ_MODULE, the value pointer
 * is set to the following structure, referencing the moduleType structure
 * in order to work with the value, and at the same time providing a raw
 * pointer to the value, as created by the module commands operating with
 * the module type.
 *
 * So for example in order to free such a value, it is possible to use
 * the following code:
 *
 *  if (robj->type == OBJ_MODULE) {
 *      moduleValue *mt = robj->ptr;
 *      mt->type->free(mt->value);
 *      zfree(mt); // We need to release this in-the-middle struct as well.
 *  }
 */
typedef struct moduleValue {
    moduleType *type;
    void *value;
} moduleValue;

/* This is a wrapper for the 'rio' streams used inside rdb.c in Redis, so that
 * the user does not have to take the total count of the written bytes nor
 * to care about error conditions. */
typedef struct RedisModuleIO {
    size_t bytes;       /* Bytes read / written so far. */
    rio *prio;           /* Rio stream. */
    moduleType *type;   /* Module type doing the operation. */
    int error;          /* True if error condition happened. */
    int ver;            /* Module serialization version: 1 (old),
                         * 2 (current version with opcodes annotation). */
    struct RedisModuleCtx *ctx; /* Optional context, see RM_GetContextFromIO()*/
    struct redisObject *key;    /* Optional name of key processed */
} RedisModuleIO;

/* Macro to initialize an IO context. Note that the 'ver' field is populated
 * inside rdb.c according to the version of the value to load. */
#define moduleInitIOContext(iovar,mtype,rioptr,keyptr) do { \
    iovar.prio = rioptr; \
    iovar.type = mtype; \
    iovar.bytes = 0; \
    iovar.error = 0; \
    iovar.ver = 0; \
    iovar.key = keyptr; \
    iovar.ctx = NULL; \
} while(0);

/* This is a structure used to export DEBUG DIGEST capabilities to Redis
 * modules. We want to capture both the ordered and unordered elements of
 * a data structure, so that a digest can be created in a way that correctly
 * reflects the values. See the DEBUG DIGEST command implementation for more
 * background. */
typedef struct RedisModuleDigest {
    unsigned char o[20];    /* Ordered elements. */
    unsigned char x[20];    /* Xored elements. */
} RedisModuleDigest;

/* Just start with a digest composed of all zero bytes. */
#define moduleInitDigestContext(mdvar) do { \
    memset(mdvar.o,0,sizeof(mdvar.o)); \
    memset(mdvar.x,0,sizeof(mdvar.x)); \
} while(0);

/* Objects encoding. Some kind of objects like Strings and Hashes can be
 * internally represented in multiple ways. The 'encoding' field of the object
 * is set to one of this fields for this object. */
#define OBJ_ENCODING_RAW 0     /* Raw representation */
#define OBJ_ENCODING_INT 1     /* Encoded as integer */
#define OBJ_ENCODING_HT 2      /* Encoded as hash table */
#define OBJ_ENCODING_ZIPMAP 3  /* Encoded as zipmap */
#define OBJ_ENCODING_LINKEDLIST 4 /* No longer used: old list encoding. */
#define OBJ_ENCODING_ZIPLIST 5 /* Encoded as ziplist */
#define OBJ_ENCODING_INTSET 6  /* Encoded as intset */
#define OBJ_ENCODING_SKIPLIST 7  /* Encoded as skiplist */
#define OBJ_ENCODING_EMBSTR 8  /* Embedded sds string encoding */
#define OBJ_ENCODING_QUICKLIST 9 /* Encoded as linked list of ziplists */
#define OBJ_ENCODING_STREAM 10 /* Encoded as a radix tree of listpacks */

#define LRU_BITS 24
#define LRU_CLOCK_MAX ((1<<LRU_BITS)-1) /* Max value of obj->lru */
#define LRU_CLOCK_RESOLUTION 1000 /* LRU clock resolution in ms */

#define OBJ_SHARED_REFCOUNT (0x7FFFFFFF) 
#define OBJ_MVCC_INVALID (0xFFFFFFFFFFFFFFFFULL)

#define MVCC_MS_SHIFT 20

typedef struct redisObject {
    unsigned type:4;
    unsigned encoding:4;
    unsigned lru:LRU_BITS; /* LRU time (relative to global lru_clock) or
                            * LFU data (least significant 8 bits frequency
                            * and most significant 16 bits access time). */
private:
    mutable std::atomic<unsigned> refcount {0};
public:
    uint64_t mvcc_tstamp;
    void *m_ptr;

    inline bool FExpires() const { return refcount.load(std::memory_order_relaxed) >> 31; }
    void SetFExpires(bool fExpires);

    void setrefcount(unsigned ref);
    unsigned getrefcount(std::memory_order order) const { return (refcount.load(order) & ~(1U << 31)); }
    void addref() const { refcount.fetch_add(1, std::memory_order_relaxed); }
    unsigned release() const { return refcount.fetch_sub(1, std::memory_order_relaxed) & ~(1U << 31); }
} robj;
static_assert(sizeof(redisObject) == 24, "object size is critical, don't increase");

__attribute__((always_inline)) inline const void *ptrFromObj(robj_roptr &o)
{
    if (o->encoding == OBJ_ENCODING_EMBSTR)
        return ((char*)&(o)->m_ptr) + sizeof(struct sdshdr8);
    return o->m_ptr;
}

__attribute__((always_inline)) inline void *ptrFromObj(const robj *o)
{
    if (o->encoding == OBJ_ENCODING_EMBSTR)
        return ((char*)&((robj*)o)->m_ptr) + sizeof(struct sdshdr8);
    return o->m_ptr;
}

__attribute__((always_inline)) inline const char *szFromObj(robj_roptr o)
{
    return (const char*)ptrFromObj(o);
}

__attribute__((always_inline)) inline char *szFromObj(const robj *o)
{
    return (char*)ptrFromObj(o);
}

class expireEntryFat
{
    friend class expireEntry;
public:
    struct subexpireEntry
    {
        long long when;
        std::unique_ptr<const char, void(*)(const char*)> spsubkey;

        subexpireEntry(long long when, const char *subkey)
            : when(when), spsubkey(subkey, sdsfree)
        {}

        bool operator<(long long when) const noexcept { return this->when < when; }
        bool operator<(const subexpireEntry &se) { return this->when < se.when; }
    };

private:
    sds m_keyPrimary;
    std::vector<subexpireEntry> m_vecexpireEntries;  // Note a NULL for the sds portion means the expire is for the primary key

public:
    expireEntryFat(sds keyPrimary)
        : m_keyPrimary(keyPrimary)
        {}
    long long when() const noexcept { return m_vecexpireEntries.front().when; }
    const char *key() const noexcept { return m_keyPrimary; }

    bool operator<(long long when) const noexcept { return this->when() <  when; }

    void expireSubKey(const char *szSubkey, long long when)
    {
        // First check if the subkey already has an expiration
        for (auto &entry : m_vecexpireEntries)
        {
            if (szSubkey != nullptr)
            {
                // if this is a subkey expiry then its not a match if the expireEntry is either for the
                //  primary key or a different subkey
                if (entry.spsubkey == nullptr || sdscmp((sds)entry.spsubkey.get(), (sds)szSubkey) != 0)
                    continue;
            }
            else
            {
                if (entry.spsubkey != nullptr)
                    continue;
            }
            m_vecexpireEntries.erase(m_vecexpireEntries.begin() + (&entry - m_vecexpireEntries.data()));
            break;
        }
        auto itrInsert = std::lower_bound(m_vecexpireEntries.begin(), m_vecexpireEntries.end(), when);
        const char *subkey = (szSubkey) ? sdsdup(szSubkey) : nullptr;
        m_vecexpireEntries.emplace(itrInsert, when, subkey);
    }

    bool FEmpty() const noexcept { return m_vecexpireEntries.empty(); }
    const subexpireEntry &nextExpireEntry() const noexcept { return m_vecexpireEntries.front(); }
    void popfrontExpireEntry() { m_vecexpireEntries.erase(m_vecexpireEntries.begin()); }
    const subexpireEntry &operator[](size_t idx) { return m_vecexpireEntries[idx]; }
    size_t size() const noexcept { return m_vecexpireEntries.size(); }
};

class expireEntry {
    union
    {
        sds m_key;
        expireEntryFat *m_pfatentry;
    } u;
    long long m_when;   // LLONG_MIN means this is a fat entry and we should use the pointer

public:
    class iter
    {
        friend class expireEntry;
        expireEntry *m_pentry = nullptr;
        size_t m_idx = 0;

    public:
        iter(expireEntry *pentry, size_t idx)
            : m_pentry(pentry), m_idx(idx)
        {}

        iter &operator++() { ++m_idx; return *this; }
        
        const char *subkey() const
        {
            if (m_pentry->FFat())
                return (*m_pentry->pfatentry())[m_idx].spsubkey.get();
            return nullptr;
        }
        long long when() const
        {
            if (m_pentry->FFat())
                return (*m_pentry->pfatentry())[m_idx].when;
            return m_pentry->when();
        }

        bool operator!=(const iter &other)
        {
            return m_idx != other.m_idx;
        }

        const iter &operator*() const { return *this; }
    };

    expireEntry(sds key, const char *subkey, long long when)
    {
        if (subkey != nullptr)
        {
            m_when = LLONG_MIN;
            u.m_pfatentry = new (MALLOC_LOCAL) expireEntryFat(key);
            u.m_pfatentry->expireSubKey(subkey, when);
        }
        else
        {
            u.m_key = key;
            m_when = when;
        }
    }

    expireEntry(expireEntryFat *pfatentry)
    {
        u.m_pfatentry = pfatentry;
        m_when = LLONG_MIN;
    }

    expireEntry(expireEntry &&e)
    {
        u.m_key = e.u.m_key;
        m_when = e.m_when;
        e.u.m_key = (char*)key();  // we do this so it can still be found in the set
        e.m_when = 0;
    }

    ~expireEntry()
    {
        if (FFat())
            delete u.m_pfatentry;
    }

    void setKeyUnsafe(sds key)
    {
        if (FFat())
            u.m_pfatentry->m_keyPrimary = key;
        else
            u.m_key = key;
    }

    inline bool FFat() const noexcept { return m_when == LLONG_MIN; }
    expireEntryFat *pfatentry() { assert(FFat()); return u.m_pfatentry; }


    bool operator==(const char *key) const noexcept
    { 
        return this->key() == key; 
    }

    bool operator<(const expireEntry &e) const noexcept
    { 
        return when() < e.when(); 
    }
    bool operator<(long long when) const noexcept
    { 
        return this->when() < when;
    }

    const char *key() const noexcept
    { 
        if (FFat())
            return u.m_pfatentry->key();
        return u.m_key;
    }
    long long when() const noexcept
    { 
        if (FFat())
            return u.m_pfatentry->when();
        return m_when; 
    }

    void update(const char *subkey, long long when)
    {
        if (!FFat())
        {
            if (subkey == nullptr)
            {
                m_when = when;
                return;
            }
            else
            {
                // we have to upgrade to a fat entry
                long long whenT = m_when;
                sds keyPrimary = u.m_key;
                m_when = LLONG_MIN;
                u.m_pfatentry = new (MALLOC_LOCAL) expireEntryFat(keyPrimary);
                u.m_pfatentry->expireSubKey(nullptr, whenT);
                // at this point we're fat so fall through
            }
        }
        u.m_pfatentry->expireSubKey(subkey, when);
    }
    
    iter begin() { return iter(this, 0); }
    iter end()
    {
        if (FFat())
            return iter(this, u.m_pfatentry->size());
        return iter(this, 1);
    }
    
    void erase(iter &itr)
    {
        if (!FFat())
            throw -1;   // assert
        pfatentry()->m_vecexpireEntries.erase(
            pfatentry()->m_vecexpireEntries.begin() + itr.m_idx);
    }

    bool FGetPrimaryExpire(long long *pwhen)
    {
        *pwhen = -1;
        for (auto itr : *this)
        {
            if (itr.subkey() == nullptr)
            {
                *pwhen = itr.when();
                return true;
            }
        }
        return false;
    }

    explicit operator const char*() const noexcept { return key(); }
    explicit operator long long() const noexcept { return when(); }
};
typedef semiorderedset<expireEntry, const char *, true /*expireEntry can be memmoved*/> expireset;

/* The a string name for an object's type as listed above
 * Native types are checked against the OBJ_STRING, OBJ_LIST, OBJ_* defines,
 * and Module types have their registered name returned. */
const char *getObjectTypeName(robj_roptr o);

/* Macro used to initialize a Redis object allocated on the stack.
 * Note that this macro is taken near the structure definition to make sure
 * we'll update it when the structure is changed, to avoid bugs like
 * bug #85 introduced exactly in this way. */
#define initStaticStringObject(_var,_ptr) do { \
    _var.setrefcount(1); \
    _var.type = OBJ_STRING; \
    _var.encoding = OBJ_ENCODING_RAW; \
    _var.m_ptr = _ptr; \
} while(0)

struct evictionPoolEntry; /* Defined in evict.c */

/* This structure is used in order to represent the output buffer of a client,
 * which is actually a linked list of blocks like that, that is: client->reply. */
typedef struct clientReplyBlock {
    size_t size, used;
#ifndef __cplusplus
    char buf[];
#else
    __attribute__((always_inline)) char *buf()
    {
        return reinterpret_cast<char*>(this+1);
    }
#endif
} clientReplyBlock;

/* Redis database representation. There are multiple databases identified
 * by integers from 0 (the default database) up to the max configured
 * database. The database number is the 'id' field in the structure. */
struct redisDb {
    redisDb() 
        : expireitr(nullptr)
    {};
    
    ~redisDb();

    dict *pdict;                 /* The keyspace for this DB */
    expireset *setexpire;
    expireset::setiter expireitr;

    dict *blocking_keys;        /* Keys with clients waiting for data (BLPOP)*/
    dict *ready_keys;           /* Blocked keys that received a PUSH */
    dict *watched_keys;         /* WATCHED keys for MULTI/EXEC CAS */
    int id;                     /* Database ID */
    long long last_expire_set;  /* when the last expire was set */
    double avg_ttl;             /* Average TTL, just for stats */
    list *defrag_later;         /* List of key names to attempt to defrag one by one, gradually. */
};

/* Client MULTI/EXEC state */
typedef struct multiCmd {
    robj **argv;
    int argc;
    struct redisCommand *cmd;
} multiCmd;

typedef struct multiState {
    multiCmd *commands;     /* Array of MULTI commands */
    int count;              /* Total number of MULTI commands */
    int cmd_flags;          /* The accumulated command flags OR-ed together.
                               So if at least a command has a given flag, it
                               will be set in this field. */
    int minreplicas;        /* MINREPLICAS for synchronous replication */
    time_t minreplicas_timeout; /* MINREPLICAS timeout as unixtime. */
} multiState;

/* This structure holds the blocking operation state for a client.
 * The fields used depend on client->btype. */
typedef struct blockingState {
    /* Generic fields. */
    mstime_t timeout;       /* Blocking operation timeout. If UNIX current time
                             * is > timeout then the operation timed out. */

    /* BLOCKED_LIST, BLOCKED_ZSET and BLOCKED_STREAM */
    dict *keys;             /* The keys we are waiting to terminate a blocking
                             * operation such as BLPOP or XREAD. Or NULL. */
    robj *target;           /* The key that should receive the element,
                             * for BRPOPLPUSH. */

    /* BLOCK_STREAM */
    size_t xread_count;     /* XREAD COUNT option. */
    robj *xread_group;      /* XREADGROUP group name. */
    robj *xread_consumer;   /* XREADGROUP consumer name. */
    mstime_t xread_retry_time, xread_retry_ttl;
    int xread_group_noack;

    /* BLOCKED_WAIT */
    int numreplicas;        /* Number of replicas we are waiting for ACK. */
    long long reploffset;   /* Replication offset to reach. */

    /* BLOCKED_MODULE */
    void *module_blocked_handle; /* RedisModuleBlockedClient structure.
                                    which is opaque for the Redis core, only
                                    handled in module.c. */
} blockingState;

/* The following structure represents a node in the g_pserver->ready_keys list,
 * where we accumulate all the keys that had clients blocked with a blocking
 * operation such as B[LR]POP, but received new data in the context of the
 * last executed command.
 *
 * After the execution of every command or script, we run this list to check
 * if as a result we should serve data to clients blocked, unblocking them.
 * Note that g_pserver->ready_keys will not have duplicates as there dictionary
 * also called ready_keys in every structure representing a Redis database,
 * where we make sure to remember if a given key was already added in the
 * g_pserver->ready_keys list. */
typedef struct readyList {
    redisDb *db;
    robj *key;
} readyList;

/* This structure represents a Redis user. This is useful for ACLs, the
 * user is associated to the connection after the connection is authenticated.
 * If there is no associated user, the connection uses the default user. */
#define USER_COMMAND_BITS_COUNT 1024    /* The total number of command bits
                                           in the user structure. The last valid
                                           command ID we can set in the user
                                           is USER_COMMAND_BITS_COUNT-1. */
#define USER_FLAG_ENABLED (1<<0)        /* The user is active. */
#define USER_FLAG_DISABLED (1<<1)       /* The user is disabled. */
#define USER_FLAG_ALLKEYS (1<<2)        /* The user can mention any key. */
#define USER_FLAG_ALLCOMMANDS (1<<3)    /* The user can run all commands. */
#define USER_FLAG_NOPASS      (1<<4)    /* The user requires no password, any
                                           provided password will work. For the
                                           default user, this also means that
                                           no AUTH is needed, and every
                                           connection is immediately
                                           authenticated. */
typedef struct user {
    sds name;       /* The username as an SDS string. */
    uint64_t flags; /* See USER_FLAG_* */

    /* The bit in allowed_commands is set if this user has the right to
     * execute this command. In commands having subcommands, if this bit is
     * set, then all the subcommands are also available.
     *
     * If the bit for a given command is NOT set and the command has
     * subcommands, Redis will also check allowed_subcommands in order to
     * understand if the command can be executed. */
    uint64_t allowed_commands[USER_COMMAND_BITS_COUNT/64];

    /* This array points, for each command ID (corresponding to the command
     * bit set in allowed_commands), to an array of SDS strings, terminated by
     * a NULL pointer, with all the sub commands that can be executed for
     * this command. When no subcommands matching is used, the field is just
     * set to NULL to avoid allocating USER_COMMAND_BITS_COUNT pointers. */
    sds **allowed_subcommands;
    list *passwords; /* A list of SDS valid passwords for this user. */
    list *patterns;  /* A list of allowed key patterns. If this field is NULL
                        the user cannot mention any key in a command, unless
                        the flag ALLKEYS is set in the user. */
} user;

/* With multiplexing we need to take per-client state.
 * Clients are taken in a linked list. */

#define CLIENT_ID_AOF (UINT64_MAX) /* Reserved ID for the AOF client. If you
                                      need more reserved IDs use UINT64_MAX-1,
                                      -2, ... and so forth. */

typedef struct client {
    uint64_t id;            /* Client incremental unique ID. */
    connection *conn;
    int resp;               /* RESP protocol version. Can be 2 or 3. */
    redisDb *db;            /* Pointer to currently SELECTed DB. */
    robj *name;             /* As set by CLIENT SETNAME. */
    sds querybuf;           /* Buffer we use to accumulate client queries. */
    size_t qb_pos;          /* The position we have read in querybuf. */
    sds pending_querybuf;   /* If this client is flagged as master, this buffer
                               represents the yet not applied portion of the
                               replication stream that we are receiving from
                               the master. */
    size_t querybuf_peak;   /* Recent (100ms or more) peak of querybuf size. */
    int argc;               /* Num of arguments of current command. */
    robj **argv;            /* Arguments of current command. */
    struct redisCommand *cmd, *lastcmd;  /* Last command executed. */
    user *puser;             /* User associated with this connection. If the
                               user is set to NULL the connection can do
                               anything (admin). */
    int reqtype;            /* Request protocol type: PROTO_REQ_* */
    int multibulklen;       /* Number of multi bulk arguments left to read. */
    long bulklen;           /* Length of bulk argument in multi bulk request. */
    list *reply;            /* List of reply objects to send to the client. */
    unsigned long long reply_bytes; /* Tot bytes of objects in reply list. */
    size_t sentlen;         /* Amount of bytes already sent in the current
                               buffer or object being sent. */
    size_t sentlenAsync;    /* same as sentlen buf for async buffers (which are a different stream) */
    time_t ctime;           /* Client creation time. */
    time_t lastinteraction; /* Time of the last interaction, used for timeout */
    time_t obuf_soft_limit_reached_time;
    std::atomic<uint64_t> flags;              /* Client flags: CLIENT_* macros. */
    int casyncOpsPending;
    int fPendingAsyncWrite; /* NOTE: Not a flag because it is written to outside of the client lock (locked by the global lock instead) */
    int authenticated;      /* Needed when the default user requires auth. */
    int replstate;          /* Replication state if this is a replica. */
    int repl_put_online_on_ack; /* Install replica write handler on ACK. */
    int repldbfd;           /* Replication DB file descriptor. */
    off_t repldboff;        /* Replication DB file offset. */
    off_t repldbsize;       /* Replication DB file size. */
    sds replpreamble;       /* Replication DB preamble. */
    long long read_reploff; /* Read replication offset if this is a master. */
    long long reploff;      /* Applied replication offset if this is a master. */
    long long reploff_skipped;  /* Repl backlog we did not send to this client */
    long long repl_ack_off; /* Replication ack offset, if this is a replica. */
    long long repl_ack_time;/* Replication ack time, if this is a replica. */
    long long psync_initial_offset; /* FULLRESYNC reply offset other slaves
                                       copying this replica output buffer
                                       should use. */
    char replid[CONFIG_RUN_ID_SIZE+1]; /* Master replication ID (if master). */
    int slave_listening_port; /* As configured with: SLAVECONF listening-port */
    char slave_ip[NET_IP_STR_LEN]; /* Optionally given by REPLCONF ip-address */
    int slave_capa;         /* Slave capabilities: SLAVE_CAPA_* bitwise OR. */
    multiState mstate;      /* MULTI/EXEC state */
    int btype;              /* Type of blocking op if CLIENT_BLOCKED. */
    blockingState bpop;     /* blocking state */
    long long woff;         /* Last write global replication offset. */
    list *watched_keys;     /* Keys WATCHED for MULTI/EXEC CAS */
    dict *pubsub_channels;  /* channels a client is interested in (SUBSCRIBE) */
    list *pubsub_patterns;  /* patterns a client is interested in (SUBSCRIBE) */
    sds peerid;             /* Cached peer ID. */
    listNode *client_list_node; /* list node in client list */
    RedisModuleUserChangedFunc auth_callback; /* Module callback to execute
                                               * when the authenticated user
                                               * changes. */
    void *auth_callback_privdata; /* Private data that is passed when the auth
                                   * changed callback is executed. Opaque for 
                                   * Redis Core. */
    void *auth_module;      /* The module that owns the callback, which is used
                             * to disconnect the client if the module is 
                             * unloaded for cleanup. Opaque for Redis Core.*/

    /* UUID announced by the client (default nil) - used to detect multiple connections to/from the same peer */
    /* compliant servers will announce their UUIDs when a replica connection is started, and return when asked */
    /* UUIDs are transient and lost when the server is shut down */
    unsigned char uuid[UUID_BINARY_LEN];

    /* If this client is in tracking mode and this field is non zero,
     * invalidation messages for keys fetched by this client will be send to
     * the specified client ID. */
    uint64_t client_tracking_redirection;
    rax *client_tracking_prefixes; /* A dictionary of prefixes we are already
                                      subscribed to in BCAST mode, in the
                                      context of client side caching. */
    /* Response buffer */
    int bufpos;
    char buf[PROTO_REPLY_CHUNK_BYTES];

    /* Async Response Buffer - other threads write here */
    int bufposAsync;
    int buflenAsync;
    char *bufAsync;

    int iel; /* the event loop index we're registered with */
    struct fastlock lock;
    int master_error;
} client;

struct saveparam {
    time_t seconds;
    int changes;
};

struct moduleLoadQueueEntry {
    sds path;
    int argc;
    robj **argv;
};

struct sharedObjectsStruct {
    robj *crlf, *ok, *err, *emptybulk, *emptymultibulk, *czero, *cone, *pong, *space,
    *colon, *queued, *nullbulk, *null[4], *nullarray[4], *emptymap[4], *emptyset[4],
    *emptyarray, *wrongtypeerr, *nokeyerr, *syntaxerr, *sameobjecterr,
    *outofrangeerr, *noscripterr, *loadingerr, *slowscripterr, *bgsaveerr,
    *masterdownerr, *roslaveerr, *execaborterr, *noautherr, *noreplicaserr,
    *busykeyerr, *oomerr, *plus, *messagebulk, *pmessagebulk, *subscribebulk,
    *unsubscribebulk, *psubscribebulk, *punsubscribebulk, *del, *unlink,
    *rpop, *lpop, *lpush, *rpoplpush, *zpopmin, *zpopmax, *emptyscan,
    *multi, *exec,
    *select[PROTO_SHARED_SELECT_CMDS],
    *integers[OBJ_SHARED_INTEGERS],
    *mbulkhdr[OBJ_SHARED_BULKHDR_LEN], /* "*<value>\r\n" */
    *bulkhdr[OBJ_SHARED_BULKHDR_LEN];  /* "$<value>\r\n" */
    sds minstring, maxstring;
};

/* ZSETs use a specialized version of Skiplists */
struct zskiplistLevel {
        struct zskiplistNode *forward;
        unsigned long span;
};
typedef struct zskiplistNode {
    sds ele;
    double score;
    struct zskiplistNode *backward;
    
#ifdef __cplusplus
    zskiplistLevel *level(size_t idx) {
        return reinterpret_cast<zskiplistLevel*>(this+1) + idx;
    }
#else
    struct zskiplistLevel level[];
#endif
} zskiplistNode;

typedef struct zskiplist {
    struct zskiplistNode *header, *tail;
    unsigned long length;
    int level;
} zskiplist;

typedef struct zset {
    dict *pdict;
    zskiplist *zsl;
} zset;

typedef struct clientBufferLimitsConfig {
    unsigned long long hard_limit_bytes;
    unsigned long long soft_limit_bytes;
    time_t soft_limit_seconds;
} clientBufferLimitsConfig;

extern clientBufferLimitsConfig clientBufferLimitsDefaults[CLIENT_TYPE_OBUF_COUNT];

/* The redisOp structure defines a Redis Operation, that is an instance of
 * a command with an argument vector, database ID, propagation target
 * (PROPAGATE_*), and command pointer.
 *
 * Currently only used to additionally propagate more commands to AOF/Replication
 * after the propagation of the executed command. */
typedef struct redisOp {
    robj **argv;
    int argc, dbid, target;
    struct redisCommand *cmd;
} redisOp;

/* Defines an array of Redis operations. There is an API to add to this
 * structure in a easy way.
 *
 * redisOpArrayInit();
 * redisOpArrayAppend();
 * redisOpArrayFree();
 */
typedef struct redisOpArray {
    redisOp *ops;
    int numops;
} redisOpArray;

/* This structure is returned by the getMemoryOverheadData() function in
 * order to return memory overhead information. */
struct redisMemOverhead {
    size_t peak_allocated;
    size_t total_allocated;
    size_t startup_allocated;
    size_t repl_backlog;
    size_t clients_slaves;
    size_t clients_normal;
    size_t aof_buffer;
    size_t lua_caches;
    size_t overhead_total;
    size_t dataset;
    size_t total_keys;
    size_t bytes_per_key;
    float dataset_perc;
    float peak_perc;
    float total_frag;
    ssize_t total_frag_bytes;
    float allocator_frag;
    ssize_t allocator_frag_bytes;
    float allocator_rss;
    ssize_t allocator_rss_bytes;
    float rss_extra;
    size_t rss_extra_bytes;
    size_t num_dbs;
    struct {
        size_t dbid;
        size_t overhead_ht_main;
        size_t overhead_ht_expires;
    } *db;
};

/* This structure can be optionally passed to RDB save/load functions in
 * order to implement additional functionalities, by storing and loading
 * metadata to the RDB file.
 *
 * Currently the only use is to select a DB at load time, useful in
 * replication in order to make sure that chained slaves (slaves of slaves)
 * select the correct DB and are able to accept the stream coming from the
 * top-level master. */
typedef struct rdbSaveInfo {
    /* Used saving and loading. */
    int repl_stream_db;  /* DB to select in g_pserver->master client. */

    /* Used only loading. */
    int repl_id_is_set;  /* True if repl_id field is set. */
    char repl_id[CONFIG_RUN_ID_SIZE+1];     /* Replication ID. */
    long long repl_offset;                  /* Replication offset. */
    int fForceSetKey;
    uint64_t mvccMinThreshold;
    struct redisMaster *mi;
} rdbSaveInfo;

#define RDB_SAVE_INFO_INIT {-1,0,"000000000000000000000000000000",-1, TRUE, 0, nullptr}

struct malloc_stats {
    size_t zmalloc_used;
    size_t process_rss;
    size_t allocator_allocated;
    size_t allocator_active;
    size_t allocator_resident;
};

/*-----------------------------------------------------------------------------
 * TLS Context Configuration
 *----------------------------------------------------------------------------*/

typedef struct redisTLSContextConfig {
    char *cert_file;
    char *key_file;
    char *dh_params_file;
    char *ca_cert_file;
    char *ca_cert_dir;
    char *protocols;
    char *ciphers;
    char *ciphersuites;
    int prefer_server_ciphers;
} redisTLSContextConfig;

/*-----------------------------------------------------------------------------
 * Global server state
 *----------------------------------------------------------------------------*/

struct clusterState;

/* AIX defines hz to __hz, we don't use this define and in order to allow
 * Redis build on AIX we need to undef it. */
#ifdef _AIX
#undef hz
#endif

#define CHILD_INFO_MAGIC 0xC17DDA7A12345678LL
#define CHILD_INFO_TYPE_RDB 0
#define CHILD_INFO_TYPE_AOF 1
#define CHILD_INFO_TYPE_MODULE 3

#define MAX_EVENT_LOOPS 16
#define IDX_EVENT_LOOP_MAIN 0

// Per-thread variabels that may be accessed without a lock
struct redisServerThreadVars {
    aeEventLoop *el;
    int ipfd[CONFIG_BINDADDR_MAX]; /* TCP socket file descriptors */
    int ipfd_count;             /* Used slots in ipfd[] */
    int tlsfd[CONFIG_BINDADDR_MAX]; /* TLS socket file descriptors */
    int tlsfd_count;            /* Used slots in tlsfd[] */
    int clients_paused;         /* True if clients are currently paused */
    std::vector<client*> clients_pending_write; /* There is to write or install handler. */
    list *unblocked_clients;     /* list of clients to unblock before next loop NOT THREADSAFE */
    list *clients_pending_asyncwrite;
    int cclients;
    client *current_client; /* Current client */
    long fixed_time_expire = 0;     /* If > 0, expire keys against server.mstime. */
    int module_blocked_pipe[2]; /* Pipe used to awake the event loop if a
                                client blocked on a module command needs
                                to be processed. */
    client *lua_client = nullptr;   /* The "fake client" to query Redis from Lua */
    struct fastlock lockPendingWrite { "thread pending write" };
    char neterr[ANET_ERR_LEN];   /* Error buffer for anet.c */
    long unsigned commandsExecuted = 0;
    bool fRetrySetAofEvent = false;
};

struct redisMaster {
    char *masteruser;               /* AUTH with this user and masterauth with master */
    char *masterauth;               /* AUTH with this password with master */
    char *masterhost;               /* Hostname of master */
    int masterport;                 /* Port of master */
    client *cached_master;          /* Cached master to be reused for PSYNC. */
    client *master;
    /* The following two fields is where we store master PSYNC replid/offset
     * while the PSYNC is in progress. At the end we'll copy the fields into
     * the server->master client structure. */
    char master_replid[CONFIG_RUN_ID_SIZE+1];  /* Master PSYNC runid. */
    long long master_initial_offset;           /* Master PSYNC offset. */

    int repl_state;          /* Replication status if the instance is a replica */
    off_t repl_transfer_size; /* Size of RDB to read from master during sync. */
    off_t repl_transfer_read; /* Amount of RDB read from master during sync. */
    off_t repl_transfer_last_fsync_off; /* Offset when we fsync-ed last time. */
    connection *repl_transfer_s;     /* Slave -> Master SYNC socket */
    int repl_transfer_fd;    /* Slave -> Master SYNC temp file descriptor */
    char *repl_transfer_tmpfile; /* Slave-> master SYNC temp file name */
    time_t repl_transfer_lastio; /* Unix time of the latest read, for timeout */
    time_t repl_down_since; /* Unix time at which link with master went down */

    unsigned char master_uuid[UUID_BINARY_LEN];  /* Used during sync with master, this is our master's UUID */
                                                /* After we've connected with our master use the UUID in g_pserver->master */
    uint64_t mvccLastSync;
    /* During a handshake the server may have stale keys, we track these here to share once a reciprocal connection is made */
    std::map<int, std::vector<robj_sharedptr>> *staleKeyMap;
};

// Const vars are not changed after worker threads are launched
struct redisServerConst {
    pid_t pid;                  /* Main process pid. */
    time_t stat_starttime;          /* Server start time */
    char *configfile;           /* Absolute config file path, or NULL */
    char *executable;           /* Absolute executable file path. */
    char **exec_argv;           /* Executable argv vector (copy). */

    int cthreads;               /* Number of main worker threads */
    int fThreadAffinity;        /* Should we pin threads to cores? */
    char *pidfile;              /* PID file path */

    /* Fast pointers to often looked up command */
    struct redisCommand *delCommand, *multiCommand, *lpushCommand,
                        *lpopCommand, *rpopCommand, *zpopminCommand,
                        *zpopmaxCommand, *sremCommand, *execCommand,
                        *expireCommand, *pexpireCommand, *xclaimCommand,
                        *xgroupCommand, *rreplayCommand, *rpoplpushCommand;

    /* Configuration */
    char *default_masteruser;               /* AUTH with this user and masterauth with master */
    char *default_masterauth;               /* AUTH with this password with master */
    int verbosity;                  /* Loglevel in keydb.conf */
    int maxidletime;                /* Client timeout in seconds */
    int tcpkeepalive;               /* Set SO_KEEPALIVE if non-zero. */
    int active_expire_enabled;      /* Can be disabled for testing purposes. */
    int active_expire_effort;       /* From 1 (default) to 10, active effort. */
    int active_defrag_enabled;
    int jemalloc_bg_thread;         /* Enable jemalloc background thread */
    size_t active_defrag_ignore_bytes; /* minimum amount of fragmentation waste to start active defrag */
    int active_defrag_threshold_lower; /* minimum percentage of fragmentation to start active defrag */
    int active_defrag_threshold_upper; /* maximum percentage of fragmentation at which we use maximum effort */
    int active_defrag_cycle_min;       /* minimal effort for defrag in CPU percentage */
    int active_defrag_cycle_max;       /* maximal effort for defrag in CPU percentage */
    unsigned long active_defrag_max_scan_fields; /* maximum number of fields of set/hash/zset/list to process from within the main dict scan */
    std::atomic<size_t> client_max_querybuf_len; /* Limit for client query buffer length */
    int dbnum;                      /* Total number of configured DBs */
    int supervised;                 /* 1 if supervised, 0 otherwise. */
    int supervised_mode;            /* See SUPERVISED_* */
    int daemonize;                  /* True if running as a daemon */
    clientBufferLimitsConfig client_obuf_limits[CLIENT_TYPE_OBUF_COUNT];

    /* System hardware info */
    size_t system_memory_size;  /* Total memory in system as reported by OS */

    unsigned char uuid[UUID_BINARY_LEN];         /* This server's UUID - populated on boot */
    bool fUsePro = false;
    int thread_min_client_threshold = 50;
};

struct redisServer {
    /* General */
    int dynamic_hz;             /* Change hz value depending on # of clients. */
    int config_hz;              /* Configured HZ value. May be different than
                                   the actual 'hz' field value if dynamic-hz
                                   is enabled. */
    std::atomic<int> hz;                     /* serverCron() calls frequency in hertz */
    redisDb *db;
    dict *commands;             /* Command table */
    dict *orig_commands;        /* Command table before command renaming. */

    struct redisServerThreadVars rgthreadvar[MAX_EVENT_LOOPS];

    std::atomic<unsigned int> lruclock;      /* Clock for LRU eviction */
    int shutdown_asap;          /* SHUTDOWN needed ASAP */
    int activerehashing;        /* Incremental rehash in serverCron() */
    int active_defrag_running;  /* Active defragmentation running (holds current scan aggressiveness) */
    int cronloops;              /* Number of times the cron function run */
    char runid[CONFIG_RUN_ID_SIZE+1];  /* ID always different at every exec. */
    int sentinel_mode;          /* True if this instance is a Sentinel. */
    size_t initial_memory_usage; /* Bytes used after initialization. */
    int always_show_logo;       /* Show logo even for non-stdout logging. */
    /* Modules */
    dict *moduleapi;            /* Exported core APIs dictionary for modules. */
    dict *sharedapi;            /* Like moduleapi but containing the APIs that
                                   modules share with each other. */
    list *loadmodule_queue;     /* List of modules to load at startup. */
    pid_t module_child_pid;     /* PID of module child */
    /* Networking */
    int port;                   /* TCP listening port */
    int tls_port;               /* TLS listening port */
    int tcp_backlog;            /* TCP listen() backlog */
    char *bindaddr[CONFIG_BINDADDR_MAX]; /* Addresses we should bind to */
    int bindaddr_count;         /* Number of addresses in g_pserver->bindaddr[] */
    char *unixsocket;           /* UNIX socket path */
    mode_t unixsocketperm;      /* UNIX socket permission */
    int sofd;                   /* Unix socket file descriptor */
    int cfd[CONFIG_BINDADDR_MAX];/* Cluster bus listening socket */
    int cfd_count;              /* Used slots in cfd[] */
    list *clients;              /* List of active clients */
    list *clients_to_close;     /* Clients to close asynchronously */
    list *slaves, *monitors;    /* List of slaves and MONITORs */
    rax *clients_index;         /* Active clients dictionary by client ID. */
    mstime_t clients_pause_end_time; /* Time when we undo clients_paused */
    dict *migrate_cached_sockets;/* MIGRATE cached sockets */
    std::atomic<uint64_t> next_client_id; /* Next client unique ID. Incremental. */
    int protected_mode;         /* Don't accept external connections. */
    /* RDB / AOF loading information */
    int loading;                /* We are loading data from disk if true */
    off_t loading_total_bytes;
    off_t loading_loaded_bytes;
    time_t loading_start_time;
    off_t loading_process_events_interval_bytes;

    int active_expire_enabled;      /* Can be disabled for testing purposes. */

    /* Fields used only for stats */
    long long stat_numcommands;     /* Number of processed commands */
    long long stat_numconnections;  /* Number of connections received */
    long long stat_expiredkeys;     /* Number of expired keys */
    double stat_expired_stale_perc; /* Percentage of keys probably expired */
    long long stat_expired_time_cap_reached_count; /* Early expire cylce stops.*/
    long long stat_expire_cycle_time_used; /* Cumulative microseconds used. */
    long long stat_evictedkeys;     /* Number of evicted keys (maxmemory) */
    long long stat_keyspace_hits;   /* Number of successful lookups of keys */
    long long stat_keyspace_misses; /* Number of failed lookups of keys */
    long long stat_active_defrag_hits;      /* number of allocations moved */
    long long stat_active_defrag_misses;    /* number of allocations scanned but not moved */
    long long stat_active_defrag_key_hits;  /* number of keys with moved allocations */
    long long stat_active_defrag_key_misses;/* number of keys scanned and not moved */
    long long stat_active_defrag_scanned;   /* number of dictEntries scanned */
    size_t stat_peak_memory;        /* Max used memory record */
    long long stat_fork_time;       /* Time needed to perform latest fork() */
    double stat_fork_rate;          /* Fork rate in GB/sec. */
    long long stat_rejected_conn;   /* Clients rejected because of maxclients */
    long long stat_sync_full;       /* Number of full resyncs with slaves. */
    long long stat_sync_partial_ok; /* Number of accepted PSYNC requests. */
    long long stat_sync_partial_err;/* Number of unaccepted PSYNC requests. */
    list *slowlog;                  /* SLOWLOG list of commands */
    long long slowlog_entry_id;     /* SLOWLOG current entry ID */
    long long slowlog_log_slower_than; /* SLOWLOG time limit (to get logged) */
    unsigned long slowlog_max_len;     /* SLOWLOG max number of items logged */
    struct malloc_stats cron_malloc_stats; /* sampled in serverCron(). */
    std::atomic<long long> stat_net_input_bytes; /* Bytes read from network. */
    std::atomic<long long> stat_net_output_bytes; /* Bytes written to network. */
    size_t stat_rdb_cow_bytes;      /* Copy on write bytes during RDB saving. */
    size_t stat_aof_cow_bytes;      /* Copy on write bytes during AOF rewrite. */
    size_t stat_module_cow_bytes;   /* Copy on write bytes during module fork. */
    /* The following two are used to track instantaneous metrics, like
     * number of operations per second, network traffic. */
    struct {
        long long last_sample_time; /* Timestamp of last sample in ms */
        long long last_sample_count;/* Count in last sample */
        long long samples[STATS_METRIC_SAMPLES];
        int idx;
    } inst_metric[STATS_METRIC_COUNT];
    /* AOF persistence */
    int aof_enabled;                /* AOF configuration */
    int aof_state;                  /* AOF_(ON|OFF|WAIT_REWRITE) */
    int aof_fsync;                  /* Kind of fsync() policy */
    char *aof_filename;             /* Name of the AOF file */
    int aof_no_fsync_on_rewrite;    /* Don't fsync if a rewrite is in prog. */
    int aof_rewrite_perc;           /* Rewrite AOF if % growth is > M and... */
    off_t aof_rewrite_min_size;     /* the AOF file is at least N bytes. */
    off_t aof_rewrite_base_size;    /* AOF size on latest startup or rewrite. */
    off_t aof_current_size;         /* AOF current size. */
    off_t aof_fsync_offset;         /* AOF offset which is already synced to disk. */
    int aof_flush_sleep;            /* Micros to sleep before flush. (used by tests) */
    int aof_rewrite_scheduled;      /* Rewrite once BGSAVE terminates. */
    pid_t aof_child_pid;            /* PID if rewriting process */
    list *aof_rewrite_buf_blocks;   /* Hold changes during an AOF rewrite. */
    sds aof_buf;      /* AOF buffer, written before entering the event loop */
    int aof_fd;       /* File descriptor of currently selected AOF file */
    int aof_selected_db; /* Currently selected DB in AOF */
    time_t aof_flush_postponed_start; /* UNIX time of postponed AOF flush */
    time_t aof_last_fsync;            /* UNIX time of last fsync() */
    time_t aof_rewrite_time_last;   /* Time used by last AOF rewrite run. */
    time_t aof_rewrite_time_start;  /* Current AOF rewrite start time. */
    int aof_lastbgrewrite_status;   /* C_OK or C_ERR */
    unsigned long aof_delayed_fsync;  /* delayed AOF fsync() counter */
    int aof_rewrite_incremental_fsync;/* fsync incrementally while aof rewriting? */
    int rdb_save_incremental_fsync;   /* fsync incrementally while rdb saving? */
    int aof_last_write_status;      /* C_OK or C_ERR */
    int aof_last_write_errno;       /* Valid if aof_last_write_status is ERR */
    int aof_load_truncated;         /* Don't stop on unexpected AOF EOF. */
    int aof_use_rdb_preamble;       /* Use RDB preamble on AOF rewrites. */
    /* AOF pipes used to communicate between parent and child during rewrite. */
    int aof_pipe_write_data_to_child;
    int aof_pipe_read_data_from_parent;
    int aof_pipe_write_ack_to_parent;
    int aof_pipe_read_ack_from_child;
    aeEventLoop *el_alf_pip_read_ack_from_child;
    int aof_pipe_write_ack_to_child;
    int aof_pipe_read_ack_from_parent;
    int aof_stop_sending_diff;     /* If true stop sending accumulated diffs
                                      to child process. */
    sds aof_child_diff;             /* AOF diff accumulator child side. */
    int aof_rewrite_pending = 0;    /* is a call to aofChildWriteDiffData already queued? */
    /* RDB persistence */
    long long dirty;                /* Changes to DB from the last save */
    long long dirty_before_bgsave;  /* Used to restore dirty on failed BGSAVE */
    pid_t rdb_child_pid;            /* PID of RDB saving child */
    struct saveparam *saveparams;   /* Save points array for RDB */
    int saveparamslen;              /* Number of saving points */
    char *rdb_filename;             /* Name of RDB file */
    char *rdb_s3bucketpath;         /* Path for AWS S3 backup of RDB file */
    int rdb_compression;            /* Use compression in RDB? */
    int rdb_checksum;               /* Use RDB checksum? */
    time_t lastsave;                /* Unix time of last successful save */
    time_t lastbgsave_try;          /* Unix time of last attempted bgsave */
    time_t rdb_save_time_last;      /* Time used by last RDB save run. */
    time_t rdb_save_time_start;     /* Current RDB save start time. */
    int rdb_bgsave_scheduled;       /* BGSAVE when possible if true. */
    int rdb_child_type;             /* Type of save by active child. */
    int lastbgsave_status;          /* C_OK or C_ERR */
    int stop_writes_on_bgsave_err;  /* Don't allow writes if can't BGSAVE */
    int rdb_pipe_write;             /* RDB pipes used to transfer the rdb */
    int rdb_pipe_read;              /* data to the parent process in diskless repl. */
    connection **rdb_pipe_conns;    /* Connections which are currently the */
    int rdb_pipe_numconns;          /* target of diskless rdb fork child. */
    int rdb_pipe_numconns_writing;  /* Number of rdb conns with pending writes. */
    char *rdb_pipe_buff;            /* In diskless replication, this buffer holds data */
    int rdb_pipe_bufflen;           /* that was read from the the rdb pipe. */
    int rdb_key_save_delay;         /* Delay in microseconds between keys while
                                     * writing the RDB. (for testings) */
    int key_load_delay;             /* Delay in microseconds between keys while
                                     * loading aof or rdb. (for testings) */
    /* Pipe and data structures for child -> parent info sharing. */
    int child_info_pipe[2];         /* Pipe used to write the child_info_data. */
    struct {
        int process_type;           /* AOF or RDB child? */
        size_t cow_size;            /* Copy on write size. */
        unsigned long long magic;   /* Magic value to make sure data is valid. */
    } child_info_data;
    /* Propagation of commands in AOF / replication */
    redisOpArray also_propagate;    /* Additional command to propagate. */
    /* Logging */
    char *logfile;                  /* Path of log file */
    int syslog_enabled;             /* Is syslog enabled? */
    char *syslog_ident;             /* Syslog ident */
    int syslog_facility;            /* Syslog facility */
    /* Replication (master) */
    char replid[CONFIG_RUN_ID_SIZE+1];  /* My current replication ID. */
    char replid2[CONFIG_RUN_ID_SIZE+1]; /* replid inherited from master*/
    long long master_repl_offset;   /* My current replication offset */
    long long master_repl_meaningful_offset; /* Offset minus latest PINGs. */
    long long second_replid_offset; /* Accept offsets up to this for replid2. */
    int replicaseldb;                 /* Last SELECTed DB in replication output */
    int repl_ping_slave_period;     /* Master pings the replica every N seconds */
    char *repl_backlog;             /* Replication backlog for partial syncs */
    long long repl_backlog_size;    /* Backlog circular buffer size */
    long long repl_backlog_histlen; /* Backlog actual data length */
    long long repl_backlog_idx;     /* Backlog circular buffer current offset,
                                       that is the next byte will'll write to.*/
    long long repl_backlog_off;     /* Replication "master offset" of first
                                       byte in the replication backlog buffer.*/
    time_t repl_backlog_time_limit; /* Time without slaves after the backlog
                                       gets released. */
    time_t repl_no_slaves_since;    /* We have no slaves since that time.
                                       Only valid if g_pserver->slaves len is 0. */
    int repl_min_slaves_to_write;   /* Min number of slaves to write. */
    int repl_min_slaves_max_lag;    /* Max lag of <count> slaves to write. */
    int repl_good_slaves_count;     /* Number of slaves with lag <= max_lag. */
    int repl_diskless_sync;         /* Master send RDB to slaves sockets directly. */
    int repl_diskless_load;         /* Slave parse RDB directly from the socket.
                                     * see REPL_DISKLESS_LOAD_* enum */
    int repl_diskless_sync_delay;   /* Delay to start a diskless repl BGSAVE. */
    /* Replication (replica) */
    list *masters;
    int enable_multimaster; 
    int repl_timeout;               /* Timeout after N seconds of master idle */
    int repl_syncio_timeout; /* Timeout for synchronous I/O calls */
    int repl_disable_tcp_nodelay;   /* Disable TCP_NODELAY after SYNC? */
    int repl_serve_stale_data; /* Serve stale data when link is down? */
    int repl_slave_ro;          /* Slave is read only? */
    int repl_slave_ignore_maxmemory;    /* If true slaves do not evict. */
    int slave_priority;             /* Reported in INFO and used by Sentinel. */
    int slave_announce_port;        /* Give the master this listening port. */
    char *slave_announce_ip;        /* Give the master this ip address. */
    int repl_slave_lazy_flush;          /* Lazy FLUSHALL before loading DB? */
    /* Replication script cache. */
    dict *repl_scriptcache_dict;        /* SHA1 all slaves are aware of. */
    list *repl_scriptcache_fifo;        /* First in, first out LRU eviction. */
    unsigned int repl_scriptcache_size; /* Max number of elements. */
    /* Synchronous replication. */
    list *clients_waiting_acks;         /* Clients waiting in WAIT command. */
    int get_ack_from_slaves;            /* If true we send REPLCONF GETACK. */
    /* Limits */
    unsigned int maxclients;            /* Max number of simultaneous clients */
    unsigned long long maxmemory;   /* Max number of memory bytes to use */
    int maxmemory_policy;           /* Policy for key eviction */
    int maxmemory_samples;          /* Pricision of random sampling */
    int lfu_log_factor;             /* LFU logarithmic counter factor. */
    int lfu_decay_time;             /* LFU counter decay factor. */
    long long proto_max_bulk_len;   /* Protocol bulk length maximum size. */
    /* Blocked clients */
    unsigned int blocked_clients;   /* # of clients executing a blocking cmd.*/
    unsigned int blocked_clients_by_type[BLOCKED_NUM];
    list *ready_keys;        /* List of readyList structures for BLPOP & co */
    /* Client side caching. */
    unsigned int tracking_clients;  /* # of clients with tracking enabled.*/
    size_t tracking_table_max_keys; /* Max number of keys in tracking table. */
    /* Sort parameters - qsort_r() is only available under BSD so we
     * have to take this state global, in order to pass it to sortCompare() */
    int sort_desc;
    int sort_alpha;
    int sort_bypattern;
    int sort_store;
    /* Zip structure config, see keydb.conf for more information  */
    size_t hash_max_ziplist_entries;
    size_t hash_max_ziplist_value;
    size_t set_max_intset_entries;
    size_t zset_max_ziplist_entries;
    size_t zset_max_ziplist_value;
    size_t hll_sparse_max_bytes;
    size_t stream_node_max_bytes;
    long long stream_node_max_entries;
    /* List parameters */
    int list_max_ziplist_size;
    int list_compress_depth;
    /* time cache */
    std::atomic<time_t> unixtime;    /* Unix time sampled every cron cycle. */
    time_t timezone;            /* Cached timezone. As set by tzset(). */
    int daylight_active;        /* Currently in daylight saving time. */
    mstime_t mstime;            /* 'unixtime' in milliseconds. */
    ustime_t ustime;            /* 'unixtime' in microseconds. */
    /* Pubsub */
    dict *pubsub_channels;  /* Map channels to list of subscribed clients */
    list *pubsub_patterns;  /* A list of pubsub_patterns */
    int notify_keyspace_events; /* Events to propagate via Pub/Sub. This is an
                                   xor of NOTIFY_... flags. */
    /* Cluster */
    int cluster_enabled;      /* Is cluster enabled? */
    mstime_t cluster_node_timeout; /* Cluster node timeout. */
    char *cluster_configfile; /* Cluster auto-generated config file name. */
    struct clusterState *cluster;  /* State of the cluster */
    int cluster_migration_barrier; /* Cluster replicas migration barrier. */
    int cluster_slave_validity_factor; /* Slave max data age for failover. */
    int cluster_require_full_coverage; /* If true, put the cluster down if
                                          there is at least an uncovered slot.*/
    int cluster_slave_no_failover;  /* Prevent replica from starting a failover
                                       if the master is in failure state. */
    char *cluster_announce_ip;  /* IP address to announce on cluster bus. */
    int cluster_announce_port;     /* base port to announce on cluster bus. */
    int cluster_announce_bus_port; /* bus port to announce on cluster bus. */
    int cluster_module_flags;      /* Set of flags that Redis modules are able
                                      to set in order to suppress certain
                                      native Redis Cluster features. Check the
                                      REDISMODULE_CLUSTER_FLAG_*. */
    int cluster_allow_reads_when_down; /* Are reads allowed when the cluster
                                        is down? */
    /* Scripting */
    lua_State *lua; /* The Lua interpreter. We use just one for all clients */
    client *lua_caller = nullptr;   /* The client running EVAL right now, or NULL */
    char* lua_cur_script = nullptr; /* SHA1 of the script currently running, or NULL */
    dict *lua_scripts;         /* A dictionary of SHA1 -> Lua scripts */
    unsigned long long lua_scripts_mem;  /* Cached scripts' memory + oh */
    mstime_t lua_time_limit;  /* Script timeout in milliseconds */
    mstime_t lua_time_start;  /* Start time of script, milliseconds time */
    int lua_write_dirty;  /* True if a write command was called during the
                             execution of the current script. */
    int lua_random_dirty; /* True if a random command was called during the
                             execution of the current script. */
    int lua_replicate_commands; /* True if we are doing single commands repl. */
    int lua_multi_emitted;/* True if we already proagated MULTI. */
    int lua_repl;         /* Script replication flags for redis.set_repl(). */
    int lua_timedout;     /* True if we reached the time limit for script
                             execution. */
    int lua_kill;         /* Kill the script if true. */
    int lua_always_replicate_commands; /* Default replication type. */
    /* Lazy free */
    int lazyfree_lazy_eviction;
    int lazyfree_lazy_expire;
    int lazyfree_lazy_server_del;
    /* Latency monitor */
    long long latency_monitor_threshold;
    dict *latency_events;
    /* ACLs */
    char *acl_filename;     /* ACL Users file. NULL if not configured. */
    unsigned long acllog_max_len; /* Maximum length of the ACL LOG list. */
    /* Assert & bug reporting */
    const char *assert_failed;
    const char *assert_file;
    int assert_line;
    int bug_report_start; /* True if bug report header was already logged. */
    int watchdog_period;  /* Software watchdog period in ms. 0 = off */

    int fActiveReplica;                          /* Can this replica also be a master? */

    // Format:
    //  Lower 20 bits: a counter incrementing for each command executed in the same millisecond
    //  Upper 44 bits: mstime (least significant 44-bits) enough for ~500 years before rollover from date of addition
    uint64_t mvcc_tstamp;

    /* System hardware info */
    size_t system_memory_size;  /* Total memory in system as reported by OS */
    /* TLS Configuration */
    int tls_cluster;
    int tls_replication;
    int tls_auth_clients;
    redisTLSContextConfig tls_ctx_config;
};

typedef struct pubsubPattern {
    client *pclient;
    robj *pattern;
} pubsubPattern;

typedef void redisCommandProc(client *c);
typedef int *redisGetKeysProc(struct redisCommand *cmd, robj **argv, int argc, int *numkeys);
struct redisCommand {
    const char *name;
    redisCommandProc *proc;
    int arity;
    const char *sflags;   /* Flags as string representation, one char per flag. */
    uint64_t flags; /* The actual flags, obtained from the 'sflags' field. */
    /* Use a function to determine keys arguments in a command line.
     * Used for Redis Cluster redirect. */
    redisGetKeysProc *getkeys_proc;
    /* What keys should be loaded in background when calling this command? */
    int firstkey; /* The first argument that's a key (0 = no keys) */
    int lastkey;  /* The last argument that's a key */
    int keystep;  /* The step between first and last key */
    long long microseconds, calls;
    int id;     /* Command ID. This is a progressive ID starting from 0 that
                   is assigned at runtime, and is used in order to check
                   ACLs. A connection is able to execute a given command if
                   the user associated to the connection has this command
                   bit set in the bitmap of allowed commands. */
};

struct redisFunctionSym {
    char *name;
    unsigned long pointer;
};

typedef struct _redisSortObject {
    robj *obj;
    union {
        double score;
        robj *cmpobj;
    } u;
} redisSortObject;

typedef struct _redisSortOperation {
    int type;
    robj *pattern;
} redisSortOperation;

/* Structure to hold list iteration abstraction. */
typedef struct {
    robj_roptr subject;
    unsigned char encoding;
    unsigned char direction; /* Iteration direction */
    quicklistIter *iter;
} listTypeIterator;

/* Structure for an entry while iterating over a list. */
typedef struct {
    listTypeIterator *li;
    quicklistEntry entry; /* Entry in quicklist */
} listTypeEntry;

/* Structure to hold set iteration abstraction. */
typedef struct {
    robj_roptr subject;
    int encoding;
    int ii; /* intset iterator */
    dictIterator *di;
} setTypeIterator;

/* Structure to hold hash iteration abstraction. Note that iteration over
 * hashes involves both fields and values. Because it is possible that
 * not both are required, store pointers in the iterator to avoid
 * unnecessary memory allocation for fields/values. */
typedef struct {
    robj_roptr subject;
    int encoding;

    unsigned char *fptr, *vptr;

    dictIterator *di;
    dictEntry *de;
} hashTypeIterator;

#include "stream.h"  /* Stream data type header file. */

#define OBJ_HASH_KEY 1
#define OBJ_HASH_VALUE 2

/*-----------------------------------------------------------------------------
 * Extern declarations
 *----------------------------------------------------------------------------*/

//extern struct redisServer server;
extern redisServer *g_pserver;
extern struct redisServerConst cserver;
extern __thread struct redisServerThreadVars *serverTL;   // thread local server vars
extern struct sharedObjectsStruct shared;
extern dictType objectKeyPointerValueDictType;
extern dictType objectKeyHeapPointerValueDictType;
extern dictType setDictType;
extern dictType zsetDictType;
extern dictType clusterNodesDictType;
extern dictType clusterNodesBlackListDictType;
extern dictType dbDictType;
extern dictType shaScriptObjectDictType;
extern double R_Zero, R_PosInf, R_NegInf, R_Nan;
extern dictType hashDictType;
extern dictType replScriptCacheDictType;
extern dictType keyptrDictType;
extern dictType modulesDictType;

/*-----------------------------------------------------------------------------
 * Functions prototypes
 *----------------------------------------------------------------------------*/

/* Modules */
void moduleInitModulesSystem(void);
int moduleLoad(const char *path, void **argv, int argc);
void moduleLoadFromQueue(void);
int *moduleGetCommandKeysViaAPI(struct redisCommand *cmd, robj **argv, int argc, int *numkeys);
moduleType *moduleTypeLookupModuleByID(uint64_t id);
void moduleTypeNameByID(char *name, uint64_t moduleid);
void moduleFreeContext(struct RedisModuleCtx *ctx);
void unblockClientFromModule(client *c);
void moduleHandleBlockedClients(int iel);
void moduleBlockedClientTimedOut(client *c);
void moduleBlockedClientPipeReadable(aeEventLoop *el, int fd, void *privdata, int mask);
size_t moduleCount(void);
void moduleAcquireGIL(int fServerThread);
void moduleReleaseGIL(int fServerThread);
void moduleNotifyKeyspaceEvent(int type, const char *event, robj *key, int dbid);
void moduleCallCommandFilters(client *c);
int moduleHasCommandFilters();
void ModuleForkDoneHandler(int exitcode, int bysignal);
int TerminateModuleForkChild(int child_pid, int wait);
ssize_t rdbSaveModulesAux(rio *rdb, int when);
int moduleAllDatatypesHandleErrors();
sds modulesCollectInfo(sds info, const char *section, int for_crash_report, int sections);
void moduleFireServerEvent(uint64_t eid, int subid, void *data);
void processModuleLoadingProgressEvent(int is_aof);
int moduleTryServeClientBlockedOnKey(client *c, robj *key);
void moduleUnblockClient(client *c);
int moduleClientIsBlockedOnKeys(client *c);
void moduleNotifyUserChanged(client *c);

/* Utils */
long long ustime(void);
long long mstime(void);
extern "C" void getRandomHexChars(char *p, size_t len);
extern "C" void getRandomBytes(unsigned char *p, size_t len);
uint64_t crc64(uint64_t crc, const unsigned char *s, uint64_t l);
void exitFromChild(int retcode);
size_t redisPopcount(const void *s, long count);
void redisSetProcTitle(const char *title);
int redisCommunicateSystemd(const char *sd_notify_msg);

/* networking.c -- Networking and Client related operations */
client *createClient(connection *conn, int iel);
void closeTimedoutClients(void);
bool freeClient(client *c);
void freeClientAsync(client *c);
void resetClient(client *c);
void sendReplyToClient(connection *conn);
void *addReplyDeferredLen(client *c);
void setDeferredArrayLen(client *c, void *node, long length);
void setDeferredMapLen(client *c, void *node, long length);
void setDeferredSetLen(client *c, void *node, long length);
void setDeferredAttributeLen(client *c, void *node, long length);
void setDeferredPushLen(client *c, void *node, long length);
void processInputBuffer(client *c, int callFlags);
void processInputBufferAndReplicate(client *c);
void acceptHandler(aeEventLoop *el, int fd, void *privdata, int mask);
void acceptTcpHandler(aeEventLoop *el, int fd, void *privdata, int mask);
void acceptTLSHandler(aeEventLoop *el, int fd, void *privdata, int mask);
void acceptUnixHandler(aeEventLoop *el, int fd, void *privdata, int mask);
void readQueryFromClient(connection *conn);
void addReplyNull(client *c, robj_roptr objOldProtocol = nullptr);
void addReplyNullArray(client *c);
void addReplyNullArrayAsync(client *c);
void addReplyBool(client *c, int b);
void addReplyVerbatim(client *c, const char *s, size_t len, const char *ext);
void addReplyVerbatimAsync(client *c, const char *s, size_t len, const char *ext);
void addReplyProto(client *c, const char *s, size_t len);
void addReplyBulk(client *c, robj_roptr obj);
void AddReplyFromClient(client *c, client *src);
void addReplyBulkCString(client *c, const char *s);
void addReplyBulkCStringAsync(client *c, const char *s);
void addReplyBulkCBuffer(client *c, const void *p, size_t len);
void addReplyBulkLongLong(client *c, long long ll);
void addReply(client *c, robj_roptr obj);
void addReplySds(client *c, sds s);
void addReplyBulkSds(client *c, sds s);
void addReplyError(client *c, const char *err);
void addReplyStatus(client *c, const char *status);
void addReplyDouble(client *c, double d);
void addReplyHumanLongDouble(client *c, long double d);
void addReplyHumanLongDoubleAsync(client *c, long double d);
void addReplyLongLong(client *c, long long ll);
#ifdef __cplusplus
void addReplyLongLongWithPrefixCore(client *c, long long ll, char prefix, bool fAsync);
#endif
void addReplyArrayLen(client *c, long length);
void addReplyMapLen(client *c, long length);
void addReplySetLen(client *c, long length);
void addReplyAttributeLen(client *c, long length);
void addReplyPushLen(client *c, long length);
void addReplyHelp(client *c, const char **help);
void addReplySubcommandSyntaxError(client *c);
void addReplyLoadedModules(client *c);
void copyClientOutputBuffer(client *dst, client *src);
size_t sdsZmallocSize(sds s);
size_t getStringObjectSdsUsedMemory(robj *o);
void freeClientReplyValue(const void *o);
void *dupClientReplyValue(void *o);
void getClientsMaxBuffers(unsigned long *longest_output_list,
                          unsigned long *biggest_input_buffer);
char *getClientPeerId(client *client);
sds catClientInfoString(sds s, client *client);
sds getAllClientsInfoString(int type);
void rewriteClientCommandVector(client *c, int argc, ...);
void rewriteClientCommandArgument(client *c, int i, robj *newval);
void replaceClientCommandVector(client *c, int argc, robj **argv);
unsigned long getClientOutputBufferMemoryUsage(client *c);
void freeClientsInAsyncFreeQueue(int iel);
void asyncCloseClientOnOutputBufferLimitReached(client *c);
int getClientType(client *c);
int getClientTypeByName(const char *name);
const char *getClientTypeName(int cclass);
void flushSlavesOutputBuffers(void);
void disconnectSlaves(void);
void disconnectSlavesExcept(unsigned char *uuid);
int listenToPort(int port, int *fds, int *count, int fReusePort, int fFirstListen);
void pauseClients(mstime_t duration);
int clientsArePaused(void);
void unpauseClientsIfNecessary();
int processEventsWhileBlocked(int iel);
int handleClientsWithPendingWrites(int iel);
int clientHasPendingReplies(client *c);
void unlinkClient(client *c);
int writeToClient(client *c, int handler_installed);
void linkClient(client *c);
void protectClient(client *c);
void unprotectClient(client *c);

// Special Thread-safe addReply() commands for posting messages to clients from a different thread
void addReplyAsync(client *c, robj_roptr obj);
void addReplyArrayLenAsync(client *c, long length);
void addReplyProtoAsync(client *c, const char *s, size_t len);
void addReplyBulkAsync(client *c, robj_roptr obj);
void addReplyBulkCBufferAsync(client *c, const void *p, size_t len);
void addReplyErrorAsync(client *c, const char *err);
void addReplyMapLenAsync(client *c, long length);
void addReplyNullAsync(client *c);
void addReplyDoubleAsync(client *c, double d);
void *addReplyDeferredLenAsync(client *c);
void setDeferredArrayLenAsync(client *c, void *node, long length);
void addReplySdsAsync(client *c, sds s);
void addReplyBulkSdsAsync(client *c, sds s);
void addReplyPushLenAsync(client *c, long length);
void addReplyLongLongAsync(client *c, long long ll);

void ProcessPendingAsyncWrites(void);
client *lookupClientByID(uint64_t id);

#ifdef __GNUC__
void addReplyErrorFormat(client *c, const char *fmt, ...)
    __attribute__((format(printf, 2, 3)));
void addReplyStatusFormat(client *c, const char *fmt, ...)
    __attribute__((format(printf, 2, 3)));
#else
void addReplyErrorFormat(client *c, const char *fmt, ...);
void addReplyStatusFormat(client *c, const char *fmt, ...);
#endif

/* Client side caching (tracking mode) */
void enableTracking(client *c, uint64_t redirect_to, int bcast, robj **prefix, size_t numprefix);
void disableTracking(client *c);
void trackingRememberKeys(client *c);
void trackingInvalidateKey(robj *keyobj);
void trackingInvalidateKeysOnFlush(int dbid);
void trackingLimitUsedSlots(void);
uint64_t trackingGetTotalItems(void);
uint64_t trackingGetTotalKeys(void);
void trackingBroadcastInvalidationMessages(void);

/* List data type */
void listTypeTryConversion(robj *subject, robj *value);
void listTypePush(robj *subject, robj *value, int where);
robj *listTypePop(robj *subject, int where);
unsigned long listTypeLength(robj_roptr subject);
listTypeIterator *listTypeInitIterator(robj_roptr subject, long index, unsigned char direction);
void listTypeReleaseIterator(listTypeIterator *li);
int listTypeNext(listTypeIterator *li, listTypeEntry *entry);
robj *listTypeGet(listTypeEntry *entry);
void listTypeInsert(listTypeEntry *entry, robj *value, int where);
int listTypeEqual(listTypeEntry *entry, robj *o);
void listTypeDelete(listTypeIterator *iter, listTypeEntry *entry);
void listTypeConvert(robj *subject, int enc);
void unblockClientWaitingData(client *c);
void popGenericCommand(client *c, int where);

/* MULTI/EXEC/WATCH... */
void unwatchAllKeys(client *c);
void initClientMultiState(client *c);
void freeClientMultiState(client *c);
void queueMultiCommand(client *c);
void touchWatchedKey(redisDb *db, robj *key);
void touchWatchedKeysOnFlush(int dbid);
void discardTransaction(client *c);
void flagTransaction(client *c);
void execCommandPropagateMulti(client *c);
void execCommandPropagateExec(client *c);

/* Redis object implementation */
void decrRefCount(robj_roptr o);
void decrRefCountVoid(const void *o);
void incrRefCount(robj_roptr o);
robj *makeObjectShared(robj *o);
robj *makeObjectShared(const char *rgch, size_t cch);
robj *resetRefCount(robj *obj);
void freeStringObject(robj *o);
void freeListObject(robj *o);
void freeSetObject(robj *o);
void freeZsetObject(robj *o);
void freeHashObject(robj *o);
robj *createObject(int type, void *ptr);
robj *createStringObject(const char *ptr, size_t len);
robj *createRawStringObject(const char *ptr, size_t len);
robj *createEmbeddedStringObject(const char *ptr, size_t len);
robj *dupStringObject(const robj *o);
int isSdsRepresentableAsLongLong(const char *s, long long *llval);
int isObjectRepresentableAsLongLong(robj *o, long long *llongval);
robj *tryObjectEncoding(robj *o);
robj *getDecodedObject(robj *o);
robj_roptr getDecodedObject(robj_roptr o);
size_t stringObjectLen(robj_roptr o);
robj *createStringObjectFromLongLong(long long value);
robj *createStringObjectFromLongLongForValue(long long value);
robj *createStringObjectFromLongDouble(long double value, int humanfriendly);
robj *createQuicklistObject(void);
robj *createZiplistObject(void);
robj *createSetObject(void);
robj *createIntsetObject(void);
robj *createHashObject(void);
robj *createZsetObject(void);
robj *createZsetZiplistObject(void);
robj *createStreamObject(void);
robj *createModuleObject(moduleType *mt, void *value);
int getLongFromObjectOrReply(client *c, robj *o, long *target, const char *msg);
int checkType(client *c, robj_roptr o, int type);
int getLongLongFromObjectOrReply(client *c, robj *o, long long *target, const char *msg);
int getDoubleFromObjectOrReply(client *c, robj *o, double *target, const char *msg);
int getDoubleFromObject(const robj *o, double *target);
int getLongLongFromObject(robj *o, long long *target);
int getUnsignedLongLongFromObject(robj *o, uint64_t *target);
int getLongDoubleFromObject(robj *o, long double *target);
int getLongDoubleFromObjectOrReply(client *c, robj *o, long double *target, const char *msg);
const char *strEncoding(int encoding);
int compareStringObjects(robj *a, robj *b);
int collateStringObjects(robj *a, robj *b);
int equalStringObjects(robj *a, robj *b);
unsigned long long estimateObjectIdleTime(robj *o);
void trimStringObjectIfNeeded(robj *o);
#define sdsEncodedObject(objptr) (objptr->encoding == OBJ_ENCODING_RAW || objptr->encoding == OBJ_ENCODING_EMBSTR)

/* Synchronous I/O with timeout */
ssize_t syncWrite(int fd, const char *ptr, ssize_t size, long long timeout);
ssize_t syncRead(int fd, char *ptr, ssize_t size, long long timeout);
ssize_t syncReadLine(int fd, char *ptr, ssize_t size, long long timeout);

/* Replication */
void initMasterInfo(struct redisMaster *master);
void replicationFeedSlaves(list *slaves, int dictid, robj **argv, int argc);
void replicationFeedSlavesFromMasterStream(list *slaves, char *buf, size_t buflen);
void replicationFeedMonitors(client *c, list *monitors, int dictid, robj **argv, int argc);
void updateSlavesWaitingBgsave(int bgsaveerr, int type);
void replicationCron(void);
void replicationHandleMasterDisconnection(struct redisMaster *mi);
void replicationCacheMaster(struct redisMaster *mi, client *c);
void resizeReplicationBacklog(long long newsize);
struct redisMaster *replicationAddMaster(char *ip, int port);
void replicationUnsetMaster(struct redisMaster *mi);
void refreshGoodSlavesCount(void);
void replicationScriptCacheInit(void);
void replicationScriptCacheFlush(void);
void replicationScriptCacheAdd(sds sha1);
int replicationScriptCacheExists(sds sha1);
void processClientsWaitingReplicas(void);
void unblockClientWaitingReplicas(client *c);
int replicationCountAcksByOffset(long long offset);
void replicationSendNewlineToMaster(struct redisMaster *mi);
long long replicationGetSlaveOffset(struct redisMaster *mi);
char *replicationGetSlaveName(client *c);
long long getPsyncInitialOffset(void);
int replicationSetupSlaveForFullResync(client *replica, long long offset);
void changeReplicationId(void);
void clearReplicationId2(void);
void mergeReplicationId(const char *);
void chopReplicationBacklog(void);
void replicationCacheMasterUsingMyself(struct redisMaster *mi);
void feedReplicationBacklog(const void *ptr, size_t len);
void updateMasterAuth();
void rdbPipeReadHandler(struct aeEventLoop *eventLoop, int fd, void *clientData, int mask);
void rdbPipeWriteHandlerConnRemoved(struct connection *conn);

/* Generic persistence functions */
void startLoadingFile(FILE* fp, const char * filename, int rdbflags);
void startLoading(size_t size, int rdbflags);
void loadingProgress(off_t pos);
void stopLoading(int success);
void startSaving(int rdbflags);
void stopSaving(int success);
int allPersistenceDisabled(void);

#define DISK_ERROR_TYPE_AOF 1       /* Don't accept writes: AOF errors. */
#define DISK_ERROR_TYPE_RDB 2       /* Don't accept writes: RDB errors. */
#define DISK_ERROR_TYPE_NONE 0      /* No problems, we can accept writes. */
int writeCommandsDeniedByDiskError(void);

/* RDB persistence */
#include "rdb.h"
void killRDBChild(void);

/* AOF persistence */
void flushAppendOnlyFile(int force);
void feedAppendOnlyFile(struct redisCommand *cmd, int dictid, robj **argv, int argc);
void aofRemoveTempFile(pid_t childpid);
int rewriteAppendOnlyFileBackground(void);
int loadAppendOnlyFile(char *filename);
void stopAppendOnly(void);
int startAppendOnly(void);
void backgroundRewriteDoneHandler(int exitcode, int bysignal);
void aofRewriteBufferReset(void);
unsigned long aofRewriteBufferSize(void);
ssize_t aofReadDiffFromParent(void);
void killAppendOnlyChild(void);
void restartAOFAfterSYNC();

/* Child info */
void openChildInfoPipe(void);
void closeChildInfoPipe(void);
void sendChildInfo(int process_type);
void receiveChildInfo(void);

/* Fork helpers */
int redisFork();
int hasActiveChildProcess();
void sendChildCOWInfo(int ptype, const char *pname);

/* acl.c -- Authentication related prototypes. */
extern rax *Users;
extern user *DefaultUser;
void ACLInit(void);
/* Return values for ACLCheckUserCredentials(). */
#define ACL_OK 0
#define ACL_DENIED_CMD 1
#define ACL_DENIED_KEY 2
#define ACL_DENIED_AUTH 3 /* Only used for ACL LOG entries. */
int ACLCheckUserCredentials(robj *username, robj *password);
int ACLAuthenticateUser(client *c, robj *username, robj *password);
unsigned long ACLGetCommandID(const char *cmdname);
user *ACLGetUserByName(const char *name, size_t namelen);
int ACLCheckCommandPerm(client *c, int *keyidxptr);
int ACLSetUser(user *u, const char *op, ssize_t oplen);
sds ACLDefaultUserFirstPassword(void);
uint64_t ACLGetCommandCategoryFlagByName(const char *name);
int ACLAppendUserForLoading(sds *argv, int argc, int *argc_err);
const char *ACLSetUserStringError(void);
int ACLLoadConfiguredUsers(void);
sds ACLDescribeUser(user *u);
void ACLLoadUsersAtStartup(void);
void addReplyCommandCategories(client *c, struct redisCommand *cmd);
user *ACLCreateUnlinkedUser();
void ACLFreeUserAndKillClients(user *u);
void addACLLogEntry(client *c, int reason, int keypos, sds username);

/* Sorted sets data type */

/* Input flags. */
#define ZADD_NONE 0
#define ZADD_INCR (1<<0)    /* Increment the score instead of setting it. */
#define ZADD_NX (1<<1)      /* Don't touch elements not already existing. */
#define ZADD_XX (1<<2)      /* Only touch elements already existing. */

/* Output flags. */
#define ZADD_NOP (1<<3)     /* Operation not performed because of conditionals.*/
#define ZADD_NAN (1<<4)     /* Only touch elements already existing. */
#define ZADD_ADDED (1<<5)   /* The element was new and was added. */
#define ZADD_UPDATED (1<<6) /* The element already existed, score updated. */

/* Flags only used by the ZADD command but not by zsetAdd() API: */
#define ZADD_CH (1<<16)      /* Return num of elements added or updated. */

/* Struct to hold a inclusive/exclusive range spec by score comparison. */
typedef struct {
    double min, max;
    int minex, maxex; /* are min or max exclusive? */
} zrangespec;

/* Struct to hold an inclusive/exclusive range spec by lexicographic comparison. */
typedef struct {
    sds min, max;     /* May be set to shared.(minstring|maxstring) */
    int minex, maxex; /* are min or max exclusive? */
} zlexrangespec;

zskiplist *zslCreate(void);
void zslFree(zskiplist *zsl);
zskiplistNode *zslInsert(zskiplist *zsl, double score, sds ele);
unsigned char *zzlInsert(unsigned char *zl, sds ele, double score);
int zslDelete(zskiplist *zsl, double score, sds ele, zskiplistNode **node);
zskiplistNode *zslFirstInRange(zskiplist *zsl, zrangespec *range);
zskiplistNode *zslLastInRange(zskiplist *zsl, zrangespec *range);
double zzlGetScore(unsigned char *sptr);
void zzlNext(unsigned char *zl, unsigned char **eptr, unsigned char **sptr);
void zzlPrev(unsigned char *zl, unsigned char **eptr, unsigned char **sptr);
unsigned char *zzlFirstInRange(unsigned char *zl, zrangespec *range);
unsigned char *zzlLastInRange(unsigned char *zl, zrangespec *range);
unsigned long zsetLength(robj_roptr zobj);
void zsetConvert(robj *zobj, int encoding);
void zsetConvertToZiplistIfNeeded(robj *zobj, size_t maxelelen);
int zsetScore(robj_roptr zobj, sds member, double *score);
unsigned long zslGetRank(zskiplist *zsl, double score, sds o);
int zsetAdd(robj *zobj, double score, sds ele, int *flags, double *newscore);
long zsetRank(robj_roptr zobj, sds ele, int reverse);
int zsetDel(robj *zobj, sds ele);
void genericZpopCommand(client *c, robj **keyv, int keyc, int where, int emitkey, robj *countarg);
sds ziplistGetObject(unsigned char *sptr);
int zslValueGteMin(double value, zrangespec *spec);
int zslValueLteMax(double value, zrangespec *spec);
void zslFreeLexRange(zlexrangespec *spec);
int zslParseLexRange(robj *min, robj *max, zlexrangespec *spec);
unsigned char *zzlFirstInLexRange(unsigned char *zl, zlexrangespec *range);
unsigned char *zzlLastInLexRange(unsigned char *zl, zlexrangespec *range);
zskiplistNode *zslFirstInLexRange(zskiplist *zsl, zlexrangespec *range);
zskiplistNode *zslLastInLexRange(zskiplist *zsl, zlexrangespec *range);
int zzlLexValueGteMin(unsigned char *p, zlexrangespec *spec);
int zzlLexValueLteMax(unsigned char *p, zlexrangespec *spec);
int zslLexValueGteMin(sds value, zlexrangespec *spec);
int zslLexValueLteMax(sds value, zlexrangespec *spec);

/* Core functions */
int getMaxmemoryState(size_t *total, size_t *logical, size_t *tofree, float *level);
size_t freeMemoryGetNotCountedMemory();
int freeMemoryIfNeeded(void);
int freeMemoryIfNeededAndSafe(void);
int processCommand(client *c, int callFlags);
void setupSignalHandlers(void);
struct redisCommand *lookupCommand(sds name);
struct redisCommand *lookupCommandByCString(const char *s);
struct redisCommand *lookupCommandOrOriginal(sds name);
void call(client *c, int flags);
void propagate(struct redisCommand *cmd, int dbid, robj **argv, int argc, int flags);
void alsoPropagate(struct redisCommand *cmd, int dbid, robj **argv, int argc, int target);
void redisOpArrayInit(redisOpArray *oa);
void redisOpArrayFree(redisOpArray *oa);
void forceCommandPropagation(client *c, int flags);
void preventCommandPropagation(client *c);
void preventCommandAOF(client *c);
void preventCommandReplication(client *c);
int prepareForShutdown(int flags);
#ifdef __GNUC__
void serverLog(int level, const char *fmt, ...)
    __attribute__((format(printf, 2, 3)));
#else
void serverLog(int level, const char *fmt, ...);
#endif
void serverLogRaw(int level, const char *msg);
void serverLogFromHandler(int level, const char *msg);
void usage(void);
void updateDictResizePolicy(void);
int htNeedsResize(dict *dict);
void populateCommandTable(void);
void resetCommandTableStats(void);
void adjustOpenFilesLimit(void);
void closeListeningSockets(int unlink_unix_socket);
void updateCachedTime(int update_daylight_info);
void resetServerStats(void);
void activeDefragCycle(void);
unsigned int getLRUClock(void);
unsigned int LRU_CLOCK(void);
const char *evictPolicyToString(void);
struct redisMemOverhead *getMemoryOverheadData(void);
void freeMemoryOverheadData(struct redisMemOverhead *mh);
void checkChildrenDone(void);

#define RESTART_SERVER_NONE 0
#define RESTART_SERVER_GRACEFULLY (1<<0)     /* Do proper shutdown. */
#define RESTART_SERVER_CONFIG_REWRITE (1<<1) /* CONFIG REWRITE before restart.*/
int restartServer(int flags, mstime_t delay);

/* Set data type */
robj *setTypeCreate(const char *value);
int setTypeAdd(robj *subject, const char *value);
int setTypeRemove(robj *subject, const char *value);
int setTypeIsMember(robj_roptr subject, const char *value);
setTypeIterator *setTypeInitIterator(robj_roptr subject);
void setTypeReleaseIterator(setTypeIterator *si);
int setTypeNext(setTypeIterator *si, const char **sdsele, int64_t *llele);
sds setTypeNextObject(setTypeIterator *si);
int setTypeRandomElement(robj *setobj, sds *sdsele, int64_t *llele);
unsigned long setTypeRandomElements(robj *set, unsigned long count, robj *aux_set);
unsigned long setTypeSize(robj_roptr subject);
void setTypeConvert(robj *subject, int enc);

/* Hash data type */
#define HASH_SET_TAKE_FIELD (1<<0)
#define HASH_SET_TAKE_VALUE (1<<1)
#define HASH_SET_COPY 0

void hashTypeConvert(robj *o, int enc);
void hashTypeTryConversion(robj *subject, robj **argv, int start, int end);
int hashTypeExists(robj_roptr o, const char *key);
int hashTypeDelete(robj *o, sds key);
unsigned long hashTypeLength(robj_roptr o);
hashTypeIterator *hashTypeInitIterator(robj_roptr subject);
void hashTypeReleaseIterator(hashTypeIterator *hi);
int hashTypeNext(hashTypeIterator *hi);
void hashTypeCurrentFromZiplist(hashTypeIterator *hi, int what,
                                unsigned char **vstr,
                                unsigned int *vlen,
                                long long *vll);
sds hashTypeCurrentFromHashTable(hashTypeIterator *hi, int what);
void hashTypeCurrentObject(hashTypeIterator *hi, int what, unsigned char **vstr, unsigned int *vlen, long long *vll);
sds hashTypeCurrentObjectNewSds(hashTypeIterator *hi, int what);
robj *hashTypeLookupWriteOrCreate(client *c, robj *key);
robj *hashTypeGetValueObject(robj_roptr o, sds field);
int hashTypeSet(robj *o, sds field, sds value, int flags);

/* Pub / Sub */
int pubsubUnsubscribeAllChannels(client *c, int notify);
int pubsubUnsubscribeAllPatterns(client *c, int notify);
void freePubsubPattern(const void *p);
int listMatchPubsubPattern(void *a, void *b);
int pubsubPublishMessage(robj *channel, robj *message);
void addReplyPubsubMessage(client *c, robj *channel, robj *msg);

/* Keyspace events notification */
void notifyKeyspaceEvent(int type, const char *event, robj *key, int dbid);
int keyspaceEventsStringToFlags(char *classes);
sds keyspaceEventsFlagsToString(int flags);

/* Configuration */
void loadServerConfig(char *filename, char *options);
void appendServerSaveParams(time_t seconds, int changes);
void resetServerSaveParams(void);
struct rewriteConfigState; /* Forward declaration to export API. */
void rewriteConfigRewriteLine(struct rewriteConfigState *state, const char *option, sds line, int force);
int rewriteConfig(char *path);
void initConfigValues();

/* db.c -- Keyspace access API */
int removeExpire(redisDb *db, robj *key);
int removeExpireCore(redisDb *db, robj *key, dictEntry *de);
int removeSubkeyExpire(redisDb *db, robj *key, robj *subkey);
void propagateExpire(redisDb *db, robj *key, int lazy);
int expireIfNeeded(redisDb *db, robj *key);
expireEntry *getExpire(redisDb *db, robj_roptr key);
void setExpire(client *c, redisDb *db, robj *key, robj *subkey, long long when);
void setExpire(client *c, redisDb *db, robj *key, expireEntry &&entry);
robj_roptr lookupKeyRead(redisDb *db, robj *key);
robj *lookupKeyWrite(redisDb *db, robj *key);
robj_roptr lookupKeyReadOrReply(client *c, robj *key, robj *reply);
robj *lookupKeyWriteOrReply(client *c, robj *key, robj *reply);
robj_roptr lookupKeyReadWithFlags(redisDb *db, robj *key, int flags);
robj *lookupKeyWriteWithFlags(redisDb *db, robj *key, int flags);
robj *objectCommandLookup(client *c, robj *key);
robj *objectCommandLookupOrReply(client *c, robj *key, robj *reply);
int objectSetLRUOrLFU(robj *val, long long lfu_freq, long long lru_idle,
                       long long lru_clock, int lru_multiplier);
#define LOOKUP_NONE 0
#define LOOKUP_NOTOUCH (1<<0)
#define LOOKUP_UPDATEMVCC (1<<1)
void dbAdd(redisDb *db, robj *key, robj *val);
void dbOverwrite(redisDb *db, robj *key, robj *val);
int dbMerge(redisDb *db, robj *key, robj *val, int fReplace);
void genericSetKey(redisDb *db, robj *key, robj *val, int keepttl);
void setKey(redisDb *db, robj *key, robj *val);
int dbExists(redisDb *db, robj *key);
robj *dbRandomKey(redisDb *db);
int dbSyncDelete(redisDb *db, robj *key);
int dbDelete(redisDb *db, robj *key);
robj *dbUnshareStringValue(redisDb *db, robj *key, robj *o);

#define EMPTYDB_NO_FLAGS 0      /* No flags. */
#define EMPTYDB_ASYNC (1<<0)    /* Reclaim memory in another thread. */
#define EMPTYDB_BACKUP (1<<2)   /* DB array is a backup for REPL_DISKLESS_LOAD_SWAPDB. */
long long emptyDb(int dbnum, int flags, void(callback)(void*));
long long emptyDbGeneric(redisDb *dbarray, int dbnum, int flags, void(callback)(void*));
void flushAllDataAndResetRDB(int flags);
long long dbTotalServerKeyCount();

int selectDb(client *c, int id);
void signalModifiedKey(redisDb *db, robj *key);
void signalFlushedDb(int dbid);
unsigned int getKeysInSlot(unsigned int hashslot, robj **keys, unsigned int count);
unsigned int countKeysInSlot(unsigned int hashslot);
unsigned int delKeysInSlot(unsigned int hashslot);
int verifyClusterConfigWithData(void);
void scanGenericCommand(client *c, robj_roptr o, unsigned long cursor);
int parseScanCursorOrReply(client *c, robj *o, unsigned long *cursor);
void slotToKeyAdd(robj *key);
void slotToKeyDel(robj *key);
void slotToKeyFlush(void);
int dbAsyncDelete(redisDb *db, robj *key);
void emptyDbAsync(redisDb *db);
void slotToKeyFlushAsync(void);
size_t lazyfreeGetPendingObjectsCount(void);
void freeObjAsync(robj *o);

/* API to get key arguments from commands */
int *getKeysFromCommand(struct redisCommand *cmd, robj **argv, int argc, int *numkeys);
void getKeysFreeResult(int *result);
int *zunionInterGetKeys(struct redisCommand *cmd,robj **argv, int argc, int *numkeys);
int *evalGetKeys(struct redisCommand *cmd, robj **argv, int argc, int *numkeys);
int *sortGetKeys(struct redisCommand *cmd, robj **argv, int argc, int *numkeys);
int *migrateGetKeys(struct redisCommand *cmd, robj **argv, int argc, int *numkeys);
int *georadiusGetKeys(struct redisCommand *cmd, robj **argv, int argc, int *numkeys);
int *xreadGetKeys(struct redisCommand *cmd, robj **argv, int argc, int *numkeys);
int *memoryGetKeys(struct redisCommand *cmd, robj **argv, int argc, int *numkeys);

/* Cluster */
void clusterInit(void);
extern "C" unsigned short crc16(const char *buf, int len);
unsigned int keyHashSlot(char *key, int keylen);
void clusterCron(void);
void clusterPropagatePublish(robj *channel, robj *message);
void migrateCloseTimedoutSockets(void);
void clusterBeforeSleep(void);
int clusterSendModuleMessageToTarget(const char *target, uint64_t module_id, uint8_t type, unsigned char *payload, uint32_t len);

/* Sentinel */
void initSentinelConfig(void);
void initSentinel(void);
void sentinelTimer(void);
const char *sentinelHandleConfiguration(char **argv, int argc);
void sentinelIsRunning(void);

/* keydb-check-rdb & aof */
int redis_check_rdb(const char *rdbfilename, FILE *fp);
int redis_check_rdb_main(int argc, const char **argv, FILE *fp);
int redis_check_aof_main(int argc, char **argv);

/* Scripting */
void scriptingInit(int setup);
int ldbRemoveChild(pid_t pid);
void ldbKillForkedSessions(void);
int ldbPendingChildren(void);
sds luaCreateFunction(client *c, lua_State *lua, robj *body);

/* Blocked clients */
void processUnblockedClients(int iel);
void blockClient(client *c, int btype);
void unblockClient(client *c);
void queueClientForReprocessing(client *c);
void replyToBlockedClientTimedOut(client *c);
int getTimeoutFromObjectOrReply(client *c, robj *object, mstime_t *timeout, int unit);
void disconnectAllBlockedClients(void);
void handleClientsBlockedOnKeys(void);
void signalKeyAsReady(redisDb *db, robj *key);
void blockForKeys(client *c, int btype, robj **keys, int numkeys, mstime_t timeout, robj *target, streamID *ids);

/* expire.c -- Handling of expired keys */
void activeExpireCycle(int type);
void expireSlaveKeys(void);
void rememberSlaveKeyWithExpire(redisDb *db, robj *key);
void flushSlaveKeysWithExpireList(void);
size_t getSlaveKeyWithExpireCount(void);

/* evict.c -- maxmemory handling and LRU eviction. */
void evictionPoolAlloc(void);
#define LFU_INIT_VAL 5
unsigned long LFUGetTimeInMinutes(void);
uint8_t LFULogIncr(uint8_t value);
unsigned long LFUDecrAndReturn(robj *o);

/* Keys hashing / comparison functions for dict.c hash tables. */
uint64_t dictSdsHash(const void *key);
int dictSdsKeyCompare(void *privdata, const void *key1, const void *key2);
void dictSdsDestructor(void *privdata, void *val);

/* Git SHA1 */
extern "C" char *redisGitSHA1(void);
extern "C" char *redisGitDirty(void);
extern "C" uint64_t redisBuildId(void);
extern "C" char *redisBuildIdString(void);

/* Commands prototypes */
void authCommand(client *c);
void pingCommand(client *c);
void echoCommand(client *c);
void commandCommand(client *c);
void setCommand(client *c);
void setnxCommand(client *c);
void setexCommand(client *c);
void psetexCommand(client *c);
void getCommand(client *c);
void delCommand(client *c);
void unlinkCommand(client *c);
void existsCommand(client *c);
void setbitCommand(client *c);
void getbitCommand(client *c);
void bitfieldCommand(client *c);
void setrangeCommand(client *c);
void getrangeCommand(client *c);
void incrCommand(client *c);
void decrCommand(client *c);
void incrbyCommand(client *c);
void decrbyCommand(client *c);
void incrbyfloatCommand(client *c);
void selectCommand(client *c);
void swapdbCommand(client *c);
void randomkeyCommand(client *c);
void keysCommand(client *c);
void scanCommand(client *c);
void dbsizeCommand(client *c);
void lastsaveCommand(client *c);
void saveCommand(client *c);
void bgsaveCommand(client *c);
void bgrewriteaofCommand(client *c);
void shutdownCommand(client *c);
void moveCommand(client *c);
void renameCommand(client *c);
void renamenxCommand(client *c);
void lpushCommand(client *c);
void rpushCommand(client *c);
void lpushxCommand(client *c);
void rpushxCommand(client *c);
void linsertCommand(client *c);
void lpopCommand(client *c);
void rpopCommand(client *c);
void llenCommand(client *c);
void lindexCommand(client *c);
void lrangeCommand(client *c);
void ltrimCommand(client *c);
void typeCommand(client *c);
void lsetCommand(client *c);
void saddCommand(client *c);
void sremCommand(client *c);
void smoveCommand(client *c);
void sismemberCommand(client *c);
void scardCommand(client *c);
void spopCommand(client *c);
void srandmemberCommand(client *c);
void sinterCommand(client *c);
void sinterstoreCommand(client *c);
void sunionCommand(client *c);
void sunionstoreCommand(client *c);
void sdiffCommand(client *c);
void sdiffstoreCommand(client *c);
void sscanCommand(client *c);
void syncCommand(client *c);
void flushdbCommand(client *c);
void flushallCommand(client *c);
void sortCommand(client *c);
void lremCommand(client *c);
void rpoplpushCommand(client *c);
void infoCommand(client *c);
void mgetCommand(client *c);
void monitorCommand(client *c);
void expireCommand(client *c);
void expireatCommand(client *c);
void expireMemberCommand(client *c);
void expireMemberAtCommand(client *c);
void pexpireCommand(client *c);
void pexpireatCommand(client *c);
void getsetCommand(client *c);
void ttlCommand(client *c);
void touchCommand(client *c);
void pttlCommand(client *c);
void persistCommand(client *c);
void replicaofCommand(client *c);
void roleCommand(client *c);
void debugCommand(client *c);
void msetCommand(client *c);
void msetnxCommand(client *c);
void zaddCommand(client *c);
void zincrbyCommand(client *c);
void zrangeCommand(client *c);
void zrangebyscoreCommand(client *c);
void zrevrangebyscoreCommand(client *c);
void zrangebylexCommand(client *c);
void zrevrangebylexCommand(client *c);
void zcountCommand(client *c);
void zlexcountCommand(client *c);
void zrevrangeCommand(client *c);
void zcardCommand(client *c);
void zremCommand(client *c);
void zscoreCommand(client *c);
void zremrangebyscoreCommand(client *c);
void zremrangebylexCommand(client *c);
void zpopminCommand(client *c);
void zpopmaxCommand(client *c);
void bzpopminCommand(client *c);
void bzpopmaxCommand(client *c);
void multiCommand(client *c);
void execCommand(client *c);
void discardCommand(client *c);
void blpopCommand(client *c);
void brpopCommand(client *c);
void brpoplpushCommand(client *c);
void appendCommand(client *c);
void strlenCommand(client *c);
void zrankCommand(client *c);
void zrevrankCommand(client *c);
void hsetCommand(client *c);
void hsetnxCommand(client *c);
void hgetCommand(client *c);
void hmsetCommand(client *c);
void hmgetCommand(client *c);
void hdelCommand(client *c);
void hlenCommand(client *c);
void hstrlenCommand(client *c);
void zremrangebyrankCommand(client *c);
void zunionstoreCommand(client *c);
void zinterstoreCommand(client *c);
void zscanCommand(client *c);
void hkeysCommand(client *c);
void hvalsCommand(client *c);
void hgetallCommand(client *c);
void hexistsCommand(client *c);
void hscanCommand(client *c);
void configCommand(client *c);
void hincrbyCommand(client *c);
void hincrbyfloatCommand(client *c);
void subscribeCommand(client *c);
void unsubscribeCommand(client *c);
void psubscribeCommand(client *c);
void punsubscribeCommand(client *c);
void publishCommand(client *c);
void pubsubCommand(client *c);
void watchCommand(client *c);
void unwatchCommand(client *c);
void clusterCommand(client *c);
void restoreCommand(client *c);
void migrateCommand(client *c);
void askingCommand(client *c);
void readonlyCommand(client *c);
void readwriteCommand(client *c);
void dumpCommand(client *c);
void objectCommand(client *c);
void memoryCommand(client *c);
void clientCommand(client *c);
void helloCommand(client *c);
void evalCommand(client *c);
void evalShaCommand(client *c);
void scriptCommand(client *c);
void timeCommand(client *c);
void bitopCommand(client *c);
void bitcountCommand(client *c);
void bitposCommand(client *c);
void replconfCommand(client *c);
void waitCommand(client *c);
void geoencodeCommand(client *c);
void geodecodeCommand(client *c);
void georadiusbymemberCommand(client *c);
void georadiusbymemberroCommand(client *c);
void georadiusCommand(client *c);
void georadiusroCommand(client *c);
void geoaddCommand(client *c);
void geohashCommand(client *c);
void geoposCommand(client *c);
void geodistCommand(client *c);
void pfselftestCommand(client *c);
void pfaddCommand(client *c);
void pfcountCommand(client *c);
void pfmergeCommand(client *c);
void pfdebugCommand(client *c);
void latencyCommand(client *c);
void moduleCommand(client *c);
void securityWarningCommand(client *c);
void xaddCommand(client *c);
void xrangeCommand(client *c);
void xrevrangeCommand(client *c);
void xlenCommand(client *c);
void xreadCommand(client *c);
void xgroupCommand(client *c);
void xsetidCommand(client *c);
void xackCommand(client *c);
void xpendingCommand(client *c);
void xclaimCommand(client *c);
void xinfoCommand(client *c);
void xdelCommand(client *c);
void xtrimCommand(client *c);
void aclCommand(client *c);
void replicaReplayCommand(client *c);

int FBrokenLinkToMaster();
int FActiveMaster(client *c);
struct redisMaster *MasterInfoFromClient(client *c);

/* MVCC */
uint64_t getMvccTstamp();
void incrementMvccTstamp();

#if __GNUC__ >= 7 && !defined(NO_DEPRECATE_FREE)
 [[deprecated]]
void *calloc(size_t count, size_t size);
 [[deprecated]]
void free(void *ptr);
 [[deprecated]]
void *malloc(size_t size);
 [[deprecated]]
void *realloc(void *ptr, size_t size);
#endif

/* Debugging stuff */
void _serverAssertWithInfo(const client *c, robj_roptr o, const char *estr, const char *file, int line);
extern "C" void _serverAssert(const char *estr, const char *file, int line);
extern "C" void _serverPanic(const char *file, int line, const char *msg, ...);
void bugReportStart(void);
void serverLogObjectDebugInfo(robj_roptr o);
void sigsegvHandler(int sig, siginfo_t *info, void *secret);
sds genRedisInfoString(const char *section);
sds genModulesInfoString(sds info);
void enableWatchdog(int period);
void disableWatchdog(void);
void watchdogScheduleSignal(int period);
void serverLogHexDump(int level, const char *descr, void *value, size_t len);
extern "C" int memtest_preserving_test(unsigned long *m, size_t bytes, int passes);
void mixDigest(unsigned char *digest, const void *ptr, size_t len);
void xorDigest(unsigned char *digest, const void *ptr, size_t len);
int populateCommandTableParseFlags(struct redisCommand *c, const char *strflags);

int moduleGILAcquiredByModule(void);
extern int g_fInCrash;
static inline int GlobalLocksAcquired(void)  // Used in asserts to verify all global locks are correctly acquired for a server-thread to operate
{
    return aeThreadOwnsLock() || moduleGILAcquiredByModule() || g_fInCrash;
}

inline int ielFromEventLoop(const aeEventLoop *eventLoop)
{
    int iel = 0;
    for (; iel < cserver.cthreads; ++iel)
    {
        if (g_pserver->rgthreadvar[iel].el == eventLoop)
            break;
    }
    serverAssert(iel < cserver.cthreads);
    return iel;
}

inline int FCorrectThread(client *c)
{
    return (serverTL != NULL && (g_pserver->rgthreadvar[c->iel].el == serverTL->el))
        || (c->iel == IDX_EVENT_LOOP_MAIN && moduleGILAcquiredByModule())
        || (c->conn == nullptr);
}
#define AssertCorrectThread(c) serverAssert(FCorrectThread(c))

/* TLS stuff */
void tlsInit(void);
int tlsConfigure(redisTLSContextConfig *ctx_config);


class ShutdownException
{};

#define redisDebug(fmt, ...) \
    printf("DEBUG %s:%d > " fmt "\n", __FILE__, __LINE__, __VA_ARGS__)
#define redisDebugMark() \
    printf("-- MARK %s:%d --\n", __FILE__, __LINE__)

#endif<|MERGE_RESOLUTION|>--- conflicted
+++ resolved
@@ -411,11 +411,8 @@
 #define CLIENT_TRACKING (1ULL<<31) /* Client enabled keys tracking in order to
                                    perform client side caching. */
 #define CLIENT_TRACKING_BROKEN_REDIR (1ULL<<32) /* Target client is invalid. */
-<<<<<<< HEAD
 #define CLIENT_FORCE_REPLY (1ULL<<33) /* Should addReply be forced to write the text? */
-=======
-#define CLIENT_TRACKING_BCAST (1ULL<<33) /* Tracking in BCAST mode. */
->>>>>>> 349aa245
+#define CLIENT_TRACKING_BCAST (1ULL<<34) /* Tracking in BCAST mode. */
 
 /* Client block type (btype field in client structure)
  * if CLIENT_BLOCKED flag is set. */
