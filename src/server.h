/*
 * Copyright (c) 2009-2012, Salvatore Sanfilippo <antirez at gmail dot com>
 * All rights reserved.
 *
 * Redistribution and use in source and binary forms, with or without
 * modification, are permitted provided that the following conditions are met:
 *
 *   * Redistributions of source code must retain the above copyright notice,
 *     this list of conditions and the following disclaimer.
 *   * Redistributions in binary form must reproduce the above copyright
 *     notice, this list of conditions and the following disclaimer in the
 *     documentation and/or other materials provided with the distribution.
 *   * Neither the name of Redis nor the names of its contributors may be used
 *     to endorse or promote products derived from this software without
 *     specific prior written permission.
 *
 * THIS SOFTWARE IS PROVIDED BY THE COPYRIGHT HOLDERS AND CONTRIBUTORS "AS IS"
 * AND ANY EXPRESS OR IMPLIED WARRANTIES, INCLUDING, BUT NOT LIMITED TO, THE
 * IMPLIED WARRANTIES OF MERCHANTABILITY AND FITNESS FOR A PARTICULAR PURPOSE
 * ARE DISCLAIMED. IN NO EVENT SHALL THE COPYRIGHT OWNER OR CONTRIBUTORS BE
 * LIABLE FOR ANY DIRECT, INDIRECT, INCIDENTAL, SPECIAL, EXEMPLARY, OR
 * CONSEQUENTIAL DAMAGES (INCLUDING, BUT NOT LIMITED TO, PROCUREMENT OF
 * SUBSTITUTE GOODS OR SERVICES; LOSS OF USE, DATA, OR PROFITS; OR BUSINESS
 * INTERRUPTION) HOWEVER CAUSED AND ON ANY THEORY OF LIABILITY, WHETHER IN
 * CONTRACT, STRICT LIABILITY, OR TORT (INCLUDING NEGLIGENCE OR OTHERWISE)
 * ARISING IN ANY WAY OUT OF THE USE OF THIS SOFTWARE, EVEN IF ADVISED OF THE
 * POSSIBILITY OF SUCH DAMAGE.
 */

#ifndef __REDIS_H
#define __REDIS_H

#define TRUE 1
#define FALSE 0

#include "fmacros.h"
#include "config.h"
#include "solarisfixes.h"
#include "rio.h"

#include <stdio.h>
#include <stdlib.h>
#include <cmath>
#include <string.h>
#include <time.h>
#include <limits.h>
#include <unistd.h>
#include <errno.h>
#include <inttypes.h>
#include <pthread.h>
#include <syslog.h>
#include <netinet/in.h>
#include <atomic>
#include <vector>
#include <algorithm>
#include <memory>
#include <map>
#include <string>
#ifdef __cplusplus
extern "C" {
#include <lua.h>
}
#else
#include <lua.h>
#endif
#include <sys/socket.h>
#include <signal.h>

#ifdef HAVE_LIBSYSTEMD
#include <systemd/sd-daemon.h>
#endif

typedef long long mstime_t; /* millisecond time type. */
typedef long long ustime_t; /* microsecond time type. */

#include "fastlock.h"
#include "ae.h"      /* Event driven programming library */
#include "sds.h"     /* Dynamic safe strings */
#include "dict.h"    /* Hash tables */
#include "adlist.h"  /* Linked lists */
#include "zmalloc.h" /* total memory usage aware version of malloc/free */
#include "anet.h"    /* Networking the easy way */
#include "ziplist.h" /* Compact list data structure */
#include "intset.h"  /* Compact integer set structure */
#include "version.h" /* Version macro */
#include "util.h"    /* Misc functions useful in many places */
#include "latency.h" /* Latency monitor API */
#include "sparkline.h" /* ASCII graphs API */
#include "quicklist.h"  /* Lists are encoded as linked lists of
                           N-elements flat arrays */
#include "rax.h"     /* Radix tree */
#include "uuid.h"
#include "semiorderedset.h"
#include "connection.h" /* Connection abstraction */

#define REDISMODULE_CORE 1
#include "redismodule.h"    /* Redis modules API defines. */

/* Following includes allow test functions to be called from Redis main() */
#include "zipmap.h"
#include "sha1.h"
#include "endianconv.h"
#include "crc64.h"

extern int g_fTestMode;

struct redisObject;
class robj_roptr
{
    const redisObject *m_ptr;

public:
    robj_roptr()
        : m_ptr(nullptr)
        {}
    robj_roptr(const redisObject *ptr)
        : m_ptr(ptr)
        {}
    robj_roptr(const robj_roptr&) = default;
    robj_roptr(robj_roptr&&) = default;

    robj_roptr &operator=(const robj_roptr&) = default;
    robj_roptr &operator=(const redisObject *ptr)
    {
        m_ptr = ptr;
        return *this;
    }

    bool operator==(const robj_roptr &other) const
    {
        return m_ptr == other.m_ptr;
    }

    bool operator!=(const robj_roptr &other) const
    {
        return m_ptr != other.m_ptr;
    }

    const redisObject* operator->() const
    {
        return m_ptr;
    }

    bool operator!() const
    {
        return !m_ptr;
    }

    operator bool() const{
        return !!m_ptr;
    }

    redisObject *unsafe_robjcast()
    {
        return (redisObject*)m_ptr;
    }
};

void decrRefCount(robj_roptr o);
void incrRefCount(robj_roptr o);
class robj_sharedptr
{
    redisObject *m_ptr;

public:
    robj_sharedptr()
        : m_ptr(nullptr)
        {}
    robj_sharedptr(redisObject *ptr)
        : m_ptr(ptr)
        {
            incrRefCount(ptr);
        }
    ~robj_sharedptr()
    {
        if (m_ptr)
            decrRefCount(m_ptr);
    }
    robj_sharedptr(const robj_sharedptr& other)
    {
        m_ptr = other.m_ptr;
        incrRefCount(m_ptr);
    }

    robj_sharedptr(robj_sharedptr&& other)
    {
        m_ptr = other.m_ptr;
        other.m_ptr = nullptr;
    }

    robj_sharedptr &operator=(const robj_sharedptr& other)
    {
        if (m_ptr)
            decrRefCount(m_ptr);
        m_ptr = other.m_ptr;
        incrRefCount(m_ptr);
        return *this;
    }
    robj_sharedptr &operator=(redisObject *ptr)
    {
        if (m_ptr)
            decrRefCount(m_ptr);
        m_ptr = ptr;
        incrRefCount(m_ptr);
        return *this;
    }

    bool operator==(const robj_sharedptr &other) const
    {
        return m_ptr == other.m_ptr;
    }

    bool operator!=(const robj_sharedptr &other) const
    {
        return m_ptr != other.m_ptr;
    }

    redisObject* operator->() const
    {
        return m_ptr;
    }

    bool operator!() const
    {
        return !m_ptr;
    }

    operator bool() const{
        return !!m_ptr;
    }

    operator redisObject *()
    {
        return (redisObject*)m_ptr;
    }

    redisObject *get() { return m_ptr; }
};

/* Error codes */
#define C_OK                    0
#define C_ERR                   -1

/* Static server configuration */
#define CONFIG_DEFAULT_HZ        10             /* Time interrupt calls/sec. */
#define CONFIG_MIN_HZ            1
#define CONFIG_MAX_HZ            500
#define MAX_CLIENTS_PER_CLOCK_TICK 200          /* HZ is adapted based on that. */
#define CONFIG_MAX_LINE    1024
#define CRON_DBS_PER_CALL 16
#define NET_MAX_WRITES_PER_EVENT (1024*64)
#define PROTO_SHARED_SELECT_CMDS 10
#define OBJ_SHARED_INTEGERS 10000
#define OBJ_SHARED_BULKHDR_LEN 32
#define LOG_MAX_LEN    1024 /* Default maximum length of syslog messages.*/
#define AOF_REWRITE_ITEMS_PER_CMD 64
#define AOF_READ_DIFF_INTERVAL_BYTES (1024*10)
#define CONFIG_AUTHPASS_MAX_LEN 512
#define CONFIG_RUN_ID_SIZE 40
#define RDB_EOF_MARK_SIZE 40
#define CONFIG_REPL_BACKLOG_MIN_SIZE (1024*16)          /* 16k */
#define CONFIG_BGSAVE_RETRY_DELAY 5 /* Wait a few secs before trying again. */
#define CONFIG_DEFAULT_PID_FILE "/var/run/keydb.pid"
#define CONFIG_DEFAULT_CLUSTER_CONFIG_FILE "nodes.conf"
#define CONFIG_DEFAULT_UNIX_SOCKET_PERM 0
#define CONFIG_DEFAULT_LOGFILE ""
#define NET_IP_STR_LEN 46 /* INET6_ADDRSTRLEN is 46, but we need to be sure */
#define NET_PEER_ID_LEN (NET_IP_STR_LEN+32) /* Must be enough for ip:port */
#define CONFIG_BINDADDR_MAX 16
#define CONFIG_MIN_RESERVED_FDS 32
#define CONFIG_DEFAULT_RDB_FILENAME "dump.rdb"
#define CONFIG_DEFAULT_THREADS 1
#define CONFIG_DEFAULT_THREAD_AFFINITY 0

#define CONFIG_DEFAULT_ACTIVE_REPLICA 0
#define CONFIG_DEFAULT_ENABLE_MULTIMASTER 0

#define ACTIVE_EXPIRE_CYCLE_LOOKUPS_PER_LOOP 64 /* Loopkups per loop. */
#define ACTIVE_EXPIRE_CYCLE_FAST_DURATION 1000 /* Microseconds */
#define ACTIVE_EXPIRE_CYCLE_SLOW_TIME_PERC 25 /* CPU max % for keys collection */
#define ACTIVE_EXPIRE_CYCLE_SLOW 0
#define ACTIVE_EXPIRE_CYCLE_FAST 1

/* Children process will exit with this status code to signal that the
 * process terminated without an error: this is useful in order to kill
 * a saving child (RDB or AOF one), without triggering in the parent the
 * write protection that is normally turned on on write errors.
 * Usually children that are terminated with SIGUSR1 will exit with this
 * special code. */
#define SERVER_CHILD_NOERROR_RETVAL    255

/* Instantaneous metrics tracking. */
#define STATS_METRIC_SAMPLES 16     /* Number of samples per metric. */
#define STATS_METRIC_COMMAND 0      /* Number of commands executed. */
#define STATS_METRIC_NET_INPUT 1    /* Bytes read to network .*/
#define STATS_METRIC_NET_OUTPUT 2   /* Bytes written to network. */
#define STATS_METRIC_COUNT 3

/* Protocol and I/O related defines */
#define PROTO_MAX_QUERYBUF_LEN  (1024*1024*1024) /* 1GB max query buffer. */
#define PROTO_IOBUF_LEN         (1024*16)  /* Generic I/O buffer size */
#define PROTO_REPLY_CHUNK_BYTES (16*1024) /* 16k output buffer */
#define PROTO_INLINE_MAX_SIZE   (1024*64) /* Max size of inline reads */
#define PROTO_MBULK_BIG_ARG     (1024*32)
#define LONG_STR_SIZE      21          /* Bytes needed for long -> str + '\0' */
#define REDIS_AUTOSYNC_BYTES (1024*1024*32) /* fdatasync every 32MB */

#define LIMIT_PENDING_QUERYBUF (4*1024*1024) /* 4mb */

/* When configuring the server eventloop, we setup it so that the total number
 * of file descriptors we can handle are g_pserver->maxclients + RESERVED_FDS +
 * a few more to stay safe. Since RESERVED_FDS defaults to 32, we add 96
 * in order to make sure of not over provisioning more than 128 fds. */
#define CONFIG_FDSET_INCR (CONFIG_MIN_RESERVED_FDS+96)

/* Hash table parameters */
#define HASHTABLE_MIN_FILL        10      /* Minimal hash table fill 10% */

/* Command flags. Please check the command table defined in the redis.c file
 * for more information about the meaning of every flag. */
#define CMD_WRITE (1ULL<<0)            /* "write" flag */
#define CMD_READONLY (1ULL<<1)         /* "read-only" flag */
#define CMD_DENYOOM (1ULL<<2)          /* "use-memory" flag */
#define CMD_MODULE (1ULL<<3)           /* Command exported by module. */
#define CMD_ADMIN (1ULL<<4)            /* "admin" flag */
#define CMD_PUBSUB (1ULL<<5)           /* "pub-sub" flag */
#define CMD_NOSCRIPT (1ULL<<6)         /* "no-script" flag */
#define CMD_RANDOM (1ULL<<7)           /* "random" flag */
#define CMD_SORT_FOR_SCRIPT (1ULL<<8)  /* "to-sort" flag */
#define CMD_LOADING (1ULL<<9)          /* "ok-loading" flag */
#define CMD_STALE (1ULL<<10)           /* "ok-stale" flag */
#define CMD_SKIP_MONITOR (1ULL<<11)    /* "no-monitor" flag */
#define CMD_SKIP_SLOWLOG (1ULL<<12)    /* "no-slowlog" flag */
#define CMD_ASKING (1ULL<<13)          /* "cluster-asking" flag */
#define CMD_FAST (1ULL<<14)            /* "fast" flag */
#define CMD_NO_AUTH (1ULL<<15)         /* "no-auth" flag */

/* Command flags used by the module system. */
#define CMD_MODULE_GETKEYS (1ULL<<16)  /* Use the modules getkeys interface. */
#define CMD_MODULE_NO_CLUSTER (1ULL<<17) /* Deny on Redis Cluster. */

/* Command flags that describe ACLs categories. */
#define CMD_CATEGORY_KEYSPACE (1ULL<<18)
#define CMD_CATEGORY_READ (1ULL<<19)
#define CMD_CATEGORY_WRITE (1ULL<<20)
#define CMD_CATEGORY_SET (1ULL<<21)
#define CMD_CATEGORY_SORTEDSET (1ULL<<22)
#define CMD_CATEGORY_LIST (1ULL<<23)
#define CMD_CATEGORY_HASH (1ULL<<24)
#define CMD_CATEGORY_STRING (1ULL<<25)
#define CMD_CATEGORY_BITMAP (1ULL<<26)
#define CMD_CATEGORY_HYPERLOGLOG (1ULL<<27)
#define CMD_CATEGORY_GEO (1ULL<<28)
#define CMD_CATEGORY_STREAM (1ULL<<29)
#define CMD_CATEGORY_PUBSUB (1ULL<<30)
#define CMD_CATEGORY_ADMIN (1ULL<<31)
#define CMD_CATEGORY_FAST (1ULL<<32)
#define CMD_CATEGORY_SLOW (1ULL<<33)
#define CMD_CATEGORY_BLOCKING (1ULL<<34)
#define CMD_CATEGORY_DANGEROUS (1ULL<<35)
#define CMD_CATEGORY_CONNECTION (1ULL<<36)
#define CMD_CATEGORY_TRANSACTION (1ULL<<37)
#define CMD_CATEGORY_SCRIPTING (1ULL<<38)
#define CMD_SKIP_PROPOGATE (1ULL<<39)  /* "noprop" flag */

/* AOF states */
#define AOF_OFF 0             /* AOF is off */
#define AOF_ON 1              /* AOF is on */
#define AOF_WAIT_REWRITE 2    /* AOF waits rewrite to start appending */

/* Client flags */
#define CLIENT_SLAVE (1<<0)   /* This client is a repliaca */
#define CLIENT_MASTER (1<<1)  /* This client is a master */
#define CLIENT_MONITOR (1<<2) /* This client is a replica monitor, see MONITOR */
#define CLIENT_MULTI (1<<3)   /* This client is in a MULTI context */
#define CLIENT_BLOCKED (1<<4) /* The client is waiting in a blocking operation */
#define CLIENT_DIRTY_CAS (1<<5) /* Watched keys modified. EXEC will fail. */
#define CLIENT_CLOSE_AFTER_REPLY (1<<6) /* Close after writing entire reply. */
#define CLIENT_UNBLOCKED (1<<7) /* This client was unblocked and is stored in
                                  g_pserver->unblocked_clients */
#define CLIENT_LUA (1<<8) /* This is a non connected client used by Lua */
#define CLIENT_ASKING (1<<9)     /* Client issued the ASKING command */
#define CLIENT_CLOSE_ASAP (1<<10)/* Close this client ASAP */
#define CLIENT_UNIX_SOCKET (1<<11) /* Client connected via Unix domain socket */
#define CLIENT_DIRTY_EXEC (1<<12)  /* EXEC will fail for errors while queueing */
#define CLIENT_MASTER_FORCE_REPLY (1<<13)  /* Queue replies even if is master */
#define CLIENT_FORCE_AOF (1<<14)   /* Force AOF propagation of current cmd. */
#define CLIENT_FORCE_REPL (1<<15)  /* Force replication of current cmd. */
#define CLIENT_PRE_PSYNC (1<<16)   /* Instance don't understand PSYNC. */
#define CLIENT_READONLY (1<<17)    /* Cluster client is in read-only state. */
#define CLIENT_PUBSUB (1<<18)      /* Client is in Pub/Sub mode. */
#define CLIENT_PREVENT_AOF_PROP (1<<19)  /* Don't propagate to AOF. */
#define CLIENT_PREVENT_REPL_PROP (1<<20)  /* Don't propagate to slaves. */
#define CLIENT_PREVENT_PROP (CLIENT_PREVENT_AOF_PROP|CLIENT_PREVENT_REPL_PROP)
#define CLIENT_PENDING_WRITE (1<<21) /* Client has output to send but a write
                                        handler is yet not installed. */
#define CLIENT_REPLY_OFF (1<<22)   /* Don't send replies to client. */
#define CLIENT_REPLY_SKIP_NEXT (1<<23)  /* Set CLIENT_REPLY_SKIP for next cmd */
#define CLIENT_REPLY_SKIP (1<<24)  /* Don't send just this reply. */
#define CLIENT_LUA_DEBUG (1<<25)  /* Run EVAL in debug mode. */
#define CLIENT_LUA_DEBUG_SYNC (1<<26)  /* EVAL debugging without fork() */
#define CLIENT_MODULE (1<<27) /* Non connected client used by some module. */
#define CLIENT_PROTECTED (1<<28) /* Client should not be freed for now. */
#define CLIENT_PENDING_READ (1<<29) /* The client has pending reads and was put
                                       in the list of clients we can read
                                       from. */
#define CLIENT_PENDING_COMMAND (1<<30) /* Used in threaded I/O to signal after
                                          we return single threaded that the
                                          client has already pending commands
                                          to be executed. */
#define CLIENT_TRACKING (1ULL<<31) /* Client enabled keys tracking in order to
                                   perform client side caching. */
#define CLIENT_TRACKING_BROKEN_REDIR (1ULL<<32) /* Target client is invalid. */
#define CLIENT_TRACKING_BCAST (1ULL<<33) /* Tracking in BCAST mode. */
#define CLIENT_TRACKING_OPTIN (1ULL<<34)  /* Tracking in opt-in mode. */
#define CLIENT_TRACKING_OPTOUT (1ULL<<35) /* Tracking in opt-out mode. */
#define CLIENT_TRACKING_CACHING (1ULL<<36) /* CACHING yes/no was given,
                                              depending on optin/optout mode. */
#define CLIENT_IN_TO_TABLE (1ULL<<37) /* This client is in the timeout table. */
#define CLIENT_FORCE_REPLY (1ULL<<38) /* Should addReply be forced to write the text? */

/* Client block type (btype field in client structure)
 * if CLIENT_BLOCKED flag is set. */
#define BLOCKED_NONE 0    /* Not blocked, no CLIENT_BLOCKED flag set. */
#define BLOCKED_LIST 1    /* BLPOP & co. */
#define BLOCKED_WAIT 2    /* WAIT for synchronous replication. */
#define BLOCKED_MODULE 3  /* Blocked by a loadable module. */
#define BLOCKED_STREAM 4  /* XREAD. */
#define BLOCKED_ZSET 5    /* BZPOP et al. */
#define BLOCKED_NUM 6     /* Number of blocked states. */

/* Client request types */
#define PROTO_REQ_INLINE 1
#define PROTO_REQ_MULTIBULK 2

/* Client classes for client limits, currently used only for
 * the max-client-output-buffer limit implementation. */
#define CLIENT_TYPE_NORMAL 0 /* Normal req-reply clients + MONITORs */
#define CLIENT_TYPE_SLAVE 1  /* Slaves. */
#define CLIENT_TYPE_PUBSUB 2 /* Clients subscribed to PubSub channels. */
#define CLIENT_TYPE_MASTER 3 /* Master. */
#define CLIENT_TYPE_OBUF_COUNT 3 /* Number of clients to expose to output
                                    buffer configuration. Just the first
                                    three: normal, replica, pubsub. */

/* Slave replication state. Used in g_pserver->repl_state for slaves to remember
 * what to do next. */
#define REPL_STATE_NONE 0 /* No active replication */
#define REPL_STATE_CONNECT 1 /* Must connect to master */
#define REPL_STATE_CONNECTING 2 /* Connecting to master */
/* --- Handshake states, must be ordered --- */
#define REPL_STATE_RECEIVE_PONG 3 /* Wait for PING reply */
#define REPL_STATE_SEND_AUTH 4 /* Send AUTH to master */
#define REPL_STATE_RECEIVE_AUTH 5 /* Wait for AUTH reply */
#define REPL_STATE_SEND_UUID 6 /* send our UUID */
#define REPL_STATE_RECEIVE_UUID 7 /* they should ack with their UUID */
#define REPL_STATE_SEND_PORT 8 /* Send REPLCONF listening-port */
#define REPL_STATE_RECEIVE_PORT 9 /* Wait for REPLCONF reply */
#define REPL_STATE_SEND_IP 10 /* Send REPLCONF ip-address */
#define REPL_STATE_RECEIVE_IP 11 /* Wait for REPLCONF reply */
#define REPL_STATE_SEND_CAPA 12 /* Send REPLCONF capa */
#define REPL_STATE_RECEIVE_CAPA 13 /* Wait for REPLCONF reply */
#define REPL_STATE_SEND_PSYNC 14 /* Send PSYNC */
#define REPL_STATE_RECEIVE_PSYNC 15 /* Wait for PSYNC reply */
/* --- End of handshake states --- */
#define REPL_STATE_TRANSFER 16 /* Receiving .rdb from master */
#define REPL_STATE_CONNECTED 17 /* Connected to master */

/* State of slaves from the POV of the master. Used in client->replstate.
 * In SEND_BULK and ONLINE state the replica receives new updates
 * in its output queue. In the WAIT_BGSAVE states instead the server is waiting
 * to start the next background saving in order to send updates to it. */
#define SLAVE_STATE_WAIT_BGSAVE_START 6 /* We need to produce a new RDB file. */
#define SLAVE_STATE_WAIT_BGSAVE_END 7 /* Waiting RDB file creation to finish. */
#define SLAVE_STATE_SEND_BULK 8 /* Sending RDB file to replica. */
#define SLAVE_STATE_ONLINE 9 /* RDB file transmitted, sending just updates. */

/* Slave capabilities. */
#define SLAVE_CAPA_NONE 0
#define SLAVE_CAPA_EOF (1<<0)    /* Can parse the RDB EOF streaming format. */
#define SLAVE_CAPA_PSYNC2 (1<<1) /* Supports PSYNC2 protocol. */
#define SLAVE_CAPA_ACTIVE_EXPIRE (1<<2) /* Will the slave perform its own expirations? (Don't send delete) */

/* Synchronous read timeout - replica side */
#define CONFIG_REPL_SYNCIO_TIMEOUT 5

/* List related stuff */
#define LIST_HEAD 0
#define LIST_TAIL 1
#define ZSET_MIN 0
#define ZSET_MAX 1

/* Sort operations */
#define SORT_OP_GET 0

/* Log levels */
#define LL_DEBUG 0
#define LL_VERBOSE 1
#define LL_NOTICE 2
#define LL_WARNING 3
#define LL_RAW (1<<10) /* Modifier to log without timestamp */

/* Supervision options */
#define SUPERVISED_NONE 0
#define SUPERVISED_AUTODETECT 1
#define SUPERVISED_SYSTEMD 2
#define SUPERVISED_UPSTART 3

/* Anti-warning macro... */
#define UNUSED(V) ((void) V)

#define ZSKIPLIST_MAXLEVEL 32 /* Should be enough for 2^64 elements */
#define ZSKIPLIST_P 0.25      /* Skiplist P = 1/4 */

/* Append only defines */
#define AOF_FSYNC_NO 0
#define AOF_FSYNC_ALWAYS 1
#define AOF_FSYNC_EVERYSEC 2

/* Replication diskless load defines */
#define REPL_DISKLESS_LOAD_DISABLED 0
#define REPL_DISKLESS_LOAD_WHEN_DB_EMPTY 1
#define REPL_DISKLESS_LOAD_SWAPDB 2

/* Sets operations codes */
#define SET_OP_UNION 0
#define SET_OP_DIFF 1
#define SET_OP_INTER 2

/* Redis maxmemory strategies. Instead of using just incremental number
 * for this defines, we use a set of flags so that testing for certain
 * properties common to multiple policies is faster. */
#define MAXMEMORY_FLAG_LRU (1<<0)
#define MAXMEMORY_FLAG_LFU (1<<1)
#define MAXMEMORY_FLAG_ALLKEYS (1<<2)
#define MAXMEMORY_FLAG_NO_SHARED_INTEGERS \
    (MAXMEMORY_FLAG_LRU|MAXMEMORY_FLAG_LFU)

#define MAXMEMORY_VOLATILE_LRU ((0<<8)|MAXMEMORY_FLAG_LRU)
#define MAXMEMORY_VOLATILE_LFU ((1<<8)|MAXMEMORY_FLAG_LFU)
#define MAXMEMORY_VOLATILE_TTL (2<<8)
#define MAXMEMORY_VOLATILE_RANDOM (3<<8)
#define MAXMEMORY_ALLKEYS_LRU ((4<<8)|MAXMEMORY_FLAG_LRU|MAXMEMORY_FLAG_ALLKEYS)
#define MAXMEMORY_ALLKEYS_LFU ((5<<8)|MAXMEMORY_FLAG_LFU|MAXMEMORY_FLAG_ALLKEYS)
#define MAXMEMORY_ALLKEYS_RANDOM ((6<<8)|MAXMEMORY_FLAG_ALLKEYS)
#define MAXMEMORY_NO_EVICTION (7<<8)

/* Units */
#define UNIT_SECONDS 0
#define UNIT_MILLISECONDS 1

/* SHUTDOWN flags */
#define SHUTDOWN_NOFLAGS 0      /* No flags. */
#define SHUTDOWN_SAVE 1         /* Force SAVE on SHUTDOWN even if no save
                                   points are configured. */
#define SHUTDOWN_NOSAVE 2       /* Don't SAVE on SHUTDOWN. */

/* Command call flags, see call() function */
#define CMD_CALL_NONE 0
#define CMD_CALL_SLOWLOG (1<<0)
#define CMD_CALL_STATS (1<<1)
#define CMD_CALL_PROPAGATE_AOF (1<<2)
#define CMD_CALL_PROPAGATE_REPL (1<<3)
#define CMD_CALL_PROPAGATE (CMD_CALL_PROPAGATE_AOF|CMD_CALL_PROPAGATE_REPL)
#define CMD_CALL_FULL (CMD_CALL_SLOWLOG | CMD_CALL_STATS | CMD_CALL_PROPAGATE)
#define CMD_CALL_NOWRAP (1<<4)  /* Don't wrap also propagate array into
                                   MULTI/EXEC: the caller will handle it.  */

/* Command propagation flags, see propagate() function */
#define PROPAGATE_NONE 0
#define PROPAGATE_AOF 1
#define PROPAGATE_REPL 2

/* RDB active child save type. */
#define RDB_CHILD_TYPE_NONE 0
#define RDB_CHILD_TYPE_DISK 1     /* RDB is written to disk. */
#define RDB_CHILD_TYPE_SOCKET 2   /* RDB is written to replica socket. */

/* Keyspace changes notification classes. Every class is associated with a
 * character for configuration purposes. */
#define NOTIFY_KEYSPACE (1<<0)    /* K */
#define NOTIFY_KEYEVENT (1<<1)    /* E */
#define NOTIFY_GENERIC (1<<2)     /* g */
#define NOTIFY_STRING (1<<3)      /* $ */
#define NOTIFY_LIST (1<<4)        /* l */
#define NOTIFY_SET (1<<5)         /* s */
#define NOTIFY_HASH (1<<6)        /* h */
#define NOTIFY_ZSET (1<<7)        /* z */
#define NOTIFY_EXPIRED (1<<8)     /* x */
#define NOTIFY_EVICTED (1<<9)     /* e */
#define NOTIFY_STREAM (1<<10)     /* t */
#define NOTIFY_KEY_MISS (1<<11)   /* m (Note: This one is excluded from NOTIFY_ALL on purpose) */
#define NOTIFY_ALL (NOTIFY_GENERIC | NOTIFY_STRING | NOTIFY_LIST | NOTIFY_SET | NOTIFY_HASH | NOTIFY_ZSET | NOTIFY_EXPIRED | NOTIFY_EVICTED | NOTIFY_STREAM) /* A flag */

/* Get the first bind addr or NULL */
#define NET_FIRST_BIND_ADDR (g_pserver->bindaddr_count ? g_pserver->bindaddr[0] : NULL)

/* Using the following macro you can run code inside serverCron() with the
 * specified period, specified in milliseconds.
 * The actual resolution depends on g_pserver->hz. */
#define run_with_period(_ms_) if ((_ms_ <= 1000/g_pserver->hz) || !(g_pserver->cronloops%((_ms_)/(1000/g_pserver->hz))))

/* We can print the stacktrace, so our assert is defined this way: */
#define serverAssertWithInfo(_c,_o,_e) ((_e)?(void)0 : (_serverAssertWithInfo(_c,_o,#_e,__FILE__,__LINE__),_exit(1)))
#define serverAssert(_e) ((_e)?(void)0 : (_serverAssert(#_e,__FILE__,__LINE__),_exit(1)))
#ifdef _DEBUG
#define serverAssertDebug(_e) serverAssert(_e)
#else
#define serverAssertDebug(_e)
#endif
#define serverPanic(...) _serverPanic(__FILE__,__LINE__,__VA_ARGS__),_exit(1)

/*-----------------------------------------------------------------------------
 * Data types
 *----------------------------------------------------------------------------*/

/* A redis object, that is a type able to hold a string / list / set */

/* The actual Redis Object */
#define OBJ_STRING 0    /* String object. */
#define OBJ_LIST 1      /* List object. */
#define OBJ_SET 2       /* Set object. */
#define OBJ_ZSET 3      /* Sorted set object. */
#define OBJ_HASH 4      /* Hash object. */

/* The "module" object type is a special one that signals that the object
 * is one directly managed by a Redis module. In this case the value points
 * to a moduleValue struct, which contains the object value (which is only
 * handled by the module itself) and the RedisModuleType struct which lists
 * function pointers in order to serialize, deserialize, AOF-rewrite and
 * free the object.
 *
 * Inside the RDB file, module types are encoded as OBJ_MODULE followed
 * by a 64 bit module type ID, which has a 54 bits module-specific signature
 * in order to dispatch the loading to the right module, plus a 10 bits
 * encoding version. */
#define OBJ_MODULE 5    /* Module object. */
#define OBJ_STREAM 6    /* Stream object. */
#define OBJ_CRON 7      /* CRON job */


/* Extract encver / signature from a module type ID. */
#define REDISMODULE_TYPE_ENCVER_BITS 10
#define REDISMODULE_TYPE_ENCVER_MASK ((1<<REDISMODULE_TYPE_ENCVER_BITS)-1)
#define REDISMODULE_TYPE_ENCVER(id) (id & REDISMODULE_TYPE_ENCVER_MASK)
#define REDISMODULE_TYPE_SIGN(id) ((id & ~((uint64_t)REDISMODULE_TYPE_ENCVER_MASK)) >>REDISMODULE_TYPE_ENCVER_BITS)

/* Bit flags for moduleTypeAuxSaveFunc */
#define REDISMODULE_AUX_BEFORE_RDB (1<<0)
#define REDISMODULE_AUX_AFTER_RDB (1<<1)

struct RedisModule;
struct RedisModuleIO;
struct RedisModuleDigest;
struct RedisModuleCtx;
struct redisObject;

/* Each module type implementation should export a set of methods in order
 * to serialize and deserialize the value in the RDB file, rewrite the AOF
 * log, create the digest for "DEBUG DIGEST", and free the value when a key
 * is deleted. */
typedef void *(*moduleTypeLoadFunc)(struct RedisModuleIO *io, int encver);
typedef void (*moduleTypeSaveFunc)(struct RedisModuleIO *io, void *value);
typedef int (*moduleTypeAuxLoadFunc)(struct RedisModuleIO *rdb, int encver, int when);
typedef void (*moduleTypeAuxSaveFunc)(struct RedisModuleIO *rdb, int when);
typedef void (*moduleTypeRewriteFunc)(struct RedisModuleIO *io, struct redisObject *key, void *value);
typedef void (*moduleTypeDigestFunc)(struct RedisModuleDigest *digest, void *value);
typedef size_t (*moduleTypeMemUsageFunc)(const void *value);
typedef void (*moduleTypeFreeFunc)(void *value);

/* A callback that is called when the client authentication changes. This
 * needs to be exposed since you can't cast a function pointer to (void *) */
typedef void (*RedisModuleUserChangedFunc) (uint64_t client_id, void *privdata);


/* The module type, which is referenced in each value of a given type, defines
 * the methods and links to the module exporting the type. */
typedef struct RedisModuleType {
    uint64_t id; /* Higher 54 bits of type ID + 10 lower bits of encoding ver. */
    struct RedisModule *module;
    moduleTypeLoadFunc rdb_load;
    moduleTypeSaveFunc rdb_save;
    moduleTypeRewriteFunc aof_rewrite;
    moduleTypeMemUsageFunc mem_usage;
    moduleTypeDigestFunc digest;
    moduleTypeFreeFunc free;
    moduleTypeAuxLoadFunc aux_load;
    moduleTypeAuxSaveFunc aux_save;
    int aux_save_triggers;
    char name[10]; /* 9 bytes name + null term. Charset: A-Z a-z 0-9 _- */
} moduleType;

/* In Redis objects 'robj' structures of type OBJ_MODULE, the value pointer
 * is set to the following structure, referencing the moduleType structure
 * in order to work with the value, and at the same time providing a raw
 * pointer to the value, as created by the module commands operating with
 * the module type.
 *
 * So for example in order to free such a value, it is possible to use
 * the following code:
 *
 *  if (robj->type == OBJ_MODULE) {
 *      moduleValue *mt = robj->ptr;
 *      mt->type->free(mt->value);
 *      zfree(mt); // We need to release this in-the-middle struct as well.
 *  }
 */
typedef struct moduleValue {
    moduleType *type;
    void *value;
} moduleValue;

/* This is a wrapper for the 'rio' streams used inside rdb.c in Redis, so that
 * the user does not have to take the total count of the written bytes nor
 * to care about error conditions. */
typedef struct RedisModuleIO {
    size_t bytes;       /* Bytes read / written so far. */
    rio *prio;           /* Rio stream. */
    moduleType *type;   /* Module type doing the operation. */
    int error;          /* True if error condition happened. */
    int ver;            /* Module serialization version: 1 (old),
                         * 2 (current version with opcodes annotation). */
    struct RedisModuleCtx *ctx; /* Optional context, see RM_GetContextFromIO()*/
    struct redisObject *key;    /* Optional name of key processed */
} RedisModuleIO;

/* Macro to initialize an IO context. Note that the 'ver' field is populated
 * inside rdb.c according to the version of the value to load. */
#define moduleInitIOContext(iovar,mtype,rioptr,keyptr) do { \
    iovar.prio = rioptr; \
    iovar.type = mtype; \
    iovar.bytes = 0; \
    iovar.error = 0; \
    iovar.ver = 0; \
    iovar.key = keyptr; \
    iovar.ctx = NULL; \
} while(0);

/* This is a structure used to export DEBUG DIGEST capabilities to Redis
 * modules. We want to capture both the ordered and unordered elements of
 * a data structure, so that a digest can be created in a way that correctly
 * reflects the values. See the DEBUG DIGEST command implementation for more
 * background. */
typedef struct RedisModuleDigest {
    unsigned char o[20];    /* Ordered elements. */
    unsigned char x[20];    /* Xored elements. */
} RedisModuleDigest;

/* Just start with a digest composed of all zero bytes. */
#define moduleInitDigestContext(mdvar) do { \
    memset(mdvar.o,0,sizeof(mdvar.o)); \
    memset(mdvar.x,0,sizeof(mdvar.x)); \
} while(0);

/* Objects encoding. Some kind of objects like Strings and Hashes can be
 * internally represented in multiple ways. The 'encoding' field of the object
 * is set to one of this fields for this object. */
#define OBJ_ENCODING_RAW 0     /* Raw representation */
#define OBJ_ENCODING_INT 1     /* Encoded as integer */
#define OBJ_ENCODING_HT 2      /* Encoded as hash table */
#define OBJ_ENCODING_ZIPMAP 3  /* Encoded as zipmap */
#define OBJ_ENCODING_LINKEDLIST 4 /* No longer used: old list encoding. */
#define OBJ_ENCODING_ZIPLIST 5 /* Encoded as ziplist */
#define OBJ_ENCODING_INTSET 6  /* Encoded as intset */
#define OBJ_ENCODING_SKIPLIST 7  /* Encoded as skiplist */
#define OBJ_ENCODING_EMBSTR 8  /* Embedded sds string encoding */
#define OBJ_ENCODING_QUICKLIST 9 /* Encoded as linked list of ziplists */
#define OBJ_ENCODING_STREAM 10 /* Encoded as a radix tree of listpacks */

#define LRU_BITS 24
#define LRU_CLOCK_MAX ((1<<LRU_BITS)-1) /* Max value of obj->lru */
#define LRU_CLOCK_RESOLUTION 1000 /* LRU clock resolution in ms */

#define OBJ_SHARED_REFCOUNT (0x7FFFFFFF) 
#define OBJ_MVCC_INVALID (0xFFFFFFFFFFFFFFFFULL)

#define MVCC_MS_SHIFT 20

typedef struct redisObject {
    unsigned type:4;
    unsigned encoding:4;
    unsigned lru:LRU_BITS; /* LRU time (relative to global lru_clock) or
                            * LFU data (least significant 8 bits frequency
                            * and most significant 16 bits access time). */
private:
    mutable std::atomic<unsigned> refcount {0};
public:
    uint64_t mvcc_tstamp;
    void *m_ptr;

    inline bool FExpires() const { return refcount.load(std::memory_order_relaxed) >> 31; }
    void SetFExpires(bool fExpires);

    void setrefcount(unsigned ref);
    unsigned getrefcount(std::memory_order order) const { return (refcount.load(order) & ~(1U << 31)); }
    void addref() const { refcount.fetch_add(1, std::memory_order_relaxed); }
    unsigned release() const { return refcount.fetch_sub(1, std::memory_order_relaxed) & ~(1U << 31); }
} robj;
static_assert(sizeof(redisObject) == 24, "object size is critical, don't increase");

__attribute__((always_inline)) inline const void *ptrFromObj(robj_roptr &o)
{
    if (o->encoding == OBJ_ENCODING_EMBSTR)
        return ((char*)&(o)->m_ptr) + sizeof(struct sdshdr8);
    return o->m_ptr;
}

__attribute__((always_inline)) inline void *ptrFromObj(const robj *o)
{
    if (o->encoding == OBJ_ENCODING_EMBSTR)
        return ((char*)&((robj*)o)->m_ptr) + sizeof(struct sdshdr8);
    return o->m_ptr;
}

__attribute__((always_inline)) inline const char *szFromObj(robj_roptr o)
{
    return (const char*)ptrFromObj(o);
}

__attribute__((always_inline)) inline char *szFromObj(const robj *o)
{
    return (char*)ptrFromObj(o);
}

class expireEntryFat
{
    friend class expireEntry;
public:
    struct subexpireEntry
    {
        long long when;
        std::unique_ptr<const char, void(*)(const char*)> spsubkey;

        subexpireEntry(long long when, const char *subkey)
            : when(when), spsubkey(subkey, sdsfree)
        {}

        bool operator<(long long when) const noexcept { return this->when < when; }
        bool operator<(const subexpireEntry &se) { return this->when < se.when; }
    };

private:
    sds m_keyPrimary;
    std::vector<subexpireEntry> m_vecexpireEntries;  // Note a NULL for the sds portion means the expire is for the primary key

public:
    expireEntryFat(sds keyPrimary)
        : m_keyPrimary(keyPrimary)
        {}
    long long when() const noexcept { return m_vecexpireEntries.front().when; }
    const char *key() const noexcept { return m_keyPrimary; }

    bool operator<(long long when) const noexcept { return this->when() <  when; }

    void expireSubKey(const char *szSubkey, long long when)
    {
        // First check if the subkey already has an expiration
        for (auto &entry : m_vecexpireEntries)
        {
            if (szSubkey != nullptr)
            {
                // if this is a subkey expiry then its not a match if the expireEntry is either for the
                //  primary key or a different subkey
                if (entry.spsubkey == nullptr || sdscmp((sds)entry.spsubkey.get(), (sds)szSubkey) != 0)
                    continue;
            }
            else
            {
                if (entry.spsubkey != nullptr)
                    continue;
            }
            m_vecexpireEntries.erase(m_vecexpireEntries.begin() + (&entry - m_vecexpireEntries.data()));
            break;
        }
        auto itrInsert = std::lower_bound(m_vecexpireEntries.begin(), m_vecexpireEntries.end(), when);
        const char *subkey = (szSubkey) ? sdsdup(szSubkey) : nullptr;
        m_vecexpireEntries.emplace(itrInsert, when, subkey);
    }

    bool FEmpty() const noexcept { return m_vecexpireEntries.empty(); }
    const subexpireEntry &nextExpireEntry() const noexcept { return m_vecexpireEntries.front(); }
    void popfrontExpireEntry() { m_vecexpireEntries.erase(m_vecexpireEntries.begin()); }
    const subexpireEntry &operator[](size_t idx) { return m_vecexpireEntries[idx]; }
    size_t size() const noexcept { return m_vecexpireEntries.size(); }
};

class expireEntry {
    union
    {
        sds m_key;
        expireEntryFat *m_pfatentry;
    } u;
    long long m_when;   // LLONG_MIN means this is a fat entry and we should use the pointer

public:
    class iter
    {
        friend class expireEntry;
        expireEntry *m_pentry = nullptr;
        size_t m_idx = 0;

    public:
        iter(expireEntry *pentry, size_t idx)
            : m_pentry(pentry), m_idx(idx)
        {}

        iter &operator++() { ++m_idx; return *this; }
        
        const char *subkey() const
        {
            if (m_pentry->FFat())
                return (*m_pentry->pfatentry())[m_idx].spsubkey.get();
            return nullptr;
        }
        long long when() const
        {
            if (m_pentry->FFat())
                return (*m_pentry->pfatentry())[m_idx].when;
            return m_pentry->when();
        }

        bool operator!=(const iter &other)
        {
            return m_idx != other.m_idx;
        }

        const iter &operator*() const { return *this; }
    };

    expireEntry(sds key, const char *subkey, long long when)
    {
        if (subkey != nullptr)
        {
            m_when = LLONG_MIN;
            u.m_pfatentry = new (MALLOC_LOCAL) expireEntryFat(key);
            u.m_pfatentry->expireSubKey(subkey, when);
        }
        else
        {
            u.m_key = key;
            m_when = when;
        }
    }

    expireEntry(expireEntryFat *pfatentry)
    {
        u.m_pfatentry = pfatentry;
        m_when = LLONG_MIN;
    }

    expireEntry(expireEntry &&e)
    {
        u.m_key = e.u.m_key;
        m_when = e.m_when;
        e.u.m_key = (char*)key();  // we do this so it can still be found in the set
        e.m_when = 0;
    }

    ~expireEntry()
    {
        if (FFat())
            delete u.m_pfatentry;
    }

    void setKeyUnsafe(sds key)
    {
        if (FFat())
            u.m_pfatentry->m_keyPrimary = key;
        else
            u.m_key = key;
    }

    inline bool FFat() const noexcept { return m_when == LLONG_MIN; }
    expireEntryFat *pfatentry() { assert(FFat()); return u.m_pfatentry; }


    bool operator==(const char *key) const noexcept
    { 
        return this->key() == key; 
    }

    bool operator<(const expireEntry &e) const noexcept
    { 
        return when() < e.when(); 
    }
    bool operator<(long long when) const noexcept
    { 
        return this->when() < when;
    }

    const char *key() const noexcept
    { 
        if (FFat())
            return u.m_pfatentry->key();
        return u.m_key;
    }
    long long when() const noexcept
    { 
        if (FFat())
            return u.m_pfatentry->when();
        return m_when; 
    }

    void update(const char *subkey, long long when)
    {
        if (!FFat())
        {
            if (subkey == nullptr)
            {
                m_when = when;
                return;
            }
            else
            {
                // we have to upgrade to a fat entry
                long long whenT = m_when;
                sds keyPrimary = u.m_key;
                m_when = LLONG_MIN;
                u.m_pfatentry = new (MALLOC_LOCAL) expireEntryFat(keyPrimary);
                u.m_pfatentry->expireSubKey(nullptr, whenT);
                // at this point we're fat so fall through
            }
        }
        u.m_pfatentry->expireSubKey(subkey, when);
    }
    
    iter begin() { return iter(this, 0); }
    iter end()
    {
        if (FFat())
            return iter(this, u.m_pfatentry->size());
        return iter(this, 1);
    }
    
    void erase(iter &itr)
    {
        if (!FFat())
            throw -1;   // assert
        pfatentry()->m_vecexpireEntries.erase(
            pfatentry()->m_vecexpireEntries.begin() + itr.m_idx);
    }

    bool FGetPrimaryExpire(long long *pwhen)
    {
        *pwhen = -1;
        for (auto itr : *this)
        {
            if (itr.subkey() == nullptr)
            {
                *pwhen = itr.when();
                return true;
            }
        }
        return false;
    }

    explicit operator const char*() const noexcept { return key(); }
    explicit operator long long() const noexcept { return when(); }
};
typedef semiorderedset<expireEntry, const char *, true /*expireEntry can be memmoved*/> expireset;

/* The a string name for an object's type as listed above
 * Native types are checked against the OBJ_STRING, OBJ_LIST, OBJ_* defines,
 * and Module types have their registered name returned. */
const char *getObjectTypeName(robj_roptr o);

/* Macro used to initialize a Redis object allocated on the stack.
 * Note that this macro is taken near the structure definition to make sure
 * we'll update it when the structure is changed, to avoid bugs like
 * bug #85 introduced exactly in this way. */
#define initStaticStringObject(_var,_ptr) do { \
    _var.setrefcount(1); \
    _var.type = OBJ_STRING; \
    _var.encoding = OBJ_ENCODING_RAW; \
    _var.m_ptr = _ptr; \
} while(0)

struct evictionPoolEntry; /* Defined in evict.c */

/* This structure is used in order to represent the output buffer of a client,
 * which is actually a linked list of blocks like that, that is: client->reply. */
typedef struct clientReplyBlock {
    size_t size, used;
#ifndef __cplusplus
    char buf[];
#else
    __attribute__((always_inline)) char *buf()
    {
        return reinterpret_cast<char*>(this+1);
    }
#endif
} clientReplyBlock;

/* Redis database representation. There are multiple databases identified
 * by integers from 0 (the default database) up to the max configured
 * database. The database number is the 'id' field in the structure. */
struct redisDb {
    redisDb() 
        : expireitr(nullptr)
    {};
    
    ~redisDb();

    dict *pdict;                 /* The keyspace for this DB */
    expireset *setexpire;
    expireset::setiter expireitr;

    dict *blocking_keys;        /* Keys with clients waiting for data (BLPOP)*/
    dict *ready_keys;           /* Blocked keys that received a PUSH */
    dict *watched_keys;         /* WATCHED keys for MULTI/EXEC CAS */
    int id;                     /* Database ID */
    long long last_expire_set;  /* when the last expire was set */
    double avg_ttl;             /* Average TTL, just for stats */
    list *defrag_later;         /* List of key names to attempt to defrag one by one, gradually. */
};

/* Client MULTI/EXEC state */
typedef struct multiCmd {
    robj **argv;
    int argc;
    struct redisCommand *cmd;
} multiCmd;

typedef struct multiState {
    multiCmd *commands;     /* Array of MULTI commands */
    int count;              /* Total number of MULTI commands */
    int cmd_flags;          /* The accumulated command flags OR-ed together.
                               So if at least a command has a given flag, it
                               will be set in this field. */
    int minreplicas;        /* MINREPLICAS for synchronous replication */
    time_t minreplicas_timeout; /* MINREPLICAS timeout as unixtime. */
} multiState;

/* This structure holds the blocking operation state for a client.
 * The fields used depend on client->btype. */
typedef struct blockingState {
    /* Generic fields. */
    mstime_t timeout;       /* Blocking operation timeout. If UNIX current time
                             * is > timeout then the operation timed out. */

    /* BLOCKED_LIST, BLOCKED_ZSET and BLOCKED_STREAM */
    dict *keys;             /* The keys we are waiting to terminate a blocking
                             * operation such as BLPOP or XREAD. Or NULL. */
    robj *target;           /* The key that should receive the element,
                             * for BRPOPLPUSH. */

    /* BLOCK_STREAM */
    size_t xread_count;     /* XREAD COUNT option. */
    robj *xread_group;      /* XREADGROUP group name. */
    robj *xread_consumer;   /* XREADGROUP consumer name. */
    mstime_t xread_retry_time, xread_retry_ttl;
    int xread_group_noack;

    /* BLOCKED_WAIT */
    int numreplicas;        /* Number of replicas we are waiting for ACK. */
    long long reploffset;   /* Replication offset to reach. */

    /* BLOCKED_MODULE */
    void *module_blocked_handle; /* RedisModuleBlockedClient structure.
                                    which is opaque for the Redis core, only
                                    handled in module.c. */
} blockingState;

/* The following structure represents a node in the g_pserver->ready_keys list,
 * where we accumulate all the keys that had clients blocked with a blocking
 * operation such as B[LR]POP, but received new data in the context of the
 * last executed command.
 *
 * After the execution of every command or script, we run this list to check
 * if as a result we should serve data to clients blocked, unblocking them.
 * Note that g_pserver->ready_keys will not have duplicates as there dictionary
 * also called ready_keys in every structure representing a Redis database,
 * where we make sure to remember if a given key was already added in the
 * g_pserver->ready_keys list. */
typedef struct readyList {
    redisDb *db;
    robj *key;
} readyList;

/* This structure represents a Redis user. This is useful for ACLs, the
 * user is associated to the connection after the connection is authenticated.
 * If there is no associated user, the connection uses the default user. */
#define USER_COMMAND_BITS_COUNT 1024    /* The total number of command bits
                                           in the user structure. The last valid
                                           command ID we can set in the user
                                           is USER_COMMAND_BITS_COUNT-1. */
#define USER_FLAG_ENABLED (1<<0)        /* The user is active. */
#define USER_FLAG_DISABLED (1<<1)       /* The user is disabled. */
#define USER_FLAG_ALLKEYS (1<<2)        /* The user can mention any key. */
#define USER_FLAG_ALLCOMMANDS (1<<3)    /* The user can run all commands. */
#define USER_FLAG_NOPASS      (1<<4)    /* The user requires no password, any
                                           provided password will work. For the
                                           default user, this also means that
                                           no AUTH is needed, and every
                                           connection is immediately
                                           authenticated. */
typedef struct user {
    sds name;       /* The username as an SDS string. */
    uint64_t flags; /* See USER_FLAG_* */

    /* The bit in allowed_commands is set if this user has the right to
     * execute this command. In commands having subcommands, if this bit is
     * set, then all the subcommands are also available.
     *
     * If the bit for a given command is NOT set and the command has
     * subcommands, Redis will also check allowed_subcommands in order to
     * understand if the command can be executed. */
    uint64_t allowed_commands[USER_COMMAND_BITS_COUNT/64];

    /* This array points, for each command ID (corresponding to the command
     * bit set in allowed_commands), to an array of SDS strings, terminated by
     * a NULL pointer, with all the sub commands that can be executed for
     * this command. When no subcommands matching is used, the field is just
     * set to NULL to avoid allocating USER_COMMAND_BITS_COUNT pointers. */
    sds **allowed_subcommands;
    list *passwords; /* A list of SDS valid passwords for this user. */
    list *patterns;  /* A list of allowed key patterns. If this field is NULL
                        the user cannot mention any key in a command, unless
                        the flag ALLKEYS is set in the user. */
} user;

/* With multiplexing we need to take per-client state.
 * Clients are taken in a linked list. */

#define CLIENT_ID_AOF (UINT64_MAX) /* Reserved ID for the AOF client. If you
                                      need more reserved IDs use UINT64_MAX-1,
                                      -2, ... and so forth. */

typedef struct client {
    uint64_t id;            /* Client incremental unique ID. */
    connection *conn;
    int resp;               /* RESP protocol version. Can be 2 or 3. */
    redisDb *db;            /* Pointer to currently SELECTed DB. */
    robj *name;             /* As set by CLIENT SETNAME. */
    sds querybuf;           /* Buffer we use to accumulate client queries. */
    size_t qb_pos;          /* The position we have read in querybuf. */
    sds pending_querybuf;   /* If this client is flagged as master, this buffer
                               represents the yet not applied portion of the
                               replication stream that we are receiving from
                               the master. */
    size_t querybuf_peak;   /* Recent (100ms or more) peak of querybuf size. */
    int argc;               /* Num of arguments of current command. */
    robj **argv;            /* Arguments of current command. */
    struct redisCommand *cmd, *lastcmd;  /* Last command executed. */
    user *puser;             /* User associated with this connection. If the
                               user is set to NULL the connection can do
                               anything (admin). */
    int reqtype;            /* Request protocol type: PROTO_REQ_* */
    int multibulklen;       /* Number of multi bulk arguments left to read. */
    long bulklen;           /* Length of bulk argument in multi bulk request. */
    list *reply;            /* List of reply objects to send to the client. */
    unsigned long long reply_bytes; /* Tot bytes of objects in reply list. */
    size_t sentlen;         /* Amount of bytes already sent in the current
                               buffer or object being sent. */
    size_t sentlenAsync;    /* same as sentlen buf for async buffers (which are a different stream) */
    time_t ctime;           /* Client creation time. */
    time_t lastinteraction; /* Time of the last interaction, used for timeout */
    time_t obuf_soft_limit_reached_time;
    std::atomic<uint64_t> flags;              /* Client flags: CLIENT_* macros. */
    int casyncOpsPending;
    int fPendingAsyncWrite; /* NOTE: Not a flag because it is written to outside of the client lock (locked by the global lock instead) */
    int authenticated;      /* Needed when the default user requires auth. */
    int replstate;          /* Replication state if this is a replica. */
    int repl_put_online_on_ack; /* Install replica write handler on ACK. */
    int repldbfd;           /* Replication DB file descriptor. */
    off_t repldboff;        /* Replication DB file offset. */
    off_t repldbsize;       /* Replication DB file size. */
    sds replpreamble;       /* Replication DB preamble. */
    long long read_reploff; /* Read replication offset if this is a master. */
    long long reploff;      /* Applied replication offset if this is a master. */
    long long reploff_skipped;  /* Repl backlog we did not send to this client */
    long long repl_ack_off; /* Replication ack offset, if this is a replica. */
    long long repl_ack_time;/* Replication ack time, if this is a replica. */
    long long psync_initial_offset; /* FULLRESYNC reply offset other slaves
                                       copying this replica output buffer
                                       should use. */
    char replid[CONFIG_RUN_ID_SIZE+1]; /* Master replication ID (if master). */
    int slave_listening_port; /* As configured with: SLAVECONF listening-port */
    char slave_ip[NET_IP_STR_LEN]; /* Optionally given by REPLCONF ip-address */
    int slave_capa;         /* Slave capabilities: SLAVE_CAPA_* bitwise OR. */
    multiState mstate;      /* MULTI/EXEC state */
    int btype;              /* Type of blocking op if CLIENT_BLOCKED. */
    blockingState bpop;     /* blocking state */
    long long woff;         /* Last write global replication offset. */
    list *watched_keys;     /* Keys WATCHED for MULTI/EXEC CAS */
    dict *pubsub_channels;  /* channels a client is interested in (SUBSCRIBE) */
    list *pubsub_patterns;  /* patterns a client is interested in (SUBSCRIBE) */
    sds peerid;             /* Cached peer ID. */
    listNode *client_list_node; /* list node in client list */
    RedisModuleUserChangedFunc auth_callback; /* Module callback to execute
                                               * when the authenticated user
                                               * changes. */
    void *auth_callback_privdata; /* Private data that is passed when the auth
                                   * changed callback is executed. Opaque for 
                                   * Redis Core. */
    void *auth_module;      /* The module that owns the callback, which is used
                             * to disconnect the client if the module is 
                             * unloaded for cleanup. Opaque for Redis Core.*/

    /* UUID announced by the client (default nil) - used to detect multiple connections to/from the same peer */
    /* compliant servers will announce their UUIDs when a replica connection is started, and return when asked */
    /* UUIDs are transient and lost when the server is shut down */
    unsigned char uuid[UUID_BINARY_LEN];

    /* If this client is in tracking mode and this field is non zero,
     * invalidation messages for keys fetched by this client will be send to
     * the specified client ID. */
    uint64_t client_tracking_redirection;
    rax *client_tracking_prefixes; /* A dictionary of prefixes we are already
                                      subscribed to in BCAST mode, in the
                                      context of client side caching. */
    /* Response buffer */
    int bufpos;
    char buf[PROTO_REPLY_CHUNK_BYTES];

    /* Async Response Buffer - other threads write here */
    int bufposAsync;
    int buflenAsync;
    char *bufAsync;

    int iel; /* the event loop index we're registered with */
    struct fastlock lock;
    int master_error;
} client;

struct saveparam {
    time_t seconds;
    int changes;
};

struct moduleLoadQueueEntry {
    sds path;
    int argc;
    robj **argv;
};

struct sharedObjectsStruct {
    robj *crlf, *ok, *err, *emptybulk, *emptymultibulk, *czero, *cone, *pong, *space,
    *colon, *queued, *nullbulk, *null[4], *nullarray[4], *emptymap[4], *emptyset[4],
    *emptyarray, *wrongtypeerr, *nokeyerr, *syntaxerr, *sameobjecterr,
    *outofrangeerr, *noscripterr, *loadingerr, *slowscripterr, *bgsaveerr,
    *masterdownerr, *roslaveerr, *execaborterr, *noautherr, *noreplicaserr,
    *busykeyerr, *oomerr, *plus, *messagebulk, *pmessagebulk, *subscribebulk,
    *unsubscribebulk, *psubscribebulk, *punsubscribebulk, *del, *unlink,
<<<<<<< HEAD
    *rpop, *lpop, *lpush, *rpoplpush, *zpopmin, *zpopmax, *emptyscan,
    *multi, *exec,
=======
    *rpop, *lpop, *lpush, *rpoplpush, *zpopmin, *zpopmax, *emptyscan, *srem, *hdel, *zrem,
>>>>>>> 36c9a2c8
    *select[PROTO_SHARED_SELECT_CMDS],
    *integers[OBJ_SHARED_INTEGERS],
    *mbulkhdr[OBJ_SHARED_BULKHDR_LEN], /* "*<value>\r\n" */
    *bulkhdr[OBJ_SHARED_BULKHDR_LEN];  /* "$<value>\r\n" */
    sds minstring, maxstring;
};

/* ZSETs use a specialized version of Skiplists */
struct zskiplistLevel {
        struct zskiplistNode *forward;
        unsigned long span;
};
typedef struct zskiplistNode {
    sds ele;
    double score;
    struct zskiplistNode *backward;
    
#ifdef __cplusplus
    zskiplistLevel *level(size_t idx) {
        return reinterpret_cast<zskiplistLevel*>(this+1) + idx;
    }
#else
    struct zskiplistLevel level[];
#endif
} zskiplistNode;

typedef struct zskiplist {
    struct zskiplistNode *header, *tail;
    unsigned long length;
    int level;
} zskiplist;

typedef struct zset {
    dict *pdict;
    zskiplist *zsl;
} zset;

typedef struct clientBufferLimitsConfig {
    unsigned long long hard_limit_bytes;
    unsigned long long soft_limit_bytes;
    time_t soft_limit_seconds;
} clientBufferLimitsConfig;

extern clientBufferLimitsConfig clientBufferLimitsDefaults[CLIENT_TYPE_OBUF_COUNT];

/* The redisOp structure defines a Redis Operation, that is an instance of
 * a command with an argument vector, database ID, propagation target
 * (PROPAGATE_*), and command pointer.
 *
 * Currently only used to additionally propagate more commands to AOF/Replication
 * after the propagation of the executed command. */
typedef struct redisOp {
    robj **argv;
    int argc, dbid, target;
    struct redisCommand *cmd;
} redisOp;

/* Defines an array of Redis operations. There is an API to add to this
 * structure in a easy way.
 *
 * redisOpArrayInit();
 * redisOpArrayAppend();
 * redisOpArrayFree();
 */
typedef struct redisOpArray {
    redisOp *ops;
    int numops;
} redisOpArray;

/* This structure is returned by the getMemoryOverheadData() function in
 * order to return memory overhead information. */
struct redisMemOverhead {
    size_t peak_allocated;
    size_t total_allocated;
    size_t startup_allocated;
    size_t repl_backlog;
    size_t clients_slaves;
    size_t clients_normal;
    size_t aof_buffer;
    size_t lua_caches;
    size_t overhead_total;
    size_t dataset;
    size_t total_keys;
    size_t bytes_per_key;
    float dataset_perc;
    float peak_perc;
    float total_frag;
    ssize_t total_frag_bytes;
    float allocator_frag;
    ssize_t allocator_frag_bytes;
    float allocator_rss;
    ssize_t allocator_rss_bytes;
    float rss_extra;
    size_t rss_extra_bytes;
    size_t num_dbs;
    struct {
        size_t dbid;
        size_t overhead_ht_main;
        size_t overhead_ht_expires;
    } *db;
};

/* This structure can be optionally passed to RDB save/load functions in
 * order to implement additional functionalities, by storing and loading
 * metadata to the RDB file.
 *
 * Currently the only use is to select a DB at load time, useful in
 * replication in order to make sure that chained slaves (slaves of slaves)
 * select the correct DB and are able to accept the stream coming from the
 * top-level master. */
typedef struct rdbSaveInfo {
    /* Used saving and loading. */
    int repl_stream_db;  /* DB to select in g_pserver->master client. */

    /* Used only loading. */
    int repl_id_is_set;  /* True if repl_id field is set. */
    char repl_id[CONFIG_RUN_ID_SIZE+1];     /* Replication ID. */
    long long repl_offset;                  /* Replication offset. */
    int fForceSetKey;
    uint64_t mvccMinThreshold;
    struct redisMaster *mi;
} rdbSaveInfo;

#define RDB_SAVE_INFO_INIT {-1,0,"000000000000000000000000000000",-1, TRUE, 0, nullptr}

struct malloc_stats {
    size_t zmalloc_used;
    size_t process_rss;
    size_t allocator_allocated;
    size_t allocator_active;
    size_t allocator_resident;
};

/*-----------------------------------------------------------------------------
 * TLS Context Configuration
 *----------------------------------------------------------------------------*/

typedef struct redisTLSContextConfig {
    char *cert_file;
    char *key_file;
    char *dh_params_file;
    char *ca_cert_file;
    char *ca_cert_dir;
    char *protocols;
    char *ciphers;
    char *ciphersuites;
    int prefer_server_ciphers;
} redisTLSContextConfig;

/*-----------------------------------------------------------------------------
 * Global server state
 *----------------------------------------------------------------------------*/

struct clusterState;

/* AIX defines hz to __hz, we don't use this define and in order to allow
 * Redis build on AIX we need to undef it. */
#ifdef _AIX
#undef hz
#endif

#define CHILD_INFO_MAGIC 0xC17DDA7A12345678LL
#define CHILD_INFO_TYPE_RDB 0
#define CHILD_INFO_TYPE_AOF 1
#define CHILD_INFO_TYPE_MODULE 3

#define MAX_EVENT_LOOPS 16
#define IDX_EVENT_LOOP_MAIN 0

// Per-thread variabels that may be accessed without a lock
struct redisServerThreadVars {
    aeEventLoop *el;
    int ipfd[CONFIG_BINDADDR_MAX]; /* TCP socket file descriptors */
    int ipfd_count;             /* Used slots in ipfd[] */
    int tlsfd[CONFIG_BINDADDR_MAX]; /* TLS socket file descriptors */
    int tlsfd_count;            /* Used slots in tlsfd[] */
    int clients_paused;         /* True if clients are currently paused */
    std::vector<client*> clients_pending_write; /* There is to write or install handler. */
    list *unblocked_clients;     /* list of clients to unblock before next loop NOT THREADSAFE */
    list *clients_pending_asyncwrite;
    int cclients;
    client *current_client; /* Current client */
    long fixed_time_expire = 0;     /* If > 0, expire keys against server.mstime. */
    int module_blocked_pipe[2]; /* Pipe used to awake the event loop if a
                                client blocked on a module command needs
                                to be processed. */
    client *lua_client = nullptr;   /* The "fake client" to query Redis from Lua */
    struct fastlock lockPendingWrite { "thread pending write" };
    char neterr[ANET_ERR_LEN];   /* Error buffer for anet.c */
    long unsigned commandsExecuted = 0;
    bool fRetrySetAofEvent = false;
};

struct redisMaster {
    char *masteruser;               /* AUTH with this user and masterauth with master */
    char *masterauth;               /* AUTH with this password with master */
    char *masterhost;               /* Hostname of master */
    int masterport;                 /* Port of master */
    client *cached_master;          /* Cached master to be reused for PSYNC. */
    client *master;
    /* The following two fields is where we store master PSYNC replid/offset
     * while the PSYNC is in progress. At the end we'll copy the fields into
     * the server->master client structure. */
    char master_replid[CONFIG_RUN_ID_SIZE+1];  /* Master PSYNC runid. */
    long long master_initial_offset;           /* Master PSYNC offset. */

    int repl_state;          /* Replication status if the instance is a replica */
    off_t repl_transfer_size; /* Size of RDB to read from master during sync. */
    off_t repl_transfer_read; /* Amount of RDB read from master during sync. */
    off_t repl_transfer_last_fsync_off; /* Offset when we fsync-ed last time. */
    connection *repl_transfer_s;     /* Slave -> Master SYNC socket */
    int repl_transfer_fd;    /* Slave -> Master SYNC temp file descriptor */
    char *repl_transfer_tmpfile; /* Slave-> master SYNC temp file name */
    time_t repl_transfer_lastio; /* Unix time of the latest read, for timeout */
    time_t repl_down_since; /* Unix time at which link with master went down */

    unsigned char master_uuid[UUID_BINARY_LEN];  /* Used during sync with master, this is our master's UUID */
                                                /* After we've connected with our master use the UUID in g_pserver->master */
    uint64_t mvccLastSync;
    /* During a handshake the server may have stale keys, we track these here to share once a reciprocal connection is made */
    std::map<int, std::vector<robj_sharedptr>> *staleKeyMap;
};

// Const vars are not changed after worker threads are launched
struct redisServerConst {
    pid_t pid;                  /* Main process pid. */
    time_t stat_starttime;          /* Server start time */
    char *configfile;           /* Absolute config file path, or NULL */
    char *executable;           /* Absolute executable file path. */
    char **exec_argv;           /* Executable argv vector (copy). */

    int cthreads;               /* Number of main worker threads */
    int fThreadAffinity;        /* Should we pin threads to cores? */
    int threadAffinityOffset = 0; /* Where should we start pinning them? */
    char *pidfile;              /* PID file path */

    /* Fast pointers to often looked up command */
    struct redisCommand *delCommand, *multiCommand, *lpushCommand,
                        *lpopCommand, *rpopCommand, *zpopminCommand,
                        *zpopmaxCommand, *sremCommand, *execCommand,
                        *expireCommand, *pexpireCommand, *xclaimCommand,
<<<<<<< HEAD
                        *xgroupCommand, *rreplayCommand, *rpoplpushCommand;
=======
                        *xgroupCommand, *rreplayCommand, *hdelCommand, *zremCommand;
>>>>>>> 36c9a2c8

    /* Configuration */
    char *default_masteruser;               /* AUTH with this user and masterauth with master */
    char *default_masterauth;               /* AUTH with this password with master */
    int verbosity;                  /* Loglevel in keydb.conf */
    int maxidletime;                /* Client timeout in seconds */
    int tcpkeepalive;               /* Set SO_KEEPALIVE if non-zero. */
    int active_expire_enabled;      /* Can be disabled for testing purposes. */
    int active_expire_effort;       /* From 1 (default) to 10, active effort. */
    int active_defrag_enabled;
    int jemalloc_bg_thread;         /* Enable jemalloc background thread */
    size_t active_defrag_ignore_bytes; /* minimum amount of fragmentation waste to start active defrag */
    int active_defrag_threshold_lower; /* minimum percentage of fragmentation to start active defrag */
    int active_defrag_threshold_upper; /* maximum percentage of fragmentation at which we use maximum effort */
    int active_defrag_cycle_min;       /* minimal effort for defrag in CPU percentage */
    int active_defrag_cycle_max;       /* maximal effort for defrag in CPU percentage */
    unsigned long active_defrag_max_scan_fields; /* maximum number of fields of set/hash/zset/list to process from within the main dict scan */
    std::atomic<size_t> client_max_querybuf_len; /* Limit for client query buffer length */
    int dbnum;                      /* Total number of configured DBs */
    int supervised;                 /* 1 if supervised, 0 otherwise. */
    int supervised_mode;            /* See SUPERVISED_* */
    int daemonize;                  /* True if running as a daemon */
    clientBufferLimitsConfig client_obuf_limits[CLIENT_TYPE_OBUF_COUNT];

    /* System hardware info */
    size_t system_memory_size;  /* Total memory in system as reported by OS */

    unsigned char uuid[UUID_BINARY_LEN];         /* This server's UUID - populated on boot */
    bool fUsePro = false;
    int thread_min_client_threshold = 50;
};

struct redisServer {
    /* General */
    int dynamic_hz;             /* Change hz value depending on # of clients. */
    int config_hz;              /* Configured HZ value. May be different than
                                   the actual 'hz' field value if dynamic-hz
                                   is enabled. */
    std::atomic<int> hz;                     /* serverCron() calls frequency in hertz */
    redisDb *db;
    dict *commands;             /* Command table */
    dict *orig_commands;        /* Command table before command renaming. */

    struct redisServerThreadVars rgthreadvar[MAX_EVENT_LOOPS];

    std::atomic<unsigned int> lruclock;      /* Clock for LRU eviction */
    std::atomic<int> shutdown_asap;          /* SHUTDOWN needed ASAP */
    int activerehashing;        /* Incremental rehash in serverCron() */
    int active_defrag_running;  /* Active defragmentation running (holds current scan aggressiveness) */
    int cronloops;              /* Number of times the cron function run */
    char runid[CONFIG_RUN_ID_SIZE+1];  /* ID always different at every exec. */
    int sentinel_mode;          /* True if this instance is a Sentinel. */
    size_t initial_memory_usage; /* Bytes used after initialization. */
    int always_show_logo;       /* Show logo even for non-stdout logging. */
    /* Modules */
    dict *moduleapi;            /* Exported core APIs dictionary for modules. */
    dict *sharedapi;            /* Like moduleapi but containing the APIs that
                                   modules share with each other. */
    list *loadmodule_queue;     /* List of modules to load at startup. */
    pid_t module_child_pid;     /* PID of module child */
    /* Networking */
    int port;                   /* TCP listening port */
    int tls_port;               /* TLS listening port */
    int tcp_backlog;            /* TCP listen() backlog */
    char *bindaddr[CONFIG_BINDADDR_MAX]; /* Addresses we should bind to */
    int bindaddr_count;         /* Number of addresses in g_pserver->bindaddr[] */
    char *unixsocket;           /* UNIX socket path */
    mode_t unixsocketperm;      /* UNIX socket permission */
    int sofd;                   /* Unix socket file descriptor */
    int cfd[CONFIG_BINDADDR_MAX];/* Cluster bus listening socket */
    int cfd_count;              /* Used slots in cfd[] */
    list *clients;              /* List of active clients */
    list *clients_to_close;     /* Clients to close asynchronously */
    list *slaves, *monitors;    /* List of slaves and MONITORs */
    rax *clients_timeout_table; /* Radix tree for blocked clients timeouts. */
    rax *clients_index;         /* Active clients dictionary by client ID. */
    mstime_t clients_pause_end_time; /* Time when we undo clients_paused */
    dict *migrate_cached_sockets;/* MIGRATE cached sockets */
    std::atomic<uint64_t> next_client_id; /* Next client unique ID. Incremental. */
    int protected_mode;         /* Don't accept external connections. */
    /* RDB / AOF loading information */
    std::atomic<int> loading;                /* We are loading data from disk if true */
    off_t loading_total_bytes;
    off_t loading_loaded_bytes;
    time_t loading_start_time;
    off_t loading_process_events_interval_bytes;

    int active_expire_enabled;      /* Can be disabled for testing purposes. */

    /* Fields used only for stats */
    long long stat_numcommands;     /* Number of processed commands */
    long long stat_numconnections;  /* Number of connections received */
    long long stat_expiredkeys;     /* Number of expired keys */
    double stat_expired_stale_perc; /* Percentage of keys probably expired */
    long long stat_expired_time_cap_reached_count; /* Early expire cylce stops.*/
    long long stat_expire_cycle_time_used; /* Cumulative microseconds used. */
    long long stat_evictedkeys;     /* Number of evicted keys (maxmemory) */
    long long stat_keyspace_hits;   /* Number of successful lookups of keys */
    long long stat_keyspace_misses; /* Number of failed lookups of keys */
    long long stat_active_defrag_hits;      /* number of allocations moved */
    long long stat_active_defrag_misses;    /* number of allocations scanned but not moved */
    long long stat_active_defrag_key_hits;  /* number of keys with moved allocations */
    long long stat_active_defrag_key_misses;/* number of keys scanned and not moved */
    long long stat_active_defrag_scanned;   /* number of dictEntries scanned */
    size_t stat_peak_memory;        /* Max used memory record */
    long long stat_fork_time;       /* Time needed to perform latest fork() */
    double stat_fork_rate;          /* Fork rate in GB/sec. */
    long long stat_rejected_conn;   /* Clients rejected because of maxclients */
    long long stat_sync_full;       /* Number of full resyncs with slaves. */
    long long stat_sync_partial_ok; /* Number of accepted PSYNC requests. */
    long long stat_sync_partial_err;/* Number of unaccepted PSYNC requests. */
    list *slowlog;                  /* SLOWLOG list of commands */
    long long slowlog_entry_id;     /* SLOWLOG current entry ID */
    long long slowlog_log_slower_than; /* SLOWLOG time limit (to get logged) */
    unsigned long slowlog_max_len;     /* SLOWLOG max number of items logged */
    struct malloc_stats cron_malloc_stats; /* sampled in serverCron(). */
    std::atomic<long long> stat_net_input_bytes; /* Bytes read from network. */
    std::atomic<long long> stat_net_output_bytes; /* Bytes written to network. */
    size_t stat_rdb_cow_bytes;      /* Copy on write bytes during RDB saving. */
    size_t stat_aof_cow_bytes;      /* Copy on write bytes during AOF rewrite. */
    size_t stat_module_cow_bytes;   /* Copy on write bytes during module fork. */
    long long stat_unexpected_error_replies; /* Number of unexpected (aof-loading, replica to master, etc.) error replies */
    /* The following two are used to track instantaneous metrics, like
     * number of operations per second, network traffic. */
    struct {
        long long last_sample_time; /* Timestamp of last sample in ms */
        long long last_sample_count;/* Count in last sample */
        long long samples[STATS_METRIC_SAMPLES];
        int idx;
    } inst_metric[STATS_METRIC_COUNT];
    /* AOF persistence */
    int aof_enabled;                /* AOF configuration */
    int aof_state;                  /* AOF_(ON|OFF|WAIT_REWRITE) */
    int aof_fsync;                  /* Kind of fsync() policy */
    char *aof_filename;             /* Name of the AOF file */
    int aof_no_fsync_on_rewrite;    /* Don't fsync if a rewrite is in prog. */
    int aof_rewrite_perc;           /* Rewrite AOF if % growth is > M and... */
    off_t aof_rewrite_min_size;     /* the AOF file is at least N bytes. */
    off_t aof_rewrite_base_size;    /* AOF size on latest startup or rewrite. */
    off_t aof_current_size;         /* AOF current size. */
    off_t aof_fsync_offset;         /* AOF offset which is already synced to disk. */
    int aof_flush_sleep;            /* Micros to sleep before flush. (used by tests) */
    int aof_rewrite_scheduled;      /* Rewrite once BGSAVE terminates. */
    pid_t aof_child_pid;            /* PID if rewriting process */
    list *aof_rewrite_buf_blocks;   /* Hold changes during an AOF rewrite. */
    sds aof_buf;      /* AOF buffer, written before entering the event loop */
    int aof_fd;       /* File descriptor of currently selected AOF file */
    int aof_selected_db; /* Currently selected DB in AOF */
    time_t aof_flush_postponed_start; /* UNIX time of postponed AOF flush */
    time_t aof_last_fsync;            /* UNIX time of last fsync() */
    time_t aof_rewrite_time_last;   /* Time used by last AOF rewrite run. */
    time_t aof_rewrite_time_start;  /* Current AOF rewrite start time. */
    int aof_lastbgrewrite_status;   /* C_OK or C_ERR */
    unsigned long aof_delayed_fsync;  /* delayed AOF fsync() counter */
    int aof_rewrite_incremental_fsync;/* fsync incrementally while aof rewriting? */
    int rdb_save_incremental_fsync;   /* fsync incrementally while rdb saving? */
    int aof_last_write_status;      /* C_OK or C_ERR */
    int aof_last_write_errno;       /* Valid if aof_last_write_status is ERR */
    int aof_load_truncated;         /* Don't stop on unexpected AOF EOF. */
    int aof_use_rdb_preamble;       /* Use RDB preamble on AOF rewrites. */
    /* AOF pipes used to communicate between parent and child during rewrite. */
    int aof_pipe_write_data_to_child;
    int aof_pipe_read_data_from_parent;
    int aof_pipe_write_ack_to_parent;
    int aof_pipe_read_ack_from_child;
    aeEventLoop *el_alf_pip_read_ack_from_child;
    int aof_pipe_write_ack_to_child;
    int aof_pipe_read_ack_from_parent;
    int aof_stop_sending_diff;     /* If true stop sending accumulated diffs
                                      to child process. */
    sds aof_child_diff;             /* AOF diff accumulator child side. */
    int aof_rewrite_pending = 0;    /* is a call to aofChildWriteDiffData already queued? */
    /* RDB persistence */
    long long dirty;                /* Changes to DB from the last save */
    long long dirty_before_bgsave;  /* Used to restore dirty on failed BGSAVE */
    pid_t rdb_child_pid;            /* PID of RDB saving child */
    struct saveparam *saveparams;   /* Save points array for RDB */
    int saveparamslen;              /* Number of saving points */
    char *rdb_filename;             /* Name of RDB file */
    char *rdb_s3bucketpath;         /* Path for AWS S3 backup of RDB file */
    int rdb_compression;            /* Use compression in RDB? */
    int rdb_checksum;               /* Use RDB checksum? */
    int rdb_del_sync_files;         /* Remove RDB files used only for SYNC if
                                       the instance does not use persistence. */
    time_t lastsave;                /* Unix time of last successful save */
    time_t lastbgsave_try;          /* Unix time of last attempted bgsave */
    time_t rdb_save_time_last;      /* Time used by last RDB save run. */
    time_t rdb_save_time_start;     /* Current RDB save start time. */
    int rdb_bgsave_scheduled;       /* BGSAVE when possible if true. */
    int rdb_child_type;             /* Type of save by active child. */
    int lastbgsave_status;          /* C_OK or C_ERR */
    int stop_writes_on_bgsave_err;  /* Don't allow writes if can't BGSAVE */
    int rdb_pipe_write;             /* RDB pipes used to transfer the rdb */
    int rdb_pipe_read;              /* data to the parent process in diskless repl. */
    connection **rdb_pipe_conns;    /* Connections which are currently the */
    int rdb_pipe_numconns;          /* target of diskless rdb fork child. */
    int rdb_pipe_numconns_writing;  /* Number of rdb conns with pending writes. */
    char *rdb_pipe_buff;            /* In diskless replication, this buffer holds data */
    int rdb_pipe_bufflen;           /* that was read from the the rdb pipe. */
    int rdb_key_save_delay;         /* Delay in microseconds between keys while
                                     * writing the RDB. (for testings) */
    int key_load_delay;             /* Delay in microseconds between keys while
                                     * loading aof or rdb. (for testings) */
    /* Pipe and data structures for child -> parent info sharing. */
    int child_info_pipe[2];         /* Pipe used to write the child_info_data. */
    struct {
        int process_type;           /* AOF or RDB child? */
        size_t cow_size;            /* Copy on write size. */
        unsigned long long magic;   /* Magic value to make sure data is valid. */
    } child_info_data;
    /* Propagation of commands in AOF / replication */
    redisOpArray also_propagate;    /* Additional command to propagate. */
    /* Logging */
    char *logfile;                  /* Path of log file */
    int syslog_enabled;             /* Is syslog enabled? */
    char *syslog_ident;             /* Syslog ident */
    int syslog_facility;            /* Syslog facility */
    /* Replication (master) */
    char replid[CONFIG_RUN_ID_SIZE+1];  /* My current replication ID. */
    char replid2[CONFIG_RUN_ID_SIZE+1]; /* replid inherited from master*/
    long long master_repl_offset;   /* My current replication offset */
    long long master_repl_meaningful_offset; /* Offset minus latest PINGs. */
    long long second_replid_offset; /* Accept offsets up to this for replid2. */
    int replicaseldb;                 /* Last SELECTed DB in replication output */
    int repl_ping_slave_period;     /* Master pings the replica every N seconds */
    char *repl_backlog;             /* Replication backlog for partial syncs */
    long long repl_backlog_size;    /* Backlog circular buffer size */
    long long repl_backlog_histlen; /* Backlog actual data length */
    long long repl_backlog_idx;     /* Backlog circular buffer current offset,
                                       that is the next byte will'll write to.*/
    long long repl_backlog_off;     /* Replication "master offset" of first
                                       byte in the replication backlog buffer.*/
    time_t repl_backlog_time_limit; /* Time without slaves after the backlog
                                       gets released. */
    time_t repl_no_slaves_since;    /* We have no slaves since that time.
                                       Only valid if g_pserver->slaves len is 0. */
    int repl_min_slaves_to_write;   /* Min number of slaves to write. */
    int repl_min_slaves_max_lag;    /* Max lag of <count> slaves to write. */
    int repl_good_slaves_count;     /* Number of slaves with lag <= max_lag. */
    int repl_diskless_sync;         /* Master send RDB to slaves sockets directly. */
    int repl_diskless_load;         /* Slave parse RDB directly from the socket.
                                     * see REPL_DISKLESS_LOAD_* enum */
    int repl_diskless_sync_delay;   /* Delay to start a diskless repl BGSAVE. */
    /* Replication (replica) */
    list *masters;
    int enable_multimaster; 
    int repl_timeout;               /* Timeout after N seconds of master idle */
    int repl_syncio_timeout; /* Timeout for synchronous I/O calls */
    int repl_disable_tcp_nodelay;   /* Disable TCP_NODELAY after SYNC? */
    int repl_serve_stale_data; /* Serve stale data when link is down? */
    int repl_slave_ro;          /* Slave is read only? */
    int repl_slave_ignore_maxmemory;    /* If true slaves do not evict. */
    int slave_priority;             /* Reported in INFO and used by Sentinel. */
    int slave_announce_port;        /* Give the master this listening port. */
    char *slave_announce_ip;        /* Give the master this ip address. */
    int repl_slave_lazy_flush;          /* Lazy FLUSHALL before loading DB? */
    /* Replication script cache. */
    dict *repl_scriptcache_dict;        /* SHA1 all slaves are aware of. */
    list *repl_scriptcache_fifo;        /* First in, first out LRU eviction. */
    unsigned int repl_scriptcache_size; /* Max number of elements. */
    /* Synchronous replication. */
    list *clients_waiting_acks;         /* Clients waiting in WAIT command. */
    int get_ack_from_slaves;            /* If true we send REPLCONF GETACK. */
    /* Limits */
    unsigned int maxclients;            /* Max number of simultaneous clients */
    unsigned long long maxmemory;   /* Max number of memory bytes to use */
    int maxmemory_policy;           /* Policy for key eviction */
    int maxmemory_samples;          /* Pricision of random sampling */
    int lfu_log_factor;             /* LFU logarithmic counter factor. */
    int lfu_decay_time;             /* LFU counter decay factor. */
    long long proto_max_bulk_len;   /* Protocol bulk length maximum size. */
    /* Blocked clients */
    unsigned int blocked_clients;   /* # of clients executing a blocking cmd.*/
    unsigned int blocked_clients_by_type[BLOCKED_NUM];
    list *ready_keys;        /* List of readyList structures for BLPOP & co */
    /* Client side caching. */
    unsigned int tracking_clients;  /* # of clients with tracking enabled.*/
    size_t tracking_table_max_keys; /* Max number of keys in tracking table. */
    /* Sort parameters - qsort_r() is only available under BSD so we
     * have to take this state global, in order to pass it to sortCompare() */
    int sort_desc;
    int sort_alpha;
    int sort_bypattern;
    int sort_store;
    /* Zip structure config, see keydb.conf for more information  */
    size_t hash_max_ziplist_entries;
    size_t hash_max_ziplist_value;
    size_t set_max_intset_entries;
    size_t zset_max_ziplist_entries;
    size_t zset_max_ziplist_value;
    size_t hll_sparse_max_bytes;
    size_t stream_node_max_bytes;
    long long stream_node_max_entries;
    /* List parameters */
    int list_max_ziplist_size;
    int list_compress_depth;
    /* time cache */
    std::atomic<time_t> unixtime;    /* Unix time sampled every cron cycle. */
    time_t timezone;            /* Cached timezone. As set by tzset(). */
    int daylight_active;        /* Currently in daylight saving time. */
    mstime_t mstime;            /* 'unixtime' in milliseconds. */
    ustime_t ustime;            /* 'unixtime' in microseconds. */
    /* Pubsub */
    dict *pubsub_channels;  /* Map channels to list of subscribed clients */
    list *pubsub_patterns;  /* A list of pubsub_patterns */
    dict *pubsub_patterns_dict;  /* A dict of pubsub_patterns */
    int notify_keyspace_events; /* Events to propagate via Pub/Sub. This is an
                                   xor of NOTIFY_... flags. */
    /* Cluster */
    int cluster_enabled;      /* Is cluster enabled? */
    mstime_t cluster_node_timeout; /* Cluster node timeout. */
    char *cluster_configfile; /* Cluster auto-generated config file name. */
    struct clusterState *cluster;  /* State of the cluster */
    int cluster_migration_barrier; /* Cluster replicas migration barrier. */
    int cluster_slave_validity_factor; /* Slave max data age for failover. */
    int cluster_require_full_coverage; /* If true, put the cluster down if
                                          there is at least an uncovered slot.*/
    int cluster_slave_no_failover;  /* Prevent replica from starting a failover
                                       if the master is in failure state. */
    char *cluster_announce_ip;  /* IP address to announce on cluster bus. */
    int cluster_announce_port;     /* base port to announce on cluster bus. */
    int cluster_announce_bus_port; /* bus port to announce on cluster bus. */
    int cluster_module_flags;      /* Set of flags that Redis modules are able
                                      to set in order to suppress certain
                                      native Redis Cluster features. Check the
                                      REDISMODULE_CLUSTER_FLAG_*. */
    int cluster_allow_reads_when_down; /* Are reads allowed when the cluster
                                        is down? */
    /* Scripting */
    lua_State *lua; /* The Lua interpreter. We use just one for all clients */
    client *lua_caller = nullptr;   /* The client running EVAL right now, or NULL */
    char* lua_cur_script = nullptr; /* SHA1 of the script currently running, or NULL */
    dict *lua_scripts;         /* A dictionary of SHA1 -> Lua scripts */
    unsigned long long lua_scripts_mem;  /* Cached scripts' memory + oh */
    mstime_t lua_time_limit;  /* Script timeout in milliseconds */
    mstime_t lua_time_start;  /* Start time of script, milliseconds time */
    int lua_write_dirty;  /* True if a write command was called during the
                             execution of the current script. */
    int lua_random_dirty; /* True if a random command was called during the
                             execution of the current script. */
    int lua_replicate_commands; /* True if we are doing single commands repl. */
    int lua_multi_emitted;/* True if we already proagated MULTI. */
    int lua_repl;         /* Script replication flags for redis.set_repl(). */
    int lua_timedout;     /* True if we reached the time limit for script
                             execution. */
    int lua_kill;         /* Kill the script if true. */
    int lua_always_replicate_commands; /* Default replication type. */
    /* Lazy free */
    int lazyfree_lazy_eviction;
    int lazyfree_lazy_expire;
    int lazyfree_lazy_server_del;
    /* Latency monitor */
    long long latency_monitor_threshold;
    dict *latency_events;
    /* ACLs */
    char *acl_filename;     /* ACL Users file. NULL if not configured. */
    unsigned long acllog_max_len; /* Maximum length of the ACL LOG list. */
    sds requirepass;        /* Remember the cleartext password set with the
                               old "requirepass" directive for backward
                               compatibility with Redis <= 5. */
    /* Assert & bug reporting */
    const char *assert_failed;
    const char *assert_file;
    int assert_line;
    int bug_report_start; /* True if bug report header was already logged. */
    int watchdog_period;  /* Software watchdog period in ms. 0 = off */

    int fActiveReplica;                          /* Can this replica also be a master? */

    // Format:
    //  Lower 20 bits: a counter incrementing for each command executed in the same millisecond
    //  Upper 44 bits: mstime (least significant 44-bits) enough for ~500 years before rollover from date of addition
    uint64_t mvcc_tstamp;

    /* System hardware info */
    size_t system_memory_size;  /* Total memory in system as reported by OS */
    /* TLS Configuration */
    int tls_cluster;
    int tls_replication;
    int tls_auth_clients;
    redisTLSContextConfig tls_ctx_config;
};

typedef struct pubsubPattern {
    client *pclient;
    robj *pattern;
} pubsubPattern;

typedef void redisCommandProc(client *c);
typedef int *redisGetKeysProc(struct redisCommand *cmd, robj **argv, int argc, int *numkeys);
struct redisCommand {
    const char *name;
    redisCommandProc *proc;
    int arity;
    const char *sflags;   /* Flags as string representation, one char per flag. */
    uint64_t flags; /* The actual flags, obtained from the 'sflags' field. */
    /* Use a function to determine keys arguments in a command line.
     * Used for Redis Cluster redirect. */
    redisGetKeysProc *getkeys_proc;
    /* What keys should be loaded in background when calling this command? */
    int firstkey; /* The first argument that's a key (0 = no keys) */
    int lastkey;  /* The last argument that's a key */
    int keystep;  /* The step between first and last key */
    long long microseconds, calls;
    int id;     /* Command ID. This is a progressive ID starting from 0 that
                   is assigned at runtime, and is used in order to check
                   ACLs. A connection is able to execute a given command if
                   the user associated to the connection has this command
                   bit set in the bitmap of allowed commands. */
};

struct redisFunctionSym {
    char *name;
    unsigned long pointer;
};

typedef struct _redisSortObject {
    robj *obj;
    union {
        double score;
        robj *cmpobj;
    } u;
} redisSortObject;

typedef struct _redisSortOperation {
    int type;
    robj *pattern;
} redisSortOperation;

/* Structure to hold list iteration abstraction. */
typedef struct {
    robj_roptr subject;
    unsigned char encoding;
    unsigned char direction; /* Iteration direction */
    quicklistIter *iter;
} listTypeIterator;

/* Structure for an entry while iterating over a list. */
typedef struct {
    listTypeIterator *li;
    quicklistEntry entry; /* Entry in quicklist */
} listTypeEntry;

/* Structure to hold set iteration abstraction. */
typedef struct {
    robj_roptr subject;
    int encoding;
    int ii; /* intset iterator */
    dictIterator *di;
} setTypeIterator;

/* Structure to hold hash iteration abstraction. Note that iteration over
 * hashes involves both fields and values. Because it is possible that
 * not both are required, store pointers in the iterator to avoid
 * unnecessary memory allocation for fields/values. */
typedef struct {
    robj_roptr subject;
    int encoding;

    unsigned char *fptr, *vptr;

    dictIterator *di;
    dictEntry *de;
} hashTypeIterator;

#include "stream.h"  /* Stream data type header file. */

#define OBJ_HASH_KEY 1
#define OBJ_HASH_VALUE 2

/*-----------------------------------------------------------------------------
 * Extern declarations
 *----------------------------------------------------------------------------*/

//extern struct redisServer server;
extern redisServer *g_pserver;
extern struct redisServerConst cserver;
extern __thread struct redisServerThreadVars *serverTL;   // thread local server vars
extern struct sharedObjectsStruct shared;
extern dictType objectKeyPointerValueDictType;
extern dictType objectKeyHeapPointerValueDictType;
extern dictType setDictType;
extern dictType zsetDictType;
extern dictType clusterNodesDictType;
extern dictType clusterNodesBlackListDictType;
extern dictType dbDictType;
extern dictType shaScriptObjectDictType;
extern double R_Zero, R_PosInf, R_NegInf, R_Nan;
extern dictType hashDictType;
extern dictType replScriptCacheDictType;
extern dictType keyptrDictType;
extern dictType modulesDictType;

/*-----------------------------------------------------------------------------
 * Functions prototypes
 *----------------------------------------------------------------------------*/

/* Modules */
void moduleInitModulesSystem(void);
int moduleLoad(const char *path, void **argv, int argc);
void moduleLoadFromQueue(void);
int *moduleGetCommandKeysViaAPI(struct redisCommand *cmd, robj **argv, int argc, int *numkeys);
moduleType *moduleTypeLookupModuleByID(uint64_t id);
void moduleTypeNameByID(char *name, uint64_t moduleid);
void moduleFreeContext(struct RedisModuleCtx *ctx);
void unblockClientFromModule(client *c);
void moduleHandleBlockedClients(int iel);
void moduleBlockedClientTimedOut(client *c);
void moduleBlockedClientPipeReadable(aeEventLoop *el, int fd, void *privdata, int mask);
size_t moduleCount(void);
void moduleAcquireGIL(int fServerThread);
void moduleReleaseGIL(int fServerThread);
void moduleNotifyKeyspaceEvent(int type, const char *event, robj *key, int dbid);
void moduleCallCommandFilters(client *c);
int moduleHasCommandFilters();
void ModuleForkDoneHandler(int exitcode, int bysignal);
int TerminateModuleForkChild(int child_pid, int wait);
ssize_t rdbSaveModulesAux(rio *rdb, int when);
int moduleAllDatatypesHandleErrors();
sds modulesCollectInfo(sds info, const char *section, int for_crash_report, int sections);
void moduleFireServerEvent(uint64_t eid, int subid, void *data);
void processModuleLoadingProgressEvent(int is_aof);
int moduleTryServeClientBlockedOnKey(client *c, robj *key);
void moduleUnblockClient(client *c);
int moduleClientIsBlockedOnKeys(client *c);
void moduleNotifyUserChanged(client *c);

/* Utils */
long long ustime(void);
long long mstime(void);
extern "C" void getRandomHexChars(char *p, size_t len);
extern "C" void getRandomBytes(unsigned char *p, size_t len);
uint64_t crc64(uint64_t crc, const unsigned char *s, uint64_t l);
void exitFromChild(int retcode);
size_t redisPopcount(const void *s, long count);
void redisSetProcTitle(const char *title);
int redisCommunicateSystemd(const char *sd_notify_msg);

/* networking.c -- Networking and Client related operations */
client *createClient(connection *conn, int iel);
void closeTimedoutClients(void);
bool freeClient(client *c);
void freeClientAsync(client *c);
void resetClient(client *c);
void sendReplyToClient(connection *conn);
void *addReplyDeferredLen(client *c);
void setDeferredArrayLen(client *c, void *node, long length);
void setDeferredMapLen(client *c, void *node, long length);
void setDeferredSetLen(client *c, void *node, long length);
void setDeferredAttributeLen(client *c, void *node, long length);
void setDeferredPushLen(client *c, void *node, long length);
void processInputBuffer(client *c, int callFlags);
void processInputBufferAndReplicate(client *c);
void acceptHandler(aeEventLoop *el, int fd, void *privdata, int mask);
void acceptTcpHandler(aeEventLoop *el, int fd, void *privdata, int mask);
void acceptTLSHandler(aeEventLoop *el, int fd, void *privdata, int mask);
void acceptUnixHandler(aeEventLoop *el, int fd, void *privdata, int mask);
void readQueryFromClient(connection *conn);
void addReplyNull(client *c, robj_roptr objOldProtocol = nullptr);
void addReplyNullArray(client *c);
void addReplyNullArrayAsync(client *c);
void addReplyBool(client *c, int b);
void addReplyVerbatim(client *c, const char *s, size_t len, const char *ext);
void addReplyVerbatimAsync(client *c, const char *s, size_t len, const char *ext);
void addReplyProto(client *c, const char *s, size_t len);
void addReplyBulk(client *c, robj_roptr obj);
void AddReplyFromClient(client *c, client *src);
void addReplyBulkCString(client *c, const char *s);
void addReplyBulkCStringAsync(client *c, const char *s);
void addReplyBulkCBuffer(client *c, const void *p, size_t len);
void addReplyBulkLongLong(client *c, long long ll);
void addReply(client *c, robj_roptr obj);
void addReplySds(client *c, sds s);
void addReplyBulkSds(client *c, sds s);
void addReplyError(client *c, const char *err);
void addReplyStatus(client *c, const char *status);
void addReplyDouble(client *c, double d);
void addReplyHumanLongDouble(client *c, long double d);
void addReplyHumanLongDoubleAsync(client *c, long double d);
void addReplyLongLong(client *c, long long ll);
#ifdef __cplusplus
void addReplyLongLongWithPrefixCore(client *c, long long ll, char prefix, bool fAsync);
#endif
void addReplyArrayLen(client *c, long length);
void addReplyMapLen(client *c, long length);
void addReplySetLen(client *c, long length);
void addReplyAttributeLen(client *c, long length);
void addReplyPushLen(client *c, long length);
void addReplyHelp(client *c, const char **help);
void addReplySubcommandSyntaxError(client *c);
void addReplyLoadedModules(client *c);
void copyClientOutputBuffer(client *dst, client *src);
size_t sdsZmallocSize(sds s);
size_t getStringObjectSdsUsedMemory(robj *o);
void freeClientReplyValue(const void *o);
void *dupClientReplyValue(void *o);
void getClientsMaxBuffers(unsigned long *longest_output_list,
                          unsigned long *biggest_input_buffer);
char *getClientPeerId(client *client);
sds catClientInfoString(sds s, client *client);
sds getAllClientsInfoString(int type);
void rewriteClientCommandVector(client *c, int argc, ...);
void rewriteClientCommandArgument(client *c, int i, robj *newval);
void replaceClientCommandVector(client *c, int argc, robj **argv);
unsigned long getClientOutputBufferMemoryUsage(client *c);
void freeClientsInAsyncFreeQueue(int iel);
void asyncCloseClientOnOutputBufferLimitReached(client *c);
int getClientType(client *c);
int getClientTypeByName(const char *name);
const char *getClientTypeName(int cclass);
void flushSlavesOutputBuffers(void);
void disconnectSlaves(void);
void disconnectSlavesExcept(unsigned char *uuid);
int listenToPort(int port, int *fds, int *count, int fReusePort, int fFirstListen);
void pauseClients(mstime_t duration);
int clientsArePaused(void);
void unpauseClientsIfNecessary();
int processEventsWhileBlocked(int iel);
int handleClientsWithPendingWrites(int iel, int aof_state);
int clientHasPendingReplies(client *c);
void unlinkClient(client *c);
int writeToClient(client *c, int handler_installed);
void linkClient(client *c);
void protectClient(client *c);
void unprotectClient(client *c);

// Special Thread-safe addReply() commands for posting messages to clients from a different thread
void addReplyAsync(client *c, robj_roptr obj);
void addReplyArrayLenAsync(client *c, long length);
void addReplyProtoAsync(client *c, const char *s, size_t len);
void addReplyBulkAsync(client *c, robj_roptr obj);
void addReplyBulkCBufferAsync(client *c, const void *p, size_t len);
void addReplyErrorAsync(client *c, const char *err);
void addReplyMapLenAsync(client *c, long length);
void addReplyNullAsync(client *c);
void addReplyDoubleAsync(client *c, double d);
void *addReplyDeferredLenAsync(client *c);
void setDeferredArrayLenAsync(client *c, void *node, long length);
void addReplySdsAsync(client *c, sds s);
void addReplyBulkSdsAsync(client *c, sds s);
void addReplyPushLenAsync(client *c, long length);
void addReplyLongLongAsync(client *c, long long ll);

void ProcessPendingAsyncWrites(void);
client *lookupClientByID(uint64_t id);

#ifdef __GNUC__
void addReplyErrorFormat(client *c, const char *fmt, ...)
    __attribute__((format(printf, 2, 3)));
void addReplyStatusFormat(client *c, const char *fmt, ...)
    __attribute__((format(printf, 2, 3)));
#else
void addReplyErrorFormat(client *c, const char *fmt, ...);
void addReplyStatusFormat(client *c, const char *fmt, ...);
#endif

/* Client side caching (tracking mode) */
void enableTracking(client *c, uint64_t redirect_to, uint64_t options, robj **prefix, size_t numprefix);
void disableTracking(client *c);
void trackingRememberKeys(client *c);
void trackingInvalidateKey(robj *keyobj);
void trackingInvalidateKeysOnFlush(int dbid);
void trackingLimitUsedSlots(void);
uint64_t trackingGetTotalItems(void);
uint64_t trackingGetTotalKeys(void);
void trackingBroadcastInvalidationMessages(void);

/* List data type */
void listTypeTryConversion(robj *subject, robj *value);
void listTypePush(robj *subject, robj *value, int where);
robj *listTypePop(robj *subject, int where);
unsigned long listTypeLength(robj_roptr subject);
listTypeIterator *listTypeInitIterator(robj_roptr subject, long index, unsigned char direction);
void listTypeReleaseIterator(listTypeIterator *li);
int listTypeNext(listTypeIterator *li, listTypeEntry *entry);
robj *listTypeGet(listTypeEntry *entry);
void listTypeInsert(listTypeEntry *entry, robj *value, int where);
int listTypeEqual(listTypeEntry *entry, robj *o);
void listTypeDelete(listTypeIterator *iter, listTypeEntry *entry);
void listTypeConvert(robj *subject, int enc);
void unblockClientWaitingData(client *c);
void popGenericCommand(client *c, int where);

/* MULTI/EXEC/WATCH... */
void unwatchAllKeys(client *c);
void initClientMultiState(client *c);
void freeClientMultiState(client *c);
void queueMultiCommand(client *c);
void touchWatchedKey(redisDb *db, robj *key);
void touchWatchedKeysOnFlush(int dbid);
void discardTransaction(client *c);
void flagTransaction(client *c);
void execCommandPropagateMulti(client *c);
void execCommandPropagateExec(client *c);

/* Redis object implementation */
void decrRefCount(robj_roptr o);
void decrRefCountVoid(const void *o);
void incrRefCount(robj_roptr o);
robj *makeObjectShared(robj *o);
robj *makeObjectShared(const char *rgch, size_t cch);
robj *resetRefCount(robj *obj);
void freeStringObject(robj *o);
void freeListObject(robj *o);
void freeSetObject(robj *o);
void freeZsetObject(robj *o);
void freeHashObject(robj *o);
robj *createObject(int type, void *ptr);
robj *createStringObject(const char *ptr, size_t len);
robj *createRawStringObject(const char *ptr, size_t len);
robj *createEmbeddedStringObject(const char *ptr, size_t len);
robj *dupStringObject(const robj *o);
int isSdsRepresentableAsLongLong(const char *s, long long *llval);
int isObjectRepresentableAsLongLong(robj *o, long long *llongval);
robj *tryObjectEncoding(robj *o);
robj *getDecodedObject(robj *o);
robj_roptr getDecodedObject(robj_roptr o);
size_t stringObjectLen(robj_roptr o);
robj *createStringObjectFromLongLong(long long value);
robj *createStringObjectFromLongLongForValue(long long value);
robj *createStringObjectFromLongDouble(long double value, int humanfriendly);
robj *createQuicklistObject(void);
robj *createZiplistObject(void);
robj *createSetObject(void);
robj *createIntsetObject(void);
robj *createHashObject(void);
robj *createZsetObject(void);
robj *createZsetZiplistObject(void);
robj *createStreamObject(void);
robj *createModuleObject(moduleType *mt, void *value);
int getLongFromObjectOrReply(client *c, robj *o, long *target, const char *msg);
int checkType(client *c, robj_roptr o, int type);
int getLongLongFromObjectOrReply(client *c, robj *o, long long *target, const char *msg);
int getDoubleFromObjectOrReply(client *c, robj *o, double *target, const char *msg);
int getDoubleFromObject(const robj *o, double *target);
int getLongLongFromObject(robj *o, long long *target);
int getUnsignedLongLongFromObject(robj *o, uint64_t *target);
int getLongDoubleFromObject(robj *o, long double *target);
int getLongDoubleFromObjectOrReply(client *c, robj *o, long double *target, const char *msg);
const char *strEncoding(int encoding);
int compareStringObjects(robj *a, robj *b);
int collateStringObjects(robj *a, robj *b);
int equalStringObjects(robj *a, robj *b);
unsigned long long estimateObjectIdleTime(robj *o);
void trimStringObjectIfNeeded(robj *o);
#define sdsEncodedObject(objptr) (objptr->encoding == OBJ_ENCODING_RAW || objptr->encoding == OBJ_ENCODING_EMBSTR)

/* Synchronous I/O with timeout */
ssize_t syncWrite(int fd, const char *ptr, ssize_t size, long long timeout);
ssize_t syncRead(int fd, char *ptr, ssize_t size, long long timeout);
ssize_t syncReadLine(int fd, char *ptr, ssize_t size, long long timeout);

/* Replication */
void initMasterInfo(struct redisMaster *master);
void replicationFeedSlaves(list *slaves, int dictid, robj **argv, int argc);
void replicationFeedSlavesFromMasterStream(list *slaves, char *buf, size_t buflen);
void replicationFeedMonitors(client *c, list *monitors, int dictid, robj **argv, int argc);
void updateSlavesWaitingBgsave(int bgsaveerr, int type);
void replicationCron(void);
void replicationHandleMasterDisconnection(struct redisMaster *mi);
void replicationCacheMaster(struct redisMaster *mi, client *c);
void resizeReplicationBacklog(long long newsize);
struct redisMaster *replicationAddMaster(char *ip, int port);
void replicationUnsetMaster(struct redisMaster *mi);
void refreshGoodSlavesCount(void);
void replicationScriptCacheInit(void);
void replicationScriptCacheFlush(void);
void replicationScriptCacheAdd(sds sha1);
int replicationScriptCacheExists(sds sha1);
void processClientsWaitingReplicas(void);
void unblockClientWaitingReplicas(client *c);
int replicationCountAcksByOffset(long long offset);
void replicationSendNewlineToMaster(struct redisMaster *mi);
long long replicationGetSlaveOffset(struct redisMaster *mi);
char *replicationGetSlaveName(client *c);
long long getPsyncInitialOffset(void);
int replicationSetupSlaveForFullResync(client *replica, long long offset);
void changeReplicationId(void);
void clearReplicationId2(void);
void mergeReplicationId(const char *);
void chopReplicationBacklog(void);
void replicationCacheMasterUsingMyself(struct redisMaster *mi);
void feedReplicationBacklog(const void *ptr, size_t len);
void updateMasterAuth();
void rdbPipeReadHandler(struct aeEventLoop *eventLoop, int fd, void *clientData, int mask);
void rdbPipeWriteHandlerConnRemoved(struct connection *conn);

/* Generic persistence functions */
void startLoadingFile(FILE* fp, const char * filename, int rdbflags);
void startLoading(size_t size, int rdbflags);
void loadingProgress(off_t pos);
void stopLoading(int success);
void startSaving(int rdbflags);
void stopSaving(int success);
int allPersistenceDisabled(void);

#define DISK_ERROR_TYPE_AOF 1       /* Don't accept writes: AOF errors. */
#define DISK_ERROR_TYPE_RDB 2       /* Don't accept writes: RDB errors. */
#define DISK_ERROR_TYPE_NONE 0      /* No problems, we can accept writes. */
int writeCommandsDeniedByDiskError(void);

/* RDB persistence */
#include "rdb.h"
void killRDBChild(void);

/* AOF persistence */
void flushAppendOnlyFile(int force);
void feedAppendOnlyFile(struct redisCommand *cmd, int dictid, robj **argv, int argc);
void aofRemoveTempFile(pid_t childpid);
int rewriteAppendOnlyFileBackground(void);
int loadAppendOnlyFile(char *filename);
void stopAppendOnly(void);
int startAppendOnly(void);
void backgroundRewriteDoneHandler(int exitcode, int bysignal);
void aofRewriteBufferReset(void);
unsigned long aofRewriteBufferSize(void);
ssize_t aofReadDiffFromParent(void);
void killAppendOnlyChild(void);
void restartAOFAfterSYNC();

/* Child info */
void openChildInfoPipe(void);
void closeChildInfoPipe(void);
void sendChildInfo(int process_type);
void receiveChildInfo(void);

/* Fork helpers */
int redisFork();
int hasActiveChildProcess();
void sendChildCOWInfo(int ptype, const char *pname);

/* acl.c -- Authentication related prototypes. */
extern rax *Users;
extern user *DefaultUser;
void ACLInit(void);
/* Return values for ACLCheckUserCredentials(). */
#define ACL_OK 0
#define ACL_DENIED_CMD 1
#define ACL_DENIED_KEY 2
#define ACL_DENIED_AUTH 3 /* Only used for ACL LOG entries. */
int ACLCheckUserCredentials(robj *username, robj *password);
int ACLAuthenticateUser(client *c, robj *username, robj *password);
unsigned long ACLGetCommandID(const char *cmdname);
user *ACLGetUserByName(const char *name, size_t namelen);
int ACLCheckCommandPerm(client *c, int *keyidxptr);
int ACLSetUser(user *u, const char *op, ssize_t oplen);
sds ACLDefaultUserFirstPassword(void);
uint64_t ACLGetCommandCategoryFlagByName(const char *name);
int ACLAppendUserForLoading(sds *argv, int argc, int *argc_err);
const char *ACLSetUserStringError(void);
int ACLLoadConfiguredUsers(void);
sds ACLDescribeUser(user *u);
void ACLLoadUsersAtStartup(void);
void addReplyCommandCategories(client *c, struct redisCommand *cmd);
user *ACLCreateUnlinkedUser();
void ACLFreeUserAndKillClients(user *u);
void addACLLogEntry(client *c, int reason, int keypos, sds username);

/* Sorted sets data type */

/* Input flags. */
#define ZADD_NONE 0
#define ZADD_INCR (1<<0)    /* Increment the score instead of setting it. */
#define ZADD_NX (1<<1)      /* Don't touch elements not already existing. */
#define ZADD_XX (1<<2)      /* Only touch elements already existing. */

/* Output flags. */
#define ZADD_NOP (1<<3)     /* Operation not performed because of conditionals.*/
#define ZADD_NAN (1<<4)     /* Only touch elements already existing. */
#define ZADD_ADDED (1<<5)   /* The element was new and was added. */
#define ZADD_UPDATED (1<<6) /* The element already existed, score updated. */

/* Flags only used by the ZADD command but not by zsetAdd() API: */
#define ZADD_CH (1<<16)      /* Return num of elements added or updated. */

/* Struct to hold a inclusive/exclusive range spec by score comparison. */
typedef struct {
    double min, max;
    int minex, maxex; /* are min or max exclusive? */
} zrangespec;

/* Struct to hold an inclusive/exclusive range spec by lexicographic comparison. */
typedef struct {
    sds min, max;     /* May be set to shared.(minstring|maxstring) */
    int minex, maxex; /* are min or max exclusive? */
} zlexrangespec;

zskiplist *zslCreate(void);
void zslFree(zskiplist *zsl);
zskiplistNode *zslInsert(zskiplist *zsl, double score, sds ele);
unsigned char *zzlInsert(unsigned char *zl, sds ele, double score);
int zslDelete(zskiplist *zsl, double score, sds ele, zskiplistNode **node);
zskiplistNode *zslFirstInRange(zskiplist *zsl, zrangespec *range);
zskiplistNode *zslLastInRange(zskiplist *zsl, zrangespec *range);
double zzlGetScore(unsigned char *sptr);
void zzlNext(unsigned char *zl, unsigned char **eptr, unsigned char **sptr);
void zzlPrev(unsigned char *zl, unsigned char **eptr, unsigned char **sptr);
unsigned char *zzlFirstInRange(unsigned char *zl, zrangespec *range);
unsigned char *zzlLastInRange(unsigned char *zl, zrangespec *range);
unsigned long zsetLength(robj_roptr zobj);
void zsetConvert(robj *zobj, int encoding);
void zsetConvertToZiplistIfNeeded(robj *zobj, size_t maxelelen);
int zsetScore(robj_roptr zobj, sds member, double *score);
unsigned long zslGetRank(zskiplist *zsl, double score, sds o);
int zsetAdd(robj *zobj, double score, sds ele, int *flags, double *newscore);
long zsetRank(robj_roptr zobj, sds ele, int reverse);
int zsetDel(robj *zobj, sds ele);
void genericZpopCommand(client *c, robj **keyv, int keyc, int where, int emitkey, robj *countarg);
sds ziplistGetObject(unsigned char *sptr);
int zslValueGteMin(double value, zrangespec *spec);
int zslValueLteMax(double value, zrangespec *spec);
void zslFreeLexRange(zlexrangespec *spec);
int zslParseLexRange(robj *min, robj *max, zlexrangespec *spec);
unsigned char *zzlFirstInLexRange(unsigned char *zl, zlexrangespec *range);
unsigned char *zzlLastInLexRange(unsigned char *zl, zlexrangespec *range);
zskiplistNode *zslFirstInLexRange(zskiplist *zsl, zlexrangespec *range);
zskiplistNode *zslLastInLexRange(zskiplist *zsl, zlexrangespec *range);
int zzlLexValueGteMin(unsigned char *p, zlexrangespec *spec);
int zzlLexValueLteMax(unsigned char *p, zlexrangespec *spec);
int zslLexValueGteMin(sds value, zlexrangespec *spec);
int zslLexValueLteMax(sds value, zlexrangespec *spec);

/* Core functions */
int getMaxmemoryState(size_t *total, size_t *logical, size_t *tofree, float *level);
size_t freeMemoryGetNotCountedMemory();
int freeMemoryIfNeeded(void);
int freeMemoryIfNeededAndSafe(void);
int processCommand(client *c, int callFlags);
void setupSignalHandlers(void);
struct redisCommand *lookupCommand(sds name);
struct redisCommand *lookupCommandByCString(const char *s);
struct redisCommand *lookupCommandOrOriginal(sds name);
void call(client *c, int flags);
void propagate(struct redisCommand *cmd, int dbid, robj **argv, int argc, int flags);
void alsoPropagate(struct redisCommand *cmd, int dbid, robj **argv, int argc, int target);
void redisOpArrayInit(redisOpArray *oa);
void redisOpArrayFree(redisOpArray *oa);
void forceCommandPropagation(client *c, int flags);
void preventCommandPropagation(client *c);
void preventCommandAOF(client *c);
void preventCommandReplication(client *c);
int prepareForShutdown(int flags);
#ifdef __GNUC__
void serverLog(int level, const char *fmt, ...)
    __attribute__((format(printf, 2, 3)));
#else
void serverLog(int level, const char *fmt, ...);
#endif
void serverLogRaw(int level, const char *msg);
void serverLogFromHandler(int level, const char *msg);
void usage(void);
void updateDictResizePolicy(void);
int htNeedsResize(dict *dict);
void populateCommandTable(void);
void resetCommandTableStats(void);
void adjustOpenFilesLimit(void);
void closeListeningSockets(int unlink_unix_socket);
void updateCachedTime(int update_daylight_info);
void resetServerStats(void);
void activeDefragCycle(void);
unsigned int getLRUClock(void);
unsigned int LRU_CLOCK(void);
const char *evictPolicyToString(void);
struct redisMemOverhead *getMemoryOverheadData(void);
void freeMemoryOverheadData(struct redisMemOverhead *mh);
void checkChildrenDone(void);

#define RESTART_SERVER_NONE 0
#define RESTART_SERVER_GRACEFULLY (1<<0)     /* Do proper shutdown. */
#define RESTART_SERVER_CONFIG_REWRITE (1<<1) /* CONFIG REWRITE before restart.*/
int restartServer(int flags, mstime_t delay);

/* Set data type */
robj *setTypeCreate(const char *value);
int setTypeAdd(robj *subject, const char *value);
int setTypeRemove(robj *subject, const char *value);
int setTypeIsMember(robj_roptr subject, const char *value);
setTypeIterator *setTypeInitIterator(robj_roptr subject);
void setTypeReleaseIterator(setTypeIterator *si);
int setTypeNext(setTypeIterator *si, const char **sdsele, int64_t *llele);
sds setTypeNextObject(setTypeIterator *si);
int setTypeRandomElement(robj *setobj, sds *sdsele, int64_t *llele);
unsigned long setTypeRandomElements(robj *set, unsigned long count, robj *aux_set);
unsigned long setTypeSize(robj_roptr subject);
void setTypeConvert(robj *subject, int enc);

/* Hash data type */
#define HASH_SET_TAKE_FIELD (1<<0)
#define HASH_SET_TAKE_VALUE (1<<1)
#define HASH_SET_COPY 0

void hashTypeConvert(robj *o, int enc);
void hashTypeTryConversion(robj *subject, robj **argv, int start, int end);
int hashTypeExists(robj_roptr o, const char *key);
int hashTypeDelete(robj *o, sds key);
unsigned long hashTypeLength(robj_roptr o);
hashTypeIterator *hashTypeInitIterator(robj_roptr subject);
void hashTypeReleaseIterator(hashTypeIterator *hi);
int hashTypeNext(hashTypeIterator *hi);
void hashTypeCurrentFromZiplist(hashTypeIterator *hi, int what,
                                unsigned char **vstr,
                                unsigned int *vlen,
                                long long *vll);
sds hashTypeCurrentFromHashTable(hashTypeIterator *hi, int what);
void hashTypeCurrentObject(hashTypeIterator *hi, int what, unsigned char **vstr, unsigned int *vlen, long long *vll);
sds hashTypeCurrentObjectNewSds(hashTypeIterator *hi, int what);
robj *hashTypeLookupWriteOrCreate(client *c, robj *key);
robj *hashTypeGetValueObject(robj_roptr o, sds field);
int hashTypeSet(robj *o, sds field, sds value, int flags);

/* Pub / Sub */
int pubsubUnsubscribeAllChannels(client *c, int notify);
int pubsubUnsubscribeAllPatterns(client *c, int notify);
void freePubsubPattern(const void *p);
int listMatchPubsubPattern(void *a, void *b);
int pubsubPublishMessage(robj *channel, robj *message);
void addReplyPubsubMessage(client *c, robj *channel, robj *msg);

/* Keyspace events notification */
void notifyKeyspaceEvent(int type, const char *event, robj *key, int dbid);
int keyspaceEventsStringToFlags(char *classes);
sds keyspaceEventsFlagsToString(int flags);

/* Configuration */
void loadServerConfig(char *filename, char *options);
void appendServerSaveParams(time_t seconds, int changes);
void resetServerSaveParams(void);
struct rewriteConfigState; /* Forward declaration to export API. */
void rewriteConfigRewriteLine(struct rewriteConfigState *state, const char *option, sds line, int force);
int rewriteConfig(char *path);
void initConfigValues();

/* db.c -- Keyspace access API */
int removeExpire(redisDb *db, robj *key);
int removeExpireCore(redisDb *db, robj *key, dictEntry *de);
int removeSubkeyExpire(redisDb *db, robj *key, robj *subkey);
void propagateExpire(redisDb *db, robj *key, int lazy);
void propagateSubkeyExpire(redisDb *db, int type, robj *key, robj *subkey);
int expireIfNeeded(redisDb *db, robj *key);
expireEntry *getExpire(redisDb *db, robj_roptr key);
void setExpire(client *c, redisDb *db, robj *key, robj *subkey, long long when);
void setExpire(client *c, redisDb *db, robj *key, expireEntry &&entry);
robj_roptr lookupKeyRead(redisDb *db, robj *key);
robj *lookupKeyWrite(redisDb *db, robj *key);
robj_roptr lookupKeyReadOrReply(client *c, robj *key, robj *reply);
robj *lookupKeyWriteOrReply(client *c, robj *key, robj *reply);
robj_roptr lookupKeyReadWithFlags(redisDb *db, robj *key, int flags);
robj *lookupKeyWriteWithFlags(redisDb *db, robj *key, int flags);
robj *objectCommandLookup(client *c, robj *key);
robj *objectCommandLookupOrReply(client *c, robj *key, robj *reply);
int objectSetLRUOrLFU(robj *val, long long lfu_freq, long long lru_idle,
                       long long lru_clock, int lru_multiplier);
#define LOOKUP_NONE 0
#define LOOKUP_NOTOUCH (1<<0)
#define LOOKUP_UPDATEMVCC (1<<1)
void dbAdd(redisDb *db, robj *key, robj *val);
void dbOverwrite(redisDb *db, robj *key, robj *val);
int dbMerge(redisDb *db, robj *key, robj *val, int fReplace);
void genericSetKey(redisDb *db, robj *key, robj *val, int keepttl);
void setKey(redisDb *db, robj *key, robj *val);
int dbExists(redisDb *db, robj *key);
robj *dbRandomKey(redisDb *db);
int dbSyncDelete(redisDb *db, robj *key);
int dbDelete(redisDb *db, robj *key);
robj *dbUnshareStringValue(redisDb *db, robj *key, robj *o);

#define EMPTYDB_NO_FLAGS 0      /* No flags. */
#define EMPTYDB_ASYNC (1<<0)    /* Reclaim memory in another thread. */
#define EMPTYDB_BACKUP (1<<2)   /* DB array is a backup for REPL_DISKLESS_LOAD_SWAPDB. */
long long emptyDb(int dbnum, int flags, void(callback)(void*));
long long emptyDbGeneric(redisDb *dbarray, int dbnum, int flags, void(callback)(void*));
void flushAllDataAndResetRDB(int flags);
long long dbTotalServerKeyCount();

int selectDb(client *c, int id);
void signalModifiedKey(redisDb *db, robj *key);
void signalFlushedDb(int dbid);
unsigned int getKeysInSlot(unsigned int hashslot, robj **keys, unsigned int count);
unsigned int countKeysInSlot(unsigned int hashslot);
unsigned int delKeysInSlot(unsigned int hashslot);
int verifyClusterConfigWithData(void);
void scanGenericCommand(client *c, robj_roptr o, unsigned long cursor);
int parseScanCursorOrReply(client *c, robj *o, unsigned long *cursor);
void slotToKeyAdd(robj *key);
void slotToKeyDel(robj *key);
void slotToKeyFlush(void);
int dbAsyncDelete(redisDb *db, robj *key);
void emptyDbAsync(redisDb *db);
void slotToKeyFlushAsync(void);
size_t lazyfreeGetPendingObjectsCount(void);
void freeObjAsync(robj *o);

/* API to get key arguments from commands */
int *getKeysFromCommand(struct redisCommand *cmd, robj **argv, int argc, int *numkeys);
void getKeysFreeResult(int *result);
int *zunionInterGetKeys(struct redisCommand *cmd,robj **argv, int argc, int *numkeys);
int *evalGetKeys(struct redisCommand *cmd, robj **argv, int argc, int *numkeys);
int *sortGetKeys(struct redisCommand *cmd, robj **argv, int argc, int *numkeys);
int *migrateGetKeys(struct redisCommand *cmd, robj **argv, int argc, int *numkeys);
int *georadiusGetKeys(struct redisCommand *cmd, robj **argv, int argc, int *numkeys);
int *xreadGetKeys(struct redisCommand *cmd, robj **argv, int argc, int *numkeys);
int *memoryGetKeys(struct redisCommand *cmd, robj **argv, int argc, int *numkeys);

/* Cluster */
void clusterInit(void);
extern "C" unsigned short crc16(const char *buf, int len);
unsigned int keyHashSlot(char *key, int keylen);
void clusterCron(void);
void clusterPropagatePublish(robj *channel, robj *message);
void migrateCloseTimedoutSockets(void);
void clusterBeforeSleep(void);
int clusterSendModuleMessageToTarget(const char *target, uint64_t module_id, uint8_t type, unsigned char *payload, uint32_t len);

/* Sentinel */
void initSentinelConfig(void);
void initSentinel(void);
void sentinelTimer(void);
const char *sentinelHandleConfiguration(char **argv, int argc);
void sentinelIsRunning(void);

/* keydb-check-rdb & aof */
int redis_check_rdb(const char *rdbfilename, FILE *fp);
int redis_check_rdb_main(int argc, const char **argv, FILE *fp);
int redis_check_aof_main(int argc, char **argv);

/* Scripting */
void scriptingInit(int setup);
int ldbRemoveChild(pid_t pid);
void ldbKillForkedSessions(void);
int ldbPendingChildren(void);
sds luaCreateFunction(client *c, lua_State *lua, robj *body);

/* Blocked clients */
void processUnblockedClients(int iel);
void blockClient(client *c, int btype);
void unblockClient(client *c);
void queueClientForReprocessing(client *c);
void replyToBlockedClientTimedOut(client *c);
int getTimeoutFromObjectOrReply(client *c, robj *object, mstime_t *timeout, int unit);
void disconnectAllBlockedClients(void);
void handleClientsBlockedOnKeys(void);
void signalKeyAsReady(redisDb *db, robj *key);
void blockForKeys(client *c, int btype, robj **keys, int numkeys, mstime_t timeout, robj *target, streamID *ids);

/* timeout.c -- Blocked clients timeout and connections timeout. */
void addClientToTimeoutTable(client *c);
void removeClientFromTimeoutTable(client *c);
void handleBlockedClientsTimeout(void);
int clientsCronHandleTimeout(client *c, mstime_t now_ms);

/* expire.c -- Handling of expired keys */
void activeExpireCycle(int type);
void expireSlaveKeys(void);
void rememberSlaveKeyWithExpire(redisDb *db, robj *key);
void flushSlaveKeysWithExpireList(void);
size_t getSlaveKeyWithExpireCount(void);

/* evict.c -- maxmemory handling and LRU eviction. */
void evictionPoolAlloc(void);
#define LFU_INIT_VAL 5
unsigned long LFUGetTimeInMinutes(void);
uint8_t LFULogIncr(uint8_t value);
unsigned long LFUDecrAndReturn(robj *o);

/* Keys hashing / comparison functions for dict.c hash tables. */
uint64_t dictSdsHash(const void *key);
int dictSdsKeyCompare(void *privdata, const void *key1, const void *key2);
void dictSdsDestructor(void *privdata, void *val);

/* Git SHA1 */
extern "C" char *redisGitSHA1(void);
extern "C" char *redisGitDirty(void);
extern "C" uint64_t redisBuildId(void);
extern "C" char *redisBuildIdString(void);

int parseUnitString(const char *sz);

/* Commands prototypes */
void authCommand(client *c);
void pingCommand(client *c);
void echoCommand(client *c);
void commandCommand(client *c);
void setCommand(client *c);
void setnxCommand(client *c);
void setexCommand(client *c);
void psetexCommand(client *c);
void getCommand(client *c);
void delCommand(client *c);
void unlinkCommand(client *c);
void existsCommand(client *c);
void setbitCommand(client *c);
void getbitCommand(client *c);
void bitfieldCommand(client *c);
void bitfieldroCommand(client *c);
void setrangeCommand(client *c);
void getrangeCommand(client *c);
void incrCommand(client *c);
void decrCommand(client *c);
void incrbyCommand(client *c);
void decrbyCommand(client *c);
void incrbyfloatCommand(client *c);
void selectCommand(client *c);
void swapdbCommand(client *c);
void randomkeyCommand(client *c);
void keysCommand(client *c);
void scanCommand(client *c);
void dbsizeCommand(client *c);
void lastsaveCommand(client *c);
void saveCommand(client *c);
void bgsaveCommand(client *c);
void bgrewriteaofCommand(client *c);
void shutdownCommand(client *c);
void moveCommand(client *c);
void renameCommand(client *c);
void renamenxCommand(client *c);
void lpushCommand(client *c);
void rpushCommand(client *c);
void lpushxCommand(client *c);
void rpushxCommand(client *c);
void linsertCommand(client *c);
void lpopCommand(client *c);
void rpopCommand(client *c);
void llenCommand(client *c);
void lindexCommand(client *c);
void lrangeCommand(client *c);
void ltrimCommand(client *c);
void typeCommand(client *c);
void lsetCommand(client *c);
void saddCommand(client *c);
void sremCommand(client *c);
void smoveCommand(client *c);
void sismemberCommand(client *c);
void scardCommand(client *c);
void spopCommand(client *c);
void srandmemberCommand(client *c);
void sinterCommand(client *c);
void sinterstoreCommand(client *c);
void sunionCommand(client *c);
void sunionstoreCommand(client *c);
void sdiffCommand(client *c);
void sdiffstoreCommand(client *c);
void sscanCommand(client *c);
void syncCommand(client *c);
void flushdbCommand(client *c);
void flushallCommand(client *c);
void sortCommand(client *c);
void lremCommand(client *c);
void rpoplpushCommand(client *c);
void infoCommand(client *c);
void mgetCommand(client *c);
void monitorCommand(client *c);
void expireCommand(client *c);
void expireatCommand(client *c);
void expireMemberCommand(client *c);
void expireMemberAtCommand(client *c);
void pexpireMemberAtCommand(client *c);
void pexpireCommand(client *c);
void pexpireatCommand(client *c);
void getsetCommand(client *c);
void ttlCommand(client *c);
void touchCommand(client *c);
void pttlCommand(client *c);
void persistCommand(client *c);
void replicaofCommand(client *c);
void roleCommand(client *c);
void debugCommand(client *c);
void msetCommand(client *c);
void msetnxCommand(client *c);
void zaddCommand(client *c);
void zincrbyCommand(client *c);
void zrangeCommand(client *c);
void zrangebyscoreCommand(client *c);
void zrevrangebyscoreCommand(client *c);
void zrangebylexCommand(client *c);
void zrevrangebylexCommand(client *c);
void zcountCommand(client *c);
void zlexcountCommand(client *c);
void zrevrangeCommand(client *c);
void zcardCommand(client *c);
void zremCommand(client *c);
void zscoreCommand(client *c);
void zremrangebyscoreCommand(client *c);
void zremrangebylexCommand(client *c);
void zpopminCommand(client *c);
void zpopmaxCommand(client *c);
void bzpopminCommand(client *c);
void bzpopmaxCommand(client *c);
void multiCommand(client *c);
void execCommand(client *c);
void discardCommand(client *c);
void blpopCommand(client *c);
void brpopCommand(client *c);
void brpoplpushCommand(client *c);
void appendCommand(client *c);
void strlenCommand(client *c);
void zrankCommand(client *c);
void zrevrankCommand(client *c);
void hsetCommand(client *c);
void hsetnxCommand(client *c);
void hgetCommand(client *c);
void hmsetCommand(client *c);
void hmgetCommand(client *c);
void hdelCommand(client *c);
void hlenCommand(client *c);
void hstrlenCommand(client *c);
void zremrangebyrankCommand(client *c);
void zunionstoreCommand(client *c);
void zinterstoreCommand(client *c);
void zscanCommand(client *c);
void hkeysCommand(client *c);
void hvalsCommand(client *c);
void hgetallCommand(client *c);
void hexistsCommand(client *c);
void hscanCommand(client *c);
void configCommand(client *c);
void hincrbyCommand(client *c);
void hincrbyfloatCommand(client *c);
void subscribeCommand(client *c);
void unsubscribeCommand(client *c);
void psubscribeCommand(client *c);
void punsubscribeCommand(client *c);
void publishCommand(client *c);
void pubsubCommand(client *c);
void watchCommand(client *c);
void unwatchCommand(client *c);
void clusterCommand(client *c);
void restoreCommand(client *c);
void migrateCommand(client *c);
void askingCommand(client *c);
void readonlyCommand(client *c);
void readwriteCommand(client *c);
void dumpCommand(client *c);
void objectCommand(client *c);
void memoryCommand(client *c);
void clientCommand(client *c);
void helloCommand(client *c);
void evalCommand(client *c);
void evalShaCommand(client *c);
void scriptCommand(client *c);
void timeCommand(client *c);
void bitopCommand(client *c);
void bitcountCommand(client *c);
void bitposCommand(client *c);
void replconfCommand(client *c);
void waitCommand(client *c);
void geoencodeCommand(client *c);
void geodecodeCommand(client *c);
void georadiusbymemberCommand(client *c);
void georadiusbymemberroCommand(client *c);
void georadiusCommand(client *c);
void georadiusroCommand(client *c);
void geoaddCommand(client *c);
void geohashCommand(client *c);
void geoposCommand(client *c);
void geodistCommand(client *c);
void pfselftestCommand(client *c);
void pfaddCommand(client *c);
void pfcountCommand(client *c);
void pfmergeCommand(client *c);
void pfdebugCommand(client *c);
void latencyCommand(client *c);
void moduleCommand(client *c);
void securityWarningCommand(client *c);
void xaddCommand(client *c);
void xrangeCommand(client *c);
void xrevrangeCommand(client *c);
void xlenCommand(client *c);
void xreadCommand(client *c);
void xgroupCommand(client *c);
void xsetidCommand(client *c);
void xackCommand(client *c);
void xpendingCommand(client *c);
void xclaimCommand(client *c);
void xinfoCommand(client *c);
void xdelCommand(client *c);
void xtrimCommand(client *c);
void aclCommand(client *c);
void replicaReplayCommand(client *c);

int FBrokenLinkToMaster();
int FActiveMaster(client *c);
struct redisMaster *MasterInfoFromClient(client *c);

/* MVCC */
uint64_t getMvccTstamp();
void incrementMvccTstamp();

#if __GNUC__ >= 7 && !defined(NO_DEPRECATE_FREE)
 [[deprecated]]
void *calloc(size_t count, size_t size);
 [[deprecated]]
void free(void *ptr);
 [[deprecated]]
void *malloc(size_t size);
 [[deprecated]]
void *realloc(void *ptr, size_t size);
#endif

/* Debugging stuff */
void _serverAssertWithInfo(const client *c, robj_roptr o, const char *estr, const char *file, int line);
extern "C" void _serverAssert(const char *estr, const char *file, int line);
extern "C" void _serverPanic(const char *file, int line, const char *msg, ...);
void bugReportStart(void);
void serverLogObjectDebugInfo(robj_roptr o);
void sigsegvHandler(int sig, siginfo_t *info, void *secret);
sds genRedisInfoString(const char *section);
sds genModulesInfoString(sds info);
void enableWatchdog(int period);
void disableWatchdog(void);
void watchdogScheduleSignal(int period);
void serverLogHexDump(int level, const char *descr, void *value, size_t len);
extern "C" int memtest_preserving_test(unsigned long *m, size_t bytes, int passes);
void mixDigest(unsigned char *digest, const void *ptr, size_t len);
void xorDigest(unsigned char *digest, const void *ptr, size_t len);
int populateCommandTableParseFlags(struct redisCommand *c, const char *strflags);

int moduleGILAcquiredByModule(void);
extern int g_fInCrash;
static inline int GlobalLocksAcquired(void)  // Used in asserts to verify all global locks are correctly acquired for a server-thread to operate
{
    return aeThreadOwnsLock() || moduleGILAcquiredByModule() || g_fInCrash;
}

inline int ielFromEventLoop(const aeEventLoop *eventLoop)
{
    int iel = 0;
    for (; iel < cserver.cthreads; ++iel)
    {
        if (g_pserver->rgthreadvar[iel].el == eventLoop)
            break;
    }
    serverAssert(iel < cserver.cthreads);
    return iel;
}

inline int FCorrectThread(client *c)
{
    return (serverTL != NULL && (g_pserver->rgthreadvar[c->iel].el == serverTL->el))
        || (c->iel == IDX_EVENT_LOOP_MAIN && moduleGILAcquiredByModule())
        || (c->conn == nullptr);
}
#define AssertCorrectThread(c) serverAssert(FCorrectThread(c))

/* TLS stuff */
void tlsInit(void);
int tlsConfigure(redisTLSContextConfig *ctx_config);


class ShutdownException
{};

#define redisDebug(fmt, ...) \
    printf("DEBUG %s:%d > " fmt "\n", __FILE__, __LINE__, __VA_ARGS__)
#define redisDebugMark() \
    printf("-- MARK %s:%d --\n", __FILE__, __LINE__)

int iAmMaster(void);

#endif<|MERGE_RESOLUTION|>--- conflicted
+++ resolved
@@ -1342,12 +1342,8 @@
     *masterdownerr, *roslaveerr, *execaborterr, *noautherr, *noreplicaserr,
     *busykeyerr, *oomerr, *plus, *messagebulk, *pmessagebulk, *subscribebulk,
     *unsubscribebulk, *psubscribebulk, *punsubscribebulk, *del, *unlink,
-<<<<<<< HEAD
     *rpop, *lpop, *lpush, *rpoplpush, *zpopmin, *zpopmax, *emptyscan,
-    *multi, *exec,
-=======
-    *rpop, *lpop, *lpush, *rpoplpush, *zpopmin, *zpopmax, *emptyscan, *srem, *hdel, *zrem,
->>>>>>> 36c9a2c8
+    *multi, *exec, *srem, *hdel, *zrem,
     *select[PROTO_SHARED_SELECT_CMDS],
     *integers[OBJ_SHARED_INTEGERS],
     *mbulkhdr[OBJ_SHARED_BULKHDR_LEN], /* "*<value>\r\n" */
@@ -1589,11 +1585,8 @@
                         *lpopCommand, *rpopCommand, *zpopminCommand,
                         *zpopmaxCommand, *sremCommand, *execCommand,
                         *expireCommand, *pexpireCommand, *xclaimCommand,
-<<<<<<< HEAD
-                        *xgroupCommand, *rreplayCommand, *rpoplpushCommand;
-=======
-                        *xgroupCommand, *rreplayCommand, *hdelCommand, *zremCommand;
->>>>>>> 36c9a2c8
+                        *xgroupCommand, *rreplayCommand, *rpoplpushCommand,
+                        *hdelCommand, *zremCommand;
 
     /* Configuration */
     char *default_masteruser;               /* AUTH with this user and masterauth with master */
