#include "rocksdb.h"
#include <string>
#include <sstream>
#include <mutex>
#include <unistd.h>
#include "../server.h"
#include "../cluster.h"
#include "rocksdbfactor_internal.h"

static const char keyprefix[] = INTERNAL_KEY_PREFIX;

rocksdb::Options DefaultRocksDBOptions();
extern "C" pid_t gettid();

bool FInternalKey(const char *key, size_t cch)
{
    if (cch >= sizeof(INTERNAL_KEY_PREFIX))
    {
        if (memcmp(key, keyprefix, sizeof(INTERNAL_KEY_PREFIX)-1) == 0)
            return true;
    }
    return false;
}

std::string getPrefix(unsigned int hashslot)
{
    char *hash_char = (char *)&hashslot;
    return std::string(hash_char + (sizeof(unsigned int) - 2), 2);
}

std::string prefixKey(const char *key, size_t cchKey)
{
    return FInternalKey(key, cchKey) ? std::string(key, cchKey) : getPrefix(keyHashSlot(key, cchKey)) + std::string(key, cchKey);
}

RocksDBStorageProvider::RocksDBStorageProvider(RocksDBStorageFactory *pfactory, std::shared_ptr<rocksdb::DB> &spdb, std::shared_ptr<rocksdb::ColumnFamilyHandle> &spcolfam, std::shared_ptr<rocksdb::ColumnFamilyHandle> &spexpirecolfam, const rocksdb::Snapshot *psnapshot, size_t count)
    : m_pfactory(pfactory), m_spdb(spdb), m_psnapshot(psnapshot), m_spcolfamily(spcolfam), m_spexpirecolfamily(spexpirecolfam), m_count(count)
{
    m_readOptionsTemplate = rocksdb::ReadOptions();
    m_readOptionsTemplate.verify_checksums = false;
    m_readOptionsTemplate.snapshot = m_psnapshot;
}

void RocksDBStorageProvider::insert(const char *key, size_t cchKey, void *data, size_t cb, bool fOverwrite)
{
    rocksdb::Status status;
    std::unique_lock<fastlock> l(m_lock);
    std::string prefixed_key = prefixKey(key, cchKey);
    if (m_spbatch != nullptr)
        status = m_spbatch->Put(m_spcolfamily.get(), rocksdb::Slice(prefixed_key), rocksdb::Slice((const char*)data, cb));
    else
        status = m_spdb->Put(WriteOptions(), m_spcolfamily.get(), rocksdb::Slice(prefixed_key), rocksdb::Slice((const char*)data, cb));
    if (!status.ok())
        throw status.ToString();

    if (!fOverwrite)
        ++m_count;
}

void RocksDBStorageProvider::bulkInsert(char **rgkeys, size_t *rgcbkeys, char **rgvals, size_t *rgcbvals, size_t celem)
{
    if (celem >= 16384) {
        rocksdb::Options options = DefaultRocksDBOptions();
        rocksdb::SstFileWriter sst_file_writer(rocksdb::EnvOptions(), options, options.comparator);
        std::string file_path = m_pfactory->getTempFolder() + "/tmpIngest.";
        file_path += std::to_string(gettid());
        file_path += ".sst";

        rocksdb::Status s = sst_file_writer.Open(file_path);
        if (!s.ok())
            goto LFallback;

        // Insert rows into the SST file, note that inserted keys must be 
        // strictly increasing (based on options.comparator)
        for (size_t ielem = 0; ielem < celem; ++ielem) {
            std::string prefixed_key = prefixKey(rgkeys[ielem], rgcbkeys[ielem]);
            s = sst_file_writer.Put(rocksdb::Slice(prefixed_key), rocksdb::Slice(rgvals[ielem], rgcbvals[ielem]));
            if (!s.ok()) {
                unlink(file_path.c_str());
                goto LFallback;
            }
        }

        s = sst_file_writer.Finish();
        if (!s.ok()) {
            unlink(file_path.c_str());
            goto LFallback;
        }

        auto ingestOptions = rocksdb::IngestExternalFileOptions();
        ingestOptions.move_files = true;
        ingestOptions.write_global_seqno = false;
        ingestOptions.failed_move_fall_back_to_copy = false;

        // Ingest the external SST file into the DB
        s = m_spdb->IngestExternalFile(m_spcolfamily.get(), {file_path}, ingestOptions);
        if (!s.ok()) {
            unlink(file_path.c_str());
            goto LFallback;
        }
    } else {
    LFallback:
        auto spbatch = std::make_unique<rocksdb::WriteBatch>();
        for (size_t ielem = 0; ielem < celem; ++ielem) {
            std::string prefixed_key = prefixKey(rgkeys[ielem], rgcbkeys[ielem]);
            spbatch->Put(m_spcolfamily.get(), rocksdb::Slice(prefixed_key), rocksdb::Slice(rgvals[ielem], rgcbvals[ielem]));
        }
        m_spdb->Write(WriteOptions(), spbatch.get());
    }

    std::unique_lock<fastlock> l(m_lock);
    m_count += celem;
}

bool RocksDBStorageProvider::erase(const char *key, size_t cchKey)
{
    rocksdb::Status status;
    std::unique_lock<fastlock> l(m_lock);
    std::string prefixed_key = prefixKey(key, cchKey);
    if (!FKeyExists(prefixed_key))
        return false;
    if (m_spbatch != nullptr)
    {
        status = m_spbatch->Delete(m_spcolfamily.get(), rocksdb::Slice(prefixed_key));
    }
    else
    {
        status = m_spdb->Delete(WriteOptions(), m_spcolfamily.get(), rocksdb::Slice(prefixed_key));
    }
    if (status.ok())
        --m_count;
    return status.ok();
}

void RocksDBStorageProvider::retrieve(const char *key, size_t cchKey, callbackSingle fn) const
{
    rocksdb::PinnableSlice slice;
    std::string prefixed_key = prefixKey(key, cchKey);
    auto status = m_spdb->Get(ReadOptions(), m_spcolfamily.get(), rocksdb::Slice(prefixed_key), &slice);
    if (status.ok())
        fn(key, cchKey, slice.data(), slice.size());
}

size_t RocksDBStorageProvider::clear()
{
    size_t celem = count();
    auto options = m_spdb->GetOptions(m_spcolfamily.get());
    auto status = m_spdb->DropColumnFamily(m_spcolfamily.get());
    auto strName = m_spcolfamily->GetName();

    rocksdb::ColumnFamilyHandle *handle = nullptr;
<<<<<<< HEAD
    rocksdb::ColumnFamilyOptions cf_options(options);
=======
    rocksdb::ColumnFamilyOptions cf_options(m_pfactory->RocksDbOptions());
    cf_options.level_compaction_dynamic_level_bytes = true;
>>>>>>> 38169682
    m_spdb->CreateColumnFamily(cf_options, strName, &handle);
    m_spcolfamily = std::shared_ptr<rocksdb::ColumnFamilyHandle>(handle);

    if (!status.ok())
        throw status.ToString();
   
    status = m_spdb->DropColumnFamily(m_spexpirecolfamily.get());
    strName = m_spexpirecolfamily->GetName();

    m_spdb->CreateColumnFamily(cf_options, strName, &handle);
    m_spexpirecolfamily = std::shared_ptr<rocksdb::ColumnFamilyHandle>(handle);

    if (!status.ok())
        throw status.ToString();

    m_count = 0;
    return celem;
}

size_t RocksDBStorageProvider::count() const
{
    std::unique_lock<fastlock> l(m_lock);
    return m_count;
}

bool RocksDBStorageProvider::enumerate(callback fn) const
{
    std::unique_ptr<rocksdb::Iterator> it = std::unique_ptr<rocksdb::Iterator>(m_spdb->NewIterator(ReadOptions(), m_spcolfamily.get()));
    size_t count = 0;
    for (it->SeekToFirst(); it->Valid(); it->Next()) {
        if (FInternalKey(it->key().data(), it->key().size()))
            continue;
        ++count;
        bool fContinue = fn(it->key().data()+2, it->key().size()-2, it->value().data(), it->value().size());
        if (!fContinue)
            break;
    }
    if (!it->Valid() && count != m_count)
    {
        if (const_cast<RocksDBStorageProvider*>(this)->m_count != count)
            printf("WARNING: rocksdb count mismatch");
        const_cast<RocksDBStorageProvider*>(this)->m_count = count;
    }
    assert(it->status().ok()); // Check for any errors found during the scan
    return !it->Valid();
}

bool RocksDBStorageProvider::enumerate_hashslot(callback fn, unsigned int hashslot) const
{
    std::string prefix = getPrefix(hashslot);
    std::unique_ptr<rocksdb::Iterator> it = std::unique_ptr<rocksdb::Iterator>(m_spdb->NewIterator(ReadOptions(), m_spcolfamily.get()));
    size_t count = 0;
    for (it->Seek(prefix.c_str()); it->Valid(); it->Next()) {
        if (FInternalKey(it->key().data(), it->key().size()))
            continue;
        if (strncmp(it->key().data(),prefix.c_str(),2) != 0)
            break;
        ++count;
        bool fContinue = fn(it->key().data()+2, it->key().size()-2, it->value().data(), it->value().size());
        if (!fContinue)
            break;
    }
    bool full_iter = !it->Valid() || (strncmp(it->key().data(),prefix.c_str(),2) != 0);
    if (full_iter && count != g_pserver->cluster->slots_keys_count[hashslot])
    {
        printf("WARNING: rocksdb hashslot count mismatch");
    }
    assert(!full_iter || count == g_pserver->cluster->slots_keys_count[hashslot]);
    assert(it->status().ok()); // Check for any errors found during the scan
    return full_iter;
}

void RocksDBStorageProvider::setExpire(const char *key, size_t cchKey, long long expire)
{
    rocksdb::Status status;
    std::unique_lock<fastlock> l(m_lock);
    std::string prefix((const char *)&expire,sizeof(long long));
    std::string strKey(key, cchKey);
    if (m_spbatch != nullptr)
        status = m_spbatch->Put(m_spexpirecolfamily.get(), rocksdb::Slice(prefix + strKey), rocksdb::Slice(strKey));
    else
        status = m_spdb->Put(WriteOptions(), m_spexpirecolfamily.get(), rocksdb::Slice(prefix + strKey), rocksdb::Slice(strKey));
    if (!status.ok())
        throw status.ToString();
}

void RocksDBStorageProvider::removeExpire(const char *key, size_t cchKey, long long expire)
{
    rocksdb::Status status;
    std::unique_lock<fastlock> l(m_lock);
    std::string prefix((const char *)&expire,sizeof(long long));
    std::string strKey(key, cchKey);
    std::string fullKey = prefix + strKey;
    if (!FExpireExists(fullKey))
        return;
    if (m_spbatch)
        status = m_spbatch->Delete(m_spexpirecolfamily.get(), rocksdb::Slice(fullKey));
    else
        status = m_spdb->Delete(WriteOptions(), m_spexpirecolfamily.get(), rocksdb::Slice(fullKey));
    if (!status.ok())
        throw status.ToString();
}

std::vector<std::string> RocksDBStorageProvider::getExpirationCandidates(unsigned int count)
{
    std::vector<std::string> result;
    std::unique_ptr<rocksdb::Iterator> it = std::unique_ptr<rocksdb::Iterator>(m_spdb->NewIterator(ReadOptions(), m_spexpirecolfamily.get()));
    for (it->SeekToFirst(); it->Valid() && result.size() < count; it->Next()) {
        if (FInternalKey(it->key().data(), it->key().size()))
            continue;
        result.emplace_back(it->value().data(), it->value().size());
    }
    return result;
}

std::string randomHashSlot() {
    return getPrefix(genrand64_int63() % (1 << 16));
}

std::vector<std::string> RocksDBStorageProvider::getEvictionCandidates(unsigned int count)
{
    std::vector<std::string> result;
    if (g_pserver->maxmemory_policy & MAXMEMORY_FLAG_ALLKEYS) {
        std::unique_ptr<rocksdb::Iterator> it = std::unique_ptr<rocksdb::Iterator>(m_spdb->NewIterator(ReadOptions(), m_spcolfamily.get()));
        for (it->Seek(randomHashSlot()); it->Valid() && result.size() < count; it->Next()) {
            if (FInternalKey(it->key().data(), it->key().size()))
                continue;
            result.emplace_back(it->key().data() + 2, it->key().size() - 2);
        }
    } else {
        std::unique_ptr<rocksdb::Iterator> it = std::unique_ptr<rocksdb::Iterator>(m_spdb->NewIterator(ReadOptions(), m_spexpirecolfamily.get()));
        for (it->SeekToFirst(); it->Valid() && result.size() < count; it->Next()) {
            if (FInternalKey(it->key().data(), it->key().size()))
                continue;
            result.emplace_back(it->value().data(), it->value().size());
        }
    }
    return result;
}

const IStorage *RocksDBStorageProvider::clone() const
{
    std::unique_lock<fastlock> l(m_lock);
    const rocksdb::Snapshot *psnapshot = const_cast<RocksDBStorageProvider*>(this)->m_spdb->GetSnapshot();
    return new RocksDBStorageProvider(m_pfactory, const_cast<RocksDBStorageProvider*>(this)->m_spdb, const_cast<RocksDBStorageProvider*>(this)->m_spcolfamily, const_cast<RocksDBStorageProvider*>(this)->m_spexpirecolfamily, psnapshot, m_count);
}

RocksDBStorageProvider::~RocksDBStorageProvider()
{
    if (m_spbatch != nullptr)
        endWriteBatch();
    
    if (m_spdb != nullptr && m_psnapshot == nullptr)
    {
        insert(count_key, sizeof(count_key), &m_count, sizeof(m_count), false);
        flush();
    }

    if (m_spdb != nullptr)
    {
        if (m_psnapshot != nullptr)
            m_spdb->ReleaseSnapshot(m_psnapshot);
    }
}

rocksdb::WriteOptions RocksDBStorageProvider::WriteOptions() const
{
    auto opt = rocksdb::WriteOptions();
    return opt;
}

void RocksDBStorageProvider::beginWriteBatch()
{
    m_lock.lock();
    m_spbatch = std::make_unique<rocksdb::WriteBatchWithIndex>();
}

void RocksDBStorageProvider::endWriteBatch()
{
    m_spdb->Write(WriteOptions(), m_spbatch.get()->GetWriteBatch());
    m_spbatch = nullptr;
    m_lock.unlock();
}

void RocksDBStorageProvider::batch_lock()
{
    m_lock.lock();
}

void RocksDBStorageProvider::batch_unlock()
{
    m_lock.unlock();
}

void RocksDBStorageProvider::flush()
{
    m_spdb->SyncWAL();
    m_spdb->Flush(rocksdb::FlushOptions());
}

bool RocksDBStorageProvider::FKeyExists(std::string& key) const
{
    rocksdb::PinnableSlice slice;
    if (m_spbatch)
        return m_spbatch->GetFromBatchAndDB(m_spdb.get(), ReadOptions(), m_spcolfamily.get(), rocksdb::Slice(key), &slice).ok();
    return m_spdb->Get(ReadOptions(), m_spcolfamily.get(), rocksdb::Slice(key), &slice).ok();
}

bool RocksDBStorageProvider::FExpireExists(std::string& key) const
{
    rocksdb::PinnableSlice slice;
    if (m_spbatch)
        return m_spbatch->GetFromBatchAndDB(m_spdb.get(), ReadOptions(), m_spexpirecolfamily.get(), rocksdb::Slice(key), &slice).ok();
    return m_spdb->Get(ReadOptions(), m_spexpirecolfamily.get(), rocksdb::Slice(key), &slice).ok();
}<|MERGE_RESOLUTION|>--- conflicted
+++ resolved
@@ -149,12 +149,8 @@
     auto strName = m_spcolfamily->GetName();
 
     rocksdb::ColumnFamilyHandle *handle = nullptr;
-<<<<<<< HEAD
     rocksdb::ColumnFamilyOptions cf_options(options);
-=======
-    rocksdb::ColumnFamilyOptions cf_options(m_pfactory->RocksDbOptions());
-    cf_options.level_compaction_dynamic_level_bytes = true;
->>>>>>> 38169682
+
     m_spdb->CreateColumnFamily(cf_options, strName, &handle);
     m_spcolfamily = std::shared_ptr<rocksdb::ColumnFamilyHandle>(handle);
 
