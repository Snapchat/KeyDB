#include "rocksdb.h"
#include <string>
#include <sstream>
#include <mutex>
#include <unistd.h>
#include "../server.h"
#include "../cluster.h"
#include "rocksdbfactor_internal.h"

static const char keyprefix[] = INTERNAL_KEY_PREFIX;

rocksdb::Options DefaultRocksDBOptions();
extern "C" pid_t gettid();

bool FInternalKey(const char *key, size_t cch)
{
    if (cch >= sizeof(INTERNAL_KEY_PREFIX))
    {
        if (memcmp(key, keyprefix, sizeof(INTERNAL_KEY_PREFIX)-1) == 0)
            return true;
    }
    return false;
}

std::string getPrefix(unsigned int hashslot)
{
    char *hash_char = (char *)&hashslot;
    return std::string(hash_char + (sizeof(unsigned int) - 2), 2);
}

std::string prefixKey(const char *key, size_t cchKey)
{
    return FInternalKey(key, cchKey) ? std::string(key, cchKey) : getPrefix(keyHashSlot(key, cchKey)) + std::string(key, cchKey);
}

RocksDBStorageProvider::RocksDBStorageProvider(RocksDBStorageFactory *pfactory, std::shared_ptr<rocksdb::DB> &spdb, std::shared_ptr<rocksdb::ColumnFamilyHandle> &spcolfam, std::shared_ptr<rocksdb::ColumnFamilyHandle> &spexpirecolfam, const rocksdb::Snapshot *psnapshot, size_t count)
    : m_pfactory(pfactory), m_spdb(spdb), m_psnapshot(psnapshot), m_spcolfamily(spcolfam), m_spexpirecolfamily(spexpirecolfam), m_count(count)
{
    m_readOptionsTemplate = rocksdb::ReadOptions();
    m_readOptionsTemplate.verify_checksums = false;
    m_readOptionsTemplate.snapshot = m_psnapshot;
}

void RocksDBStorageProvider::insert(const char *key, size_t cchKey, void *data, size_t cb, bool fOverwrite)
{
    rocksdb::Status status;
    std::unique_lock<fastlock> l(m_lock);
    std::string prefixed_key = prefixKey(key, cchKey);
    if (m_spbatch != nullptr)
        status = m_spbatch->Put(m_spcolfamily.get(), rocksdb::Slice(prefixed_key), rocksdb::Slice((const char*)data, cb));
    else
        status = m_spdb->Put(WriteOptions(), m_spcolfamily.get(), rocksdb::Slice(prefixed_key), rocksdb::Slice((const char*)data, cb));
    if (!status.ok())
        throw status.ToString();

    if (!fOverwrite)
        ++m_count;
}

void RocksDBStorageProvider::bulkInsert(char **rgkeys, size_t *rgcbkeys, char **rgvals, size_t *rgcbvals, size_t celem)
{
    if (celem >= 16384) {
        rocksdb::Options options = DefaultRocksDBOptions();
        rocksdb::SstFileWriter sst_file_writer(rocksdb::EnvOptions(), options, options.comparator);
        std::string file_path = m_pfactory->getTempFolder() + "/tmpIngest.";
        file_path += std::to_string(gettid());
        file_path += ".sst";

        rocksdb::Status s = sst_file_writer.Open(file_path);
        if (!s.ok())
            goto LFallback;

        // Insert rows into the SST file, note that inserted keys must be 
        // strictly increasing (based on options.comparator)
        for (size_t ielem = 0; ielem < celem; ++ielem) {
            std::string prefixed_key = prefixKey(rgkeys[ielem], rgcbkeys[ielem]);
            s = sst_file_writer.Put(rocksdb::Slice(prefixed_key), rocksdb::Slice(rgvals[ielem], rgcbvals[ielem]));
            if (!s.ok()) {
                unlink(file_path.c_str());
                goto LFallback;
            }
        }

        s = sst_file_writer.Finish();
        if (!s.ok()) {
            unlink(file_path.c_str());
            goto LFallback;
        }

        auto ingestOptions = rocksdb::IngestExternalFileOptions();
        ingestOptions.move_files = true;
        ingestOptions.write_global_seqno = false;
        ingestOptions.failed_move_fall_back_to_copy = false;

        // Ingest the external SST file into the DB
        s = m_spdb->IngestExternalFile(m_spcolfamily.get(), {file_path}, ingestOptions);
        if (!s.ok()) {
            unlink(file_path.c_str());
            goto LFallback;
        }
    } else {
    LFallback:
        auto spbatch = std::make_unique<rocksdb::WriteBatch>();
        for (size_t ielem = 0; ielem < celem; ++ielem) {
            std::string prefixed_key = prefixKey(rgkeys[ielem], rgcbkeys[ielem]);
            spbatch->Put(m_spcolfamily.get(), rocksdb::Slice(prefixed_key), rocksdb::Slice(rgvals[ielem], rgcbvals[ielem]));
        }
        m_spdb->Write(WriteOptions(), spbatch.get());
    }

    std::unique_lock<fastlock> l(m_lock);
    m_count += celem;
}

bool RocksDBStorageProvider::erase(const char *key, size_t cchKey)
{
    rocksdb::Status status;
    std::unique_lock<fastlock> l(m_lock);
    std::string prefixed_key = prefixKey(key, cchKey);
    if (!FKeyExists(prefixed_key))
        return false;
    if (m_spbatch != nullptr)
    {
        status = m_spbatch->Delete(m_spcolfamily.get(), rocksdb::Slice(prefixed_key));
    }
    else
    {
        status = m_spdb->Delete(WriteOptions(), m_spcolfamily.get(), rocksdb::Slice(prefixed_key));
    }
    if (status.ok())
        --m_count;
    return status.ok();
}

void RocksDBStorageProvider::retrieve(const char *key, size_t cchKey, callbackSingle fn) const
{
    rocksdb::PinnableSlice slice;
    std::string prefixed_key = prefixKey(key, cchKey);
    auto status = m_spdb->Get(ReadOptions(), m_spcolfamily.get(), rocksdb::Slice(prefixed_key), &slice);
    if (status.ok())
        fn(key, cchKey, slice.data(), slice.size());
}

size_t RocksDBStorageProvider::clear()
{
    size_t celem = count();
    auto status = m_spdb->DropColumnFamily(m_spcolfamily.get());
    auto strName = m_spcolfamily->GetName();

    rocksdb::ColumnFamilyHandle *handle = nullptr;
    rocksdb::ColumnFamilyOptions cf_options(m_pfactory->RocksDbOptions());
    cf_options.level_compaction_dynamic_level_bytes = true;
    m_spdb->CreateColumnFamily(cf_options, strName, &handle);
    m_spcolfamily = std::shared_ptr<rocksdb::ColumnFamilyHandle>(handle);

    if (!status.ok())
        throw status.ToString();
   
    status = m_spdb->DropColumnFamily(m_spexpirecolfamily.get());
    strName = m_spexpirecolfamily->GetName();

    m_spdb->CreateColumnFamily(cf_options, strName, &handle);
    m_spexpirecolfamily = std::shared_ptr<rocksdb::ColumnFamilyHandle>(handle);

    if (!status.ok())
        throw status.ToString();

    m_count = 0;
    return celem;
}

size_t RocksDBStorageProvider::count() const
{
    std::unique_lock<fastlock> l(m_lock);
    return m_count;
}

bool RocksDBStorageProvider::enumerate(callback fn) const
{
    std::unique_ptr<rocksdb::Iterator> it = std::unique_ptr<rocksdb::Iterator>(m_spdb->NewIterator(ReadOptions(), m_spcolfamily.get()));
    size_t count = 0;
    for (it->SeekToFirst(); it->Valid(); it->Next()) {
        if (FInternalKey(it->key().data(), it->key().size()))
            continue;
        ++count;
        bool fContinue = fn(it->key().data()+2, it->key().size()-2, it->value().data(), it->value().size());
        if (!fContinue)
            break;
    }
    if (!it->Valid() && count != m_count)
    {
        if (const_cast<RocksDBStorageProvider*>(this)->m_count != count)
            printf("WARNING: rocksdb count mismatch");
        const_cast<RocksDBStorageProvider*>(this)->m_count = count;
    }
    assert(it->status().ok()); // Check for any errors found during the scan
    return !it->Valid();
}

bool RocksDBStorageProvider::enumerate_hashslot(callback fn, unsigned int hashslot) const
{
    std::string prefix = getPrefix(hashslot);
    std::unique_ptr<rocksdb::Iterator> it = std::unique_ptr<rocksdb::Iterator>(m_spdb->NewIterator(ReadOptions(), m_spcolfamily.get()));
    size_t count = 0;
    for (it->Seek(prefix.c_str()); it->Valid(); it->Next()) {
        if (FInternalKey(it->key().data(), it->key().size()))
            continue;
        if (strncmp(it->key().data(),prefix.c_str(),2) != 0)
            break;
        ++count;
        bool fContinue = fn(it->key().data()+2, it->key().size()-2, it->value().data(), it->value().size());
        if (!fContinue)
            break;
    }
    bool full_iter = !it->Valid() || (strncmp(it->key().data(),prefix.c_str(),2) != 0);
    if (full_iter && count != g_pserver->cluster->slots_keys_count[hashslot])
    {
        printf("WARNING: rocksdb hashslot count mismatch");
    }
    assert(!full_iter || count == g_pserver->cluster->slots_keys_count[hashslot]);
    assert(it->status().ok()); // Check for any errors found during the scan
    return full_iter;
}

void RocksDBStorageProvider::setExpire(const char *key, size_t cchKey, long long expire)
{
    rocksdb::Status status;
    std::unique_lock<fastlock> l(m_lock);
    std::string prefix((const char *)&expire,sizeof(long long));
    std::string strKey(key, cchKey);
    if (m_spbatch != nullptr)
        status = m_spbatch->Put(m_spexpirecolfamily.get(), rocksdb::Slice(prefix + strKey), rocksdb::Slice(strKey));
    else
        status = m_spdb->Put(WriteOptions(), m_spexpirecolfamily.get(), rocksdb::Slice(prefix + strKey), rocksdb::Slice(strKey));
    if (!status.ok())
        throw status.ToString();
}

void RocksDBStorageProvider::removeExpire(const char *key, size_t cchKey, long long expire)
{
    rocksdb::Status status;
    std::unique_lock<fastlock> l(m_lock);
    std::string prefix((const char *)&expire,sizeof(long long));
    std::string strKey(key, cchKey);
    std::string fullKey = prefix + strKey;
    if (!FExpireExists(fullKey))
        return;
    if (m_spbatch)
        status = m_spbatch->Delete(m_spexpirecolfamily.get(), rocksdb::Slice(fullKey));
    else
        status = m_spdb->Delete(WriteOptions(), m_spexpirecolfamily.get(), rocksdb::Slice(fullKey));
    if (!status.ok())
        throw status.ToString();
}

std::vector<std::string> RocksDBStorageProvider::getExpirationCandidates(unsigned int count)
{
    std::vector<std::string> result;
    std::unique_ptr<rocksdb::Iterator> it = std::unique_ptr<rocksdb::Iterator>(m_spdb->NewIterator(ReadOptions(), m_spexpirecolfamily.get()));
    for (it->SeekToFirst(); it->Valid() && result.size() < count; it->Next()) {
        if (FInternalKey(it->key().data(), it->key().size()))
            continue;
        result.emplace_back(it->value().data(), it->value().size());
    }
    return result;
}

std::string randomHashSlot() {
    return getPrefix(genrand64_int63() % (1 << 16));
}

std::vector<std::string> RocksDBStorageProvider::getEvictionCandidates(unsigned int count)
{
    std::vector<std::string> result;
    if (g_pserver->maxmemory_policy & MAXMEMORY_FLAG_ALLKEYS) {
        std::unique_ptr<rocksdb::Iterator> it = std::unique_ptr<rocksdb::Iterator>(m_spdb->NewIterator(ReadOptions(), m_spcolfamily.get()));
        for (it->Seek(randomHashSlot()); it->Valid() && result.size() < count; it->Next()) {
            if (FInternalKey(it->key().data(), it->key().size()))
                continue;
            result.emplace_back(it->key().data() + 2, it->key().size() - 2);
        }
    } else {
        std::unique_ptr<rocksdb::Iterator> it = std::unique_ptr<rocksdb::Iterator>(m_spdb->NewIterator(ReadOptions(), m_spexpirecolfamily.get()));
        for (it->SeekToFirst(); it->Valid() && result.size() < count; it->Next()) {
            if (FInternalKey(it->key().data(), it->key().size()))
                continue;
            result.emplace_back(it->value().data(), it->value().size());
        }
    }
    return result;
}

const IStorage *RocksDBStorageProvider::clone() const
{
    std::unique_lock<fastlock> l(m_lock);
    const rocksdb::Snapshot *psnapshot = const_cast<RocksDBStorageProvider*>(this)->m_spdb->GetSnapshot();
    return new RocksDBStorageProvider(m_pfactory, const_cast<RocksDBStorageProvider*>(this)->m_spdb, const_cast<RocksDBStorageProvider*>(this)->m_spcolfamily, const_cast<RocksDBStorageProvider*>(this)->m_spexpirecolfamily, psnapshot, m_count);
}

RocksDBStorageProvider::~RocksDBStorageProvider()
{
    if (m_spbatch != nullptr)
        endWriteBatch();
    
    if (m_spdb != nullptr && m_psnapshot == nullptr)
    {
        insert(count_key, sizeof(count_key), &m_count, sizeof(m_count), false);
        flush();
    }

    if (m_spdb != nullptr)
    {
        if (m_psnapshot != nullptr)
            m_spdb->ReleaseSnapshot(m_psnapshot);
    }
}

rocksdb::WriteOptions RocksDBStorageProvider::WriteOptions() const
{
    auto opt = rocksdb::WriteOptions();
    return opt;
}

void RocksDBStorageProvider::beginWriteBatch()
{
    m_lock.lock();
    m_spbatch = std::make_unique<rocksdb::WriteBatchWithIndex>();
}

void RocksDBStorageProvider::endWriteBatch()
{
    m_spdb->Write(WriteOptions(), m_spbatch.get()->GetWriteBatch());
    m_spbatch = nullptr;
    m_lock.unlock();
}

struct BatchStorageToken : public StorageToken {
    std::shared_ptr<rocksdb::DB> tspdb;    // Note: This must be first so it is deleted last
    std::unique_ptr<rocksdb::WriteBatchWithIndex> tspbatch;
};

StorageToken* RocksDBStorageProvider::begin_endWriteBatch(struct aeEventLoop *el, aePostFunctionTokenProc* callback){
    BatchStorageToken *tok = new BatchStorageToken();
    tok->tspbatch = std::move(m_spbatch);
    tok->tspdb = m_spdb;
    m_spbatch = nullptr;
    m_lock.unlock();
    (*m_pfactory->m_wwqueue)->AddWorkFunction([this, el,callback,tok]{
        tok->tspdb->Write(WriteOptions(),tok->tspbatch.get()->GetWriteBatch());
        aePostFunction(el,callback,tok);
    });

    return tok;
}

void RocksDBStorageProvider::complete_endWriteBatch(StorageToken* tok){
    delete tok;
    tok = nullptr;
}


void RocksDBStorageProvider::batch_lock()
{
    m_lock.lock();
}

void RocksDBStorageProvider::batch_unlock()
{
    m_lock.unlock();
}

void RocksDBStorageProvider::flush()
{
    m_spdb->SyncWAL();
    m_spdb->Flush(rocksdb::FlushOptions());
}

bool RocksDBStorageProvider::FKeyExists(std::string& key) const
{
    rocksdb::PinnableSlice slice;
    if (m_spbatch)
        return m_spbatch->GetFromBatchAndDB(m_spdb.get(), ReadOptions(), m_spcolfamily.get(), rocksdb::Slice(key), &slice).ok();
    return m_spdb->Get(ReadOptions(), m_spcolfamily.get(), rocksdb::Slice(key), &slice).ok();
}

<<<<<<< HEAD
struct RetrievalStorageToken : public StorageToken {
    std::unordered_map<std::string, std::unique_ptr<rocksdb::PinnableSlice>> mapkeydata;
};

StorageToken *RocksDBStorageProvider::begin_retrieve(struct aeEventLoop *el, aePostFunctionTokenProc callback, sds *rgkey, size_t ckey) {
    RetrievalStorageToken *tok = new RetrievalStorageToken();

    for (size_t ikey = 0; ikey < ckey; ++ikey) {
        tok->mapkeydata.insert(std::make_pair(std::string(rgkey[ikey], sdslen(rgkey[ikey])), nullptr));
    }

    auto opts = ReadOptions();
    opts.async_io = true;
    (*m_pfactory->m_rwqueue)->AddWorkFunction([this, el, callback, tok, opts]{
        std::vector<std::string> veckeysStr;
        std::vector<rocksdb::Slice> veckeys;
        std::vector<rocksdb::PinnableSlice> vecvals;
        std::vector<rocksdb::Status> vecstatus;
        veckeys.reserve(tok->mapkeydata.size());
        veckeysStr.reserve(tok->mapkeydata.size());
        vecvals.resize(tok->mapkeydata.size());
        vecstatus.resize(tok->mapkeydata.size());
        for (auto &pair : tok->mapkeydata) {
            veckeysStr.emplace_back(prefixKey(pair.first.data(), pair.first.size()));
            veckeys.emplace_back(veckeysStr.back().data(), veckeysStr.back().size());
        }

        m_spdb->MultiGet(ReadOptions(),
            m_spcolfamily.get(),
            veckeys.size(), const_cast<const rocksdb::Slice*>(veckeys.data()),
            vecvals.data(), vecstatus.data());

        auto itrDst = tok->mapkeydata.begin();
        for (size_t ires = 0; ires < veckeys.size(); ++ires) {
            if (vecstatus[ires].ok()) {
                itrDst->second = std::make_unique<rocksdb::PinnableSlice>(std::move(vecvals[ires]));
            }
            ++itrDst;
        }
        aePostFunction(el, callback, tok);
    });
    return tok;
}

void RocksDBStorageProvider::complete_retrieve(StorageToken *tok, callbackSingle fn) {
    RetrievalStorageToken *rtok = reinterpret_cast<RetrievalStorageToken*>(tok);
    for (auto &pair : rtok->mapkeydata) {
        if (pair.second != nullptr) {
            fn(pair.first.data(), pair.first.size(), pair.second->data(), pair.second->size());
        }
    }
    delete rtok;
=======
bool RocksDBStorageProvider::FExpireExists(std::string& key) const
{
    rocksdb::PinnableSlice slice;
    if (m_spbatch)
        return m_spbatch->GetFromBatchAndDB(m_spdb.get(), ReadOptions(), m_spexpirecolfamily.get(), rocksdb::Slice(key), &slice).ok();
    return m_spdb->Get(ReadOptions(), m_spexpirecolfamily.get(), rocksdb::Slice(key), &slice).ok();
>>>>>>> 77eaaa22
}<|MERGE_RESOLUTION|>--- conflicted
+++ resolved
@@ -383,7 +383,6 @@
     return m_spdb->Get(ReadOptions(), m_spcolfamily.get(), rocksdb::Slice(key), &slice).ok();
 }
 
-<<<<<<< HEAD
 struct RetrievalStorageToken : public StorageToken {
     std::unordered_map<std::string, std::unique_ptr<rocksdb::PinnableSlice>> mapkeydata;
 };
@@ -436,12 +435,11 @@
         }
     }
     delete rtok;
-=======
+}
 bool RocksDBStorageProvider::FExpireExists(std::string& key) const
 {
     rocksdb::PinnableSlice slice;
     if (m_spbatch)
         return m_spbatch->GetFromBatchAndDB(m_spdb.get(), ReadOptions(), m_spexpirecolfamily.get(), rocksdb::Slice(key), &slice).ok();
     return m_spdb->Get(ReadOptions(), m_spexpirecolfamily.get(), rocksdb::Slice(key), &slice).ok();
->>>>>>> 77eaaa22
 }