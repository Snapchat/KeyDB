--- conflicted
+++ resolved
@@ -630,6 +630,7 @@
     robj *argv[3];
 
     if (dstkey == NULL) {
+        fastlock_lock(&receiver->lock);
         /* Propagate the [LR]POP operation. */
         argv[0] = (where == LIST_HEAD) ? shared.lpop :
                                           shared.rpop;
@@ -639,20 +640,16 @@
             db->id,argv,2,PROPAGATE_AOF|PROPAGATE_REPL);
        
         /* BRPOP/BLPOP */
-<<<<<<< HEAD
         addReplyArrayLenAsync(receiver,2);
         addReplyBulkAsync(receiver,key);
         addReplyBulkAsync(receiver,value);
-=======
-        addReplyArrayLen(receiver,2);
-        addReplyBulk(receiver,key);
-        addReplyBulk(receiver,value);
->>>>>>> 624568ae
 
         /* Notify event. */
         char *event = (where == LIST_HEAD) ? "lpop" : "rpop";
         notifyKeyspaceEvent(NOTIFY_LIST,event,key,receiver->db->id);
-    } else {
+        fastlock_unlock(&receiver->lock);
+    } else {
+        fastlock_lock(&receiver->lock);
         /* BRPOPLPUSH */
         robj *dstobj =
             lookupKeyWrite(receiver->db,dstkey);
@@ -679,6 +676,7 @@
 
             /* Notify event ("lpush" was notified by rpoplpushHandlePush). */
             notifyKeyspaceEvent(NOTIFY_LIST,"rpop",key,receiver->db->id);
+            fastlock_unlock(&receiver->lock);
         } else {
             /* BRPOPLPUSH failed because of wrong
              * destination type. */
