--- conflicted
+++ resolved
@@ -207,11 +207,7 @@
  * used field with values which are easy to trap if misused. */
 int setTypeRandomElement(robj *setobj, sds *sdsele, int64_t *llele) {
     if (setobj->encoding == OBJ_ENCODING_HT) {
-<<<<<<< HEAD
-        dictEntry *de = dictGetRandomKey(setobj->m_ptr);
-=======
         dictEntry *de = dictGetFairRandomKey(setobj->m_ptr);
->>>>>>> f97f602f
         *sdsele = dictGetKey(de);
         *llele = -123456789; /* Not needed. Defensive. */
     } else if (setobj->encoding == OBJ_ENCODING_INTSET) {
