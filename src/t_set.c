--- conflicted
+++ resolved
@@ -52,11 +52,7 @@
 int setTypeAdd(robj *subject, sds value) {
     long long llval;
     if (subject->encoding == OBJ_ENCODING_HT) {
-<<<<<<< HEAD
         dict *ht = subject->m_ptr;
-=======
-        dict *ht = subject->ptr;
->>>>>>> 624568ae
         dictEntry *de = dictAddRaw(ht,value,NULL);
         if (de) {
             dictSetKey(ht,de,sdsdup(value));
@@ -211,11 +207,7 @@
  * used field with values which are easy to trap if misused. */
 int setTypeRandomElement(robj *setobj, sds *sdsele, int64_t *llele) {
     if (setobj->encoding == OBJ_ENCODING_HT) {
-<<<<<<< HEAD
-        dictEntry *de = dictGetRandomKey(setobj->m_ptr);
-=======
-        dictEntry *de = dictGetFairRandomKey(setobj->ptr);
->>>>>>> 624568ae
+        dictEntry *de = dictGetFairRandomKey(setobj->m_ptr);
         *sdsele = dictGetKey(de);
         *llele = -123456789; /* Not needed. Defensive. */
     } else if (setobj->encoding == OBJ_ENCODING_INTSET) {
@@ -229,15 +221,9 @@
 
 unsigned long setTypeSize(const robj *subject) {
     if (subject->encoding == OBJ_ENCODING_HT) {
-<<<<<<< HEAD
         return dictSize((const dict*)subject->m_ptr);
     } else if (subject->encoding == OBJ_ENCODING_INTSET) {
         return intsetLen((const intset*)subject->m_ptr);
-=======
-        return dictSize((const dict*)subject->ptr);
-    } else if (subject->encoding == OBJ_ENCODING_INTSET) {
-        return intsetLen((const intset*)subject->ptr);
->>>>>>> 624568ae
     } else {
         serverPanic("Unknown set encoding");
     }
