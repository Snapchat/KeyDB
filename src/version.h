<<<<<<< HEAD
#define KEYDB_REAL_VERSION "0.9.5"
extern const char *KEYDB_SET_VERSION;   // Unlike real version, this can be overriden by the config
=======
#define KEYDB_REAL_VERSION "0.0.0"
extern const char *KEYDB_SET_VERSION;   // Unlike real version, this can be overriden by the config
>>>>>>> a19d0f67
<|MERGE_RESOLUTION|>--- conflicted
+++ resolved
@@ -1,7 +1,2 @@
-<<<<<<< HEAD
-#define KEYDB_REAL_VERSION "0.9.5"
-extern const char *KEYDB_SET_VERSION;   // Unlike real version, this can be overriden by the config
-=======
-#define KEYDB_REAL_VERSION "0.0.0"
-extern const char *KEYDB_SET_VERSION;   // Unlike real version, this can be overriden by the config
->>>>>>> a19d0f67
+#define KEYDB_REAL_VERSION "0.9.6"
+extern const char *KEYDB_SET_VERSION;   // Unlike real version, this can be overriden by the config