--- conflicted
+++ resolved
@@ -1,8 +1,5 @@
-<<<<<<< HEAD
-#define KEYDB_REAL_VERSION "6.0.14"
-=======
-#define KEYDB_REAL_VERSION "0.0.0"
->>>>>>> 1ca89453
+#define KEYDB_REAL_VERSION "6.0.15"
+
 extern const char *KEYDB_SET_VERSION;   // Unlike real version, this can be overriden by the config
 
 enum VersionCompareResult
