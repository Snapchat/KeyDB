/* The ziplist is a specially encoded dually linked list that is designed
 * to be very memory efficient. It stores both strings and integer values,
 * where integers are encoded as actual integers instead of a series of
 * characters. It allows push and pop operations on either side of the list
 * in O(1) time. However, because every operation requires a reallocation of
 * the memory used by the ziplist, the actual complexity is related to the
 * amount of memory used by the ziplist.
 *
 * ----------------------------------------------------------------------------
 *
 * ZIPLIST OVERALL LAYOUT
 * ======================
 *
 * The general layout of the ziplist is as follows:
 *
 * <zlbytes> <zltail> <zllen> <entry> <entry> ... <entry> <zlend>
 *
 * NOTE: all fields are stored in little endian, if not specified otherwise.
 *
 * <uint32_t zlbytes> is an unsigned integer to hold the number of bytes that
 * the ziplist occupies, including the four bytes of the zlbytes field itself.
 * This value needs to be stored to be able to resize the entire structure
 * without the need to traverse it first.
 *
 * <uint32_t zltail> is the offset to the last entry in the list. This allows
 * a pop operation on the far side of the list without the need for full
 * traversal.
 *
 * <uint16_t zllen> is the number of entries. When there are more than
 * 2^16-2 entries, this value is set to 2^16-1 and we need to traverse the
 * entire list to know how many items it holds.
 *
 * <uint8_t zlend> is a special entry representing the end of the ziplist.
 * Is encoded as a single byte equal to 255. No other normal entry starts
 * with a byte set to the value of 255.
 *
 * ZIPLIST ENTRIES
 * ===============
 *
 * Every entry in the ziplist is prefixed by metadata that contains two pieces
 * of information. First, the length of the previous entry is stored to be
 * able to traverse the list from back to front. Second, the entry encoding is
 * provided. It represents the entry type, integer or string, and in the case
 * of strings it also represents the length of the string payload.
 * So a complete entry is stored like this:
 *
 * <prevlen> <encoding> <entry-data>
 *
 * Sometimes the encoding represents the entry itself, like for small integers
 * as we'll see later. In such a case the <entry-data> part is missing, and we
 * could have just:
 *
 * <prevlen> <encoding>
 *
 * The length of the previous entry, <prevlen>, is encoded in the following way:
 * If this length is smaller than 254 bytes, it will only consume a single
 * byte representing the length as an unsinged 8 bit integer. When the length
 * is greater than or equal to 254, it will consume 5 bytes. The first byte is
 * set to 254 (FE) to indicate a larger value is following. The remaining 4
 * bytes take the length of the previous entry as value.
 *
 * So practically an entry is encoded in the following way:
 *
 * <prevlen from 0 to 253> <encoding> <entry>
 *
 * Or alternatively if the previous entry length is greater than 253 bytes
 * the following encoding is used:
 *
 * 0xFE <4 bytes unsigned little endian prevlen> <encoding> <entry>
 *
 * The encoding field of the entry depends on the content of the
 * entry. When the entry is a string, the first 2 bits of the encoding first
 * byte will hold the type of encoding used to store the length of the string,
 * followed by the actual length of the string. When the entry is an integer
 * the first 2 bits are both set to 1. The following 2 bits are used to specify
 * what kind of integer will be stored after this header. An overview of the
 * different types and encodings is as follows. The first byte is always enough
 * to determine the kind of entry.
 *
 * |00pppppp| - 1 byte
 *      String value with length less than or equal to 63 bytes (6 bits).
 *      "pppppp" represents the unsigned 6 bit length.
 * |01pppppp|qqqqqqqq| - 2 bytes
 *      String value with length less than or equal to 16383 bytes (14 bits).
 *      IMPORTANT: The 14 bit number is stored in big endian.
 * |10000000|qqqqqqqq|rrrrrrrr|ssssssss|tttttttt| - 5 bytes
 *      String value with length greater than or equal to 16384 bytes.
 *      Only the 4 bytes following the first byte represents the length
 *      up to 32^2-1. The 6 lower bits of the first byte are not used and
 *      are set to zero.
 *      IMPORTANT: The 32 bit number is stored in big endian.
 * |11000000| - 3 bytes
 *      Integer encoded as int16_t (2 bytes).
 * |11010000| - 5 bytes
 *      Integer encoded as int32_t (4 bytes).
 * |11100000| - 9 bytes
 *      Integer encoded as int64_t (8 bytes).
 * |11110000| - 4 bytes
 *      Integer encoded as 24 bit signed (3 bytes).
 * |11111110| - 2 bytes
 *      Integer encoded as 8 bit signed (1 byte).
 * |1111xxxx| - (with xxxx between 0000 and 1101) immediate 4 bit integer.
 *      Unsigned integer from 0 to 12. The encoded value is actually from
 *      1 to 13 because 0000 and 1111 can not be used, so 1 should be
 *      subtracted from the encoded 4 bit value to obtain the right value.
 * |11111111| - End of ziplist special entry.
 *
 * Like for the ziplist header, all the integers are represented in little
 * endian byte order, even when this code is compiled in big endian systems.
 *
 * EXAMPLES OF ACTUAL ZIPLISTS
 * ===========================
 *
 * The following is a ziplist containing the two elements representing
 * the strings "2" and "5". It is composed of 15 bytes, that we visually
 * split into sections:
 *
 *  [0f 00 00 00] [0c 00 00 00] [02 00] [00 f3] [02 f6] [ff]
 *        |             |          |       |       |     |
 *     zlbytes        zltail    entries   "2"     "5"   end
 *
 * The first 4 bytes represent the number 15, that is the number of bytes
 * the whole ziplist is composed of. The second 4 bytes are the offset
 * at which the last ziplist entry is found, that is 12, in fact the
 * last entry, that is "5", is at offset 12 inside the ziplist.
 * The next 16 bit integer represents the number of elements inside the
 * ziplist, its value is 2 since there are just two elements inside.
 * Finally "00 f3" is the first entry representing the number 2. It is
 * composed of the previous entry length, which is zero because this is
 * our first entry, and the byte F3 which corresponds to the encoding
 * |1111xxxx| with xxxx between 0001 and 1101. We need to remove the "F"
 * higher order bits 1111, and subtract 1 from the "3", so the entry value
 * is "2". The next entry has a prevlen of 02, since the first entry is
 * composed of exactly two bytes. The entry itself, F6, is encoded exactly
 * like the first entry, and 6-1 = 5, so the value of the entry is 5.
 * Finally the special entry FF signals the end of the ziplist.
 *
 * Adding another element to the above string with the value "Hello World"
 * allows us to show how the ziplist encodes small strings. We'll just show
 * the hex dump of the entry itself. Imagine the bytes as following the
 * entry that stores "5" in the ziplist above:
 *
 * [02] [0b] [48 65 6c 6c 6f 20 57 6f 72 6c 64]
 *
 * The first byte, 02, is the length of the previous entry. The next
 * byte represents the encoding in the pattern |00pppppp| that means
 * that the entry is a string of length <pppppp>, so 0B means that
 * an 11 bytes string follows. From the third byte (48) to the last (64)
 * there are just the ASCII characters for "Hello World".
 *
 * ----------------------------------------------------------------------------
 *
 * Copyright (c) 2009-2012, Pieter Noordhuis <pcnoordhuis at gmail dot com>
 * Copyright (c) 2009-2017, Salvatore Sanfilippo <antirez at gmail dot com>
 * All rights reserved.
 *
 * Redistribution and use in source and binary forms, with or without
 * modification, are permitted provided that the following conditions are met:
 *
 *   * Redistributions of source code must retain the above copyright notice,
 *     this list of conditions and the following disclaimer.
 *   * Redistributions in binary form must reproduce the above copyright
 *     notice, this list of conditions and the following disclaimer in the
 *     documentation and/or other materials provided with the distribution.
 *   * Neither the name of Redis nor the names of its contributors may be used
 *     to endorse or promote products derived from this software without
 *     specific prior written permission.
 *
 * THIS SOFTWARE IS PROVIDED BY THE COPYRIGHT HOLDERS AND CONTRIBUTORS "AS IS"
 * AND ANY EXPRESS OR IMPLIED WARRANTIES, INCLUDING, BUT NOT LIMITED TO, THE
 * IMPLIED WARRANTIES OF MERCHANTABILITY AND FITNESS FOR A PARTICULAR PURPOSE
 * ARE DISCLAIMED. IN NO EVENT SHALL THE COPYRIGHT OWNER OR CONTRIBUTORS BE
 * LIABLE FOR ANY DIRECT, INDIRECT, INCIDENTAL, SPECIAL, EXEMPLARY, OR
 * CONSEQUENTIAL DAMAGES (INCLUDING, BUT NOT LIMITED TO, PROCUREMENT OF
 * SUBSTITUTE GOODS OR SERVICES; LOSS OF USE, DATA, OR PROFITS; OR BUSINESS
 * INTERRUPTION) HOWEVER CAUSED AND ON ANY THEORY OF LIABILITY, WHETHER IN
 * CONTRACT, STRICT LIABILITY, OR TORT (INCLUDING NEGLIGENCE OR OTHERWISE)
 * ARISING IN ANY WAY OUT OF THE USE OF THIS SOFTWARE, EVEN IF ADVISED OF THE
 * POSSIBILITY OF SUCH DAMAGE.
 */

#include <stdio.h>
#include <stdlib.h>
#include <string.h>
#include <stdint.h>
#include <limits.h>
#include "zmalloc.h"
#include "util.h"
#include "ziplist.h"
#include "endianconv.h"
#include "redisassert.h"

#define ZIP_END 255         /* Special "end of ziplist" entry. */
#define ZIP_BIG_PREVLEN 254 /* Max number of bytes of the previous entry, for
                               the "prevlen" field prefixing each entry, to be
                               represented with just a single byte. Otherwise
                               it is represented as FF AA BB CC DD, where
                               AA BB CC DD are a 4 bytes unsigned integer
                               representing the previous entry len. */

/* Different encoding/length possibilities */
#define ZIP_STR_MASK 0xc0
#define ZIP_INT_MASK 0x30
#define ZIP_STR_06B (0 << 6)
#define ZIP_STR_14B (1 << 6)
#define ZIP_STR_32B (2 << 6)
#define ZIP_INT_16B (0xc0 | 0<<4)
#define ZIP_INT_32B (0xc0 | 1<<4)
#define ZIP_INT_64B (0xc0 | 2<<4)
#define ZIP_INT_24B (0xc0 | 3<<4)
#define ZIP_INT_8B 0xfe

/* 4 bit integer immediate encoding |1111xxxx| with xxxx between
 * 0001 and 1101. */
#define ZIP_INT_IMM_MASK 0x0f   /* Mask to extract the 4 bits value. To add
                                   one is needed to reconstruct the value. */
#define ZIP_INT_IMM_MIN 0xf1    /* 11110001 */
#define ZIP_INT_IMM_MAX 0xfd    /* 11111101 */

#define INT24_MAX 0x7fffff
#define INT24_MIN (-INT24_MAX - 1)

/* Macro to determine if the entry is a string. String entries never start
 * with "11" as most significant bits of the first byte. */
#define ZIP_IS_STR(enc) (((enc) & ZIP_STR_MASK) < ZIP_STR_MASK)

/* Utility macros.*/

/* Return total bytes a ziplist is composed of. */
#define ZIPLIST_BYTES(zl)       (*((uint32_t*)(zl)))

/* Return the offset of the last item inside the ziplist. */
#define ZIPLIST_TAIL_OFFSET(zl) (*((uint32_t*)((zl)+sizeof(uint32_t))))

/* Return the length of a ziplist, or UINT16_MAX if the length cannot be
 * determined without scanning the whole ziplist. */
#define ZIPLIST_LENGTH(zl)      (*((uint16_t*)((zl)+sizeof(uint32_t)*2)))

/* The size of a ziplist header: two 32 bit integers for the total
 * bytes count and last item offset. One 16 bit integer for the number
 * of items field. */
#define ZIPLIST_HEADER_SIZE     (sizeof(uint32_t)*2+sizeof(uint16_t))

/* Size of the "end of ziplist" entry. Just one byte. */
#define ZIPLIST_END_SIZE        (sizeof(uint8_t))

/* Return the pointer to the first entry of a ziplist. */
#define ZIPLIST_ENTRY_HEAD(zl)  ((zl)+ZIPLIST_HEADER_SIZE)

/* Return the pointer to the last entry of a ziplist, using the
 * last entry offset inside the ziplist header. */
#define ZIPLIST_ENTRY_TAIL(zl)  ((zl)+intrev32ifbe(ZIPLIST_TAIL_OFFSET(zl)))

/* Return the pointer to the last byte of a ziplist, which is, the
 * end of ziplist FF entry. */
#define ZIPLIST_ENTRY_END(zl)   ((zl)+intrev32ifbe(ZIPLIST_BYTES(zl))-1)

/* Increment the number of items field in the ziplist header. Note that this
 * macro should never overflow the unsigned 16 bit integer, since entries are
 * always pushed one at a time. When UINT16_MAX is reached we want the count
 * to stay there to signal that a full scan is needed to get the number of
 * items inside the ziplist. */
#define ZIPLIST_INCR_LENGTH(zl,incr) { \
    if (ZIPLIST_LENGTH(zl) < UINT16_MAX) \
        ZIPLIST_LENGTH(zl) = intrev16ifbe(intrev16ifbe(ZIPLIST_LENGTH(zl))+incr); \
}

/* We use this function to receive information about a ziplist entry.
 * Note that this is not how the data is actually encoded, is just what we
 * get filled by a function in order to operate more easily. */
typedef struct zlentry {
    unsigned int prevrawlensize; /* Bytes used to encode the previous entry len*/
    unsigned int prevrawlen;     /* Previous entry len. */
    unsigned int lensize;        /* Bytes used to encode this entry type/len.
                                    For example strings have a 1, 2 or 5 bytes
                                    header. Integers always use a single byte.*/
    unsigned int len;            /* Bytes used to represent the actual entry.
                                    For strings this is just the string length
                                    while for integers it is 1, 2, 3, 4, 8 or
                                    0 (for 4 bit immediate) depending on the
                                    number range. */
    unsigned int headersize;     /* prevrawlensize + lensize. */
    unsigned char encoding;      /* Set to ZIP_STR_* or ZIP_INT_* depending on
                                    the entry encoding. However for 4 bits
                                    immediate integers this can assume a range
                                    of values and must be range-checked. */
    unsigned char *p;            /* Pointer to the very start of the entry, that
                                    is, this points to prev-entry-len field. */
} zlentry;

#define ZIPLIST_ENTRY_ZERO(zle) { \
    (zle)->prevrawlensize = (zle)->prevrawlen = 0; \
    (zle)->lensize = (zle)->len = (zle)->headersize = 0; \
    (zle)->encoding = 0; \
    (zle)->p = NULL; \
}

/* Extract the encoding from the byte pointed by 'ptr' and set it into
 * 'encoding' field of the zlentry structure. */
#define ZIP_ENTRY_ENCODING(ptr, encoding) do {  \
    (encoding) = (ptr[0]); \
    if ((encoding) < ZIP_STR_MASK) (encoding) &= ZIP_STR_MASK; \
} while(0)

/* Return bytes needed to store integer encoded by 'encoding'. */
unsigned int zipIntSize(unsigned char encoding) {
    switch(encoding) {
    case ZIP_INT_8B:  return 1;
    case ZIP_INT_16B: return 2;
    case ZIP_INT_24B: return 3;
    case ZIP_INT_32B: return 4;
    case ZIP_INT_64B: return 8;
    }
    if (encoding >= ZIP_INT_IMM_MIN && encoding <= ZIP_INT_IMM_MAX)
        return 0; /* 4 bit immediate */
    panic("Invalid integer encoding 0x%02X", encoding);
    return 0;
}

/* Write the encoidng header of the entry in 'p'. If p is NULL it just returns
 * the amount of bytes required to encode such a length. Arguments:
 *
 * 'encoding' is the encoding we are using for the entry. It could be
 * ZIP_INT_* or ZIP_STR_* or between ZIP_INT_IMM_MIN and ZIP_INT_IMM_MAX
 * for single-byte small immediate integers.
 *
 * 'rawlen' is only used for ZIP_STR_* encodings and is the length of the
 * srting that this entry represents.
 *
 * The function returns the number of bytes used by the encoding/length
 * header stored in 'p'. */
unsigned int zipStoreEntryEncoding(unsigned char *p, unsigned char encoding, unsigned int rawlen) {
    unsigned char len = 1, buf[5];

    if (ZIP_IS_STR(encoding)) {
        /* Although encoding is given it may not be set for strings,
         * so we determine it here using the raw length. */
        if (rawlen <= 0x3f) {
            if (!p) return len;
            buf[0] = ZIP_STR_06B | rawlen;
        } else if (rawlen <= 0x3fff) {
            len += 1;
            if (!p) return len;
            buf[0] = ZIP_STR_14B | ((rawlen >> 8) & 0x3f);
            buf[1] = rawlen & 0xff;
        } else {
            len += 4;
            if (!p) return len;
            buf[0] = ZIP_STR_32B;
            buf[1] = (rawlen >> 24) & 0xff;
            buf[2] = (rawlen >> 16) & 0xff;
            buf[3] = (rawlen >> 8) & 0xff;
            buf[4] = rawlen & 0xff;
        }
    } else {
        /* Implies integer encoding, so length is always 1. */
        if (!p) return len;
        buf[0] = encoding;
    }

    /* Store this length at p. */
    memcpy(p,buf,len);
    return len;
}

/* Decode the entry encoding type and data length (string length for strings,
 * number of bytes used for the integer for integer entries) encoded in 'ptr'.
 * The 'encoding' variable will hold the entry encoding, the 'lensize'
 * variable will hold the number of bytes required to encode the entry
 * length, and the 'len' variable will hold the entry length. */
#define ZIP_DECODE_LENGTH(ptr, encoding, lensize, len) do {                    \
    ZIP_ENTRY_ENCODING((ptr), (encoding));                                     \
    if ((encoding) < ZIP_STR_MASK) {                                           \
        if ((encoding) == ZIP_STR_06B) {                                       \
            (lensize) = 1;                                                     \
            (len) = (ptr)[0] & 0x3f;                                           \
        } else if ((encoding) == ZIP_STR_14B) {                                \
            (lensize) = 2;                                                     \
            (len) = (((ptr)[0] & 0x3f) << 8) | (ptr)[1];                       \
        } else if ((encoding) == ZIP_STR_32B) {                                \
            (lensize) = 5;                                                     \
            (len) = ((ptr)[1] << 24) |                                         \
                    ((ptr)[2] << 16) |                                         \
                    ((ptr)[3] <<  8) |                                         \
                    ((ptr)[4]);                                                \
        } else {                                                               \
            panic("Invalid string encoding 0x%02X", (encoding));               \
        }                                                                      \
    } else {                                                                   \
        (lensize) = 1;                                                         \
        (len) = zipIntSize(encoding);                                          \
    }                                                                          \
} while(0);

/* Encode the length of the previous entry and write it to "p". This only
 * uses the larger encoding (required in __ziplistCascadeUpdate). */
int zipStorePrevEntryLengthLarge(unsigned char *p, unsigned int len) {
    if (p != NULL) {
        p[0] = ZIP_BIG_PREVLEN;
        memcpy(p+1,&len,sizeof(len));
        memrev32ifbe(p+1);
    }
    return 1+sizeof(len);
}

/* Encode the length of the previous entry and write it to "p". Return the
 * number of bytes needed to encode this length if "p" is NULL. */
unsigned int zipStorePrevEntryLength(unsigned char *p, unsigned int len) {
    if (p == NULL) {
        return (len < ZIP_BIG_PREVLEN) ? 1 : sizeof(len)+1;
    } else {
        if (len < ZIP_BIG_PREVLEN) {
            p[0] = len;
            return 1;
        } else {
            return zipStorePrevEntryLengthLarge(p,len);
        }
    }
}

/* Return the number of bytes used to encode the length of the previous
 * entry. The length is returned by setting the var 'prevlensize'. */
#define ZIP_DECODE_PREVLENSIZE(ptr, prevlensize) do {                          \
    if ((ptr)[0] < ZIP_BIG_PREVLEN) {                                          \
        (prevlensize) = 1;                                                     \
    } else {                                                                   \
        (prevlensize) = 5;                                                     \
    }                                                                          \
} while(0);

/* Return the length of the previous element, and the number of bytes that
 * are used in order to encode the previous element length.
 * 'ptr' must point to the prevlen prefix of an entry (that encodes the
 * length of the previous entry in order to navigate the elements backward).
 * The length of the previous entry is stored in 'prevlen', the number of
 * bytes needed to encode the previous entry length are stored in
 * 'prevlensize'. */
#define ZIP_DECODE_PREVLEN(ptr, prevlensize, prevlen) do {                     \
    ZIP_DECODE_PREVLENSIZE(ptr, prevlensize);                                  \
    if ((prevlensize) == 1) {                                                  \
        (prevlen) = (ptr)[0];                                                  \
    } else if ((prevlensize) == 5) {                                           \
        assert(sizeof((prevlen)) == 4);                                    \
        memcpy(&(prevlen), ((char*)(ptr)) + 1, 4);                             \
        memrev32ifbe(&prevlen);                                                \
    }                                                                          \
} while(0);

/* Given a pointer 'p' to the prevlen info that prefixes an entry, this
 * function returns the difference in number of bytes needed to encode
 * the prevlen if the previous entry changes of size.
 *
 * So if A is the number of bytes used right now to encode the 'prevlen'
 * field.
 *
 * And B is the number of bytes that are needed in order to encode the
 * 'prevlen' if the previous element will be updated to one of size 'len'.
 *
 * Then the function returns B - A
 *
 * So the function returns a positive number if more space is needed,
 * a negative number if less space is needed, or zero if the same space
 * is needed. */
int zipPrevLenByteDiff(unsigned char *p, unsigned int len) {
    unsigned int prevlensize;
    ZIP_DECODE_PREVLENSIZE(p, prevlensize);
    return zipStorePrevEntryLength(NULL, len) - prevlensize;
}

/* Return the total number of bytes used by the entry pointed to by 'p'. */
unsigned int zipRawEntryLength(const unsigned char *p) {
    unsigned int prevlensize, encoding, lensize, len;
    ZIP_DECODE_PREVLENSIZE(p, prevlensize);
    ZIP_DECODE_LENGTH(p + prevlensize, encoding, lensize, len);
    return prevlensize + lensize + len;
}

/* Check if string pointed to by 'entry' can be encoded as an integer.
 * Stores the integer value in 'v' and its encoding in 'encoding'. */
int zipTryEncoding(unsigned char *entry, unsigned int entrylen, long long *v, unsigned char *encoding) {
    long long value;

    if (entrylen >= 32 || entrylen == 0) return 0;
    if (string2ll((char*)entry,entrylen,&value)) {
        /* Great, the string can be encoded. Check what's the smallest
         * of our encoding types that can hold this value. */
        if (value >= 0 && value <= 12) {
            *encoding = ZIP_INT_IMM_MIN+value;
        } else if (value >= INT8_MIN && value <= INT8_MAX) {
            *encoding = ZIP_INT_8B;
        } else if (value >= INT16_MIN && value <= INT16_MAX) {
            *encoding = ZIP_INT_16B;
        } else if (value >= INT24_MIN && value <= INT24_MAX) {
            *encoding = ZIP_INT_24B;
        } else if (value >= INT32_MIN && value <= INT32_MAX) {
            *encoding = ZIP_INT_32B;
        } else {
            *encoding = ZIP_INT_64B;
        }
        *v = value;
        return 1;
    }
    return 0;
}

/* Store integer 'value' at 'p', encoded as 'encoding' */
void zipSaveInteger(unsigned char *p, int64_t value, unsigned char encoding) {
    int16_t i16;
    int32_t i32;
    int64_t i64;
    if (encoding == ZIP_INT_8B) {
        ((int8_t*)p)[0] = (int8_t)value;
    } else if (encoding == ZIP_INT_16B) {
        i16 = value;
        memcpy(p,&i16,sizeof(i16));
        memrev16ifbe(p);
    } else if (encoding == ZIP_INT_24B) {
        i32 = value<<8;
        memrev32ifbe(&i32);
        memcpy(p,((uint8_t*)&i32)+1,sizeof(i32)-sizeof(uint8_t));
    } else if (encoding == ZIP_INT_32B) {
        i32 = value;
        memcpy(p,&i32,sizeof(i32));
        memrev32ifbe(p);
    } else if (encoding == ZIP_INT_64B) {
        i64 = value;
        memcpy(p,&i64,sizeof(i64));
        memrev64ifbe(p);
    } else if (encoding >= ZIP_INT_IMM_MIN && encoding <= ZIP_INT_IMM_MAX) {
        /* Nothing to do, the value is stored in the encoding itself. */
    } else {
        assert(NULL);
    }
}

/* Read integer encoded as 'encoding' from 'p' */
int64_t zipLoadInteger(unsigned char *p, unsigned char encoding) {
    int16_t i16;
    int32_t i32;
    int64_t i64, ret = 0;
    if (encoding == ZIP_INT_8B) {
        ret = ((int8_t*)p)[0];
    } else if (encoding == ZIP_INT_16B) {
        memcpy(&i16,p,sizeof(i16));
        memrev16ifbe(&i16);
        ret = i16;
    } else if (encoding == ZIP_INT_32B) {
        memcpy(&i32,p,sizeof(i32));
        memrev32ifbe(&i32);
        ret = i32;
    } else if (encoding == ZIP_INT_24B) {
        i32 = 0;
        memcpy(((uint8_t*)&i32)+1,p,sizeof(i32)-sizeof(uint8_t));
        memrev32ifbe(&i32);
        ret = i32>>8;
    } else if (encoding == ZIP_INT_64B) {
        memcpy(&i64,p,sizeof(i64));
        memrev64ifbe(&i64);
        ret = i64;
    } else if (encoding >= ZIP_INT_IMM_MIN && encoding <= ZIP_INT_IMM_MAX) {
        ret = (encoding & ZIP_INT_IMM_MASK)-1;
    } else {
        assert(NULL);
    }
    return ret;
}

/* Return a struct with all information about an entry. */
void zipEntry(unsigned char *p, zlentry *e) {

    ZIP_DECODE_PREVLEN(p, e->prevrawlensize, e->prevrawlen);
    ZIP_DECODE_LENGTH(p + e->prevrawlensize, e->encoding, e->lensize, e->len);
    e->headersize = e->prevrawlensize + e->lensize;
    e->p = p;
}

/* Create a new empty ziplist. */
unsigned char *ziplistNew(void) {
<<<<<<< HEAD
    unsigned int bytes = ZIPLIST_HEADER_SIZE+1;
    unsigned char *zl = zmalloc(bytes, MALLOC_SHARED);
=======
    unsigned int bytes = ZIPLIST_HEADER_SIZE+ZIPLIST_END_SIZE;
    unsigned char *zl = zmalloc(bytes);
>>>>>>> d7dd023b
    ZIPLIST_BYTES(zl) = intrev32ifbe(bytes);
    ZIPLIST_TAIL_OFFSET(zl) = intrev32ifbe(ZIPLIST_HEADER_SIZE);
    ZIPLIST_LENGTH(zl) = 0;
    zl[bytes-1] = ZIP_END;
    return zl;
}

/* Resize the ziplist. */
unsigned char *ziplistResize(unsigned char *zl, unsigned int len) {
    zl = zrealloc(zl,len, MALLOC_SHARED);
    ZIPLIST_BYTES(zl) = intrev32ifbe(len);
    zl[len-1] = ZIP_END;
    return zl;
}

/* When an entry is inserted, we need to set the prevlen field of the next
 * entry to equal the length of the inserted entry. It can occur that this
 * length cannot be encoded in 1 byte and the next entry needs to be grow
 * a bit larger to hold the 5-byte encoded prevlen. This can be done for free,
 * because this only happens when an entry is already being inserted (which
 * causes a realloc and memmove). However, encoding the prevlen may require
 * that this entry is grown as well. This effect may cascade throughout
 * the ziplist when there are consecutive entries with a size close to
 * ZIP_BIG_PREVLEN, so we need to check that the prevlen can be encoded in
 * every consecutive entry.
 *
 * Note that this effect can also happen in reverse, where the bytes required
 * to encode the prevlen field can shrink. This effect is deliberately ignored,
 * because it can cause a "flapping" effect where a chain prevlen fields is
 * first grown and then shrunk again after consecutive inserts. Rather, the
 * field is allowed to stay larger than necessary, because a large prevlen
 * field implies the ziplist is holding large entries anyway.
 *
 * The pointer "p" points to the first entry that does NOT need to be
 * updated, i.e. consecutive fields MAY need an update. */
unsigned char *__ziplistCascadeUpdate(unsigned char *zl, unsigned char *p) {
    size_t curlen = intrev32ifbe(ZIPLIST_BYTES(zl)), rawlen, rawlensize;
    size_t offset, noffset, extra;
    unsigned char *np;
    zlentry cur, next;

    while (p[0] != ZIP_END) {
        zipEntry(p, &cur);
        rawlen = cur.headersize + cur.len;
        rawlensize = zipStorePrevEntryLength(NULL,rawlen);

        /* Abort if there is no next entry. */
        if (p[rawlen] == ZIP_END) break;
        zipEntry(p+rawlen, &next);

        /* Abort when "prevlen" has not changed. */
        if (next.prevrawlen == rawlen) break;

        if (next.prevrawlensize < rawlensize) {
            /* The "prevlen" field of "next" needs more bytes to hold
             * the raw length of "cur". */
            offset = p-zl;
            extra = rawlensize-next.prevrawlensize;
            zl = ziplistResize(zl,curlen+extra);
            p = zl+offset;

            /* Current pointer and offset for next element. */
            np = p+rawlen;
            noffset = np-zl;

            /* Update tail offset when next element is not the tail element. */
            if ((zl+intrev32ifbe(ZIPLIST_TAIL_OFFSET(zl))) != np) {
                ZIPLIST_TAIL_OFFSET(zl) =
                    intrev32ifbe(intrev32ifbe(ZIPLIST_TAIL_OFFSET(zl))+extra);
            }

            /* Move the tail to the back. */
            memmove(np+rawlensize,
                np+next.prevrawlensize,
                curlen-noffset-next.prevrawlensize-1);
            zipStorePrevEntryLength(np,rawlen);

            /* Advance the cursor */
            p += rawlen;
            curlen += extra;
        } else {
            if (next.prevrawlensize > rawlensize) {
                /* This would result in shrinking, which we want to avoid.
                 * So, set "rawlen" in the available bytes. */
                zipStorePrevEntryLengthLarge(p+rawlen,rawlen);
            } else {
                zipStorePrevEntryLength(p+rawlen,rawlen);
            }

            /* Stop here, as the raw length of "next" has not changed. */
            break;
        }
    }
    return zl;
}

/* Delete "num" entries, starting at "p". Returns pointer to the ziplist. */
unsigned char *__ziplistDelete(unsigned char *zl, unsigned char *p, unsigned int num) {
    unsigned int i, totlen, deleted = 0;
    size_t offset;
    int nextdiff = 0;
    zlentry first, tail;

    zipEntry(p, &first);
    for (i = 0; p[0] != ZIP_END && i < num; i++) {
        p += zipRawEntryLength(p);
        deleted++;
    }

    totlen = p-first.p; /* Bytes taken by the element(s) to delete. */
    if (totlen > 0) {
        if (p[0] != ZIP_END) {
            /* Storing `prevrawlen` in this entry may increase or decrease the
             * number of bytes required compare to the current `prevrawlen`.
             * There always is room to store this, because it was previously
             * stored by an entry that is now being deleted. */
            nextdiff = zipPrevLenByteDiff(p,first.prevrawlen);

            /* Note that there is always space when p jumps backward: if
             * the new previous entry is large, one of the deleted elements
             * had a 5 bytes prevlen header, so there is for sure at least
             * 5 bytes free and we need just 4. */
            p -= nextdiff;
            zipStorePrevEntryLength(p,first.prevrawlen);

            /* Update offset for tail */
            ZIPLIST_TAIL_OFFSET(zl) =
                intrev32ifbe(intrev32ifbe(ZIPLIST_TAIL_OFFSET(zl))-totlen);

            /* When the tail contains more than one entry, we need to take
             * "nextdiff" in account as well. Otherwise, a change in the
             * size of prevlen doesn't have an effect on the *tail* offset. */
            zipEntry(p, &tail);
            if (p[tail.headersize+tail.len] != ZIP_END) {
                ZIPLIST_TAIL_OFFSET(zl) =
                   intrev32ifbe(intrev32ifbe(ZIPLIST_TAIL_OFFSET(zl))+nextdiff);
            }

            /* Move tail to the front of the ziplist */
            memmove(first.p,p,
                intrev32ifbe(ZIPLIST_BYTES(zl))-(p-zl)-1);
        } else {
            /* The entire tail was deleted. No need to move memory. */
            ZIPLIST_TAIL_OFFSET(zl) =
                intrev32ifbe((first.p-zl)-first.prevrawlen);
        }

        /* Resize and update length */
        offset = first.p-zl;
        zl = ziplistResize(zl, intrev32ifbe(ZIPLIST_BYTES(zl))-totlen+nextdiff);
        ZIPLIST_INCR_LENGTH(zl,-deleted);
        p = zl+offset;

        /* When nextdiff != 0, the raw length of the next entry has changed, so
         * we need to cascade the update throughout the ziplist */
        if (nextdiff != 0)
            zl = __ziplistCascadeUpdate(zl,p);
    }
    return zl;
}

/* Insert item at "p". */
unsigned char *__ziplistInsert(unsigned char *zl, unsigned char *p, unsigned char *s, unsigned int slen) {
    size_t curlen = intrev32ifbe(ZIPLIST_BYTES(zl)), reqlen;
    unsigned int prevlensize, prevlen = 0;
    size_t offset;
    int nextdiff = 0;
    unsigned char encoding = 0;
    long long value = 123456789; /* initialized to avoid warning. Using a value
                                    that is easy to see if for some reason
                                    we use it uninitialized. */
    zlentry tail;

    /* Find out prevlen for the entry that is inserted. */
    if (p[0] != ZIP_END) {
        ZIP_DECODE_PREVLEN(p, prevlensize, prevlen);
    } else {
        unsigned char *ptail = ZIPLIST_ENTRY_TAIL(zl);
        if (ptail[0] != ZIP_END) {
            prevlen = zipRawEntryLength(ptail);
        }
    }

    /* See if the entry can be encoded */
    if (zipTryEncoding(s,slen,&value,&encoding)) {
        /* 'encoding' is set to the appropriate integer encoding */
        reqlen = zipIntSize(encoding);
    } else {
        /* 'encoding' is untouched, however zipStoreEntryEncoding will use the
         * string length to figure out how to encode it. */
        reqlen = slen;
    }
    /* We need space for both the length of the previous entry and
     * the length of the payload. */
    reqlen += zipStorePrevEntryLength(NULL,prevlen);
    reqlen += zipStoreEntryEncoding(NULL,encoding,slen);

    /* When the insert position is not equal to the tail, we need to
     * make sure that the next entry can hold this entry's length in
     * its prevlen field. */
    int forcelarge = 0;
    nextdiff = (p[0] != ZIP_END) ? zipPrevLenByteDiff(p,reqlen) : 0;
    if (nextdiff == -4 && reqlen < 4) {
        nextdiff = 0;
        forcelarge = 1;
    }

    /* Store offset because a realloc may change the address of zl. */
    offset = p-zl;
    zl = ziplistResize(zl,curlen+reqlen+nextdiff);
    p = zl+offset;

    /* Apply memory move when necessary and update tail offset. */
    if (p[0] != ZIP_END) {
        /* Subtract one because of the ZIP_END bytes */
        memmove(p+reqlen,p-nextdiff,curlen-offset-1+nextdiff);

        /* Encode this entry's raw length in the next entry. */
        if (forcelarge)
            zipStorePrevEntryLengthLarge(p+reqlen,reqlen);
        else
            zipStorePrevEntryLength(p+reqlen,reqlen);

        /* Update offset for tail */
        ZIPLIST_TAIL_OFFSET(zl) =
            intrev32ifbe(intrev32ifbe(ZIPLIST_TAIL_OFFSET(zl))+reqlen);

        /* When the tail contains more than one entry, we need to take
         * "nextdiff" in account as well. Otherwise, a change in the
         * size of prevlen doesn't have an effect on the *tail* offset. */
        zipEntry(p+reqlen, &tail);
        if (p[reqlen+tail.headersize+tail.len] != ZIP_END) {
            ZIPLIST_TAIL_OFFSET(zl) =
                intrev32ifbe(intrev32ifbe(ZIPLIST_TAIL_OFFSET(zl))+nextdiff);
        }
    } else {
        /* This element will be the new tail. */
        ZIPLIST_TAIL_OFFSET(zl) = intrev32ifbe(p-zl);
    }

    /* When nextdiff != 0, the raw length of the next entry has changed, so
     * we need to cascade the update throughout the ziplist */
    if (nextdiff != 0) {
        offset = p-zl;
        zl = __ziplistCascadeUpdate(zl,p+reqlen);
        p = zl+offset;
    }

    /* Write the entry */
    p += zipStorePrevEntryLength(p,prevlen);
    p += zipStoreEntryEncoding(p,encoding,slen);
    if (ZIP_IS_STR(encoding)) {
        memcpy(p,s,slen);
    } else {
        zipSaveInteger(p,value,encoding);
    }
    ZIPLIST_INCR_LENGTH(zl,1);
    return zl;
}

/* Merge ziplists 'first' and 'second' by appending 'second' to 'first'.
 *
 * NOTE: The larger ziplist is reallocated to contain the new merged ziplist.
 * Either 'first' or 'second' can be used for the result.  The parameter not
 * used will be free'd and set to NULL.
 *
 * After calling this function, the input parameters are no longer valid since
 * they are changed and free'd in-place.
 *
 * The result ziplist is the contents of 'first' followed by 'second'.
 *
 * On failure: returns NULL if the merge is impossible.
 * On success: returns the merged ziplist (which is expanded version of either
 * 'first' or 'second', also frees the other unused input ziplist, and sets the
 * input ziplist argument equal to newly reallocated ziplist return value. */
unsigned char *ziplistMerge(unsigned char **first, unsigned char **second) {
    /* If any params are null, we can't merge, so NULL. */
    if (first == NULL || *first == NULL || second == NULL || *second == NULL)
        return NULL;

    /* Can't merge same list into itself. */
    if (*first == *second)
        return NULL;

    size_t first_bytes = intrev32ifbe(ZIPLIST_BYTES(*first));
    size_t first_len = intrev16ifbe(ZIPLIST_LENGTH(*first));

    size_t second_bytes = intrev32ifbe(ZIPLIST_BYTES(*second));
    size_t second_len = intrev16ifbe(ZIPLIST_LENGTH(*second));

    int append;
    unsigned char *source, *target;
    size_t target_bytes, source_bytes;
    /* Pick the largest ziplist so we can resize easily in-place.
     * We must also track if we are now appending or prepending to
     * the target ziplist. */
    if (first_len >= second_len) {
        /* retain first, append second to first. */
        target = *first;
        target_bytes = first_bytes;
        source = *second;
        source_bytes = second_bytes;
        append = 1;
    } else {
        /* else, retain second, prepend first to second. */
        target = *second;
        target_bytes = second_bytes;
        source = *first;
        source_bytes = first_bytes;
        append = 0;
    }

    /* Calculate final bytes (subtract one pair of metadata) */
    size_t zlbytes = first_bytes + second_bytes -
                     ZIPLIST_HEADER_SIZE - ZIPLIST_END_SIZE;
    size_t zllength = first_len + second_len;

    /* Combined zl length should be limited within UINT16_MAX */
    zllength = zllength < UINT16_MAX ? zllength : UINT16_MAX;

    /* Save offset positions before we start ripping memory apart. */
    size_t first_offset = intrev32ifbe(ZIPLIST_TAIL_OFFSET(*first));
    size_t second_offset = intrev32ifbe(ZIPLIST_TAIL_OFFSET(*second));

    /* Extend target to new zlbytes then append or prepend source. */
    target = zrealloc(target, zlbytes, MALLOC_SHARED);
    if (append) {
        /* append == appending to target */
        /* Copy source after target (copying over original [END]):
         *   [TARGET - END, SOURCE - HEADER] */
        memcpy(target + target_bytes - ZIPLIST_END_SIZE,
               source + ZIPLIST_HEADER_SIZE,
               source_bytes - ZIPLIST_HEADER_SIZE);
    } else {
        /* !append == prepending to target */
        /* Move target *contents* exactly size of (source - [END]),
         * then copy source into vacataed space (source - [END]):
         *   [SOURCE - END, TARGET - HEADER] */
        memmove(target + source_bytes - ZIPLIST_END_SIZE,
                target + ZIPLIST_HEADER_SIZE,
                target_bytes - ZIPLIST_HEADER_SIZE);
        memcpy(target, source, source_bytes - ZIPLIST_END_SIZE);
    }

    /* Update header metadata. */
    ZIPLIST_BYTES(target) = intrev32ifbe(zlbytes);
    ZIPLIST_LENGTH(target) = intrev16ifbe(zllength);
    /* New tail offset is:
     *   + N bytes of first ziplist
     *   - 1 byte for [END] of first ziplist
     *   + M bytes for the offset of the original tail of the second ziplist
     *   - J bytes for HEADER because second_offset keeps no header. */
    ZIPLIST_TAIL_OFFSET(target) = intrev32ifbe(
                                   (first_bytes - ZIPLIST_END_SIZE) +
                                   (second_offset - ZIPLIST_HEADER_SIZE));

    /* __ziplistCascadeUpdate just fixes the prev length values until it finds a
     * correct prev length value (then it assumes the rest of the list is okay).
     * We tell CascadeUpdate to start at the first ziplist's tail element to fix
     * the merge seam. */
    target = __ziplistCascadeUpdate(target, target+first_offset);

    /* Now free and NULL out what we didn't realloc */
    if (append) {
        zfree(*second);
        *second = NULL;
        *first = target;
    } else {
        zfree(*first);
        *first = NULL;
        *second = target;
    }
    return target;
}

unsigned char *ziplistPush(unsigned char *zl, unsigned char *s, unsigned int slen, int where) {
    unsigned char *p;
    p = (where == ZIPLIST_HEAD) ? ZIPLIST_ENTRY_HEAD(zl) : ZIPLIST_ENTRY_END(zl);
    return __ziplistInsert(zl,p,s,slen);
}

/* Returns an offset to use for iterating with ziplistNext. When the given
 * index is negative, the list is traversed back to front. When the list
 * doesn't contain an element at the provided index, NULL is returned. */
unsigned char *ziplistIndex(unsigned char *zl, int index) {
    unsigned char *p;
    unsigned int prevlensize, prevlen = 0;
    if (index < 0) {
        index = (-index)-1;
        p = ZIPLIST_ENTRY_TAIL(zl);
        if (p[0] != ZIP_END) {
            ZIP_DECODE_PREVLEN(p, prevlensize, prevlen);
            while (prevlen > 0 && index--) {
                p -= prevlen;
                ZIP_DECODE_PREVLEN(p, prevlensize, prevlen);
            }
        }
    } else {
        p = ZIPLIST_ENTRY_HEAD(zl);
        while (p[0] != ZIP_END && index--) {
            p += zipRawEntryLength(p);
        }
    }
    return (p[0] == ZIP_END || index > 0) ? NULL : p;
}

/* Return pointer to next entry in ziplist.
 *
 * zl is the pointer to the ziplist
 * p is the pointer to the current element
 *
 * The element after 'p' is returned, otherwise NULL if we are at the end. */
unsigned char *ziplistNext(unsigned char *zl, unsigned char *p) {
    ((void) zl);

    /* "p" could be equal to ZIP_END, caused by ziplistDelete,
     * and we should return NULL. Otherwise, we should return NULL
     * when the *next* element is ZIP_END (there is no next entry). */
    if (p[0] == ZIP_END) {
        return NULL;
    }

    p += zipRawEntryLength(p);
    if (p[0] == ZIP_END) {
        return NULL;
    }

    return p;
}

/* Return pointer to previous entry in ziplist. */
unsigned char *ziplistPrev(unsigned char *zl, unsigned char *p) {
    unsigned int prevlensize, prevlen = 0;

    /* Iterating backwards from ZIP_END should return the tail. When "p" is
     * equal to the first element of the list, we're already at the head,
     * and should return NULL. */
    if (p[0] == ZIP_END) {
        p = ZIPLIST_ENTRY_TAIL(zl);
        return (p[0] == ZIP_END) ? NULL : p;
    } else if (p == ZIPLIST_ENTRY_HEAD(zl)) {
        return NULL;
    } else {
        ZIP_DECODE_PREVLEN(p, prevlensize, prevlen);
        assert(prevlen > 0);
        return p-prevlen;
    }
}

/* Get entry pointed to by 'p' and store in either '*sstr' or 'sval' depending
 * on the encoding of the entry. '*sstr' is always set to NULL to be able
 * to find out whether the string pointer or the integer value was set.
 * Return 0 if 'p' points to the end of the ziplist, 1 otherwise. */
unsigned int ziplistGet(unsigned char *p, unsigned char **sstr, unsigned int *slen, long long *sval) {
    zlentry entry;
    if (p == NULL || p[0] == ZIP_END) return 0;
    if (sstr) *sstr = NULL;

    zipEntry(p, &entry);
    if (ZIP_IS_STR(entry.encoding)) {
        if (sstr) {
            *slen = entry.len;
            *sstr = p+entry.headersize;
        }
    } else {
        if (sval) {
            *sval = zipLoadInteger(p+entry.headersize,entry.encoding);
        }
    }
    return 1;
}

/* Insert an entry at "p". */
unsigned char *ziplistInsert(unsigned char *zl, unsigned char *p, unsigned char *s, unsigned int slen) {
    return __ziplistInsert(zl,p,s,slen);
}

/* Delete a single entry from the ziplist, pointed to by *p.
 * Also update *p in place, to be able to iterate over the
 * ziplist, while deleting entries. */
unsigned char *ziplistDelete(unsigned char *zl, unsigned char **p) {
    size_t offset = *p-zl;
    zl = __ziplistDelete(zl,*p,1);

    /* Store pointer to current element in p, because ziplistDelete will
     * do a realloc which might result in a different "zl"-pointer.
     * When the delete direction is back to front, we might delete the last
     * entry and end up with "p" pointing to ZIP_END, so check this. */
    *p = zl+offset;
    return zl;
}

/* Delete a range of entries from the ziplist. */
unsigned char *ziplistDeleteRange(unsigned char *zl, int index, unsigned int num) {
    unsigned char *p = ziplistIndex(zl,index);
    return (p == NULL) ? zl : __ziplistDelete(zl,p,num);
}

/* Compare entry pointer to by 'p' with 'sstr' of length 'slen'. */
/* Return 1 if equal. */
unsigned int ziplistCompare(unsigned char *p, unsigned char *sstr, unsigned int slen) {
    zlentry entry;
    unsigned char sencoding;
    long long zval, sval;
    if (p[0] == ZIP_END) return 0;

    zipEntry(p, &entry);
    if (ZIP_IS_STR(entry.encoding)) {
        /* Raw compare */
        if (entry.len == slen) {
            return memcmp(p+entry.headersize,sstr,slen) == 0;
        } else {
            return 0;
        }
    } else {
        /* Try to compare encoded values. Don't compare encoding because
         * different implementations may encoded integers differently. */
        if (zipTryEncoding(sstr,slen,&sval,&sencoding)) {
          zval = zipLoadInteger(p+entry.headersize,entry.encoding);
          return zval == sval;
        }
    }
    return 0;
}

/* Find pointer to the entry equal to the specified entry. Skip 'skip' entries
 * between every comparison. Returns NULL when the field could not be found. */
unsigned char *ziplistFind(unsigned char *p, unsigned char *vstr, unsigned int vlen, unsigned int skip) {
    int skipcnt = 0;
    unsigned char vencoding = 0;
    long long vll = 0;

    while (p[0] != ZIP_END) {
        unsigned int prevlensize, encoding, lensize, len;
        unsigned char *q;

        ZIP_DECODE_PREVLENSIZE(p, prevlensize);
        ZIP_DECODE_LENGTH(p + prevlensize, encoding, lensize, len);
        q = p + prevlensize + lensize;

        if (skipcnt == 0) {
            /* Compare current entry with specified entry */
            if (ZIP_IS_STR(encoding)) {
                if (len == vlen && memcmp(q, vstr, vlen) == 0) {
                    return p;
                }
            } else {
                /* Find out if the searched field can be encoded. Note that
                 * we do it only the first time, once done vencoding is set
                 * to non-zero and vll is set to the integer value. */
                if (vencoding == 0) {
                    if (!zipTryEncoding(vstr, vlen, &vll, &vencoding)) {
                        /* If the entry can't be encoded we set it to
                         * UCHAR_MAX so that we don't retry again the next
                         * time. */
                        vencoding = UCHAR_MAX;
                    }
                    /* Must be non-zero by now */
                    assert(vencoding);
                }

                /* Compare current entry with specified entry, do it only
                 * if vencoding != UCHAR_MAX because if there is no encoding
                 * possible for the field it can't be a valid integer. */
                if (vencoding != UCHAR_MAX) {
                    long long ll = zipLoadInteger(q, encoding);
                    if (ll == vll) {
                        return p;
                    }
                }
            }

            /* Reset skip count */
            skipcnt = skip;
        } else {
            /* Skip entry */
            skipcnt--;
        }

        /* Move to next entry */
        p = q + len;
    }

    return NULL;
}

/* Return length of ziplist. */
unsigned int ziplistLen(const unsigned char *zl) {
    unsigned int len = 0;
    if (intrev16ifbe(ZIPLIST_LENGTH(zl)) < UINT16_MAX) {
        len = intrev16ifbe(ZIPLIST_LENGTH(zl));
    } else {
        const unsigned char *p = zl+ZIPLIST_HEADER_SIZE;
        while (*p != ZIP_END) {
            p += zipRawEntryLength(p);
            len++;
        }

        /* Re-store length if small enough */
        if (len < UINT16_MAX) ZIPLIST_LENGTH(zl) = intrev16ifbe(len);
    }
    return len;
}

/* Return ziplist blob size in bytes. */
size_t ziplistBlobLen(unsigned char *zl) {
    return intrev32ifbe(ZIPLIST_BYTES(zl));
}

void ziplistRepr(unsigned char *zl) {
    unsigned char *p;
    int index = 0;
    zlentry entry;

    printf(
        "{total bytes %d} "
        "{num entries %u}\n"
        "{tail offset %u}\n",
        intrev32ifbe(ZIPLIST_BYTES(zl)),
        intrev16ifbe(ZIPLIST_LENGTH(zl)),
        intrev32ifbe(ZIPLIST_TAIL_OFFSET(zl)));
    p = ZIPLIST_ENTRY_HEAD(zl);
    while(*p != ZIP_END) {
        zipEntry(p, &entry);
        printf(
            "{\n"
                "\taddr 0x%08lx,\n"
                "\tindex %2d,\n"
                "\toffset %5ld,\n"
                "\thdr+entry len: %5u,\n"
                "\thdr len%2u,\n"
                "\tprevrawlen: %5u,\n"
                "\tprevrawlensize: %2u,\n"
                "\tpayload %5u\n",
            (long unsigned)p,
            index,
            (unsigned long) (p-zl),
            entry.headersize+entry.len,
            entry.headersize,
            entry.prevrawlen,
            entry.prevrawlensize,
            entry.len);
        printf("\tbytes: ");
        for (unsigned int i = 0; i < entry.headersize+entry.len; i++) {
            printf("%02x|",p[i]);
        }
        printf("\n");
        p += entry.headersize;
        if (ZIP_IS_STR(entry.encoding)) {
            printf("\t[str]");
            if (entry.len > 40) {
                if (fwrite(p,40,1,stdout) == 0) perror("fwrite");
                printf("...");
            } else {
                if (entry.len &&
                    fwrite(p,entry.len,1,stdout) == 0) perror("fwrite");
            }
        } else {
            printf("\t[int]%lld", (long long) zipLoadInteger(p,entry.encoding));
        }
        printf("\n}\n");
        p += entry.len;
        index++;
    }
    printf("{end}\n\n");
}

#ifdef REDIS_TEST
#include <sys/time.h>
#include "adlist.h"
#include "sds.h"

#define debug(f, ...) { if (DEBUG) printf(f, __VA_ARGS__); }

static unsigned char *createList() {
    unsigned char *zl = ziplistNew();
    zl = ziplistPush(zl, (unsigned char*)"foo", 3, ZIPLIST_TAIL);
    zl = ziplistPush(zl, (unsigned char*)"quux", 4, ZIPLIST_TAIL);
    zl = ziplistPush(zl, (unsigned char*)"hello", 5, ZIPLIST_HEAD);
    zl = ziplistPush(zl, (unsigned char*)"1024", 4, ZIPLIST_TAIL);
    return zl;
}

static unsigned char *createIntList() {
    unsigned char *zl = ziplistNew();
    char buf[32];

    sprintf(buf, "100");
    zl = ziplistPush(zl, (unsigned char*)buf, strlen(buf), ZIPLIST_TAIL);
    sprintf(buf, "128000");
    zl = ziplistPush(zl, (unsigned char*)buf, strlen(buf), ZIPLIST_TAIL);
    sprintf(buf, "-100");
    zl = ziplistPush(zl, (unsigned char*)buf, strlen(buf), ZIPLIST_HEAD);
    sprintf(buf, "4294967296");
    zl = ziplistPush(zl, (unsigned char*)buf, strlen(buf), ZIPLIST_HEAD);
    sprintf(buf, "non integer");
    zl = ziplistPush(zl, (unsigned char*)buf, strlen(buf), ZIPLIST_TAIL);
    sprintf(buf, "much much longer non integer");
    zl = ziplistPush(zl, (unsigned char*)buf, strlen(buf), ZIPLIST_TAIL);
    return zl;
}

static long long usec(void) {
    struct timeval tv;
    gettimeofday(&tv,NULL);
    return (((long long)tv.tv_sec)*1000000)+tv.tv_usec;
}

static void stress(int pos, int num, int maxsize, int dnum) {
    int i,j,k;
    unsigned char *zl;
    char posstr[2][5] = { "HEAD", "TAIL" };
    long long start;
    for (i = 0; i < maxsize; i+=dnum) {
        zl = ziplistNew();
        for (j = 0; j < i; j++) {
            zl = ziplistPush(zl,(unsigned char*)"quux",4,ZIPLIST_TAIL);
        }

        /* Do num times a push+pop from pos */
        start = usec();
        for (k = 0; k < num; k++) {
            zl = ziplistPush(zl,(unsigned char*)"quux",4,pos);
            zl = ziplistDeleteRange(zl,0,1);
        }
        printf("List size: %8d, bytes: %8d, %dx push+pop (%s): %6lld usec\n",
            i,intrev32ifbe(ZIPLIST_BYTES(zl)),num,posstr[pos],usec()-start);
        zfree(zl);
    }
}

static unsigned char *pop(unsigned char *zl, int where) {
    unsigned char *p, *vstr;
    unsigned int vlen;
    long long vlong;

    p = ziplistIndex(zl,where == ZIPLIST_HEAD ? 0 : -1);
    if (ziplistGet(p,&vstr,&vlen,&vlong)) {
        if (where == ZIPLIST_HEAD)
            printf("Pop head: ");
        else
            printf("Pop tail: ");

        if (vstr) {
            if (vlen && fwrite(vstr,vlen,1,stdout) == 0) perror("fwrite");
        }
        else {
            printf("%lld", vlong);
        }

        printf("\n");
        return ziplistDelete(zl,&p);
    } else {
        printf("ERROR: Could not pop\n");
        exit(1);
    }
}

static int randstring(char *target, unsigned int min, unsigned int max) {
    int p = 0;
    int len = min+rand()%(max-min+1);
    int minval, maxval;
    switch(rand() % 3) {
    case 0:
        minval = 0;
        maxval = 255;
    break;
    case 1:
        minval = 48;
        maxval = 122;
    break;
    case 2:
        minval = 48;
        maxval = 52;
    break;
    default:
        assert(NULL);
    }

    while(p < len)
        target[p++] = minval+rand()%(maxval-minval+1);
    return len;
}

static void verify(unsigned char *zl, zlentry *e) {
    int len = ziplistLen(zl);
    zlentry _e;

    ZIPLIST_ENTRY_ZERO(&_e);

    for (int i = 0; i < len; i++) {
        memset(&e[i], 0, sizeof(zlentry));
        zipEntry(ziplistIndex(zl, i), &e[i]);

        memset(&_e, 0, sizeof(zlentry));
        zipEntry(ziplistIndex(zl, -len+i), &_e);

        assert(memcmp(&e[i], &_e, sizeof(zlentry)) == 0);
    }
}

int ziplistTest(int argc, char **argv) {
    unsigned char *zl, *p;
    unsigned char *entry;
    unsigned int elen;
    long long value;

    /* If an argument is given, use it as the random seed. */
    if (argc == 2)
        srand(atoi(argv[1]));

    zl = createIntList();
    ziplistRepr(zl);

    zfree(zl);

    zl = createList();
    ziplistRepr(zl);

    zl = pop(zl,ZIPLIST_TAIL);
    ziplistRepr(zl);

    zl = pop(zl,ZIPLIST_HEAD);
    ziplistRepr(zl);

    zl = pop(zl,ZIPLIST_TAIL);
    ziplistRepr(zl);

    zl = pop(zl,ZIPLIST_TAIL);
    ziplistRepr(zl);

    zfree(zl);

    printf("Get element at index 3:\n");
    {
        zl = createList();
        p = ziplistIndex(zl, 3);
        if (!ziplistGet(p, &entry, &elen, &value)) {
            printf("ERROR: Could not access index 3\n");
            return 1;
        }
        if (entry) {
            if (elen && fwrite(entry,elen,1,stdout) == 0) perror("fwrite");
            printf("\n");
        } else {
            printf("%lld\n", value);
        }
        printf("\n");
        zfree(zl);
    }

    printf("Get element at index 4 (out of range):\n");
    {
        zl = createList();
        p = ziplistIndex(zl, 4);
        if (p == NULL) {
            printf("No entry\n");
        } else {
            printf("ERROR: Out of range index should return NULL, returned offset: %ld\n", p-zl);
            return 1;
        }
        printf("\n");
        zfree(zl);
    }

    printf("Get element at index -1 (last element):\n");
    {
        zl = createList();
        p = ziplistIndex(zl, -1);
        if (!ziplistGet(p, &entry, &elen, &value)) {
            printf("ERROR: Could not access index -1\n");
            return 1;
        }
        if (entry) {
            if (elen && fwrite(entry,elen,1,stdout) == 0) perror("fwrite");
            printf("\n");
        } else {
            printf("%lld\n", value);
        }
        printf("\n");
        zfree(zl);
    }

    printf("Get element at index -4 (first element):\n");
    {
        zl = createList();
        p = ziplistIndex(zl, -4);
        if (!ziplistGet(p, &entry, &elen, &value)) {
            printf("ERROR: Could not access index -4\n");
            return 1;
        }
        if (entry) {
            if (elen && fwrite(entry,elen,1,stdout) == 0) perror("fwrite");
            printf("\n");
        } else {
            printf("%lld\n", value);
        }
        printf("\n");
        zfree(zl);
    }

    printf("Get element at index -5 (reverse out of range):\n");
    {
        zl = createList();
        p = ziplistIndex(zl, -5);
        if (p == NULL) {
            printf("No entry\n");
        } else {
            printf("ERROR: Out of range index should return NULL, returned offset: %ld\n", p-zl);
            return 1;
        }
        printf("\n");
        zfree(zl);
    }

    printf("Iterate list from 0 to end:\n");
    {
        zl = createList();
        p = ziplistIndex(zl, 0);
        while (ziplistGet(p, &entry, &elen, &value)) {
            printf("Entry: ");
            if (entry) {
                if (elen && fwrite(entry,elen,1,stdout) == 0) perror("fwrite");
            } else {
                printf("%lld", value);
            }
            p = ziplistNext(zl,p);
            printf("\n");
        }
        printf("\n");
        zfree(zl);
    }

    printf("Iterate list from 1 to end:\n");
    {
        zl = createList();
        p = ziplistIndex(zl, 1);
        while (ziplistGet(p, &entry, &elen, &value)) {
            printf("Entry: ");
            if (entry) {
                if (elen && fwrite(entry,elen,1,stdout) == 0) perror("fwrite");
            } else {
                printf("%lld", value);
            }
            p = ziplistNext(zl,p);
            printf("\n");
        }
        printf("\n");
        zfree(zl);
    }

    printf("Iterate list from 2 to end:\n");
    {
        zl = createList();
        p = ziplistIndex(zl, 2);
        while (ziplistGet(p, &entry, &elen, &value)) {
            printf("Entry: ");
            if (entry) {
                if (elen && fwrite(entry,elen,1,stdout) == 0) perror("fwrite");
            } else {
                printf("%lld", value);
            }
            p = ziplistNext(zl,p);
            printf("\n");
        }
        printf("\n");
        zfree(zl);
    }

    printf("Iterate starting out of range:\n");
    {
        zl = createList();
        p = ziplistIndex(zl, 4);
        if (!ziplistGet(p, &entry, &elen, &value)) {
            printf("No entry\n");
        } else {
            printf("ERROR\n");
        }
        printf("\n");
        zfree(zl);
    }

    printf("Iterate from back to front:\n");
    {
        zl = createList();
        p = ziplistIndex(zl, -1);
        while (ziplistGet(p, &entry, &elen, &value)) {
            printf("Entry: ");
            if (entry) {
                if (elen && fwrite(entry,elen,1,stdout) == 0) perror("fwrite");
            } else {
                printf("%lld", value);
            }
            p = ziplistPrev(zl,p);
            printf("\n");
        }
        printf("\n");
        zfree(zl);
    }

    printf("Iterate from back to front, deleting all items:\n");
    {
        zl = createList();
        p = ziplistIndex(zl, -1);
        while (ziplistGet(p, &entry, &elen, &value)) {
            printf("Entry: ");
            if (entry) {
                if (elen && fwrite(entry,elen,1,stdout) == 0) perror("fwrite");
            } else {
                printf("%lld", value);
            }
            zl = ziplistDelete(zl,&p);
            p = ziplistPrev(zl,p);
            printf("\n");
        }
        printf("\n");
        zfree(zl);
    }

    printf("Delete inclusive range 0,0:\n");
    {
        zl = createList();
        zl = ziplistDeleteRange(zl, 0, 1);
        ziplistRepr(zl);
        zfree(zl);
    }

    printf("Delete inclusive range 0,1:\n");
    {
        zl = createList();
        zl = ziplistDeleteRange(zl, 0, 2);
        ziplistRepr(zl);
        zfree(zl);
    }

    printf("Delete inclusive range 1,2:\n");
    {
        zl = createList();
        zl = ziplistDeleteRange(zl, 1, 2);
        ziplistRepr(zl);
        zfree(zl);
    }

    printf("Delete with start index out of range:\n");
    {
        zl = createList();
        zl = ziplistDeleteRange(zl, 5, 1);
        ziplistRepr(zl);
        zfree(zl);
    }

    printf("Delete with num overflow:\n");
    {
        zl = createList();
        zl = ziplistDeleteRange(zl, 1, 5);
        ziplistRepr(zl);
        zfree(zl);
    }

    printf("Delete foo while iterating:\n");
    {
        zl = createList();
        p = ziplistIndex(zl,0);
        while (ziplistGet(p,&entry,&elen,&value)) {
            if (entry && strncmp("foo",(char*)entry,elen) == 0) {
                printf("Delete foo\n");
                zl = ziplistDelete(zl,&p);
            } else {
                printf("Entry: ");
                if (entry) {
                    if (elen && fwrite(entry,elen,1,stdout) == 0)
                        perror("fwrite");
                } else {
                    printf("%lld",value);
                }
                p = ziplistNext(zl,p);
                printf("\n");
            }
        }
        printf("\n");
        ziplistRepr(zl);
        zfree(zl);
    }

    printf("Regression test for >255 byte strings:\n");
    {
        char v1[257] = {0}, v2[257] = {0};
        memset(v1,'x',256);
        memset(v2,'y',256);
        zl = ziplistNew();
        zl = ziplistPush(zl,(unsigned char*)v1,strlen(v1),ZIPLIST_TAIL);
        zl = ziplistPush(zl,(unsigned char*)v2,strlen(v2),ZIPLIST_TAIL);

        /* Pop values again and compare their value. */
        p = ziplistIndex(zl,0);
        assert(ziplistGet(p,&entry,&elen,&value));
        assert(strncmp(v1,(char*)entry,elen) == 0);
        p = ziplistIndex(zl,1);
        assert(ziplistGet(p,&entry,&elen,&value));
        assert(strncmp(v2,(char*)entry,elen) == 0);
        printf("SUCCESS\n\n");
        zfree(zl);
    }

    printf("Regression test deleting next to last entries:\n");
    {
        char v[3][257] = {{0}};
        zlentry e[3] = {{.prevrawlensize = 0, .prevrawlen = 0, .lensize = 0,
                         .len = 0, .headersize = 0, .encoding = 0, .p = NULL}};
        size_t i;

        for (i = 0; i < (sizeof(v)/sizeof(v[0])); i++) {
            memset(v[i], 'a' + i, sizeof(v[0]));
        }

        v[0][256] = '\0';
        v[1][  1] = '\0';
        v[2][256] = '\0';

        zl = ziplistNew();
        for (i = 0; i < (sizeof(v)/sizeof(v[0])); i++) {
            zl = ziplistPush(zl, (unsigned char *) v[i], strlen(v[i]), ZIPLIST_TAIL);
        }

        verify(zl, e);

        assert(e[0].prevrawlensize == 1);
        assert(e[1].prevrawlensize == 5);
        assert(e[2].prevrawlensize == 1);

        /* Deleting entry 1 will increase `prevrawlensize` for entry 2 */
        unsigned char *p = e[1].p;
        zl = ziplistDelete(zl, &p);

        verify(zl, e);

        assert(e[0].prevrawlensize == 1);
        assert(e[1].prevrawlensize == 5);

        printf("SUCCESS\n\n");
        zfree(zl);
    }

    printf("Create long list and check indices:\n");
    {
        zl = ziplistNew();
        char buf[32];
        int i,len;
        for (i = 0; i < 1000; i++) {
            len = sprintf(buf,"%d",i);
            zl = ziplistPush(zl,(unsigned char*)buf,len,ZIPLIST_TAIL);
        }
        for (i = 0; i < 1000; i++) {
            p = ziplistIndex(zl,i);
            assert(ziplistGet(p,NULL,NULL,&value));
            assert(i == value);

            p = ziplistIndex(zl,-i-1);
            assert(ziplistGet(p,NULL,NULL,&value));
            assert(999-i == value);
        }
        printf("SUCCESS\n\n");
        zfree(zl);
    }

    printf("Compare strings with ziplist entries:\n");
    {
        zl = createList();
        p = ziplistIndex(zl,0);
        if (!ziplistCompare(p,(unsigned char*)"hello",5)) {
            printf("ERROR: not \"hello\"\n");
            return 1;
        }
        if (ziplistCompare(p,(unsigned char*)"hella",5)) {
            printf("ERROR: \"hella\"\n");
            return 1;
        }

        p = ziplistIndex(zl,3);
        if (!ziplistCompare(p,(unsigned char*)"1024",4)) {
            printf("ERROR: not \"1024\"\n");
            return 1;
        }
        if (ziplistCompare(p,(unsigned char*)"1025",4)) {
            printf("ERROR: \"1025\"\n");
            return 1;
        }
        printf("SUCCESS\n\n");
        zfree(zl);
    }

    printf("Merge test:\n");
    {
        /* create list gives us: [hello, foo, quux, 1024] */
        zl = createList();
        unsigned char *zl2 = createList();

        unsigned char *zl3 = ziplistNew();
        unsigned char *zl4 = ziplistNew();

        if (ziplistMerge(&zl4, &zl4)) {
            printf("ERROR: Allowed merging of one ziplist into itself.\n");
            return 1;
        }

        /* Merge two empty ziplists, get empty result back. */
        zl4 = ziplistMerge(&zl3, &zl4);
        ziplistRepr(zl4);
        if (ziplistLen(zl4)) {
            printf("ERROR: Merging two empty ziplists created entries.\n");
            return 1;
        }
        zfree(zl4);

        zl2 = ziplistMerge(&zl, &zl2);
        /* merge gives us: [hello, foo, quux, 1024, hello, foo, quux, 1024] */
        ziplistRepr(zl2);

        if (ziplistLen(zl2) != 8) {
            printf("ERROR: Merged length not 8, but: %u\n", ziplistLen(zl2));
            return 1;
        }

        p = ziplistIndex(zl2,0);
        if (!ziplistCompare(p,(unsigned char*)"hello",5)) {
            printf("ERROR: not \"hello\"\n");
            return 1;
        }
        if (ziplistCompare(p,(unsigned char*)"hella",5)) {
            printf("ERROR: \"hella\"\n");
            return 1;
        }

        p = ziplistIndex(zl2,3);
        if (!ziplistCompare(p,(unsigned char*)"1024",4)) {
            printf("ERROR: not \"1024\"\n");
            return 1;
        }
        if (ziplistCompare(p,(unsigned char*)"1025",4)) {
            printf("ERROR: \"1025\"\n");
            return 1;
        }

        p = ziplistIndex(zl2,4);
        if (!ziplistCompare(p,(unsigned char*)"hello",5)) {
            printf("ERROR: not \"hello\"\n");
            return 1;
        }
        if (ziplistCompare(p,(unsigned char*)"hella",5)) {
            printf("ERROR: \"hella\"\n");
            return 1;
        }

        p = ziplistIndex(zl2,7);
        if (!ziplistCompare(p,(unsigned char*)"1024",4)) {
            printf("ERROR: not \"1024\"\n");
            return 1;
        }
        if (ziplistCompare(p,(unsigned char*)"1025",4)) {
            printf("ERROR: \"1025\"\n");
            return 1;
        }
        printf("SUCCESS\n\n");
        zfree(zl);
    }

    printf("Stress with random payloads of different encoding:\n");
    {
        int i,j,len,where;
        unsigned char *p;
        char buf[1024];
        int buflen;
        list *ref;
        listNode *refnode;

        /* Hold temp vars from ziplist */
        unsigned char *sstr;
        unsigned int slen;
        long long sval;

        for (i = 0; i < 20000; i++) {
            zl = ziplistNew();
            ref = listCreate();
            listSetFreeMethod(ref,(void (*)(void*))sdsfree);
            len = rand() % 256;

            /* Create lists */
            for (j = 0; j < len; j++) {
                where = (rand() & 1) ? ZIPLIST_HEAD : ZIPLIST_TAIL;
                if (rand() % 2) {
                    buflen = randstring(buf,1,sizeof(buf)-1);
                } else {
                    switch(rand() % 3) {
                    case 0:
                        buflen = sprintf(buf,"%lld",(0LL + rand()) >> 20);
                        break;
                    case 1:
                        buflen = sprintf(buf,"%lld",(0LL + rand()));
                        break;
                    case 2:
                        buflen = sprintf(buf,"%lld",(0LL + rand()) << 20);
                        break;
                    default:
                        assert(NULL);
                    }
                }

                /* Add to ziplist */
                zl = ziplistPush(zl, (unsigned char*)buf, buflen, where);

                /* Add to reference list */
                if (where == ZIPLIST_HEAD) {
                    listAddNodeHead(ref,sdsnewlen(buf, buflen));
                } else if (where == ZIPLIST_TAIL) {
                    listAddNodeTail(ref,sdsnewlen(buf, buflen));
                } else {
                    assert(NULL);
                }
            }

            assert(listLength(ref) == ziplistLen(zl));
            for (j = 0; j < len; j++) {
                /* Naive way to get elements, but similar to the stresser
                 * executed from the Tcl test suite. */
                p = ziplistIndex(zl,j);
                refnode = listIndex(ref,j);

                assert(ziplistGet(p,&sstr,&slen,&sval));
                if (sstr == NULL) {
                    buflen = sprintf(buf,"%lld",sval);
                } else {
                    buflen = slen;
                    memcpy(buf,sstr,buflen);
                    buf[buflen] = '\0';
                }
                assert(memcmp(buf,listNodeValue(refnode),buflen) == 0);
            }
            zfree(zl);
            listRelease(ref);
        }
        printf("SUCCESS\n\n");
    }

    printf("Stress with variable ziplist size:\n");
    {
        stress(ZIPLIST_HEAD,100000,16384,256);
        stress(ZIPLIST_TAIL,100000,16384,256);
    }

    return 0;
}
#endif<|MERGE_RESOLUTION|>--- conflicted
+++ resolved
@@ -576,13 +576,8 @@
 
 /* Create a new empty ziplist. */
 unsigned char *ziplistNew(void) {
-<<<<<<< HEAD
-    unsigned int bytes = ZIPLIST_HEADER_SIZE+1;
+    unsigned int bytes = ZIPLIST_HEADER_SIZE+ZIPLIST_END_SIZE;
     unsigned char *zl = zmalloc(bytes, MALLOC_SHARED);
-=======
-    unsigned int bytes = ZIPLIST_HEADER_SIZE+ZIPLIST_END_SIZE;
-    unsigned char *zl = zmalloc(bytes);
->>>>>>> d7dd023b
     ZIPLIST_BYTES(zl) = intrev32ifbe(bytes);
     ZIPLIST_TAIL_OFFSET(zl) = intrev32ifbe(ZIPLIST_HEADER_SIZE);
     ZIPLIST_LENGTH(zl) = 0;
