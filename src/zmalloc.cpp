--- conflicted
+++ resolved
@@ -520,15 +520,9 @@
     char tmp[32];
     unsigned narenas = 0;
     size_t sz = sizeof(unsigned);
-<<<<<<< HEAD
     if (!mallctl("arenas.narenas", &narenas, &sz, NULL, 0)) {
-        snprintf(tmp, 32, "arena.%d.purge", narenas);
+        snprintf(tmp, sizeof(tmp), "arena.%d.purge", narenas);
         if (!mallctl(tmp, NULL, 0, NULL, 0))
-=======
-    if (!je_mallctl("arenas.narenas", &narenas, &sz, NULL, 0)) {
-        snprintf(tmp, sizeof(tmp), "arena.%d.purge", narenas);
-        if (!je_mallctl(tmp, NULL, 0, NULL, 0))
->>>>>>> 81c6c790
             return 0;
     }
     return -1;
