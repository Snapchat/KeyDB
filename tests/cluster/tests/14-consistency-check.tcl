source "../tests/includes/init-tests.tcl"
source "../../../tests/support/cli.tcl"

test "Create a 5 nodes cluster" {
    create_cluster 5 5
}

test "Cluster should start ok" {
    assert_cluster_state ok
}

test "Cluster is writable" {
    cluster_write_test 0
}

proc find_non_empty_master {} {
    set master_id_no {}
    foreach_redis_id id {
        if {[RI $id role] eq {master} && [R $id dbsize] > 0} {
            set master_id_no $id
        }
    }
    return $master_id_no
}

proc get_one_of_my_replica {id} {
    set replica_port [lindex [lindex [lindex [R $id role] 2] 0] 1]
    set replica_id_num [get_instance_id_by_port redis $replica_port]
    return $replica_id_num
}

proc cluster_write_keys_with_expire {id ttl} {
    set prefix [randstring 20 20 alpha]
    set port [get_instance_attrib redis $id port]
    set cluster [redis_cluster 127.0.0.1:$port]
    for {set j 100} {$j < 200} {incr j} {
        $cluster setex key_expire.$j $ttl $prefix.$j
    }
    $cluster close
}

# make sure that replica who restarts from persistence will load keys
# that have already expired, critical for correct execution of commands
# that arrive from the master
proc test_slave_load_expired_keys {aof} {
    test "Slave expired keys is loaded when restarted: appendonly=$aof" {
        set master_id [find_non_empty_master]
        set replica_id [get_one_of_my_replica $master_id]

        set master_dbsize_0 [R $master_id dbsize]
        set replica_dbsize_0 [R $replica_id dbsize]
        assert_equal $master_dbsize_0 $replica_dbsize_0

        # config the replica persistency and rewrite the config file to survive restart
        # note that this needs to be done before populating the volatile keys since
        # that triggers and AOFRW, and we rather the AOF file to have SETEX commands
        # rather than an RDB with volatile keys
        R $replica_id config set appendonly $aof
        R $replica_id config rewrite

        # fill with 100 keys with 3 second TTL
        set data_ttl 3
        cluster_write_keys_with_expire $master_id $data_ttl

        # wait for replica to be in sync with master
        wait_for_condition 500 10 {
            [R $replica_id dbsize] eq [R $master_id dbsize]
        } else {
            fail "replica didn't sync"
        }
        
        set replica_dbsize_1 [R $replica_id dbsize]
        assert {$replica_dbsize_1 > $replica_dbsize_0}

        # make replica create persistence file
        if {$aof == "yes"} {
            # we need to wait for the initial AOFRW to be done, otherwise
            # kill_instance (which now uses SIGTERM will fail ("Writing initial AOF, can't exit")
            wait_for_condition 100 10 {
                [RI $replica_id aof_rewrite_in_progress] eq 0
            } else {
                fail "keys didn't expire"
            }
        } else {
            R $replica_id save
        }

        # kill the replica (would stay down until re-started)
        kill_instance redis $replica_id

<<<<<<< HEAD
        set master_port [get_instance_attrib redis $master_id port]
        exec ../../../src/keydb-cli -h 127.0.0.1 -p $master_port debug sleep [expr $data_ttl+3] > /dev/null &
=======
        # Make sure the master doesn't do active expire (sending DELs to the replica)
        R $master_id DEBUG SET-ACTIVE-EXPIRE 0
>>>>>>> 03b59cd5

        # wait for all the keys to get logically expired
        after [expr $data_ttl*1000]

        # start the replica again (loading an RDB or AOF file)
        restart_instance redis $replica_id

        # make sure the keys are still there
        set replica_dbsize_3 [R $replica_id dbsize]
        assert {$replica_dbsize_3 > $replica_dbsize_0}
        
        # restore settings
        R $master_id DEBUG SET-ACTIVE-EXPIRE 1

        # wait for the master to expire all keys and replica to get the DELs
        wait_for_condition 500 10 {
            [R $replica_id dbsize] eq $master_dbsize_0
        } else {
            fail "keys didn't expire"
        }
    }
}

test_slave_load_expired_keys no
test_slave_load_expired_keys yes<|MERGE_RESOLUTION|>--- conflicted
+++ resolved
@@ -88,13 +88,8 @@
         # kill the replica (would stay down until re-started)
         kill_instance redis $replica_id
 
-<<<<<<< HEAD
-        set master_port [get_instance_attrib redis $master_id port]
-        exec ../../../src/keydb-cli -h 127.0.0.1 -p $master_port debug sleep [expr $data_ttl+3] > /dev/null &
-=======
         # Make sure the master doesn't do active expire (sending DELs to the replica)
         R $master_id DEBUG SET-ACTIVE-EXPIRE 0
->>>>>>> 03b59cd5
 
         # wait for all the keys to get logically expired
         after [expr $data_ttl*1000]
