--- conflicted
+++ resolved
@@ -39,11 +39,7 @@
 
 # Execute the specified instance of the server specified by 'type', using
 # the provided configuration file. Returns the PID of the process.
-<<<<<<< HEAD
-proc exec_instance {type cfgfile dir} {
-=======
 proc exec_instance {type dirname cfgfile} {
->>>>>>> 03b59cd5
     if {$type eq "redis"} {
         set prgname keydb-server
     } elseif {$type eq "sentinel"} {
@@ -52,21 +48,11 @@
         error "Unknown instance type."
     }
 
-<<<<<<< HEAD
-    set stdout [format "%s/%s" $dir "stdout"]
-    set stderr [format "%s/%s" $dir "stderr"]
-
-=======
     set errfile [file join $dirname err.txt]
->>>>>>> 03b59cd5
     if {$::valgrind} {
         set pid [exec valgrind --track-origins=yes --suppressions=../../../src/valgrind.sup --show-reachable=no --show-possibly-lost=no --leak-check=full ../../../src/${prgname} $cfgfile 2>> $errfile &]
     } else {
-<<<<<<< HEAD
-        set pid [exec ../../../src/${prgname} $cfgfile > $stdout 2> $stderr &]
-=======
         set pid [exec ../../../src/${prgname} $cfgfile 2>> $errfile &]
->>>>>>> 03b59cd5
     }
     return $pid
 }
@@ -107,10 +93,6 @@
         close $cfg
 
         # Finally exec it and remember the pid for later cleanup.
-<<<<<<< HEAD
-        set pid [exec_instance $type $cfgfile $dirname]
-        lappend ::pids $pid
-=======
         set retry 100
         while {$retry} {
             set pid [exec_instance $type $dirname $cfgfile]
@@ -133,7 +115,6 @@
                 break
             }
         }
->>>>>>> 03b59cd5
 
         # Check availability finally
         if {[server_is_up 127.0.0.1 $port 100] == 0} {
@@ -595,11 +576,7 @@
 
     # Execute the instance with its old setup and append the new pid
     # file for cleanup.
-<<<<<<< HEAD
-    set pid [exec_instance $type $cfgfile $dirname]
-=======
     set pid [exec_instance $type $dirname $cfgfile]
->>>>>>> 03b59cd5
     set_instance_attrib $type $id pid $pid
     lappend ::pids $pid
 
