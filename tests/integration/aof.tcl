--- conflicted
+++ resolved
@@ -258,7 +258,6 @@
         }
     }
 
-<<<<<<< HEAD
     # Because of how this test works its inherently unreliable with multithreading, so force threads 1
     #   No real client should rely on this undocumented behavior
     start_server {overrides {appendonly {yes} appendfilename {appendonly.aof} appendfsync always server-threads 1}} {
@@ -289,7 +288,9 @@
                 set size2 [file size $aof]
                 assert {$size1 != $size2}
             }
-=======
+        }
+    }
+    
     ## Test that PEXPIREMEMBERAT is loaded correctly
     create_aof {
         append_to_aof [formatCommand sadd testkey a b c d]
@@ -309,7 +310,6 @@
                 fail "Loading DB is taking too much time."
             }
             assert_equal 3 [$client scard testkey]
->>>>>>> 8e81e5f2
         }
     }
 }