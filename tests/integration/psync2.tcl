--- conflicted
+++ resolved
@@ -4,13 +4,8 @@
         # The following is the regexp we use to match the log line
         # time info. Logs are in the following form:
         #
-<<<<<<< HEAD
         # 11296:11296:M 25 May 2020 17:37:14.652 # Server initialized
         set log_regexp {^[0-9]+:^[0-9]+:[A-Z] [0-9]+ [A-z]+ [0-9]+ ([0-9:.]+) .*}
-=======
-        # 11296:M 25 May 2020 17:37:14.652 # Server initialized
-        set log_regexp {^[0-9]+:[A-Z] [0-9]+ [A-z]+ [0-9]+ ([0-9:.]+) .*}
->>>>>>> 78e69c22
         set repl_regexp {(master|repl|sync|backlog|meaningful|offset)}
 
         puts "Master ID is $master_id"
