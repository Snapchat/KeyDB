--- conflicted
+++ resolved
@@ -183,11 +183,6 @@
             $R($j) slaveof $master_host $master_port
         }
 
-<<<<<<< HEAD
-        # Wait for slaves to sync
-        wait_for_condition 50 2000 {
-            [status $R($master_id) connected_slaves] == 4
-=======
         # Wait for replicas to sync. it is not enough to just wait for connected_slaves==4
         # since we might do the check before the master realized that they're disconnected
         wait_for_condition 50 1000 {
@@ -196,7 +191,6 @@
             [status $R([expr {($master_id+2)%5}]) master_link_status] == "up" &&
             [status $R([expr {($master_id+3)%5}]) master_link_status] == "up" &&
             [status $R([expr {($master_id+4)%5}]) master_link_status] == "up"
->>>>>>> 17dfd7ca
         } else {
             fail "Replica not reconnecting"
         }
