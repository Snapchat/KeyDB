
# find the OS
uname_S := $(shell sh -c 'uname -s 2>/dev/null || echo not')

# Compile flags for linux / osx
ifeq ($(uname_S),Linux)
	SHOBJ_CFLAGS ?= -W -Wall -fno-common -g -ggdb -std=c99 -O2
	SHOBJ_LDFLAGS ?= -shared
else
	SHOBJ_CFLAGS ?= -W -Wall -dynamic -fno-common -g -ggdb -std=c99 -O2
	SHOBJ_LDFLAGS ?= -bundle -undefined dynamic_lookup
endif

TEST_MODULES = \
    commandfilter.so \
    testrdb.so \
    fork.so \
    infotest.so \
    propagate.so \
    misc.so \
    hooks.so \
    blockonkeys.so \
    scan.so \
    datatype.so \
    auth.so \
    keyspace_events.so \
    blockedclient.so \
<<<<<<< HEAD
    getkeys.so \
    timers.so
=======
    zset.so \
    getkeys.so
>>>>>>> 91ffe99e


.PHONY: all

all: $(TEST_MODULES)

32bit:
	$(MAKE) CFLAGS="-m32" LDFLAGS="-melf_i386"

%.xo: %.c ../../src/redismodule.h
	$(CC) -I../../src $(CFLAGS) $(SHOBJ_CFLAGS) -fPIC -c $< -o $@

%.so: %.xo
	$(LD) -o $@ $< $(SHOBJ_LDFLAGS) $(LDFLAGS) $(LIBS) -lc

.PHONY: clean

clean:
	rm -f $(TEST_MODULES) $(TEST_MODULES:.so=.xo)<|MERGE_RESOLUTION|>--- conflicted
+++ resolved
@@ -25,13 +25,9 @@
     auth.so \
     keyspace_events.so \
     blockedclient.so \
-<<<<<<< HEAD
     getkeys.so \
+    zset.so \
     timers.so
-=======
-    zset.so \
-    getkeys.so
->>>>>>> 91ffe99e
 
 
 .PHONY: all
