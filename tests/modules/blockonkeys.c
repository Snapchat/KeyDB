#define REDISMODULE_EXPERIMENTAL_API
#include "redismodule.h"

#include <string.h>
#include <assert.h>
#include <unistd.h>

#define LIST_SIZE 1024

typedef struct {
    long long list[LIST_SIZE];
    long long length;
} fsl_t; /* Fixed-size list */

static RedisModuleType *fsltype = NULL;

fsl_t *fsl_type_create() {
    fsl_t *o;
    o = RedisModule_Alloc(sizeof(*o));
    o->length = 0;
    return o;
}

void fsl_type_free(fsl_t *o) {
    RedisModule_Free(o);
}

/* ========================== "fsltype" type methods ======================= */

void *fsl_rdb_load(RedisModuleIO *rdb, int encver) {
    if (encver != 0) {
        return NULL;
    }
    fsl_t *fsl = fsl_type_create();
    fsl->length = RedisModule_LoadUnsigned(rdb);
    for (long long i = 0; i < fsl->length; i++)
        fsl->list[i] = RedisModule_LoadSigned(rdb);
    return fsl;
}

void fsl_rdb_save(RedisModuleIO *rdb, void *value) {
    fsl_t *fsl = value;
    RedisModule_SaveUnsigned(rdb,fsl->length);
    for (long long i = 0; i < fsl->length; i++)
        RedisModule_SaveSigned(rdb, fsl->list[i]);
}

void fsl_aofrw(RedisModuleIO *aof, RedisModuleString *key, void *value) {
    fsl_t *fsl = value;
    for (long long i = 0; i < fsl->length; i++)
        RedisModule_EmitAOF(aof, "FSL.PUSH","sl", key, fsl->list[i]);
}

void fsl_free(void *value) {
    fsl_type_free(value);
}

/* ========================== helper methods ======================= */

int get_fsl(RedisModuleCtx *ctx, RedisModuleString *keyname, int mode, int create, fsl_t **fsl, int reply_on_failure) {
    RedisModuleKey *key = RedisModule_OpenKey(ctx, keyname, mode);

    int type = RedisModule_KeyType(key);
    if (type != REDISMODULE_KEYTYPE_EMPTY && RedisModule_ModuleTypeGetType(key) != fsltype) {
        RedisModule_CloseKey(key);
        if (reply_on_failure)
            RedisModule_ReplyWithError(ctx, REDISMODULE_ERRORMSG_WRONGTYPE);
        return 0;
    }

    /* Create an empty value object if the key is currently empty. */
    if (type == REDISMODULE_KEYTYPE_EMPTY) {
        if (!create) {
            /* Key is empty but we cannot create */
            RedisModule_CloseKey(key);
            *fsl = NULL;
            return 1;
        }
        *fsl = fsl_type_create();
        RedisModule_ModuleTypeSetValue(key, fsltype, *fsl);
    } else {
        *fsl = RedisModule_ModuleTypeGetValue(key);
    }

    RedisModule_CloseKey(key);
    return 1;
}

/* ========================== commands ======================= */

/* FSL.PUSH <key> <int> - Push an integer to the fixed-size list (to the right).
 * It must be greater than the element in the head of the list. */
int fsl_push(RedisModuleCtx *ctx, RedisModuleString **argv, int argc) {
    if (argc != 3)
        return RedisModule_WrongArity(ctx);

    long long ele;
    if (RedisModule_StringToLongLong(argv[2],&ele) != REDISMODULE_OK)
        return RedisModule_ReplyWithError(ctx,"ERR invalid integer");

    fsl_t *fsl;
    if (!get_fsl(ctx, argv[1], REDISMODULE_WRITE, 1, &fsl, 1))
        return REDISMODULE_OK;

    if (fsl->length == LIST_SIZE)
        return RedisModule_ReplyWithError(ctx,"ERR list is full");

    if (fsl->length != 0 && fsl->list[fsl->length-1] >= ele)
        return RedisModule_ReplyWithError(ctx,"ERR new element has to be greater than the head element");

    fsl->list[fsl->length++] = ele;
    RedisModule_SignalKeyAsReady(ctx, argv[1]);

    return RedisModule_ReplyWithSimpleString(ctx, "OK");
}

int bpop_reply_callback(RedisModuleCtx *ctx, RedisModuleString **argv, int argc) {
    REDISMODULE_NOT_USED(argv);
    REDISMODULE_NOT_USED(argc);
    RedisModuleString *keyname = RedisModule_GetBlockedClientReadyKey(ctx);

    fsl_t *fsl;
    if (!get_fsl(ctx, keyname, REDISMODULE_READ, 0, &fsl, 0) || !fsl)
        return REDISMODULE_ERR;

    RedisModule_ReplyWithLongLong(ctx, fsl->list[--fsl->length]);
    return REDISMODULE_OK;
}

int bpop_timeout_callback(RedisModuleCtx *ctx, RedisModuleString **argv, int argc) {
    REDISMODULE_NOT_USED(argv);
    REDISMODULE_NOT_USED(argc);
    return RedisModule_ReplyWithSimpleString(ctx, "Request timedout");
}

/* FSL.BPOP <key> <timeout> - Block clients until list has two or more elements.
 * When that happens, unblock client and pop the last two elements (from the right). */
int fsl_bpop(RedisModuleCtx *ctx, RedisModuleString **argv, int argc) {
    if (argc != 3)
        return RedisModule_WrongArity(ctx);

    long long timeout;
    if (RedisModule_StringToLongLong(argv[2],&timeout) != REDISMODULE_OK || timeout < 0)
        return RedisModule_ReplyWithError(ctx,"ERR invalid timeout");

    fsl_t *fsl;
    if (!get_fsl(ctx, argv[1], REDISMODULE_READ, 0, &fsl, 1))
        return REDISMODULE_OK;

    if (!fsl) {
        RedisModule_BlockClientOnKeys(ctx, bpop_reply_callback, bpop_timeout_callback,
                                      NULL, timeout, &argv[1], 1, NULL);
    } else {
        RedisModule_ReplyWithLongLong(ctx, fsl->list[--fsl->length]);
    }

    return REDISMODULE_OK;
}

int bpopgt_reply_callback(RedisModuleCtx *ctx, RedisModuleString **argv, int argc) {
    REDISMODULE_NOT_USED(argv);
    REDISMODULE_NOT_USED(argc);
    RedisModuleString *keyname = RedisModule_GetBlockedClientReadyKey(ctx);
    long long *pgt = RedisModule_GetBlockedClientPrivateData(ctx);

    fsl_t *fsl;
    if (!get_fsl(ctx, keyname, REDISMODULE_READ, 0, &fsl, 0) || !fsl)
        return REDISMODULE_ERR;

<<<<<<< HEAD
    if (fsl->list[fsl->length-1] <= *pgt)
=======
    if (!fsl || fsl->list[fsl->length-1] <= *pgt)
>>>>>>> d7d13721
        return REDISMODULE_ERR;

    RedisModule_ReplyWithLongLong(ctx, fsl->list[--fsl->length]);
    return REDISMODULE_OK;
}

int bpopgt_timeout_callback(RedisModuleCtx *ctx, RedisModuleString **argv, int argc) {
    REDISMODULE_NOT_USED(argv);
    REDISMODULE_NOT_USED(argc);
    return RedisModule_ReplyWithSimpleString(ctx, "Request timedout");
}

void bpopgt_free_privdata(RedisModuleCtx *ctx, void *privdata) {
    REDISMODULE_NOT_USED(ctx);
    RedisModule_Free(privdata);
}

/* FSL.BPOPGT <key> <gt> <timeout> - Block clients until list has an element greater than <gt>.
 * When that happens, unblock client and pop the last element (from the right). */
int fsl_bpopgt(RedisModuleCtx *ctx, RedisModuleString **argv, int argc) {
    if (argc != 4)
        return RedisModule_WrongArity(ctx);

    long long gt;
    if (RedisModule_StringToLongLong(argv[2],&gt) != REDISMODULE_OK)
        return RedisModule_ReplyWithError(ctx,"ERR invalid integer");

    long long timeout;
    if (RedisModule_StringToLongLong(argv[3],&timeout) != REDISMODULE_OK || timeout < 0)
        return RedisModule_ReplyWithError(ctx,"ERR invalid timeout");

    fsl_t *fsl;
    if (!get_fsl(ctx, argv[1], REDISMODULE_READ, 0, &fsl, 1))
        return REDISMODULE_OK;

    if (!fsl || fsl->list[fsl->length-1] <= gt) {
        /* We use malloc so the tests in blockedonkeys.tcl can check for memory leaks */
        long long *pgt = RedisModule_Alloc(sizeof(long long));
        *pgt = gt;
<<<<<<< HEAD
=======
        /* Key is empty or has <2 elements, we must block */
>>>>>>> d7d13721
        RedisModule_BlockClientOnKeys(ctx, bpopgt_reply_callback, bpopgt_timeout_callback,
                                      bpopgt_free_privdata, timeout, &argv[1], 1, pgt);
    } else {
        RedisModule_ReplyWithLongLong(ctx, fsl->list[--fsl->length]);
    }

    return REDISMODULE_OK;
}

int bpoppush_reply_callback(RedisModuleCtx *ctx, RedisModuleString **argv, int argc) {
    REDISMODULE_NOT_USED(argv);
    REDISMODULE_NOT_USED(argc);
    RedisModuleString *src_keyname = RedisModule_GetBlockedClientReadyKey(ctx);
    RedisModuleString *dst_keyname = RedisModule_GetBlockedClientPrivateData(ctx);

    fsl_t *src;
    if (!get_fsl(ctx, src_keyname, REDISMODULE_READ, 0, &src, 0) || !src)
        return REDISMODULE_ERR;

    fsl_t *dst;
    if (!get_fsl(ctx, dst_keyname, REDISMODULE_WRITE, 1, &dst, 0) || !dst)
        return REDISMODULE_ERR;

    long long ele = src->list[--src->length];
    dst->list[dst->length++] = ele;
    RedisModule_SignalKeyAsReady(ctx, dst_keyname);
    return RedisModule_ReplyWithLongLong(ctx, ele);
}

int bpoppush_timeout_callback(RedisModuleCtx *ctx, RedisModuleString **argv, int argc) {
    REDISMODULE_NOT_USED(argv);
    REDISMODULE_NOT_USED(argc);
    return RedisModule_ReplyWithSimpleString(ctx, "Request timedout");
}

void bpoppush_free_privdata(RedisModuleCtx *ctx, void *privdata) {
    RedisModule_FreeString(ctx, privdata);
}

/* FSL.BPOPPUSH <src> <dst> <timeout> - Block clients until <src> has an element.
 * When that happens, unblock client, pop the last element from <src> and push it to <dst>
 * (from the right). */
int fsl_bpoppush(RedisModuleCtx *ctx, RedisModuleString **argv, int argc) {
    if (argc != 4)
        return RedisModule_WrongArity(ctx);

    long long timeout;
    if (RedisModule_StringToLongLong(argv[3],&timeout) != REDISMODULE_OK || timeout < 0)
        return RedisModule_ReplyWithError(ctx,"ERR invalid timeout");

    fsl_t *src;
    if (!get_fsl(ctx, argv[1], REDISMODULE_READ, 0, &src, 1))
        return REDISMODULE_OK;

    if (!src) {
        /* Retain string for reply callback */
        RedisModule_RetainString(ctx, argv[2]);
        /* Key is empty, we must block */
        RedisModule_BlockClientOnKeys(ctx, bpoppush_reply_callback, bpoppush_timeout_callback,
                                      bpoppush_free_privdata, timeout, &argv[1], 1, argv[2]);
    } else {
        fsl_t *dst;
        if (!get_fsl(ctx, argv[2], REDISMODULE_WRITE, 1, &dst, 1))
            return REDISMODULE_OK;
        long long ele = src->list[--src->length];
        dst->list[dst->length++] = ele;
        RedisModule_SignalKeyAsReady(ctx, argv[2]);
        RedisModule_ReplyWithLongLong(ctx, ele);
    }

    return REDISMODULE_OK;
}

/* FSL.GETALL <key> - Reply with an array containing all elements. */
int fsl_getall(RedisModuleCtx *ctx, RedisModuleString **argv, int argc) {
    if (argc != 2)
        return RedisModule_WrongArity(ctx);

    fsl_t *fsl;
    if (!get_fsl(ctx, argv[1], REDISMODULE_READ, 0, &fsl, 1))
        return REDISMODULE_OK;

    if (!fsl)
        return RedisModule_ReplyWithArray(ctx, 0);

    RedisModule_ReplyWithArray(ctx, fsl->length);
    for (int i = 0; i < fsl->length; i++)
        RedisModule_ReplyWithLongLong(ctx, fsl->list[i]);
    return REDISMODULE_OK;
}

int RedisModule_OnLoad(RedisModuleCtx *ctx, RedisModuleString **argv, int argc) {
    REDISMODULE_NOT_USED(argv);
    REDISMODULE_NOT_USED(argc);

    if (RedisModule_Init(ctx, "blockonkeys", 1, REDISMODULE_APIVER_1)== REDISMODULE_ERR)
        return REDISMODULE_ERR;

    RedisModuleTypeMethods tm = {
        .version = REDISMODULE_TYPE_METHOD_VERSION,
        .rdb_load = fsl_rdb_load,
        .rdb_save = fsl_rdb_save,
        .aof_rewrite = fsl_aofrw,
        .mem_usage = NULL,
        .free = fsl_free,
        .digest = NULL
    };

    fsltype = RedisModule_CreateDataType(ctx, "fsltype_t", 0, &tm);
    if (fsltype == NULL)
        return REDISMODULE_ERR;

    if (RedisModule_CreateCommand(ctx,"fsl.push",fsl_push,"",0,0,0) == REDISMODULE_ERR)
        return REDISMODULE_ERR;

    if (RedisModule_CreateCommand(ctx,"fsl.bpop",fsl_bpop,"",0,0,0) == REDISMODULE_ERR)
        return REDISMODULE_ERR;

    if (RedisModule_CreateCommand(ctx,"fsl.bpopgt",fsl_bpopgt,"",0,0,0) == REDISMODULE_ERR)
        return REDISMODULE_ERR;

    if (RedisModule_CreateCommand(ctx,"fsl.bpoppush",fsl_bpoppush,"",0,0,0) == REDISMODULE_ERR)
        return REDISMODULE_ERR;

    if (RedisModule_CreateCommand(ctx,"fsl.getall",fsl_getall,"",0,0,0) == REDISMODULE_ERR)
        return REDISMODULE_ERR;

    return REDISMODULE_OK;
}<|MERGE_RESOLUTION|>--- conflicted
+++ resolved
@@ -164,14 +164,10 @@
     long long *pgt = RedisModule_GetBlockedClientPrivateData(ctx);
 
     fsl_t *fsl;
-    if (!get_fsl(ctx, keyname, REDISMODULE_READ, 0, &fsl, 0) || !fsl)
-        return REDISMODULE_ERR;
-
-<<<<<<< HEAD
-    if (fsl->list[fsl->length-1] <= *pgt)
-=======
+    if (!get_fsl(ctx, keyname, REDISMODULE_READ, 0, &fsl, 0))
+        return REDISMODULE_ERR;
+
     if (!fsl || fsl->list[fsl->length-1] <= *pgt)
->>>>>>> d7d13721
         return REDISMODULE_ERR;
 
     RedisModule_ReplyWithLongLong(ctx, fsl->list[--fsl->length]);
@@ -211,10 +207,7 @@
         /* We use malloc so the tests in blockedonkeys.tcl can check for memory leaks */
         long long *pgt = RedisModule_Alloc(sizeof(long long));
         *pgt = gt;
-<<<<<<< HEAD
-=======
         /* Key is empty or has <2 elements, we must block */
->>>>>>> d7d13721
         RedisModule_BlockClientOnKeys(ctx, bpopgt_reply_callback, bpopgt_timeout_callback,
                                       bpopgt_free_privdata, timeout, &argv[1], 1, pgt);
     } else {
