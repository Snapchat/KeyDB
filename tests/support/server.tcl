--- conflicted
+++ resolved
@@ -178,11 +178,11 @@
 
 proc spawn_server {config_file stdout stderr} {
     if {$::valgrind} {
-        set pid [exec valgrind --track-origins=yes --trace-children=yes --suppressions=[pwd]/src/valgrind.sup --show-reachable=no --show-possibly-lost=no --leak-check=full src/redis-server $config_file >> $stdout 2>> $stderr &]
+        set pid [exec valgrind --track-origins=yes --trace-children=yes --suppressions=[pwd]/src/valgrind.sup --show-reachable=no --show-possibly-lost=no --leak-check=full src/keydb-server $config_file >> $stdout 2>> $stderr &]
     } elseif ($::stack_logging) {
-        set pid [exec /usr/bin/env MallocStackLogging=1 MallocLogFile=/tmp/malloc_log.txt src/redis-server $config_file >> $stdout 2>> $stderr &]
+        set pid [exec /usr/bin/env MallocStackLogging=1 MallocLogFile=/tmp/malloc_log.txt src/keydb-server $config_file >> $stdout 2>> $stderr &]
     } else {
-        set pid [exec src/redis-server $config_file >> $stdout 2>> $stderr &]
+        set pid [exec src/keydb-server $config_file >> $stdout 2>> $stderr &]
     }
 
     if {$::wait_server} {
@@ -369,20 +369,7 @@
 
         send_data_packet $::test_server_fd "server-spawning" "port $port"
 
-<<<<<<< HEAD
-        if {$::valgrind} {
-            set pid [exec valgrind --track-origins=yes --suppressions=src/valgrind.sup --show-reachable=no --show-possibly-lost=no --leak-check=full src/keydb-server $config_file > $stdout 2> $stderr &]
-        } elseif ($::stack_logging) {
-            set pid [exec /usr/bin/env MallocStackLogging=1 MallocLogFile=/tmp/malloc_log.txt src/keydb-server $config_file > $stdout 2> $stderr &]
-        } else {
-            set pid [exec src/keydb-server $config_file > $stdout 2> $stderr &]
-        }
-
-        # Tell the test server about this new instance.
-        send_data_packet $::test_server_fd server-spawned $pid
-=======
         set pid [spawn_server $config_file $stdout $stderr]
->>>>>>> 03b59cd5
 
         # check that the server actually started
         set port_busy [wait_server_started $config_file $stdout $pid]
@@ -557,7 +544,7 @@
     if {$wait_ready} {
         while 1 {
             # check that the server actually started and is ready for connections
-            if {[exec grep -i "Ready to accept" | wc -l < $stdout] > $prev_ready_count + 1} {
+            if {[exec grep -i "Ready to accept" | wc -l < $stdout] > $prev_ready_count} {
                 break
             }
             after 10
