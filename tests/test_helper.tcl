--- conflicted
+++ resolved
@@ -35,13 +35,10 @@
     unit/quit
     unit/aofrw
     unit/acl
-<<<<<<< HEAD
     unit/rreplay
     unit/cron
     unit/replication
-=======
     unit/latency-monitor
->>>>>>> 03b59cd5
     integration/block-repl
     integration/replication
     integration/replication-2
