--- conflicted
+++ resolved
@@ -35,13 +35,10 @@
     unit/quit
     unit/aofrw
     unit/acl
-<<<<<<< HEAD
     unit/rreplay
     unit/cron
     unit/replication
-=======
     unit/latency-monitor
->>>>>>> 40f2c892
     integration/block-repl
     integration/replication
     integration/replication-2
