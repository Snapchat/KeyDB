--- conflicted
+++ resolved
@@ -1,10 +1,5 @@
-<<<<<<< HEAD
 start_server {tags {"CRON"} overrides {hz 100} } {
-    test {cron singleshot past tense} {
-=======
-start_server {tags {"CRON"}} {
     test {keydb.cron singleshot past tense} {
->>>>>>> 5d2cf7f9
         r flushall
         r keydb.cron testjob single 0 1 {redis.call("incr", "testkey")} 1 testkey
         after 300
