start_server {tags {"expire"}} {
    test {EXPIRE - set timeouts multiple times} {
        r set x foobar
        set v1 [r expire x 5]
        set v2 [r ttl x]
        set v3 [r expire x 10]
        set v4 [r ttl x]
        r expire x 2
        list $v1 $v2 $v3 $v4
    } {1 [45] 1 10}

    test {EXPIRE - It should be still possible to read 'x'} {
        r get x
    } {foobar}

    tags {"slow"} {
        test {EXPIRE - After 2.1 seconds the key should no longer be here} {
            after 2100
            list [r get x] [r exists x]
        } {{} 0}
    }

    test {EXPIRE - write on expire should work} {
        r del x
        r lpush x foo
        r expire x 1000
        r lpush x bar
        r lrange x 0 -1
    } {bar foo}

    test {EXPIREAT - Check for EXPIRE alike behavior} {
        r del x
        r set x foo
        r expireat x [expr [clock seconds]+15]
        r ttl x
    } {1[345]}

    test {SETEX - Set + Expire combo operation. Check for TTL} {
        r setex x 12 test
        r ttl x
    } {1[012]}

    test {SETEX - Check value} {
        r get x
    } {test}

    test {SETEX - Overwrite old key} {
        r setex y 1 foo
        r get y
    } {foo}

    tags {"slow"} {
        test {SETEX - Wait for the key to expire} {
            after 1100
            r get y
        } {}
    }

    test {SETEX - Wrong time parameter} {
        catch {r setex z -10 foo} e
        set _ $e
    } {*invalid expire*}

    test {PERSIST can undo an EXPIRE} {
        r set x foo
        r expire x 50
        list [r ttl x] [r persist x] [r ttl x] [r get x]
    } {50 1 -1 foo}

    test {PERSIST returns 0 against non existing or non volatile keys} {
        r set x foo
        list [r persist foo] [r persist nokeyatall]
    } {0 0}

    test {EXPIRE pricision is now the millisecond} {
        # This test is very likely to do a false positive if the
        # server is under pressure, so if it does not work give it a few more
        # chances.
        for {set j 0} {$j < 3} {incr j} {
            r del x
            r setex x 1 somevalue
            after 900
            set a [r get x]
            after 1100
            set b [r get x]
            if {$a eq {somevalue} && $b eq {}} break
        }
        list $a $b
    } {somevalue {}}

    test {PEXPIRE/PSETEX/PEXPIREAT can set sub-second expires} {
        # This test is very likely to do a false positive if the
        # server is under pressure, so if it does not work give it a few more
        # chances.
        for {set j 0} {$j < 3} {incr j} {
            r del x y z
            r psetex x 100 somevalue
            after 80
            set a [r get x]
            after 120
            set b [r get x]

            r set x somevalue
            r pexpire x 100
            after 80
            set c [r get x]
            after 120
            set d [r get x]

            r set x somevalue
            r pexpireat x [expr ([clock seconds]*1000)+100]
            after 80
            set e [r get x]
            after 120
            set f [r get x]

            if {$a eq {somevalue} && $b eq {} &&
                $c eq {somevalue} && $d eq {} &&
                $e eq {somevalue} && $f eq {}} break
        }
        list $a $b
    } {somevalue {}}

    test {TTL returns time to live in seconds} {
        r del x
        r setex x 10 somevalue
        set ttl [r ttl x]
        assert {$ttl > 8 && $ttl <= 10}
    }

    test {PTTL returns time to live in milliseconds} {
        r del x
        r setex x 1 somevalue
        set ttl [r pttl x]
        assert {$ttl > 900 && $ttl <= 1000}
    }

    test {TTL / PTTL return -1 if key has no expire} {
        r del x
        r set x hello
        list [r ttl x] [r pttl x]
    } {-1 -1}

    test {TTL / PTTL return -2 if key does not exit} {
        r del x
        list [r ttl x] [r pttl x]
    } {-2 -2}

    test {Redis should actively expire keys incrementally} {
        r flushdb
        r psetex key1 500 a
        r psetex key2 500 a
        r psetex key3 500 a
        set size1 [r dbsize]
        # Redis expires random keys ten times every second so we are
        # fairly sure that all the three keys should be evicted after
        # one second.
        after 1000
        set size2 [r dbsize]
        list $size1 $size2
    } {3 0}

    test {Redis should lazy expire keys} {
        r flushdb
        r debug set-active-expire 0
        r psetex key1 500 a
        r psetex key2 500 a
        r psetex key3 500 a
        set size1 [r dbsize]
        # Redis expires random keys ten times every second so we are
        # fairly sure that all the three keys should be evicted after
        # one second.
        after 1000
        set size2 [r dbsize]
        r mget key1 key2 key3
        set size3 [r dbsize]
        r debug set-active-expire 1
        list $size1 $size2 $size3
    } {3 3 0}

    test {EXPIRE should not resurrect keys (issue #1026)} {
        r debug set-active-expire 0
        r set foo bar
        r pexpire foo 500
        after 1000
        r expire foo 10
        r debug set-active-expire 1
        r exists foo
    } {0}

    test {5 keys in, 5 keys out} {
        r flushdb
        r set a c
        r expire a 5
        r set t c
        r set e c
        r set s c
        r set foo b
        lsort [r keys *]
    } {a e foo s t}

    test {EXPIRE with empty string as TTL should report an error} {
        r set foo bar
        catch {r expire foo ""} e
        set e
    } {*not an integer*}

    test {SET - use EX/PX option, TTL should not be reseted after loadaof} {
        r config set appendonly yes
        r set foo bar EX 100
        after 2000
        r debug loadaof
        set ttl [r ttl foo]
        assert {$ttl <= 98 && $ttl > 90}

        r set foo bar PX 100000
        after 2000
        r debug loadaof
        set ttl [r ttl foo]
        assert {$ttl <= 98 && $ttl > 90}
    }

<<<<<<< HEAD
    test { EXPIREMEMBER works (set) } {
        r flushall
        r sadd testkey foo bar baz
        r expiremember testkey foo 1
        after 1500
        assert_equal {2} [r scard testkey]
    }

    test { EXPIREMEMBER works (hash) } {
        r flushall
        r hset testkey foo bar
        r expiremember testkey foo 1
        after 1500
        r exists testkey
    } {0}

    test { EXPIREMEMBER works (zset) } {
        r flushall
        r zadd testkey 1 foo
        r zadd testkey 2 bar
        assert_equal {2} [r zcard testkey]
        r expiremember testkey foo 1
        after 1500
        assert_equal {1} [r zcard testkey]
    }

    test { TTL for subkey expires works } {
        r flushall
        r sadd testkey foo bar baz
        r expiremember testkey foo 10000
        assert [expr [r ttl testkey foo] > 0]
=======
    test {SET command will remove expire} {
        r set foo bar EX 100
        r set foo bar
        r ttl foo
    } {-1}

    test {SET - use KEEPTTL option, TTL should not be removed} {
        r set foo bar EX 100
        r set foo bar KEEPTTL
        set ttl [r ttl foo]
        assert {$ttl <= 100 && $ttl > 90}
>>>>>>> 7bbafc56
    }
}<|MERGE_RESOLUTION|>--- conflicted
+++ resolved
@@ -220,7 +220,6 @@
         assert {$ttl <= 98 && $ttl > 90}
     }
 
-<<<<<<< HEAD
     test { EXPIREMEMBER works (set) } {
         r flushall
         r sadd testkey foo bar baz
@@ -252,7 +251,8 @@
         r sadd testkey foo bar baz
         r expiremember testkey foo 10000
         assert [expr [r ttl testkey foo] > 0]
-=======
+    }
+
     test {SET command will remove expire} {
         r set foo bar EX 100
         r set foo bar
@@ -264,6 +264,5 @@
         r set foo bar KEEPTTL
         set ttl [r ttl foo]
         assert {$ttl <= 100 && $ttl > 90}
->>>>>>> 7bbafc56
     }
 }