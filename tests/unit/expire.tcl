start_server {tags {"expire"}} {
    test {EXPIRE - set timeouts multiple times} {
        r set x foobar
        set v1 [r expire x 5]
        set v2 [r ttl x]
        set v3 [r expire x 10]
        set v4 [r ttl x]
        r expire x 2
        list $v1 $v2 $v3 $v4
    } {1 [45] 1 10}

    test {EXPIRE - It should be still possible to read 'x'} {
        r get x
    } {foobar}

    tags {"slow"} {
        test {EXPIRE - After 2.1 seconds the key should no longer be here} {
            after 2100
            list [r get x] [r exists x]
        } {{} 0}
    }

    test {EXPIRE - write on expire should work} {
        r del x
        r lpush x foo
        r expire x 1000
        r lpush x bar
        r lrange x 0 -1
    } {bar foo}

    test {EXPIREAT - Check for EXPIRE alike behavior} {
        r del x
        r set x foo
        r expireat x [expr [clock seconds]+15]
        r ttl x
    } {1[345]}

    test {SETEX - Set + Expire combo operation. Check for TTL} {
        r setex x 12 test
        r ttl x
    } {1[012]}

    test {SETEX - Check value} {
        r get x
    } {test}

    test {SETEX - Overwrite old key} {
        r setex y 1 foo
        r get y
    } {foo}

    tags {"slow"} {
        test {SETEX - Wait for the key to expire} {
            after 1100
            r get y
        } {}
    }

    test {SETEX - Wrong time parameter} {
        catch {r setex z -10 foo} e
        set _ $e
    } {*invalid expire*}

    test {PERSIST can undo an EXPIRE} {
        r set x foo
        r expire x 50
        list [r ttl x] [r persist x] [r ttl x] [r get x]
    } {50 1 -1 foo}

    test {PERSIST returns 0 against non existing or non volatile keys} {
        r set x foo
        list [r persist foo] [r persist nokeyatall]
    } {0 0}

    test {EXPIRE pricision is now the millisecond} {
        # This test is very likely to do a false positive if the
        # server is under pressure, so if it does not work give it a few more
        # chances.
        for {set j 0} {$j < 3} {incr j} {
            r del x
            r setex x 1 somevalue
            after 900
            set a [r get x]
            after 1100
            set b [r get x]
            if {$a eq {somevalue} && $b eq {}} break
        }
        list $a $b
    } {somevalue {}}

    test {PEXPIRE/PSETEX/PEXPIREAT can set sub-second expires} {
        # This test is very likely to do a false positive if the
        # server is under pressure, so if it does not work give it a few more
        # chances.
        for {set j 0} {$j < 3} {incr j} {
            r del x y z
            r psetex x 100 somevalue
            after 80
            set a [r get x]
            after 120
            set b [r get x]

            r set x somevalue
            r pexpire x 100
            after 80
            set c [r get x]
            after 120
            set d [r get x]

            r set x somevalue
            r pexpireat x [expr ([clock seconds]*1000)+100]
            after 80
            set e [r get x]
            after 120
            set f [r get x]

            if {$a eq {somevalue} && $b eq {} &&
                $c eq {somevalue} && $d eq {} &&
                $e eq {somevalue} && $f eq {}} break
        }
        list $a $b
    } {somevalue {}}

    test {TTL returns time to live in seconds} {
        r del x
        r setex x 10 somevalue
        set ttl [r ttl x]
        assert {$ttl > 8 && $ttl <= 10}
    }

    test {PTTL returns time to live in milliseconds} {
        r del x
        r setex x 1 somevalue
        set ttl [r pttl x]
        assert {$ttl > 900 && $ttl <= 1000}
    }

    test {TTL / PTTL return -1 if key has no expire} {
        r del x
        r set x hello
        list [r ttl x] [r pttl x]
    } {-1 -1}

    test {TTL / PTTL return -2 if key does not exit} {
        r del x
        list [r ttl x] [r pttl x]
    } {-2 -2}

    test {Redis should actively expire keys incrementally} {
        r flushdb
        r psetex key1 500 a
        r psetex key2 500 a
        r psetex key3 500 a
        set size1 [r dbsize]
        # Redis expires random keys ten times every second so we are
        # fairly sure that all the three keys should be evicted after
        # one second.
        after 1000
        set size2 [r dbsize]
        list $size1 $size2
    } {3 0}

    test {Redis should lazy expire keys} {
        r flushdb
        r debug set-active-expire 0
        r psetex key1 500 a
        r psetex key2 500 a
        r psetex key3 500 a
        set size1 [r dbsize]
        # Redis expires random keys ten times every second so we are
        # fairly sure that all the three keys should be evicted after
        # one second.
        after 1000
        set size2 [r dbsize]
        r mget key1 key2 key3
        set size3 [r dbsize]
        r debug set-active-expire 1
        list $size1 $size2 $size3
    } {3 3 0}

    test {EXPIRE should not resurrect keys (issue #1026)} {
        r debug set-active-expire 0
        r set foo bar
        r pexpire foo 500
        after 1000
        r expire foo 10
        r debug set-active-expire 1
        r exists foo
    } {0}

    test {5 keys in, 5 keys out} {
        r flushdb
        r set a c
        r expire a 5
        r set t c
        r set e c
        r set s c
        r set foo b
        lsort [r keys *]
    } {a e foo s t}

    test {EXPIRE with empty string as TTL should report an error} {
        r set foo bar
        catch {r expire foo ""} e
        set e
    } {*not an integer*}

    test {SET - use EX/PX option, TTL should not be reseted after loadaof} {
        r config set appendonly yes
        r set foo bar EX 100
        after 2000
        r debug loadaof
        set ttl [r ttl foo]
        assert {$ttl <= 98 && $ttl > 90}

        r set foo bar PX 100000
        after 2000
        r debug loadaof
        set ttl [r ttl foo]
        assert {$ttl <= 98 && $ttl > 90}
    }

    test {EXPIREMEMBER works (set)} {
        r flushall
        r sadd testkey foo bar baz
        r expiremember testkey foo 1
        after 1500
        assert_equal {2} [r scard testkey]
    }

    test {EXPIREMEMBER works (hash)} {
        r flushall
        r hset testkey foo bar
        r expiremember testkey foo 1
        after 1500
        r exists testkey
    } {0}

    test {EXPIREMEMBER works (zset)} {
        r flushall
        r zadd testkey 1 foo
        r zadd testkey 2 bar
        assert_equal {2} [r zcard testkey]
        r expiremember testkey foo 1
        after 1500
        assert_equal {1} [r zcard testkey]
    }

    test {TTL for subkey expires works} {
        r flushall
        r sadd testkey foo bar baz
        r expiremember testkey foo 10000
        assert [expr [r ttl testkey foo] > 0]
    }

    test {SET command will remove expire} {
        r set foo bar EX 100
        r set foo bar
        r ttl foo
    } {-1}

    test {SET - use KEEPTTL option, TTL should not be removed} {
        r set foo bar EX 100
        r set foo bar KEEPTTL
        set ttl [r ttl foo]
        assert {$ttl <= 100 && $ttl > 90}
    }

    test {Roundtrip for subkey expires works} {
        r flushall
        r sadd testkey foo bar baz
        r expiremember testkey foo 10000
        r save
        r debug reload
        if {[log_file_matches [srv 0 stdout] "*Corrupt subexpire*"]} {
            fail "Server reported corrupt subexpire"
        }
        assert [expr [r ttl testkey foo] > 0]
    }

    test {Load subkey for an expired key works} {
        # Note test inherits keys from previous tests, we want more traffic in the RDB
        r multi
        r sadd testset val1
        r expiremember testset val1 300
        r pexpire testset 1
        r debug reload
        r exec
        set logerr [log_file_matches [srv 0 stdout] "*Corrupt subexpire*"]
        if {$logerr} {
            fail "Server reported corrupt subexpire"
        }
    }

    test {Stress subkey expires} {
        r flushall
        set rd [redis_deferring_client]
        set rd2 [redis_deferring_client]
        $rd2 multi
        for {set j 0} {$j < 1000} {incr j} {
            for {set k 0} {$k < 1000} {incr k} {
                $rd hset "hash_$k" "field_$j" "foo"
                $rd expiremember "hash_$k" "field_$j" [expr int(floor(rand() * 1000))] ms
                if {rand() < 0.3} {
                    $rd2 hdel "hash_$k" "field_$j"
                }
                if {rand() < 0.01} {
                    $rd del "hash_$k"
                }
            }
        }
        $rd2 exec
        after 3000
        assert_equal [r dbsize] 0
    }
<<<<<<< HEAD
=======

    test {SET - use KEEPTTL option, TTL should not be removed after loadaof} {
        r config set appendonly yes
        r set foo bar EX 100
        r set foo bar2 KEEPTTL
        after 2000
        r debug loadaof
        set ttl [r ttl foo]
        assert {$ttl <= 98 && $ttl > 90}
    }
>>>>>>> b736a95b
}<|MERGE_RESOLUTION|>--- conflicted
+++ resolved
@@ -313,8 +313,6 @@
         after 3000
         assert_equal [r dbsize] 0
     }
-<<<<<<< HEAD
-=======
 
     test {SET - use KEEPTTL option, TTL should not be removed after loadaof} {
         r config set appendonly yes
@@ -325,5 +323,4 @@
         set ttl [r ttl foo]
         assert {$ttl <= 98 && $ttl > 90}
     }
->>>>>>> b736a95b
 }