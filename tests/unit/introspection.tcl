start_server {tags {"introspection"}} {
    test {CLIENT LIST} {
        r client list
    } {*addr=*:* fd=* age=* idle=* flags=N db=9 sub=0 psub=0 multi=-1 qbuf=26 qbuf-free=* argv-mem=* obl=0 oll=0 omem=0 tot-mem=* events=r cmd=client*}

    test {MONITOR can log executed commands} {
        set rd [redis_deferring_client]
        $rd monitor
        assert_match {*OK*} [$rd read]
        r set foo bar
        r get foo
        list [$rd read] [$rd read]
    } {*"set" "foo"*"get" "foo"*}

    test {MONITOR can log commands issued by the scripting engine} {
        set rd [redis_deferring_client]
        $rd monitor
        $rd read ;# Discard the OK
        r eval {redis.call('set',KEYS[1],ARGV[1])} 1 foo bar
        assert_match {*eval*} [$rd read]
        assert_match {*lua*"set"*"foo"*"bar"*} [$rd read]
    }

    test {CLIENT GETNAME should return NIL if name is not assigned} {
        r client getname
    } {}

    test {CLIENT LIST shows empty fields for unassigned names} {
        r client list
    } {*name= *}

    test {CLIENT SETNAME does not accept spaces} {
        catch {r client setname "foo bar"} e
        set e
    } {ERR*}

    test {CLIENT SETNAME can assign a name to this connection} {
        assert_equal [r client setname myname] {OK}
        r client list
    } {*name=myname*}

    test {CLIENT SETNAME can change the name of an existing connection} {
        assert_equal [r client setname someothername] {OK}
        r client list
    } {*name=someothername*}

    test {After CLIENT SETNAME, connection can still be closed} {
        set rd [redis_deferring_client]
        $rd client setname foobar
        assert_equal [$rd read] "OK"
        assert_match {*foobar*} [r client list]
        $rd close
        # Now the client should no longer be listed
        wait_for_condition 50 100 {
            [string match {*foobar*} [r client list]] == 0
        } else {
            fail "Client still listed in CLIENT LIST after SETNAME."
        }
    }

    test {CONFIG sanity} {
        # Do CONFIG GET, CONFIG SET and then CONFIG GET again
        # Skip immutable configs, one with no get, and other complicated configs
        set skip_configs {
            rdbchecksum
            daemonize
            io-threads-do-reads
            tcp-backlog
            always-show-logo
            enable-motd
            syslog-enabled
            cluster-enabled
            aclfile
            unixsocket
            pidfile
            syslog-ident
            appendfilename
            supervised
            syslog-facility
            databases
            port
            tls-port
            io-threads
            logfile
            unixsocketperm
            slaveof
            bind
            requirepass
            multi-master
            server_cpulist
            bio_cpulist
            aof_rewrite_cpulist
            bgsave_cpulist
<<<<<<< HEAD
	    storage-cache-mode
	    storage-provider-options
	    use-fork
=======
	        storage-cache-mode
	        storage-provider-options
	        use-fork
            active-replica
        }

        if {!$::tls} {
            append skip_configs {
                tls-prefer-server-ciphers
                tls-session-cache-timeout
                tls-session-cache-size
                tls-session-caching
                tls-cert-file
                tls-key-file
                tls-dh-params-file
                tls-ca-cert-file
                tls-ca-cert-dir
                tls-protocols
                tls-ciphers
                tls-ciphersuites
            }
>>>>>>> 0a1c7ea0
        }

        set configs {}
        foreach {k v} [r config get *] {
            if {[lsearch $skip_configs $k] != -1} {
                continue
            }
            dict set configs $k $v
            # try to set the config to the same value it already has
            r config set $k $v
        }

        set newconfigs {}
        foreach {k v} [r config get *] {
            if {[lsearch $skip_configs $k] != -1} {
                continue
            }
            dict set newconfigs $k $v
        }

        dict for {k v} $configs {
            set vv [dict get $newconfigs $k]
            if {$v != $vv} {
                fail "config $k mismatch, expecting $v but got $vv"
            }

        }
    }

    # Do a force-all config rewrite and make sure we're able to parse
    # it.
    test {CONFIG REWRITE sanity} {
        # Capture state of config before
        set configs {}
        foreach {k v} [r config get *] {
            dict set configs $k $v
        }

        # Rewrite entire configuration, restart and confirm the
        # server is able to parse it and start.
        assert_equal [r debug config-rewrite-force-all] "OK"
        restart_server 0 0
        assert_equal [r ping] "PONG"

        # Verify no changes were introduced
        dict for {k v} $configs {
            assert_equal $v [lindex [r config get $k] 1] $k
        }
    }

    # Config file at this point is at a wierd state, and includes all
    # known keywords. Might be a good idea to avoid adding tests here.
}<|MERGE_RESOLUTION|>--- conflicted
+++ resolved
@@ -91,11 +91,6 @@
             bio_cpulist
             aof_rewrite_cpulist
             bgsave_cpulist
-<<<<<<< HEAD
-	    storage-cache-mode
-	    storage-provider-options
-	    use-fork
-=======
 	        storage-cache-mode
 	        storage-provider-options
 	        use-fork
@@ -117,7 +112,6 @@
                 tls-ciphers
                 tls-ciphersuites
             }
->>>>>>> 0a1c7ea0
         }
 
         set configs {}
