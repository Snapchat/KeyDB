run_solo {maxmemory} {
start_server {tags {"maxmemory"}} {
    test "Without maxmemory small integers are shared" {
        r config set maxmemory 0
        r set a 1
        assert {[r object refcount a] > 1}
    }

    test "With maxmemory and non-LRU policy integers are still shared" {
        r config set maxmemory 1073741824
        r config set maxmemory-policy allkeys-random
        r set a 1
        assert {[r object refcount a] > 1}
    }

    test "With maxmemory and LRU policy integers are not shared" {
        r config set maxmemory 1073741824
        r config set maxmemory-policy allkeys-lru
        r set a 1
        r config set maxmemory-policy volatile-lru
        r set b 1
        assert {[r object refcount a] == 1}
        assert {[r object refcount b] == 1}
        r config set maxmemory 0
    }

    foreach policy {
        allkeys-random allkeys-lru allkeys-lfu volatile-lru volatile-lfu volatile-random volatile-ttl
    } {
        test "maxmemory - is the memory limit honoured? (policy $policy)" {
            # make sure to start with a blank instance
            r flushall
            # Get the current memory limit and calculate a new limit.
            # We just add 100k to the current memory size so that it is
            # fast for us to reach that limit.
            set used [s used_memory]
            set limit [expr {$used+100*1024}]
            r config set maxmemory $limit
            r config set maxmemory-policy $policy
            # Now add keys until the limit is almost reached.
            set numkeys 0
            while 1 {
                r setex [randomKey] 10000 x
                incr numkeys
                if {[s used_memory]+4096 > $limit} {
                    assert {$numkeys > 10}
                    break
                }
            }
            # If we add the same number of keys already added again, we
            # should still be under the limit.
            for {set j 0} {$j < $numkeys} {incr j} {
                r setex [randomKey] 10000 x
            }
            assert {[s used_memory] < ($limit+4096)}
        }
    }

    foreach policy {
        allkeys-random allkeys-lru volatile-lru volatile-random volatile-ttl
    } {
        test "maxmemory - only allkeys-* should remove non-volatile keys ($policy)" {
            # make sure to start with a blank instance
            r flushall
            # Get the current memory limit and calculate a new limit.
            # We just add 100k to the current memory size so that it is
            # fast for us to reach that limit.
            set used [s used_memory]
            set limit [expr {$used+100*1024}]
            r config set maxmemory $limit
            r config set maxmemory-policy $policy
            # Now add keys until the limit is almost reached.
            set numkeys 0
            while 1 {
                r set [randomKey] x
                incr numkeys
                if {[s used_memory]+4096 > $limit} {
                    assert {$numkeys > 10}
                    break
                }
            }
            # If we add the same number of keys already added again and
            # the policy is allkeys-* we should still be under the limit.
            # Otherwise we should see an error reported by Redis.
            set err 0
            for {set j 0} {$j < $numkeys} {incr j} {
                if {[catch {r set [randomKey] x} e]} {
                    if {[string match {*used memory*} $e]} {
                        set err 1
                    }
                }
            }
            if {[string match allkeys-* $policy]} {
                assert {[s used_memory] < ($limit+4096)}
            } else {
                assert {$err == 1}
            }
        }
    }

    foreach policy {
        volatile-lru volatile-lfu volatile-random volatile-ttl
    } {
        test "maxmemory - policy $policy should only remove volatile keys." {
            # make sure to start with a blank instance
            r flushall
            # Get the current memory limit and calculate a new limit.
            # We just add 100k to the current memory size so that it is
            # fast for us to reach that limit.
            set used [s used_memory]
            set limit [expr {$used+100*1024}]
            r config set maxmemory $limit
            r config set maxmemory-policy $policy
            # Now add keys until the limit is almost reached.
            set numkeys 0
            while 1 {
                # Odd keys are volatile
                # Even keys are non volatile
                if {$numkeys % 2} {
                    r setex "key:$numkeys" 10000 x
                } else {
                    r set "key:$numkeys" x
                }
                if {[s used_memory]+4096 > $limit} {
                    assert {$numkeys > 10}
                    break
                }
                incr numkeys
            }
            # Now we add the same number of volatile keys already added.
            # We expect Redis to evict only volatile keys in order to make
            # space.
            set err 0
            for {set j 0} {$j < $numkeys} {incr j} {
                catch {r setex "foo:$j" 10000 x}
            }
            # We should still be under the limit.
            assert {[s used_memory] < ($limit+4096)}
            # However all our non volatile keys should be here.
            for {set j 0} {$j < $numkeys} {incr j 2} {
                assert {[r exists "key:$j"]}
            }
        }
    }
}

proc test_slave_buffers {test_name cmd_count payload_len limit_memory pipeline} {
    # This is a single thread only test because there is a race in getMaxMemoryState
    #  between zmalloc_used_memory and getting the client outbut buffer memory usage.
    #  The cure would be worse than the disease, we do not want lock every replica 
    #  simultaneously just to get more accurate memory usage.
    start_server {tags {"maxmemory"} overrides { server-threads 1 }} {
        start_server {} {
        set slave_pid [s process_id]
        test "$test_name" {
            set slave [srv 0 client]
            set slave_host [srv 0 host]
            set slave_port [srv 0 port]
            set master [srv -1 client]
            set master_host [srv -1 host]
            set master_port [srv -1 port]

            # add 100 keys of 100k (10MB total)
            for {set j 0} {$j < 100} {incr j} {
                $master setrange "key:$j" 100000 asdf
            }

            # make sure master doesn't disconnect slave because of timeout
            $master config set repl-timeout 1200 ;# 20 minutes (for valgrind and slow machines)
            $master config set maxmemory-policy allkeys-random
            $master config set client-output-buffer-limit "replica 100000000 100000000 300"
            $master config set repl-backlog-size [expr {10*1024}]

            $slave slaveof $master_host $master_port
            wait_for_condition 50 100 {
                [s 0 master_link_status] eq {up}
            } else {
                fail "Replication not started."
            }

            # measure used memory after the slave connected and set maxmemory
            set orig_used [s -1 used_memory]
            set orig_client_buf [s -1 mem_clients_normal]
            set orig_mem_not_counted_for_evict [s -1 mem_not_counted_for_evict]
            set orig_used_no_repl [expr {$orig_used - $orig_mem_not_counted_for_evict}]
            set limit [expr {$orig_used - $orig_mem_not_counted_for_evict + 20*1024}]

            if {$limit_memory==1} {
                $master config set maxmemory $limit
            }

            # put the slave to sleep
            set rd_slave [redis_deferring_client]
            exec kill -SIGSTOP $slave_pid

            # send some 10mb worth of commands that don't increase the memory usage
            if {$pipeline == 1} {
                set rd_master [redis_deferring_client -1]
                for {set k 0} {$k < $cmd_count} {incr k} {
                    $rd_master setrange key:0 0 [string repeat A $payload_len]
                }
                for {set k 0} {$k < $cmd_count} {incr k} {
                    #$rd_master read
                }
            } else {
                for {set k 0} {$k < $cmd_count} {incr k} {
                    $master setrange key:0 0 [string repeat A $payload_len]
                }
            }

            set new_used [s -1 used_memory]
            set slave_buf [s -1 mem_clients_slaves]
            set client_buf [s -1 mem_clients_normal]
            set mem_not_counted_for_evict [s -1 mem_not_counted_for_evict]
            set used_no_repl [expr {$new_used - $mem_not_counted_for_evict}]
            set delta [expr {($used_no_repl - $client_buf) - ($orig_used_no_repl - $orig_client_buf)}]

            assert_equal [$master dbsize] 100
            assert {$slave_buf > 2*1024*1024} ;# some of the data may have been pushed to the OS buffers
            set delta_max [expr {$cmd_count / 2}] ;# 1 byte unaccounted for, with 1M commands will consume some 1MB
            assert {$delta < $delta_max && $delta > -$delta_max}

            $master client kill type slave
            set killed_used [s -1 used_memory]
            set killed_slave_buf [s -1 mem_clients_slaves]
            set killed_mem_not_counted_for_evict [s -1 mem_not_counted_for_evict]
            set killed_used_no_repl [expr {$killed_used - $killed_mem_not_counted_for_evict}]
            set delta_no_repl [expr {$killed_used_no_repl - $used_no_repl}]
            assert {$killed_slave_buf == 0}
            assert {$delta_no_repl > -$delta_max && $delta_no_repl < $delta_max}

        }
        # unfreeze slave process (after the 'test' succeeded or failed, but before we attempt to terminate the server
        exec kill -SIGCONT $slave_pid
        }
    }
}

# test that slave buffer are counted correctly
# we wanna use many small commands, and we don't wanna wait long
# so we need to use a pipeline (redis_deferring_client)
# that may cause query buffer to fill and induce eviction, so we disable it
test_slave_buffers {slave buffer are counted correctly} 1000000 10 0 1

# test that slave buffer don't induce eviction
# test again with fewer (and bigger) commands without pipeline, but with eviction
test_slave_buffers "replica buffer don't induce eviction" 100000 100 1 0

<<<<<<< HEAD
start_server {tags {"maxmemory"} overrides {server-threads 1}} {
    test {client tracking don't cause eviction feedback loop} {
        r config set maxmemory 0
        r config set maxmemory-policy allkeys-lru
=======
start_server {tags {"maxmemory"}} {
    test {Don't rehash if used memory exceeds maxmemory after rehash} {
        r config set maxmemory 0
        r config set maxmemory-policy allkeys-random

        # Next rehash size is 8192, that will eat 64k memory
        populate 4096 "" 1

        set used [s used_memory]
        set limit [expr {$used + 10*1024}]
        r config set maxmemory $limit
        r set k1 v1
        # Next writing command will trigger evicting some keys if last
        # command trigger DB dict rehash
        r set k2 v2
        # There must be 4098 keys because redis doesn't evict keys.
        r dbsize
    } {4098}
}

start_server {tags {"maxmemory"}} {
    test {client tracking don't cause eviction feedback loop} {
        r config set maxmemory 0
        r config set maxmemory-policy allkeys-lru
        r config set maxmemory-eviction-tenacity 100
>>>>>>> 92bde124

        # 10 clients listening on tracking messages
        set clients {}
        for {set j 0} {$j < 10} {incr j} {
            lappend clients [redis_deferring_client]
        }
        foreach rd $clients {
            $rd HELLO 3
            $rd read ; # Consume the HELLO reply
            $rd CLIENT TRACKING on
            $rd read ; # Consume the CLIENT reply
        }

        # populate 300 keys, with long key name and short value
        for {set j 0} {$j < 300} {incr j} {
            set key $j[string repeat x 1000]
            r set $key x

            # for each key, enable caching for this key
            foreach rd $clients {
                $rd get $key
                $rd read
            }
        }

        # we need to wait one second for the client querybuf excess memory to be
        # trimmed by cron, otherwise the INFO used_memory and CONFIG maxmemory
        # below (on slow machines) won't be "atomic" and won't trigger eviction.
        after 1100

        # set the memory limit which will cause a few keys to be evicted
        # we need to make sure to evict keynames of a total size of more than
        # 16kb since the (PROTO_REPLY_CHUNK_BYTES), only after that the
        # invalidation messages have a chance to trigger further eviction.
        set used [s used_memory]
        set limit [expr {$used - 40000}]
        r config set maxmemory $limit

        # make sure some eviction happened
        set evicted [s evicted_keys]
        if {$::verbose} { puts "evicted: $evicted" }

        # make sure we didn't drain the database
        assert_range [r dbsize] 200 300

        assert_range $evicted 10 50
        foreach rd $clients {
            $rd read ;# make sure we have some invalidation message waiting
            $rd close
        }

        # eviction continues (known problem described in #8069)
        # for now this test only make sures the eviction loop itself doesn't
        # have feedback loop
        set evicted [s evicted_keys]
        if {$::verbose} { puts "evicted: $evicted" }
    }
<<<<<<< HEAD
}
}; #run_solo
=======
}
>>>>>>> 92bde124
<|MERGE_RESOLUTION|>--- conflicted
+++ resolved
@@ -246,13 +246,7 @@
 # test again with fewer (and bigger) commands without pipeline, but with eviction
 test_slave_buffers "replica buffer don't induce eviction" 100000 100 1 0
 
-<<<<<<< HEAD
 start_server {tags {"maxmemory"} overrides {server-threads 1}} {
-    test {client tracking don't cause eviction feedback loop} {
-        r config set maxmemory 0
-        r config set maxmemory-policy allkeys-lru
-=======
-start_server {tags {"maxmemory"}} {
     test {Don't rehash if used memory exceeds maxmemory after rehash} {
         r config set maxmemory 0
         r config set maxmemory-policy allkeys-random
@@ -272,12 +266,11 @@
     } {4098}
 }
 
-start_server {tags {"maxmemory"}} {
+start_server {tags {"maxmemory"} overrides {server-threads 1}} {
     test {client tracking don't cause eviction feedback loop} {
         r config set maxmemory 0
         r config set maxmemory-policy allkeys-lru
         r config set maxmemory-eviction-tenacity 100
->>>>>>> 92bde124
 
         # 10 clients listening on tracking messages
         set clients {}
@@ -335,9 +328,5 @@
         set evicted [s evicted_keys]
         if {$::verbose} { puts "evicted: $evicted" }
     }
-<<<<<<< HEAD
 }
-}; #run_solo
-=======
-}
->>>>>>> 92bde124
+}