--- conflicted
+++ resolved
@@ -245,9 +245,6 @@
 # test that slave buffer don't induce eviction
 # test again with fewer (and bigger) commands without pipeline, but with eviction
 test_slave_buffers "replica buffer don't induce eviction" 100000 100 1 0
-<<<<<<< HEAD
-} ;# run_solo
-=======
 
 start_server {tags {"maxmemory"}} {
     test {client tracking don't cause eviction feedback loop} {
@@ -311,4 +308,4 @@
         if {$::verbose} { puts "evicted: $evicted" }
     }
 }
->>>>>>> 93fbd5d1
+}; #run_solo