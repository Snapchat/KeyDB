--- conflicted
+++ resolved
@@ -493,9 +493,9 @@
         }
     }
 }
-<<<<<<< HEAD
+
 start_server {tags {"defrag"} overrides {server-threads 1 active-replica yes} } { ;#test defrag with active-replica enabled
-    if {[string match {*jemalloc*} [s mem_allocator]]} {
+    if {[string match {*jemalloc*} [s mem_allocator]] && [r debug mallctl arenas.page] <= 8192} {
 
         test "Active defrag with active replica" {
             r config set save "" ;# prevent bgsave from interfereing with save below
@@ -507,8 +507,8 @@
             r config set active-defrag-ignore-bytes 2mb
             r config set maxmemory 100mb
             r config set maxmemory-policy allkeys-lru
-            r debug populate 700000 asdf1 150
-            r debug populate 170000 asdf2 300
+            populate 700000 asdf1 150
+            populate 170000 asdf2 300
             r ping ;# trigger eviction following the previous population
             after 120 ;# serverCron only updates the info once in 100ms
             set frag [s allocator_frag_ratio]
@@ -582,6 +582,3 @@
     }
 }
 } ;# run solo
-=======
-} ;# run_solo
->>>>>>> d53454a3
