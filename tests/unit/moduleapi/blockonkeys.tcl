--- conflicted
+++ resolved
@@ -137,7 +137,6 @@
     }
 
     test {Module client blocked on keys (with metadata): Blocked, CLIENT UNBLOCK TIMEOUT} {
-<<<<<<< HEAD
         r del k
         set rd [redis_deferring_client]
         $rd client id
@@ -169,45 +168,9 @@
         assert_error "*unblocked*" {$rd read}
     }
 
-    test {Module client blocked on keys does not wake up on wrong type} {
-        r del k
-        set rd [redis_deferring_client]
-=======
-        r del k
-        set rd [redis_deferring_client]
-        $rd client id
-        set cid [$rd read]
-        $rd fsl.bpopgt k 35 0
-        ;# wait until clients are actually blocked
-        wait_for_condition 50 100 {
-            [s 0 blocked_clients] eq {1}
-        } else {
-            fail "Clients are not blocked"
-        }
-        r client unblock $cid timeout ;# try to smoke-out client-related memory leak
-        assert_equal {Request timedout} [$rd read]
-    }
-
-    test {Module client blocked on keys (with metadata): Blocked, CLIENT UNBLOCK ERROR} {
-        r del k
-        set rd [redis_deferring_client]
-        $rd client id
-        set cid [$rd read]
-        $rd fsl.bpopgt k 35 0
-        ;# wait until clients are actually blocked
-        wait_for_condition 50 100 {
-            [s 0 blocked_clients] eq {1}
-        } else {
-            fail "Clients are not blocked"
-        }
-        r client unblock $cid error ;# try to smoke-out client-related memory leak
-        assert_error "*unblocked*" {$rd read}
-    }
-
     test {Module client re-blocked on keys after woke up on wrong type} {
         r del k
         set rd [redis_deferring_client]
->>>>>>> 92bde124
         $rd fsl.bpop k 0
         ;# wait until clients are actually blocked
         wait_for_condition 50 100 {
@@ -221,8 +184,6 @@
         r del k
         r fsl.push k 34
         assert_equal {34} [$rd read]
-<<<<<<< HEAD
-=======
         assert_equal {1} [r get fsl_wrong_type] ;# first lpush caused one wrong-type wake-up
     }
 
@@ -274,6 +235,5 @@
         r blockonkeys.lpush_unblock k gg    ;# Unblocks module
         assert_equal {gg ff ee dd cc} [$rd read]
         $rd close
->>>>>>> 92bde124
     }
 }