set testmodule [file normalize tests/modules/misc.so]


start_server {tags {"modules"}} {
    r module load $testmodule

    test {test RM_Call} {
        set info [r test.call_info commandstats]
        # cmdstat is not in a default section, so we also test an argument was passed
        assert { [string match "*cmdstat_module*" $info] }
    }

    test {test RM_Call args array} {
        set info [r test.call_generic info commandstats]
        # cmdstat is not in a default section, so we also test an argument was passed
        assert { [string match "*cmdstat_module*" $info] }
    }

<<<<<<< HEAD
=======
    test {test RM_Call recursive} {
        set info [r test.call_generic test.call_generic info commandstats]
        assert { [string match "*cmdstat_module*" $info] }
    }

>>>>>>> 92bde124
    test {test redis version} {
        set version [s redis_version]
        assert_equal $version [r test.redisversion]
    }

    test {test long double conversions} {
        set ld [r test.ld_conversion]
        assert {[string match $ld "0.00000000000000001"]}
    }

    test {test module db commands} {
        r set x foo
        set key [r test.randomkey]
        assert_equal $key "x"
        assert_equal [r test.dbsize] 1
        r test.flushall
        assert_equal [r test.dbsize] 0
    }

    test {test modle lru api} {
        r config set maxmemory-policy allkeys-lru
        r set x foo
        set lru [r test.getlru x]
        assert { $lru <= 1000 }
        set was_set [r test.setlru x 100000]
        assert { $was_set == 1 }
        set idle [r object idletime x]
        assert { $idle >= 100 }
        set lru [r test.getlru x]
        assert { $lru >= 100000 }
        r config set maxmemory-policy allkeys-lfu
        set lru [r test.getlru x]
        assert { $lru == -1 }
        set was_set [r test.setlru x 100000]
        assert { $was_set == 0 }
    }
    r config set maxmemory-policy allkeys-lru

    test {test modle lfu api} {
        r config set maxmemory-policy allkeys-lfu
        r set x foo
        set lfu [r test.getlfu x]
        assert { $lfu >= 1 }
        set was_set [r test.setlfu x 100]
        assert { $was_set == 1 }
        set freq [r object freq x]
        assert { $freq <= 100 }
        set lfu [r test.getlfu x]
        assert { $lfu <= 100 }
        r config set maxmemory-policy allkeys-lru
        set lfu [r test.getlfu x]
        assert { $lfu == -1 }
        set was_set [r test.setlfu x 100]
        assert { $was_set == 0 }
    }

    test {test module clientinfo api} {
        # Test basic sanity and SSL flag
        set info [r test.clientinfo]
        set ssl_flag [expr $::tls ? {"ssl:"} : {":"}]

        assert { [dict get $info db] == 9 }
        assert { [dict get $info flags] == "${ssl_flag}::::" }

        # Test MULTI flag
        r multi
        r test.clientinfo
        set info [lindex [r exec] 0]
        assert { [dict get $info flags] == "${ssl_flag}::::multi" }

        # Test TRACKING flag
        r client tracking on
        set info [r test.clientinfo]
        assert { [dict get $info flags] == "${ssl_flag}::tracking::" }
    }

    test {test module getclientcert api} {
        set cert [r test.getclientcert]

        if {$::tls} {
            assert {$cert != ""}
        } else {
            assert {$cert == ""}
        }
    }

    test {test detached thread safe cnotext} {
        r test.log_tsctx "info" "Test message"
        verify_log_message 0 "*<misc> Test message*" 0
    }
<<<<<<< HEAD
=======

    test {test RM_Call CLIENT INFO} {
        assert_match "*fd=-1*" [r test.call_generic client info]
    }
>>>>>>> 92bde124
}<|MERGE_RESOLUTION|>--- conflicted
+++ resolved
@@ -16,14 +16,11 @@
         assert { [string match "*cmdstat_module*" $info] }
     }
 
-<<<<<<< HEAD
-=======
     test {test RM_Call recursive} {
         set info [r test.call_generic test.call_generic info commandstats]
         assert { [string match "*cmdstat_module*" $info] }
     }
 
->>>>>>> 92bde124
     test {test redis version} {
         set version [s redis_version]
         assert_equal $version [r test.redisversion]
@@ -114,11 +111,8 @@
         r test.log_tsctx "info" "Test message"
         verify_log_message 0 "*<misc> Test message*" 0
     }
-<<<<<<< HEAD
-=======
 
     test {test RM_Call CLIENT INFO} {
         assert_match "*fd=-1*" [r test.call_generic client info]
     }
->>>>>>> 92bde124
 }