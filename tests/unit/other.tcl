<<<<<<< HEAD
start_server {tags {"other"} overrides {databases 64}} {
    test {CONF-DATABASES - ensure the databases config option is respected} {
        r select 63
        r set testkey {foo}
    } {OK}
}

start_server {tags {"other"}} {
=======
start_server {overrides {save ""} tags {"other"}} {
>>>>>>> 959d6035
    if {$::force_failure} {
        # This is used just for test suite development purposes.
        test {Failing test} {
            format err
        } {ok}
    }

    test {SAVE - make sure there are all the types as values} {
        # Wait for a background saving in progress to terminate
        waitForBgsave r
        r lpush mysavelist hello
        r lpush mysavelist world
        r set myemptykey {}
        r set mynormalkey {blablablba}
        r zadd mytestzset 10 a
        r zadd mytestzset 20 b
        r zadd mytestzset 30 c
        r save
    } {OK}

    tags {slow} {
        if {$::accurate} {set iterations 10000} else {set iterations 1000}
        foreach fuzztype {binary alpha compr} {
            test "FUZZ stresser with data model $fuzztype" {
                set err 0
                for {set i 0} {$i < $iterations} {incr i} {
                    set fuzz [randstring 0 512 $fuzztype]
                    r set foo $fuzz
                    set got [r get foo]
                    if {$got ne $fuzz} {
                        set err [list $fuzz $got]
                        break
                    }
                }
                set _ $err
            } {0}
        }
    }

    test {BGSAVE} {
        waitForBgsave r
        r flushdb
        r save
        r set x 10
        r bgsave
        waitForBgsave r
        r debug reload
        r get x
    } {10}

    test {SELECT an out of range DB} {
        catch {r select 1000000} err
        set _ $err
    } {*index is out of range*}

    tags {consistency} {
        if {true} {
            if {$::accurate} {set numops 10000} else {set numops 1000}
            test {Check consistency of different data types after a reload} {
                r flushdb
                createComplexDataset r $numops
                set dump [csvdump r]
                set sha1 [r debug digest]
                r debug reload
                set sha1_after [r debug digest]
                if {$sha1 eq $sha1_after} {
                    set _ 1
                } else {
                    set newdump [csvdump r]
                    puts "Consistency test failed!"
                    puts "You can inspect the two dumps in /tmp/repldump*.txt"

                    set fd [open /tmp/repldump1.txt w]
                    puts $fd $dump
                    close $fd
                    set fd [open /tmp/repldump2.txt w]
                    puts $fd $newdump
                    close $fd

                    set _ 0
                }
            } {1}

            test {Same dataset digest if saving/reloading as AOF?} {
                r config set aof-use-rdb-preamble no
                r bgrewriteaof
                waitForBgrewriteaof r
                r debug loadaof
                set sha1_after [r debug digest]
                if {$sha1 eq $sha1_after} {
                    set _ 1
                } else {
                    set newdump [csvdump r]
                    puts "Consistency test failed!"
                    puts "You can inspect the two dumps in /tmp/aofdump*.txt"

                    set fd [open /tmp/aofdump1.txt w]
                    puts $fd $dump
                    close $fd
                    set fd [open /tmp/aofdump2.txt w]
                    puts $fd $newdump
                    close $fd

                    set _ 0
                }
            } {1}
        }
    }

    test {EXPIRES after a reload (snapshot + append only file rewrite)} {
        r flushdb
        r set x 10
        r expire x 1000
        r save
        r debug reload
        set ttl [r ttl x]
        set e1 [expr {$ttl > 900 && $ttl <= 1000}]
        r bgrewriteaof
        waitForBgrewriteaof r
        r debug loadaof
        set ttl [r ttl x]
        set e2 [expr {$ttl > 900 && $ttl <= 1000}]
        list $e1 $e2
    } {1 1}

    test {EXPIRES after AOF reload (without rewrite)} {
        r flushdb
        r config set appendonly yes
        r config set aof-use-rdb-preamble no
        r set x somevalue
        r expire x 1000
        r setex y 2000 somevalue
        r set z somevalue
        r expireat z [expr {[clock seconds]+3000}]

        # Milliseconds variants
        r set px somevalue
        r pexpire px 1000000
        r psetex py 2000000 somevalue
        r set pz somevalue
        r pexpireat pz [expr {([clock seconds]+3000)*1000}]

        # Reload and check
        waitForBgrewriteaof r
        # We need to wait two seconds to avoid false positives here, otherwise
        # the DEBUG LOADAOF command may read a partial file.
        # Another solution would be to set the fsync policy to no, since this
        # prevents write() to be delayed by the completion of fsync().
        after 2000
        r debug loadaof
        set ttl [r ttl x]
        assert {$ttl > 900 && $ttl <= 1000}
        set ttl [r ttl y]
        assert {$ttl > 1900 && $ttl <= 2000}
        set ttl [r ttl z]
        assert {$ttl > 2900 && $ttl <= 3000}
        set ttl [r ttl px]
        assert {$ttl > 900 && $ttl <= 1000}
        set ttl [r ttl py]
        assert {$ttl > 1900 && $ttl <= 2000}
        set ttl [r ttl pz]
        assert {$ttl > 2900 && $ttl <= 3000}
        r config set appendonly no
    }

    tags {protocol} {
        test {PIPELINING stresser (also a regression for the old epoll bug)} {
            if {$::tls} {
                set fd2 [::tls::socket [srv host] [srv port]]
            } else {
                set fd2 [socket [srv host] [srv port]]
            }
            fconfigure $fd2 -encoding binary -translation binary
            puts -nonewline $fd2 "SELECT 9\r\n"
            flush $fd2
            gets $fd2

            for {set i 0} {$i < 100000} {incr i} {
                set q {}
                set val "0000${i}0000"
                append q "SET key:$i $val\r\n"
                puts -nonewline $fd2 $q
                set q {}
                append q "GET key:$i\r\n"
                puts -nonewline $fd2 $q
            }
            flush $fd2

            for {set i 0} {$i < 100000} {incr i} {
                gets $fd2 line
                gets $fd2 count
                set count [string range $count 1 end]
                set val [read $fd2 $count]
                read $fd2 2
            }
            close $fd2
            set _ 1
        } {1}
    }

    test {APPEND basics} {
        r del foo
        list [r append foo bar] [r get foo] \
             [r append foo 100] [r get foo]
    } {3 bar 6 bar100}

    test {APPEND basics, integer encoded values} {
        set res {}
        r del foo
        r append foo 1
        r append foo 2
        lappend res [r get foo]
        r set foo 1
        r append foo 2
        lappend res [r get foo]
    } {12 12}

    test {APPEND fuzzing} {
        set err {}
        foreach type {binary alpha compr} {
            set buf {}
            r del x
            for {set i 0} {$i < 1000} {incr i} {
                set bin [randstring 0 10 $type]
                append buf $bin
                r append x $bin
            }
            if {$buf != [r get x]} {
                set err "Expected '$buf' found '[r get x]'"
                break
            }
        }
        set _ $err
    } {}

    # Leave the user with a clean DB before to exit
    test {FLUSHDB} {
        set aux {}
        r select 9
        r flushdb
        lappend aux [r dbsize]
        r select 10
        r flushdb
        lappend aux [r dbsize]
    } {0 0}

    test {Perform a final SAVE to leave a clean DB on disk} {
        waitForBgsave r
        r save
    } {OK}

    test {RESET clears client state} {
        r client setname test-client
        r client tracking on

        assert_equal [r reset] "RESET"
        set client [r client list]
        assert_match {*name= *} $client
        assert_match {*flags=N *} $client
    }

    test {RESET clears MONITOR state} {
        set rd [redis_deferring_client]
        $rd monitor
        assert_equal [$rd read] "OK"

        $rd reset

        # skip reset ouptut
        $rd read
        assert_equal [$rd read] "RESET"

        assert_no_match {*flags=O*} [r client list]
    }

    test {RESET clears and discards MULTI state} {
        r multi
        r set key-a a

        r reset
        catch {r exec} err
        assert_match {*EXEC without MULTI*} $err
    }

    test {RESET clears Pub/Sub state} {
        r subscribe channel-1
        r reset

        # confirm we're not subscribed by executing another command
        r set key val
    }

    test {RESET clears authenticated state} {
        r acl setuser user1 on >secret +@all
        r auth user1 secret
        assert_equal [r acl whoami] user1

        r reset

        assert_equal [r acl whoami] default
    }
}

start_server {tags {"other"}} {
    test {Don't rehash if redis has child proecess} {
        r config set save ""
        r config set rdb-key-save-delay 1000000

        populate 4096 "" 1
        r bgsave
        wait_for_condition 10 100 {
            [s rdb_bgsave_in_progress] eq 1
        } else {
            fail "bgsave did not start in time"
        }

        r mset k1 v1 k2 v2
        # Hash table should not rehash
        assert_no_match "*table size: 8192*" [r debug HTSTATS 9]
        exec kill -9 [get_child_pid 0]
        after 200

        # Hash table should rehash since there is no child process,
        # size is power of two and over 4098, so it is 8192
        r set k3 v3
        assert_match "*table size: 8192*" [r debug HTSTATS 9]
    }
}

proc read_proc_title {pid} {
    set fd [open "/proc/$pid/cmdline" "r"]
    set cmdline [read $fd 1024]
    close $fd

    return $cmdline
}

start_server {tags {"other"}} {
    test {Process title set as expected} {
        # Test only on Linux where it's easy to get cmdline without relying on tools.
        # Skip valgrind as it messes up the arguments.
        set os [exec uname]
        if {$os == "Linux" && !$::valgrind} {
            # Set a custom template
            r config set "proc-title-template" "TEST {title} {listen-addr} {port} {tls-port} {unixsocket} {config-file}"
            set cmdline [read_proc_title [srv 0 pid]]

            assert_equal "TEST" [lindex $cmdline 0]
            assert_match "*/keydb-server" [lindex $cmdline 1]
            
            if {$::tls} {
                set expect_port 0
                set expect_tls_port [srv 0 port]
            } else {
                set expect_port [srv 0 port]
                set expect_tls_port 0
            }
            set port [srv 0 port]

            assert_equal "$::host:$port" [lindex $cmdline 2]
            assert_equal $expect_port [lindex $cmdline 3]
            assert_equal $expect_tls_port [lindex $cmdline 4]
            assert_match "*/tests/tmp/server.*/socket" [lindex $cmdline 5]
            assert_match "*/tests/tmp/redis.conf.*" [lindex $cmdline 6]

            # Try setting a bad template
            catch {r config set "proc-title-template" "{invalid-var}"} err
            assert_match {*template format is invalid*} $err
        }
    }
}<|MERGE_RESOLUTION|>--- conflicted
+++ resolved
@@ -1,4 +1,3 @@
-<<<<<<< HEAD
 start_server {tags {"other"} overrides {databases 64}} {
     test {CONF-DATABASES - ensure the databases config option is respected} {
         r select 63
@@ -6,10 +5,7 @@
     } {OK}
 }
 
-start_server {tags {"other"}} {
-=======
 start_server {overrides {save ""} tags {"other"}} {
->>>>>>> 959d6035
     if {$::force_failure} {
         # This is used just for test suite development purposes.
         test {Failing test} {
