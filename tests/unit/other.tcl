--- conflicted
+++ resolved
@@ -256,8 +256,6 @@
         waitForBgsave r
         r save
     } {OK}
-<<<<<<< HEAD
-=======
 
     test {RESET clears client state} {
         r client setname test-client
@@ -311,6 +309,8 @@
     }
 }
 
+# The test below doesn't make sense with forkless bg save
+if 0 {
 start_server {tags {"other"}} {
     test {Don't rehash if redis has child proecess} {
         r config set save ""
@@ -335,7 +335,7 @@
         r set k3 v3
         assert_match "*table size: 8192*" [r debug HTSTATS 9]
     }
-}
+}}
 
 proc read_proc_title {pid} {
     set fd [open "/proc/$pid/cmdline" "r"]
@@ -378,5 +378,4 @@
             assert_match {*template format is invalid*} $err
         }
     }
->>>>>>> 5a43dcdb
 }