<<<<<<< HEAD
# Setting server-threads to 2 is really single threaded because test mode is enabled (no client allocated to thread 1)
# We do this because of the large numbers of nonblocking clients in this tests and the client races that causes
=======
proc wait_for_blocked_client {} {
    wait_for_condition 50 100 {
        [s blocked_clients] ne 0
    } else {
        fail "no blocked clients"
    }
}

>>>>>>> 4d789b3d
start_server {
    tags {"list"}
    overrides {
        "list-max-ziplist-size" 5
        "server-threads 2"
    }
} {
    source "tests/unit/type/list-common.tcl"

    test {LPOS basic usage} {
        r DEL mylist
        r RPUSH mylist a b c 1 2 3 c c
        assert {[r LPOS mylist a] == 0}
        assert {[r LPOS mylist c] == 2}
    }

    test {LPOS RANK (positive and negative rank) option} {
        assert {[r LPOS mylist c RANK 1] == 2}
        assert {[r LPOS mylist c RANK 2] == 6}
        assert {[r LPOS mylist c RANK 4] eq ""}
        assert {[r LPOS mylist c RANK -1] == 7}
        assert {[r LPOS mylist c RANK -2] == 6}
    }

    test {LPOS COUNT option} {
        assert {[r LPOS mylist c COUNT 0] == {2 6 7}}
        assert {[r LPOS mylist c COUNT 1] == {2}}
        assert {[r LPOS mylist c COUNT 2] == {2 6}}
        assert {[r LPOS mylist c COUNT 100] == {2 6 7}}
    }

    test {LPOS COUNT + RANK option} {
        assert {[r LPOS mylist c COUNT 0 RANK 2] == {6 7}}
        assert {[r LPOS mylist c COUNT 2 RANK -1] == {7 6}}
    }

    test {LPOS non existing key} {
        assert {[r LPOS mylistxxx c COUNT 0 RANK 2] eq {}}
    }

    test {LPOS no match} {
        assert {[r LPOS mylist x COUNT 2 RANK -1] eq {}}
        assert {[r LPOS mylist x RANK -1] eq {}}
    }

    test {LPOS MAXLEN} {
        assert {[r LPOS mylist a COUNT 0 MAXLEN 1] == {0}}
        assert {[r LPOS mylist c COUNT 0 MAXLEN 1] == {}}
        assert {[r LPOS mylist c COUNT 0 MAXLEN 3] == {2}}
        assert {[r LPOS mylist c COUNT 0 MAXLEN 3 RANK -1] == {7 6}}
        assert {[r LPOS mylist c COUNT 0 MAXLEN 7 RANK 2] == {6}}
    }

    test {LPOS when RANK is greater than matches} {
        r DEL mylist
<<<<<<< HEAD
        r LPUSH l a
=======
        r LPUSH mylist a
>>>>>>> 4d789b3d
        assert {[r LPOS mylist b COUNT 10 RANK 5] eq {}}
    }

    test {LPUSH, RPUSH, LLENGTH, LINDEX, LPOP - ziplist} {
        # first lpush then rpush
        assert_equal 1 [r lpush myziplist1 aa]
        assert_equal 2 [r rpush myziplist1 bb]
        assert_equal 3 [r rpush myziplist1 cc]
        assert_equal 3 [r llen myziplist1]
        assert_equal aa [r lindex myziplist1 0]
        assert_equal bb [r lindex myziplist1 1]
        assert_equal cc [r lindex myziplist1 2]
        assert_equal {} [r lindex myziplist2 3]
        assert_equal cc [r rpop myziplist1]
        assert_equal aa [r lpop myziplist1]
        assert_encoding quicklist myziplist1

        # first rpush then lpush
        assert_equal 1 [r rpush myziplist2 a]
        assert_equal 2 [r lpush myziplist2 b]
        assert_equal 3 [r lpush myziplist2 c]
        assert_equal 3 [r llen myziplist2]
        assert_equal c [r lindex myziplist2 0]
        assert_equal b [r lindex myziplist2 1]
        assert_equal a [r lindex myziplist2 2]
        assert_equal {} [r lindex myziplist2 3]
        assert_equal a [r rpop myziplist2]
        assert_equal c [r lpop myziplist2]
        assert_encoding quicklist myziplist2
    }

    test {LPUSH, RPUSH, LLENGTH, LINDEX, LPOP - regular list} {
        # first lpush then rpush
        assert_equal 1 [r lpush mylist1 $largevalue(linkedlist)]
        assert_encoding quicklist mylist1
        assert_equal 2 [r rpush mylist1 b]
        assert_equal 3 [r rpush mylist1 c]
        assert_equal 3 [r llen mylist1]
        assert_equal $largevalue(linkedlist) [r lindex mylist1 0]
        assert_equal b [r lindex mylist1 1]
        assert_equal c [r lindex mylist1 2]
        assert_equal {} [r lindex mylist1 3]
        assert_equal c [r rpop mylist1]
        assert_equal $largevalue(linkedlist) [r lpop mylist1]

        # first rpush then lpush
        assert_equal 1 [r rpush mylist2 $largevalue(linkedlist)]
        assert_encoding quicklist mylist2
        assert_equal 2 [r lpush mylist2 b]
        assert_equal 3 [r lpush mylist2 c]
        assert_equal 3 [r llen mylist2]
        assert_equal c [r lindex mylist2 0]
        assert_equal b [r lindex mylist2 1]
        assert_equal $largevalue(linkedlist) [r lindex mylist2 2]
        assert_equal {} [r lindex mylist2 3]
        assert_equal $largevalue(linkedlist) [r rpop mylist2]
        assert_equal c [r lpop mylist2]
    }

    test {R/LPOP against empty list} {
        r lpop non-existing-list
    } {}
    
    test {R/LPOP with the optional count argument} {
        assert_equal 7 [r lpush listcount aa bb cc dd ee ff gg]
        assert_equal {} [r lpop listcount 0]
        assert_equal {gg} [r lpop listcount 1]
        assert_equal {ff ee} [r lpop listcount 2]
        assert_equal {aa bb} [r rpop listcount 2]
        assert_equal {cc} [r rpop listcount 1]
        assert_equal {dd} [r rpop listcount 123]
        assert_error "*ERR*range*" {r lpop forbarqaz -123}
    }

    test {Variadic RPUSH/LPUSH} {
        r del mylist
        assert_equal 4 [r lpush mylist a b c d]
        assert_equal 8 [r rpush mylist 0 1 2 3]
        assert_equal {d c b a 0 1 2 3} [r lrange mylist 0 -1]
    }

    test {DEL a list} {
        assert_equal 1 [r del mylist2]
        assert_equal 0 [r exists mylist2]
        assert_equal 0 [r llen mylist2]
    }

    proc create_list {key entries} {
        r del $key
        foreach entry $entries { r rpush $key $entry }
        assert_encoding quicklist $key
    }

    foreach {type large} [array get largevalue] {
        test "BLPOP, BRPOP: single existing list - $type" {
            set rd [redis_deferring_client]
            create_list blist "a b $large c d"

            $rd blpop blist 1
            assert_equal {blist a} [$rd read]
            $rd brpop blist 1
            assert_equal {blist d} [$rd read]

            $rd blpop blist 1
            assert_equal {blist b} [$rd read]
            $rd brpop blist 1
            assert_equal {blist c} [$rd read]
        }

        test "BLPOP, BRPOP: multiple existing lists - $type" {
            set rd [redis_deferring_client]
            create_list blist1 "a $large c"
            create_list blist2 "d $large f"

            $rd blpop blist1 blist2 1
            assert_equal {blist1 a} [$rd read]
            $rd brpop blist1 blist2 1
            assert_equal {blist1 c} [$rd read]
            assert_equal 1 [r llen blist1]
            assert_equal 3 [r llen blist2]

            $rd blpop blist2 blist1 1
            assert_equal {blist2 d} [$rd read]
            $rd brpop blist2 blist1 1
            assert_equal {blist2 f} [$rd read]
            assert_equal 1 [r llen blist1]
            assert_equal 1 [r llen blist2]
        }

        test "BLPOP, BRPOP: second list has an entry - $type" {
            set rd [redis_deferring_client]
            r del blist1
            create_list blist2 "d $large f"

            $rd blpop blist1 blist2 1
            assert_equal {blist2 d} [$rd read]
            $rd brpop blist1 blist2 1
            assert_equal {blist2 f} [$rd read]
            assert_equal 0 [r llen blist1]
            assert_equal 1 [r llen blist2]
        }

        test "BRPOPLPUSH - $type" {
            r del target
            r rpush target bar

            set rd [redis_deferring_client]
            create_list blist "a b $large c d"

            $rd brpoplpush blist target 1
            assert_equal d [$rd read]

            assert_equal d [r lpop target]
            assert_equal "a b $large c" [r lrange blist 0 -1]
        }

        foreach wherefrom {left right} {
            foreach whereto {left right} {
                test "BLMOVE $wherefrom $whereto - $type" {
                    r del target
                    r rpush target bar

                    set rd [redis_deferring_client]
                    create_list blist "a b $large c d"

                    $rd blmove blist target $wherefrom $whereto 1
                    set poppedelement [$rd read]

                    if {$wherefrom eq "right"} {
                        assert_equal d $poppedelement
                        assert_equal "a b $large c" [r lrange blist 0 -1]
                    } else {
                        assert_equal a $poppedelement
                        assert_equal "b $large c d" [r lrange blist 0 -1]
                    }

                    if {$whereto eq "right"} {
                        assert_equal $poppedelement [r rpop target]
                    } else {
                        assert_equal $poppedelement [r lpop target]
                    }
                }
            }
        }
    }

    test "BLPOP, LPUSH + DEL should not awake blocked client" {
        set rd [redis_deferring_client]
        r del list

        $rd blpop list 0
        r multi
        r lpush list a
        r del list
        r exec
        r del list
        r lpush list b
        $rd read
    } {list b}

    test "BLPOP, LPUSH + DEL + SET should not awake blocked client" {
        set rd [redis_deferring_client]
        r del list

        $rd blpop list 0
        after 100 ;# Make sure rd is blocked before MULTI

        r multi
        r lpush list a
        r del list
        r set list foo
        r exec
        r del list
        r lpush list b
        $rd read
    } {list b}

    test "BLPOP with same key multiple times should work (issue #801)" {
        set rd [redis_deferring_client]
        r del list1 list2

        # Data arriving after the BLPOP.
        $rd blpop list1 list2 list2 list1 0
        r lpush list1 a
        assert_equal [$rd read] {list1 a}
        $rd blpop list1 list2 list2 list1 0
        r lpush list2 b
        assert_equal [$rd read] {list2 b}

        # Data already there.
        r lpush list1 a
        r lpush list2 b
        $rd blpop list1 list2 list2 list1 0
        assert_equal [$rd read] {list1 a}
        $rd blpop list1 list2 list2 list1 0
        assert_equal [$rd read] {list2 b}
    }

    test "MULTI/EXEC is isolated from the point of view of BLPOP" {
        set rd [redis_deferring_client]
        r del list
        $rd blpop list 0
        r multi
        r lpush list a
        r lpush list b
        r lpush list c
        r exec
        $rd read
    } {list c}

    test "BLPOP with variadic LPUSH" {
        set rd [redis_deferring_client]
        r del blist target
        if {$::valgrind} {after 100}
        $rd blpop blist 0
        if {$::valgrind} {after 100}
        assert_equal 2 [r lpush blist foo bar]
        if {$::valgrind} {after 100}
        assert_equal {blist bar} [$rd read]
        assert_equal foo [lindex [r lrange blist 0 -1] 0]
    }

    test "BRPOPLPUSH with zero timeout should block indefinitely" {
        set rd [redis_deferring_client]
        r del blist target
        r rpush target bar
        $rd brpoplpush blist target 0
        wait_for_condition 100 10 {
            [s blocked_clients] == 1
        } else {
            fail "Timeout waiting for blocked clients"
        }
        r rpush blist foo
        assert_equal foo [$rd read]
        assert_equal {foo bar} [r lrange target 0 -1]
    }

    foreach wherefrom {left right} {
        foreach whereto {left right} {
            test "BLMOVE $wherefrom $whereto with zero timeout should block indefinitely" {
                set rd [redis_deferring_client]
                r del blist target
                r rpush target bar
                $rd blmove blist target $wherefrom $whereto 0
                wait_for_condition 100 10 {
                    [s blocked_clients] == 1
                } else {
                    fail "Timeout waiting for blocked clients"
                }
                r rpush blist foo
                assert_equal foo [$rd read]
                if {$whereto eq "right"} {
                    assert_equal {bar foo} [r lrange target 0 -1]
                } else {
                    assert_equal {foo bar} [r lrange target 0 -1]
                }
            }
        }
    }

    foreach wherefrom {left right} {
        foreach whereto {left right} {
            test "BLMOVE ($wherefrom, $whereto) with a client BLPOPing the target list" {
                set rd [redis_deferring_client]
                set rd2 [redis_deferring_client]
                r del blist target
                $rd2 blpop target 0
                $rd blmove blist target $wherefrom $whereto 0
                wait_for_condition 100 10 {
                    [s blocked_clients] == 2
                } else {
                    fail "Timeout waiting for blocked clients"
                }
                r rpush blist foo
                assert_equal foo [$rd read]
                assert_equal {target foo} [$rd2 read]
                assert_equal 0 [r exists target]
            }
        }
    }

    test "BRPOPLPUSH with wrong source type" {
        set rd [redis_deferring_client]
        r del blist target
        r set blist nolist
        $rd brpoplpush blist target 1
        assert_error "WRONGTYPE*" {$rd read}
    }

    test "BRPOPLPUSH with wrong destination type" {
        set rd [redis_deferring_client]
        r del blist target
        r set target nolist
        r lpush blist foo
        $rd brpoplpush blist target 1
        assert_error "WRONGTYPE*" {$rd read}

        set rd [redis_deferring_client]
        r del blist target
        r set target nolist
        $rd brpoplpush blist target 0
        wait_for_condition 100 10 {
            [s blocked_clients] == 1
        } else {
            fail "Timeout waiting for blocked clients"
        }
        r rpush blist foo
        assert_error "WRONGTYPE*" {$rd read}
        assert_equal {foo} [r lrange blist 0 -1]
    }

    test "BRPOPLPUSH maintains order of elements after failure" {
        set rd [redis_deferring_client]
        r del blist target
        r set target nolist
        $rd brpoplpush blist target 0
        r rpush blist a b c
        assert_error "WRONGTYPE*" {$rd read}
        r lrange blist 0 -1
    } {a b c}

    test "BRPOPLPUSH with multiple blocked clients" {
        set rd1 [redis_deferring_client]
        set rd2 [redis_deferring_client]
        r del blist target1 target2
        r set target1 nolist
        $rd1 brpoplpush blist target1 0
        $rd2 brpoplpush blist target2 0
        r lpush blist foo

        assert_error "WRONGTYPE*" {$rd1 read}
        assert_equal {foo} [$rd2 read]
        assert_equal {foo} [r lrange target2 0 -1]
    }

    test "Linked LMOVEs" {
      set rd1 [redis_deferring_client]
      set rd2 [redis_deferring_client]

      r del list1 list2 list3

      $rd1 blmove list1 list2 right left 0
      $rd2 blmove list2 list3 left right 0

      r rpush list1 foo

      assert_equal {} [r lrange list1 0 -1]
      assert_equal {} [r lrange list2 0 -1]
      assert_equal {foo} [r lrange list3 0 -1]
    }

    test "Circular BRPOPLPUSH" {
      set rd1 [redis_deferring_client]
      set rd2 [redis_deferring_client]

      r del list1 list2

      $rd1 brpoplpush list1 list2 0
      $rd2 brpoplpush list2 list1 0

      r rpush list1 foo

      assert_equal {foo} [r lrange list1 0 -1]
      assert_equal {} [r lrange list2 0 -1]
    }

    test "Self-referential BRPOPLPUSH" {
      set rd [redis_deferring_client]

      r del blist

      $rd brpoplpush blist blist 0

      r rpush blist foo

      assert_equal {foo} [r lrange blist 0 -1]
    }

    test "BRPOPLPUSH inside a transaction" {
        r del xlist target
        r lpush xlist foo
        r lpush xlist bar

        r multi
        r brpoplpush xlist target 0
        r brpoplpush xlist target 0
        r brpoplpush xlist target 0
        r lrange xlist 0 -1
        r lrange target 0 -1
        r exec
    } {foo bar {} {} {bar foo}}

    test "PUSH resulting from BRPOPLPUSH affect WATCH" {
        set blocked_client [redis_deferring_client]
        set watching_client [redis_deferring_client]
        r del srclist dstlist somekey
        r set somekey somevalue
        $blocked_client brpoplpush srclist dstlist 0
        $watching_client watch dstlist
        $watching_client read
        $watching_client multi
        $watching_client read
        $watching_client get somekey
        $watching_client read
        r lpush srclist element
        $watching_client exec
        $watching_client read
    } {}

    test "BRPOPLPUSH does not affect WATCH while still blocked" {
        set blocked_client [redis_deferring_client]
        set watching_client [redis_deferring_client]
        r del srclist dstlist somekey
        r set somekey somevalue
        $blocked_client brpoplpush srclist dstlist 0
        $watching_client watch dstlist
        $watching_client read
        $watching_client multi
        $watching_client read
        $watching_client get somekey
        $watching_client read
        $watching_client exec
        # Blocked BLPOPLPUSH may create problems, unblock it.
        r lpush srclist element
        $watching_client read
    } {somevalue}

    test {BRPOPLPUSH timeout} {
      set rd [redis_deferring_client]

      $rd brpoplpush foo_list bar_list 1
      wait_for_condition 100 10 {
          [s blocked_clients] == 1
      } else {
          fail "Timeout waiting for blocked client"
      }
      wait_for_condition 500 10 {
          [s blocked_clients] == 0
      } else {
          fail "Timeout waiting for client to unblock"
      }
      $rd read
    } {}

    test "BLPOP when new key is moved into place" {
        set rd [redis_deferring_client]

        $rd blpop foo 5
        r lpush bob abc def hij
        r rename bob foo
        $rd read
    } {foo hij}

    test "BLPOP when result key is created by SORT..STORE" {
        set rd [redis_deferring_client]

        # zero out list from previous test without explicit delete
        r lpop foo
        r lpop foo
        r lpop foo

        $rd blpop foo 5
        r lpush notfoo hello hola aguacate konichiwa zanzibar
        r sort notfoo ALPHA store foo
        $rd read
    } {foo aguacate}

    foreach {pop} {BLPOP BRPOP} {
        test "$pop: with single empty list argument" {
            set rd [redis_deferring_client]
            r del blist1
            $rd $pop blist1 1
            r rpush blist1 foo
            assert_equal {blist1 foo} [$rd read]
            assert_equal 0 [r exists blist1]
        }

        test "$pop: with negative timeout" {
            set rd [redis_deferring_client]
            $rd $pop blist1 -1
            assert_error "ERR*is negative*" {$rd read}
        }

        test "$pop: with non-integer timeout" {
            set rd [redis_deferring_client]
            r del blist1
            $rd $pop blist1 0.1
            r rpush blist1 foo
            assert_equal {blist1 foo} [$rd read]
            assert_equal 0 [r exists blist1]
        }

        test "$pop: with zero timeout should block indefinitely" {
            # To test this, use a timeout of 0 and wait a second.
            # The blocking pop should still be waiting for a push.
            set rd [redis_deferring_client]
            $rd $pop blist1 0
            after 1000
            r rpush blist1 foo
            assert_equal {blist1 foo} [$rd read]
        }

        test "$pop: second argument is not a list" {
            set rd [redis_deferring_client]
            r del blist1 blist2
            r set blist2 nolist
            $rd $pop blist1 blist2 1
            assert_error "WRONGTYPE*" {$rd read}
        }

        test "$pop: timeout" {
            set rd [redis_deferring_client]
            r del blist1 blist2
            $rd $pop blist1 blist2 1
            assert_equal {} [$rd read]
        }

        test "$pop: arguments are empty" {
            set rd [redis_deferring_client]
            r del blist1 blist2

            $rd $pop blist1 blist2 1
            r rpush blist1 foo
            assert_equal {blist1 foo} [$rd read]
            assert_equal 0 [r exists blist1]
            assert_equal 0 [r exists blist2]

            $rd $pop blist1 blist2 1
            r rpush blist2 foo
            assert_equal {blist2 foo} [$rd read]
            assert_equal 0 [r exists blist1]
            assert_equal 0 [r exists blist2]
        }
    }

    test {BLPOP inside a transaction} {
        r del xlist
        r lpush xlist foo
        r lpush xlist bar
        r multi
        r blpop xlist 0
        r blpop xlist 0
        r blpop xlist 0
        r exec
    } {{xlist bar} {xlist foo} {}}

    test {LPUSHX, RPUSHX - generic} {
        r del xlist
        assert_equal 0 [r lpushx xlist a]
        assert_equal 0 [r llen xlist]
        assert_equal 0 [r rpushx xlist a]
        assert_equal 0 [r llen xlist]
    }

    foreach {type large} [array get largevalue] {
        test "LPUSHX, RPUSHX - $type" {
            create_list xlist "$large c"
            assert_equal 3 [r rpushx xlist d]
            assert_equal 4 [r lpushx xlist a]
            assert_equal 6 [r rpushx xlist 42 x]
            assert_equal 9 [r lpushx xlist y3 y2 y1]
            assert_equal "y1 y2 y3 a $large c d 42 x" [r lrange xlist 0 -1]
        }

        test "LINSERT - $type" {
            create_list xlist "a $large c d"
            assert_equal 5 [r linsert xlist before c zz] "before c"
            assert_equal "a $large zz c d" [r lrange xlist 0 10] "lrangeA"
            assert_equal 6 [r linsert xlist after c yy] "after c"
            assert_equal "a $large zz c yy d" [r lrange xlist 0 10] "lrangeB"
            assert_equal 7 [r linsert xlist after d dd] "after d"
            assert_equal -1 [r linsert xlist after bad ddd] "after bad"
            assert_equal "a $large zz c yy d dd" [r lrange xlist 0 10] "lrangeC"
            assert_equal 8 [r linsert xlist before a aa] "before a"
            assert_equal -1 [r linsert xlist before bad aaa] "before bad"
            assert_equal "aa a $large zz c yy d dd" [r lrange xlist 0 10] "lrangeD"

            # check inserting integer encoded value
            assert_equal 9 [r linsert xlist before aa 42] "before aa"
            assert_equal 42 [r lrange xlist 0 0] "lrangeE"
        }
    }

    test {LINSERT raise error on bad syntax} {
        catch {[r linsert xlist aft3r aa 42]} e
        set e
    } {*ERR*syntax*error*}

    foreach {type num} {quicklist 250 quicklist 500} {
        proc check_numbered_list_consistency {key} {
            set len [r llen $key]
            for {set i 0} {$i < $len} {incr i} {
                assert_equal $i [r lindex $key $i]
                assert_equal [expr $len-1-$i] [r lindex $key [expr (-$i)-1]]
            }
        }

        proc check_random_access_consistency {key} {
            set len [r llen $key]
            for {set i 0} {$i < $len} {incr i} {
                set rint [expr int(rand()*$len)]
                assert_equal $rint [r lindex $key $rint]
                assert_equal [expr $len-1-$rint] [r lindex $key [expr (-$rint)-1]]
            }
        }

        test "LINDEX consistency test - $type" {
            r del mylist
            for {set i 0} {$i < $num} {incr i} {
                r rpush mylist $i
            }
            assert_encoding $type mylist
            check_numbered_list_consistency mylist
        }

        test "LINDEX random access - $type" {
            assert_encoding $type mylist
            check_random_access_consistency mylist
        }

        test "Check if list is still ok after a DEBUG RELOAD - $type" {
            r debug reload
            assert_encoding $type mylist
            check_numbered_list_consistency mylist
            check_random_access_consistency mylist
        }
    }

    test {LLEN against non-list value error} {
        r del mylist
        r set mylist foobar
        assert_error WRONGTYPE* {r llen mylist}
    }

    test {LLEN against non existing key} {
        assert_equal 0 [r llen not-a-key]
    }

    test {LINDEX against non-list value error} {
        assert_error WRONGTYPE* {r lindex mylist 0}
    }

    test {LINDEX against non existing key} {
        assert_equal "" [r lindex not-a-key 10]
    }

    test {LPUSH against non-list value error} {
        assert_error WRONGTYPE* {r lpush mylist 0}
    }

    test {RPUSH against non-list value error} {
        assert_error WRONGTYPE* {r rpush mylist 0}
    }

    foreach {type large} [array get largevalue] {
        test "RPOPLPUSH base case - $type" {
            r del mylist1 mylist2
            create_list mylist1 "a $large c d"
            assert_equal d [r rpoplpush mylist1 mylist2]
            assert_equal c [r rpoplpush mylist1 mylist2]
            assert_equal "a $large" [r lrange mylist1 0 -1]
            assert_equal "c d" [r lrange mylist2 0 -1]
            assert_encoding quicklist mylist2
        }

        foreach wherefrom {left right} {
            foreach whereto {left right} {
                test "LMOVE $wherefrom $whereto base case - $type" {
                    r del mylist1 mylist2

                    if {$wherefrom eq "right"} {
                        create_list mylist1 "c d $large a"
                    } else {
                        create_list mylist1 "a $large c d"
                    }
                    assert_equal a [r lmove mylist1 mylist2 $wherefrom $whereto]
                    assert_equal $large [r lmove mylist1 mylist2 $wherefrom $whereto]
                    assert_equal "c d" [r lrange mylist1 0 -1]
                    if {$whereto eq "right"} {
                        assert_equal "a $large" [r lrange mylist2 0 -1]
                    } else {
                        assert_equal "$large a" [r lrange mylist2 0 -1]
                    }
                    assert_encoding quicklist mylist2
                }
            }
        }

        test "RPOPLPUSH with the same list as src and dst - $type" {
            create_list mylist "a $large c"
            assert_equal "a $large c" [r lrange mylist 0 -1]
            assert_equal c [r rpoplpush mylist mylist]
            assert_equal "c a $large" [r lrange mylist 0 -1]
        }

        foreach wherefrom {left right} {
            foreach whereto {left right} {
                test "LMOVE $wherefrom $whereto with the same list as src and dst - $type" {
                    if {$wherefrom eq "right"} {
                        create_list mylist "a $large c"
                        assert_equal "a $large c" [r lrange mylist 0 -1]
                    } else {
                        create_list mylist "c a $large"
                        assert_equal "c a $large" [r lrange mylist 0 -1]
                    }
                    assert_equal c [r lmove mylist mylist $wherefrom $whereto]
                    if {$whereto eq "right"} {
                        assert_equal "a $large c" [r lrange mylist 0 -1]
                    } else {
                        assert_equal "c a $large" [r lrange mylist 0 -1]
                    }
                }
            }
        }

        foreach {othertype otherlarge} [array get largevalue] {
            test "RPOPLPUSH with $type source and existing target $othertype" {
                create_list srclist "a b c $large"
                create_list dstlist "$otherlarge"
                assert_equal $large [r rpoplpush srclist dstlist]
                assert_equal c [r rpoplpush srclist dstlist]
                assert_equal "a b" [r lrange srclist 0 -1]
                assert_equal "c $large $otherlarge" [r lrange dstlist 0 -1]

                # When we rpoplpush'ed a large value, dstlist should be
                # converted to the same encoding as srclist.
                if {$type eq "linkedlist"} {
                    assert_encoding quicklist dstlist
                }
            }

            foreach wherefrom {left right} {
                foreach whereto {left right} {
                    test "LMOVE $wherefrom $whereto with $type source and existing target $othertype" {
                        create_list dstlist "$otherlarge"

                        if {$wherefrom eq "right"} {
                            create_list srclist "a b c $large"
                        } else {
                            create_list srclist "$large c a b"
                        }
                        assert_equal $large [r lmove srclist dstlist $wherefrom $whereto]
                        assert_equal c [r lmove srclist dstlist $wherefrom $whereto]
                        assert_equal "a b" [r lrange srclist 0 -1]

                        if {$whereto eq "right"} {
                            assert_equal "$otherlarge $large c" [r lrange dstlist 0 -1]
                        } else {
                            assert_equal "c $large $otherlarge" [r lrange dstlist 0 -1]
                        }

                        # When we lmoved a large value, dstlist should be
                        # converted to the same encoding as srclist.
                        if {$type eq "linkedlist"} {
                            assert_encoding quicklist dstlist
                        }
                    }
                }
            }
        }
    }

    test {RPOPLPUSH against non existing key} {
        r del srclist dstlist
        assert_equal {} [r rpoplpush srclist dstlist]
        assert_equal 0 [r exists srclist]
        assert_equal 0 [r exists dstlist]
    }

    test {RPOPLPUSH against non list src key} {
        r del srclist dstlist
        r set srclist x
        assert_error WRONGTYPE* {r rpoplpush srclist dstlist}
        assert_type string srclist
        assert_equal 0 [r exists newlist]
    }

    test {RPOPLPUSH against non list dst key} {
        create_list srclist {a b c d}
        r set dstlist x
        assert_error WRONGTYPE* {r rpoplpush srclist dstlist}
        assert_type string dstlist
        assert_equal {a b c d} [r lrange srclist 0 -1]
    }

    test {RPOPLPUSH against non existing src key} {
        r del srclist dstlist
        assert_equal {} [r rpoplpush srclist dstlist]
    } {}

    foreach {type large} [array get largevalue] {
        test "Basic LPOP/RPOP - $type" {
            create_list mylist "$large 1 2"
            assert_equal $large [r lpop mylist]
            assert_equal 2 [r rpop mylist]
            assert_equal 1 [r lpop mylist]
            assert_equal 0 [r llen mylist]

            # pop on empty list
            assert_equal {} [r lpop mylist]
            assert_equal {} [r rpop mylist]
        }
    }

    test {LPOP/RPOP against non list value} {
        r set notalist foo
        assert_error WRONGTYPE* {r lpop notalist}
        assert_error WRONGTYPE* {r rpop notalist}
    }

    foreach {type num} {quicklist 250 quicklist 500} {
        test "Mass RPOP/LPOP - $type" {
            r del mylist
            set sum1 0
            for {set i 0} {$i < $num} {incr i} {
                r lpush mylist $i
                incr sum1 $i
            }
            assert_encoding $type mylist
            set sum2 0
            for {set i 0} {$i < [expr $num/2]} {incr i} {
                incr sum2 [r lpop mylist]
                incr sum2 [r rpop mylist]
            }
            assert_equal $sum1 $sum2
        }
    }

    foreach {type large} [array get largevalue] {
        test "LRANGE basics - $type" {
            create_list mylist "$large 1 2 3 4 5 6 7 8 9"
            assert_equal {1 2 3 4 5 6 7 8} [r lrange mylist 1 -2]
            assert_equal {7 8 9} [r lrange mylist -3 -1]
            assert_equal {4} [r lrange mylist 4 4]
        }

        test "LRANGE inverted indexes - $type" {
            create_list mylist "$large 1 2 3 4 5 6 7 8 9"
            assert_equal {} [r lrange mylist 6 2]
        }

        test "LRANGE out of range indexes including the full list - $type" {
            create_list mylist "$large 1 2 3"
            assert_equal "$large 1 2 3" [r lrange mylist -1000 1000]
        }

        test "LRANGE out of range negative end index - $type" {
            create_list mylist "$large 1 2 3"
            assert_equal $large [r lrange mylist 0 -4]
            assert_equal {} [r lrange mylist 0 -5]
        }
    }

    test {LRANGE against non existing key} {
        assert_equal {} [r lrange nosuchkey 0 1]
    }

    test {LRANGE with start > end yields an empty array for backward compatibility} {
        create_list mylist "1 2 3"
        assert_equal {} [r lrange mylist 1 0]
        assert_equal {} [r lrange mylist -1 -2]
    }

    foreach {type large} [array get largevalue] {
        proc trim_list {type min max} {
            upvar 1 large large
            r del mylist
            create_list mylist "1 2 3 4 $large"
            r ltrim mylist $min $max
            r lrange mylist 0 -1
        }

        test "LTRIM basics - $type" {
            assert_equal "1" [trim_list $type 0 0]
            assert_equal "1 2" [trim_list $type 0 1]
            assert_equal "1 2 3" [trim_list $type 0 2]
            assert_equal "2 3" [trim_list $type 1 2]
            assert_equal "2 3 4 $large" [trim_list $type 1 -1]
            assert_equal "2 3 4" [trim_list $type 1 -2]
            assert_equal "4 $large" [trim_list $type -2 -1]
            assert_equal "$large" [trim_list $type -1 -1]
            assert_equal "1 2 3 4 $large" [trim_list $type -5 -1]
            assert_equal "1 2 3 4 $large" [trim_list $type -10 10]
            assert_equal "1 2 3 4 $large" [trim_list $type 0 5]
            assert_equal "1 2 3 4 $large" [trim_list $type 0 10]
        }

        test "LTRIM out of range negative end index - $type" {
            assert_equal {1} [trim_list $type 0 -5]
            assert_equal {} [trim_list $type 0 -6]
        }

    }

    foreach {type large} [array get largevalue] {
        test "LSET - $type" {
            create_list mylist "99 98 $large 96 95"
            r lset mylist 1 foo
            r lset mylist -1 bar
            assert_equal "99 foo $large 96 bar" [r lrange mylist 0 -1]
        }

        test "LSET out of range index - $type" {
            assert_error ERR*range* {r lset mylist 10 foo}
        }
    }

    test {LSET against non existing key} {
        assert_error ERR*key* {r lset nosuchkey 10 foo}
    }

    test {LSET against non list value} {
        r set nolist foobar
        assert_error WRONGTYPE* {r lset nolist 0 foo}
    }

    foreach {type e} [array get largevalue] {
        test "LREM remove all the occurrences - $type" {
            create_list mylist "$e foo bar foobar foobared zap bar test foo"
            assert_equal 2 [r lrem mylist 0 bar]
            assert_equal "$e foo foobar foobared zap test foo" [r lrange mylist 0 -1]
        }

        test "LREM remove the first occurrence - $type" {
            assert_equal 1 [r lrem mylist 1 foo]
            assert_equal "$e foobar foobared zap test foo" [r lrange mylist 0 -1]
        }

        test "LREM remove non existing element - $type" {
            assert_equal 0 [r lrem mylist 1 nosuchelement]
            assert_equal "$e foobar foobared zap test foo" [r lrange mylist 0 -1]
        }

        test "LREM starting from tail with negative count - $type" {
            create_list mylist "$e foo bar foobar foobared zap bar test foo foo"
            assert_equal 1 [r lrem mylist -1 bar]
            assert_equal "$e foo bar foobar foobared zap test foo foo" [r lrange mylist 0 -1]
        }

        test "LREM starting from tail with negative count (2) - $type" {
            assert_equal 2 [r lrem mylist -2 foo]
            assert_equal "$e foo bar foobar foobared zap test" [r lrange mylist 0 -1]
        }

        test "LREM deleting objects that may be int encoded - $type" {
            create_list myotherlist "$e 1 2 3"
            assert_equal 1 [r lrem myotherlist 1 2]
            assert_equal 3 [r llen myotherlist]
        }
    }

    test "Regression for bug 593 - chaining BRPOPLPUSH with other blocking cmds" {
        set rd1 [redis_deferring_client]
        set rd2 [redis_deferring_client]

        $rd1 brpoplpush a b 0
        $rd1 brpoplpush a b 0
        $rd2 brpoplpush b c 0
        after 1000
        r lpush a data
        $rd1 close
        $rd2 close
        r ping
    } {PONG}

    test "client unblock tests" {
        r del l
        set rd [redis_deferring_client]
        $rd client id
        set id [$rd read]

        # test default args
        $rd blpop l 0
        wait_for_blocked_client
        r client unblock $id
        assert_equal {} [$rd read]

        # test with timeout
        $rd blpop l 0
        wait_for_blocked_client
        r client unblock $id TIMEOUT
        assert_equal {} [$rd read]

        # test with error
        $rd blpop l 0
        wait_for_blocked_client
        r client unblock $id ERROR
        catch {[$rd read]} e
        assert_equal $e "UNBLOCKED client unblocked via CLIENT UNBLOCK"

        # test with invalid client id
        catch {[r client unblock asd]} e
        assert_equal $e "ERR value is not an integer or out of range"

        # test with non blocked client
        set myid [r client id]
        catch {[r client unblock $myid]} e
        assert_equal $e {invalid command name "0"}

        # finally, see the this client and list are still functional
        $rd blpop l 0
        wait_for_blocked_client
        r lpush l foo
        assert_equal {l foo} [$rd read]
    } {}

    test {List ziplist of various encodings} {
        r del k
        r lpush k 127 ;# ZIP_INT_8B
        r lpush k 32767 ;# ZIP_INT_16B
        r lpush k 2147483647 ;# ZIP_INT_32B
        r lpush k 9223372036854775808 ;# ZIP_INT_64B
        r lpush k 0 ;# ZIP_INT_IMM_MIN
        r lpush k 12 ;# ZIP_INT_IMM_MAX
        r lpush k [string repeat x 31] ;# ZIP_STR_06B
        r lpush k [string repeat x 8191] ;# ZIP_STR_14B
        r lpush k [string repeat x 65535] ;# ZIP_STR_32B
        set k [r lrange k 0 -1]
        set dump [r dump k]

        r config set sanitize-dump-payload no
        r restore kk 0 $dump
        set kk [r lrange kk 0 -1]

        # try some forward and backward searches to make sure all encodings
        # can be traversed
        assert_equal [r lindex kk 5] {9223372036854775808}
        assert_equal [r lindex kk -5] {0}
        assert_equal [r lpos kk foo rank 1] {}
        assert_equal [r lpos kk foo rank -1] {}

        # make sure the values are right
        assert_equal $k $kk
        assert_equal [lpop k] [string repeat x 65535]
        assert_equal [lpop k] [string repeat x 8191]
        assert_equal [lpop k] [string repeat x 31]
        set _ $k
    } {12 0 9223372036854775808 2147483647 32767 127}

    test {List ziplist of various encodings - sanitize dump} {
        r config set sanitize-dump-payload yes
        r restore kk 0 $dump replace
        set k [r lrange k 0 -1]
        set kk [r lrange kk 0 -1]

        # make sure the values are right
        assert_equal $k $kk
        assert_equal [lpop k] [string repeat x 65535]
        assert_equal [lpop k] [string repeat x 8191]
        assert_equal [lpop k] [string repeat x 31]
        set _ $k
    } {12 0 9223372036854775808 2147483647 32767 127}

}<|MERGE_RESOLUTION|>--- conflicted
+++ resolved
@@ -1,7 +1,3 @@
-<<<<<<< HEAD
-# Setting server-threads to 2 is really single threaded because test mode is enabled (no client allocated to thread 1)
-# We do this because of the large numbers of nonblocking clients in this tests and the client races that causes
-=======
 proc wait_for_blocked_client {} {
     wait_for_condition 50 100 {
         [s blocked_clients] ne 0
@@ -10,7 +6,8 @@
     }
 }
 
->>>>>>> 4d789b3d
+# Setting server-threads to 2 is really single threaded because test mode is enabled (no client allocated to thread 1)
+# We do this because of the large numbers of nonblocking clients in this tests and the client races that causes
 start_server {
     tags {"list"}
     overrides {
@@ -66,11 +63,7 @@
 
     test {LPOS when RANK is greater than matches} {
         r DEL mylist
-<<<<<<< HEAD
-        r LPUSH l a
-=======
         r LPUSH mylist a
->>>>>>> 4d789b3d
         assert {[r LPOS mylist b COUNT 10 RANK 5] eq {}}
     }
 
