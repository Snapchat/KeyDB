#!/bin/bash

# Settings
BIN_PATH="../../src/"
CLUSTER_HOST=127.0.0.1
PORT=30000
TIMEOUT=2000
NODES=6
REPLICAS=1
PROTECTED_MODE=yes
ADDITIONAL_OPTIONS=""

# You may want to put the above config parameters into config.sh in order to
# override the defaults without modifying this script.

if [ -a config.sh ]
then
    source "config.sh"
fi

# Computed vars
ENDPORT=$((PORT+NODES))

if [ "$1" == "start" ]
then
    while [ $((PORT < ENDPORT)) != "0" ]; do
        PORT=$((PORT+1))
        echo "Starting $PORT"
<<<<<<< HEAD
        ../../src/keydb-server --port $PORT  --protected-mode $PROTECTED_MODE --cluster-enabled yes --cluster-config-file nodes-${PORT}.conf --cluster-node-timeout $TIMEOUT --appendonly yes --appendfilename appendonly-${PORT}.aof --dbfilename dump-${PORT}.rdb --logfile ${PORT}.log --daemonize yes ${ADDITIONAL_OPTIONS}
=======
        $BIN_PATH/redis-server --port $PORT  --protected-mode $PROTECTED_MODE --cluster-enabled yes --cluster-config-file nodes-${PORT}.conf --cluster-node-timeout $TIMEOUT --appendonly yes --appendfilename appendonly-${PORT}.aof --dbfilename dump-${PORT}.rdb --logfile ${PORT}.log --daemonize yes ${ADDITIONAL_OPTIONS}
>>>>>>> 17dfd7ca
    done
    exit 0
fi

if [ "$1" == "create" ]
then
    HOSTS=""
    while [ $((PORT < ENDPORT)) != "0" ]; do
        PORT=$((PORT+1))
        HOSTS="$HOSTS $CLUSTER_HOST:$PORT"
    done
<<<<<<< HEAD
    ../../src/keydb-cli --cluster create $HOSTS --cluster-replicas $REPLICAS
=======
    $BIN_PATH/redis-cli --cluster create $HOSTS --cluster-replicas $REPLICAS
>>>>>>> 17dfd7ca
    exit 0
fi

if [ "$1" == "stop" ]
then
    while [ $((PORT < ENDPORT)) != "0" ]; do
        PORT=$((PORT+1))
        echo "Stopping $PORT"
<<<<<<< HEAD
        ../../src/keydb-cli -p $PORT shutdown nosave
=======
        $BIN_PATH/redis-cli -p $PORT shutdown nosave
>>>>>>> 17dfd7ca
    done
    exit 0
fi

if [ "$1" == "watch" ]
then
    PORT=$((PORT+1))
    while [ 1 ]; do
        clear
        date
<<<<<<< HEAD
        ../../src/keydb-cli -p $PORT cluster nodes | head -30
=======
        $BIN_PATH/redis-cli -p $PORT cluster nodes | head -30
>>>>>>> 17dfd7ca
        sleep 1
    done
    exit 0
fi

if [ "$1" == "tail" ]
then
    INSTANCE=$2
    PORT=$((PORT+INSTANCE))
    tail -f ${PORT}.log
    exit 0
fi

if [ "$1" == "tailall" ]
then
    tail -f *.log
    exit 0
fi

if [ "$1" == "call" ]
then
    while [ $((PORT < ENDPORT)) != "0" ]; do
        PORT=$((PORT+1))
<<<<<<< HEAD
        ../../src/keydb-cli -p $PORT $2 $3 $4 $5 $6 $7 $8 $9
=======
        $BIN_PATH/redis-cli -p $PORT $2 $3 $4 $5 $6 $7 $8 $9
>>>>>>> 17dfd7ca
    done
    exit 0
fi

if [ "$1" == "clean" ]
then
    rm -rf *.log
    rm -rf appendonly*.aof
    rm -rf dump*.rdb
    rm -rf nodes*.conf
    exit 0
fi

if [ "$1" == "clean-logs" ]
then
    rm -rf *.log
    exit 0
fi

echo "Usage: $0 [start|create|stop|watch|tail|clean|call]"
echo "start       -- Launch Redis Cluster instances."
echo "create      -- Create a cluster using keydb-cli --cluster create."
echo "stop        -- Stop Redis Cluster instances."
echo "watch       -- Show CLUSTER NODES output (first 30 lines) of first node."
echo "tail <id>   -- Run tail -f of instance at base port + ID."
echo "tailall     -- Run tail -f for all the log files at once."
echo "clean       -- Remove all instances data, logs, configs."
echo "clean-logs  -- Remove just instances logs."
echo "call <cmd>  -- Call a command (up to 7 arguments) on all nodes."<|MERGE_RESOLUTION|>--- conflicted
+++ resolved
@@ -26,11 +26,7 @@
     while [ $((PORT < ENDPORT)) != "0" ]; do
         PORT=$((PORT+1))
         echo "Starting $PORT"
-<<<<<<< HEAD
-        ../../src/keydb-server --port $PORT  --protected-mode $PROTECTED_MODE --cluster-enabled yes --cluster-config-file nodes-${PORT}.conf --cluster-node-timeout $TIMEOUT --appendonly yes --appendfilename appendonly-${PORT}.aof --dbfilename dump-${PORT}.rdb --logfile ${PORT}.log --daemonize yes ${ADDITIONAL_OPTIONS}
-=======
-        $BIN_PATH/redis-server --port $PORT  --protected-mode $PROTECTED_MODE --cluster-enabled yes --cluster-config-file nodes-${PORT}.conf --cluster-node-timeout $TIMEOUT --appendonly yes --appendfilename appendonly-${PORT}.aof --dbfilename dump-${PORT}.rdb --logfile ${PORT}.log --daemonize yes ${ADDITIONAL_OPTIONS}
->>>>>>> 17dfd7ca
+        $BIN_PATH/keydb-server --port $PORT  --protected-mode $PROTECTED_MODE --cluster-enabled yes --cluster-config-file nodes-${PORT}.conf --cluster-node-timeout $TIMEOUT --appendonly yes --appendfilename appendonly-${PORT}.aof --dbfilename dump-${PORT}.rdb --logfile ${PORT}.log --daemonize yes ${ADDITIONAL_OPTIONS}
     done
     exit 0
 fi
@@ -42,11 +38,7 @@
         PORT=$((PORT+1))
         HOSTS="$HOSTS $CLUSTER_HOST:$PORT"
     done
-<<<<<<< HEAD
-    ../../src/keydb-cli --cluster create $HOSTS --cluster-replicas $REPLICAS
-=======
-    $BIN_PATH/redis-cli --cluster create $HOSTS --cluster-replicas $REPLICAS
->>>>>>> 17dfd7ca
+    $BIN_PATH/keydb-cli --cluster create $HOSTS --cluster-replicas $REPLICAS
     exit 0
 fi
 
@@ -55,11 +47,7 @@
     while [ $((PORT < ENDPORT)) != "0" ]; do
         PORT=$((PORT+1))
         echo "Stopping $PORT"
-<<<<<<< HEAD
-        ../../src/keydb-cli -p $PORT shutdown nosave
-=======
-        $BIN_PATH/redis-cli -p $PORT shutdown nosave
->>>>>>> 17dfd7ca
+        $BIN_PATH/keydb-cli -p $PORT shutdown nosave
     done
     exit 0
 fi
@@ -70,11 +58,7 @@
     while [ 1 ]; do
         clear
         date
-<<<<<<< HEAD
-        ../../src/keydb-cli -p $PORT cluster nodes | head -30
-=======
-        $BIN_PATH/redis-cli -p $PORT cluster nodes | head -30
->>>>>>> 17dfd7ca
+        $BIN_PATH/keydb-cli -p $PORT cluster nodes | head -30
         sleep 1
     done
     exit 0
@@ -98,11 +82,7 @@
 then
     while [ $((PORT < ENDPORT)) != "0" ]; do
         PORT=$((PORT+1))
-<<<<<<< HEAD
-        ../../src/keydb-cli -p $PORT $2 $3 $4 $5 $6 $7 $8 $9
-=======
-        $BIN_PATH/redis-cli -p $PORT $2 $3 $4 $5 $6 $7 $8 $9
->>>>>>> 17dfd7ca
+        $BIN_PATH/keydb-cli -p $PORT $2 $3 $4 $5 $6 $7 $8 $9
     done
     exit 0
 fi
